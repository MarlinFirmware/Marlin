/**
 * Marlin 3D Printer Firmware
 * Copyright (c) 2020 MarlinFirmware [https://github.com/MarlinFirmware/Marlin]
 *
 * Based on Sprinter and grbl.
 * Copyright (c) 2011 Camiel Gubbels / Erik van der Zalm
 *
 * This program is free software: you can redistribute it and/or modify
 * it under the terms of the GNU General Public License as published by
 * the Free Software Foundation, either version 3 of the License, or
 * (at your option) any later version.
 *
 * This program is distributed in the hope that it will be useful,
 * but WITHOUT ANY WARRANTY; without even the implied warranty of
 * MERCHANTABILITY or FITNESS FOR A PARTICULAR PURPOSE.  See the
 * GNU General Public License for more details.
 *
 * You should have received a copy of the GNU General Public License
 * along with this program.  If not, see <https://www.gnu.org/licenses/>.
 *
 */
#pragma once

/**
 * Configuration_adv.h
 *
 * Advanced settings.
 * Only change these if you know exactly what you're doing.
 * Some of these settings can damage your printer if improperly set!
 *
 * Basic settings can be found in Configuration.h
 */
#define CONFIGURATION_ADV_H_VERSION 020008

//===========================================================================
//============================= Thermal Settings ============================
//===========================================================================
// @section temperature

/**
 * Thermocouple sensors are quite sensitive to noise.  Any noise induced in
 * the sensor wires, such as by stepper motor wires run in parallel to them,
 * may result in the thermocouple sensor reporting spurious errors.  This
 * value is the number of errors which can occur in a row before the error
 * is reported.  This allows us to ignore intermittent error conditions while
 * still detecting an actual failure, which should result in a continuous
 * stream of errors from the sensor.
 *
 * Set this value to 0 to fail on the first error to occur.
 */
#define THERMOCOUPLE_MAX_ERRORS 15

//
// Custom Thermistor 1000 parameters
//
#if TEMP_SENSOR_0 == 1000
  #define HOTEND0_PULLUP_RESISTOR_OHMS 4700    // Pullup resistor
  #define HOTEND0_RESISTANCE_25C_OHMS  100000  // Resistance at 25C
  #define HOTEND0_BETA                 3950    // Beta value
#endif

#if TEMP_SENSOR_1 == 1000
  #define HOTEND1_PULLUP_RESISTOR_OHMS 4700    // Pullup resistor
  #define HOTEND1_RESISTANCE_25C_OHMS  100000  // Resistance at 25C
  #define HOTEND1_BETA                 3950    // Beta value
#endif

#if TEMP_SENSOR_2 == 1000
  #define HOTEND2_PULLUP_RESISTOR_OHMS 4700    // Pullup resistor
  #define HOTEND2_RESISTANCE_25C_OHMS  100000  // Resistance at 25C
  #define HOTEND2_BETA                 3950    // Beta value
#endif

#if TEMP_SENSOR_3 == 1000
  #define HOTEND3_PULLUP_RESISTOR_OHMS 4700    // Pullup resistor
  #define HOTEND3_RESISTANCE_25C_OHMS  100000  // Resistance at 25C
  #define HOTEND3_BETA                 3950    // Beta value
#endif

#if TEMP_SENSOR_4 == 1000
  #define HOTEND4_PULLUP_RESISTOR_OHMS 4700    // Pullup resistor
  #define HOTEND4_RESISTANCE_25C_OHMS  100000  // Resistance at 25C
  #define HOTEND4_BETA                 3950    // Beta value
#endif

#if TEMP_SENSOR_5 == 1000
  #define HOTEND5_PULLUP_RESISTOR_OHMS 4700    // Pullup resistor
  #define HOTEND5_RESISTANCE_25C_OHMS  100000  // Resistance at 25C
  #define HOTEND5_BETA                 3950    // Beta value
#endif

#if TEMP_SENSOR_6 == 1000
  #define HOTEND6_PULLUP_RESISTOR_OHMS 4700    // Pullup resistor
  #define HOTEND6_RESISTANCE_25C_OHMS  100000  // Resistance at 25C
  #define HOTEND6_BETA                 3950    // Beta value
#endif

#if TEMP_SENSOR_7 == 1000
  #define HOTEND7_PULLUP_RESISTOR_OHMS 4700    // Pullup resistor
  #define HOTEND7_RESISTANCE_25C_OHMS  100000  // Resistance at 25C
  #define HOTEND7_BETA                 3950    // Beta value
#endif

#if TEMP_SENSOR_BED == 1000
  #define BED_PULLUP_RESISTOR_OHMS     4700    // Pullup resistor
  #define BED_RESISTANCE_25C_OHMS      100000  // Resistance at 25C
  #define BED_BETA                     3950    // Beta value
#endif

#if TEMP_SENSOR_CHAMBER == 1000
  #define CHAMBER_PULLUP_RESISTOR_OHMS 4700    // Pullup resistor
  #define CHAMBER_RESISTANCE_25C_OHMS  100000  // Resistance at 25C
  #define CHAMBER_BETA                 3950    // Beta value
#endif

#if TEMP_SENSOR_COOLER == 1000
  #define COOLER_PULLUP_RESISTOR_OHMS 4700    // Pullup resistor
  #define COOLER_RESISTANCE_25C_OHMS  100000  // Resistance at 25C
  #define COOLER_BETA                 3950    // Beta value
#endif

#if TEMP_SENSOR_PROBE == 1000
  #define PROBE_PULLUP_RESISTOR_OHMS   4700    // Pullup resistor
  #define PROBE_RESISTANCE_25C_OHMS    100000  // Resistance at 25C
  #define PROBE_BETA                   3950    // Beta value
#endif

//
// Hephestos 2 24V heated bed upgrade kit.
// https://store.bq.com/en/heated-bed-kit-hephestos2
//
//#define HEPHESTOS2_HEATED_BED_KIT
#if ENABLED(HEPHESTOS2_HEATED_BED_KIT)
  #undef TEMP_SENSOR_BED
  #define TEMP_SENSOR_BED 70
  #define HEATER_BED_INVERTING true
#endif

//
// Heated Bed Bang-Bang options
//
#if DISABLED(PIDTEMPBED)
  #define BED_CHECK_INTERVAL 5000   // (ms) Interval between checks in bang-bang control
  #if ENABLED(BED_LIMIT_SWITCHING)
    #define BED_HYSTERESIS 2        // (°C) Only set the relevant heater state when ABS(T-target) > BED_HYSTERESIS
  #endif
#endif

//
// Heated Chamber options
//
#if DISABLED(PIDTEMPCHAMBER)
  #define CHAMBER_CHECK_INTERVAL 5000   // (ms) Interval between checks in bang-bang control
  #if ENABLED(CHAMBER_LIMIT_SWITCHING)
    #define CHAMBER_HYSTERESIS 2        // (°C) Only set the relevant heater state when ABS(T-target) > CHAMBER_HYSTERESIS
  #endif
#endif

#if TEMP_SENSOR_CHAMBER
  //#define HEATER_CHAMBER_PIN      P2_04   // Required heater on/off pin (example: SKR 1.4 Turbo HE1 plug)
  //#define HEATER_CHAMBER_INVERTING false
  //#define FAN1_PIN                   -1   // Remove the fan signal on pin P2_04 (example: SKR 1.4 Turbo HE1 plug)

  //#define CHAMBER_FAN               // Enable a fan on the chamber
  #if ENABLED(CHAMBER_FAN)
    #define CHAMBER_FAN_MODE 2        // Fan control mode: 0=Static; 1=Linear increase when temp is higher than target; 2=V-shaped curve.
    #if CHAMBER_FAN_MODE == 0
      #define CHAMBER_FAN_BASE  255   // Chamber fan PWM (0-255)
    #elif CHAMBER_FAN_MODE == 1
      #define CHAMBER_FAN_BASE  128   // Base chamber fan PWM (0-255); turns on when chamber temperature is above the target
      #define CHAMBER_FAN_FACTOR 25   // PWM increase per °C above target
    #elif CHAMBER_FAN_MODE == 2
      #define CHAMBER_FAN_BASE  128   // Minimum chamber fan PWM (0-255)
      #define CHAMBER_FAN_FACTOR 25   // PWM increase per °C difference from target
    #endif
  #endif

  //#define CHAMBER_VENT              // Enable a servo-controlled vent on the chamber
  #if ENABLED(CHAMBER_VENT)
    #define CHAMBER_VENT_SERVO_NR  1  // Index of the vent servo
    #define HIGH_EXCESS_HEAT_LIMIT 5  // How much above target temp to consider there is excess heat in the chamber
    #define LOW_EXCESS_HEAT_LIMIT  3
    #define MIN_COOLING_SLOPE_TIME_CHAMBER_VENT 20
    #define MIN_COOLING_SLOPE_DEG_CHAMBER_VENT 1.5
  #endif
#endif

//
// Laser Cooler options
//
#if TEMP_SENSOR_COOLER
  #define COOLER_MINTEMP           8  // (°C)
  #define COOLER_MAXTEMP          26  // (°C)
  #define COOLER_DEFAULT_TEMP     16  // (°C)
  #define TEMP_COOLER_HYSTERESIS   1  // (°C) Temperature proximity considered "close enough" to the target
  #define COOLER_PIN               8  // Laser cooler on/off pin used to control power to the cooling element e.g. TEC, External chiller via relay
  #define COOLER_INVERTING     false
  #define TEMP_COOLER_PIN         15  // Laser/Cooler temperature sensor pin. ADC is required.
  #define COOLER_FAN                  // Enable a fan on the cooler, Fan# 0,1,2,3 etc.
  #define COOLER_FAN_INDEX         0  // FAN number 0, 1, 2 etc. e.g.
  #if ENABLED(COOLER_FAN)
    #define COOLER_FAN_BASE      100  // Base Cooler fan PWM (0-255); turns on when Cooler temperature is above the target
    #define COOLER_FAN_FACTOR     25  // PWM increase per °C above target
  #endif
#endif

//
// Laser Coolant Flow Meter
//
//#define LASER_COOLANT_FLOW_METER
#if ENABLED(LASER_COOLANT_FLOW_METER)
  #define FLOWMETER_PIN         20  // Requires an external interrupt-enabled pin (e.g., RAMPS 2,3,18,19,20,21)
  #define FLOWMETER_PPL       5880  // (pulses/liter) Flow meter pulses-per-liter on the input pin
  #define FLOWMETER_INTERVAL  1000  // (ms) Flow rate calculation interval in milliseconds
  #define FLOWMETER_SAFETY          // Prevent running the laser without the minimum flow rate set below
  #if ENABLED(FLOWMETER_SAFETY)
    #define FLOWMETER_MIN_LITERS_PER_MINUTE 1.5 // (liters/min) Minimum flow required when enabled
  #endif
#endif

/**
 * Thermal Protection provides additional protection to your printer from damage
 * and fire. Marlin always includes safe min and max temperature ranges which
 * protect against a broken or disconnected thermistor wire.
 *
 * The issue: If a thermistor falls out, it will report the much lower
 * temperature of the air in the room, and the the firmware will keep
 * the heater on.
 *
 * The solution: Once the temperature reaches the target, start observing.
 * If the temperature stays too far below the target (hysteresis) for too
 * long (period), the firmware will halt the machine as a safety precaution.
 *
 * If you get false positives for "Thermal Runaway", increase
 * THERMAL_PROTECTION_HYSTERESIS and/or THERMAL_PROTECTION_PERIOD
 */
#if ENABLED(THERMAL_PROTECTION_HOTENDS)
  #define THERMAL_PROTECTION_PERIOD 60        // Seconds
  #define THERMAL_PROTECTION_HYSTERESIS 10     // Degrees Celsius

  #if DISABLED(MachineCR10Orig) || ENABLED(MelziHostOnly)
    #define ADAPTIVE_FAN_SLOWING              // Slow part cooling fan if temperature drops
  #endif
  #if BOTH(ADAPTIVE_FAN_SLOWING, PIDTEMP)
    #define NO_FAN_SLOWING_IN_PID_TUNING    // Don't slow fan speed during M303
  #endif

  /**
   * Whenever an M104, M109, or M303 increases the target temperature, the
   * firmware will wait for the WATCH_TEMP_PERIOD to expire. If the temperature
   * hasn't increased by WATCH_TEMP_INCREASE degrees, the machine is halted and
   * requires a hard reset. This test restarts with any M104/M109/M303, but only
   * if the current temperature is far enough below the target for a reliable
   * test.
   *
   * If you get false positives for "Heating failed", increase WATCH_TEMP_PERIOD
   * and/or decrease WATCH_TEMP_INCREASE. WATCH_TEMP_INCREASE should not be set
   * below 2.
   */
  #define WATCH_TEMP_PERIOD 50                // Seconds
  #define WATCH_TEMP_INCREASE 2               // Degrees Celsius
#endif

/**
 * Thermal Protection parameters for the bed are just as above for hotends.
 */
#if ENABLED(THERMAL_PROTECTION_BED)
#if(ENABLED(BedDC))
  #if EITHER(MachineS5, MachineCR10Max)
    #define THERMAL_PROTECTION_BED_PERIOD 240    // Seconds
    #define THERMAL_PROTECTION_BED_HYSTERESIS 4 // Degrees Celsius

    #define WATCH_BED_TEMP_PERIOD 240                // Seconds
    #define WATCH_BED_TEMP_INCREASE 4               // Degrees Celsius

  #else
    #define THERMAL_PROTECTION_BED_PERIOD 50    // Seconds
    #define THERMAL_PROTECTION_BED_HYSTERESIS 2 // Degrees Celsius

    #define WATCH_BED_TEMP_PERIOD 180                // Seconds
    #define WATCH_BED_TEMP_INCREASE 2               // Degrees Celsius
  #endif
#else

  #define THERMAL_PROTECTION_BED_PERIOD 30    // Seconds
  #define THERMAL_PROTECTION_BED_HYSTERESIS 2 // Degrees Celsius

  #define WATCH_BED_TEMP_PERIOD 120                // Seconds
  #define WATCH_BED_TEMP_INCREASE 2               // Degrees Celsius
#endif

  /**
   * As described above, except for the bed (M140/M190/M303).
   */
#endif

/**
 * Thermal Protection parameters for the heated chamber.
 */
#if ENABLED(THERMAL_PROTECTION_CHAMBER)
  #define THERMAL_PROTECTION_CHAMBER_PERIOD 20    // Seconds
  #define THERMAL_PROTECTION_CHAMBER_HYSTERESIS 2 // Degrees Celsius

  /**
   * Heated chamber watch settings (M141/M191).
   */
  #define WATCH_CHAMBER_TEMP_PERIOD 60            // Seconds
  #define WATCH_CHAMBER_TEMP_INCREASE 2           // Degrees Celsius
#endif

/**
 * Thermal Protection parameters for the laser cooler.
 */
#if ENABLED(THERMAL_PROTECTION_COOLER)
  #define THERMAL_PROTECTION_COOLER_PERIOD    10 // Seconds
  #define THERMAL_PROTECTION_COOLER_HYSTERESIS 3 // Degrees Celsius

  /**
   * Laser cooling watch settings (M143/M193).
   */
  #define WATCH_COOLER_TEMP_PERIOD            60 // Seconds
  #define WATCH_COOLER_TEMP_INCREASE           3 // Degrees Celsius
#endif

#if ENABLED(PIDTEMP)
  // Add an experimental additional term to the heater power, proportional to the extrusion speed.
  // A well-chosen Kc value should add just enough power to melt the increased material volume.
  //#define PID_EXTRUSION_SCALING
  #if ENABLED(PID_EXTRUSION_SCALING)
    #define DEFAULT_Kc (100) // heating power = Kc * e_speed
    #define LPQ_MAX_LEN 50
  #endif

  /**
   * Add an experimental additional term to the heater power, proportional to the fan speed.
   * A well-chosen Kf value should add just enough power to compensate for power-loss from the cooling fan.
   * You can either just add a constant compensation with the DEFAULT_Kf value
   * or follow the instruction below to get speed-dependent compensation.
   *
   * Constant compensation (use only with fanspeeds of 0% and 100%)
   * ---------------------------------------------------------------------
   * A good starting point for the Kf-value comes from the calculation:
   *   kf = (power_fan * eff_fan) / power_heater * 255
   * where eff_fan is between 0.0 and 1.0, based on fan-efficiency and airflow to the nozzle / heater.
   *
   * Example:
   *   Heater: 40W, Fan: 0.1A * 24V = 2.4W, eff_fan = 0.8
   *   Kf = (2.4W * 0.8) / 40W * 255 = 12.24
   *
   * Fan-speed dependent compensation
   * --------------------------------
   * 1. To find a good Kf value, set the hotend temperature, wait for it to settle, and enable the fan (100%).
   *    Make sure PID_FAN_SCALING_LIN_FACTOR is 0 and PID_FAN_SCALING_ALTERNATIVE_DEFINITION is not enabled.
   *    If you see the temperature drop repeat the test, increasing the Kf value slowly, until the temperature
   *    drop goes away. If the temperature overshoots after enabling the fan, the Kf value is too big.
   * 2. Note the Kf-value for fan-speed at 100%
   * 3. Determine a good value for PID_FAN_SCALING_MIN_SPEED, which is around the speed, where the fan starts moving.
   * 4. Repeat step 1. and 2. for this fan speed.
   * 5. Enable PID_FAN_SCALING_ALTERNATIVE_DEFINITION and enter the two identified Kf-values in
   *    PID_FAN_SCALING_AT_FULL_SPEED and PID_FAN_SCALING_AT_MIN_SPEED. Enter the minimum speed in PID_FAN_SCALING_MIN_SPEED
   */
  //#define PID_FAN_SCALING
  #if ENABLED(PID_FAN_SCALING)
    //#define PID_FAN_SCALING_ALTERNATIVE_DEFINITION
    #if ENABLED(PID_FAN_SCALING_ALTERNATIVE_DEFINITION)
      // The alternative definition is used for an easier configuration.
      // Just figure out Kf at fullspeed (255) and PID_FAN_SCALING_MIN_SPEED.
      // DEFAULT_Kf and PID_FAN_SCALING_LIN_FACTOR are calculated accordingly.

      #define PID_FAN_SCALING_AT_FULL_SPEED 13.0        //=PID_FAN_SCALING_LIN_FACTOR*255+DEFAULT_Kf
      #define PID_FAN_SCALING_AT_MIN_SPEED   6.0        //=PID_FAN_SCALING_LIN_FACTOR*PID_FAN_SCALING_MIN_SPEED+DEFAULT_Kf
      #define PID_FAN_SCALING_MIN_SPEED     10.0        // Minimum fan speed at which to enable PID_FAN_SCALING

      #define DEFAULT_Kf (255.0*PID_FAN_SCALING_AT_MIN_SPEED-PID_FAN_SCALING_AT_FULL_SPEED*PID_FAN_SCALING_MIN_SPEED)/(255.0-PID_FAN_SCALING_MIN_SPEED)
      #define PID_FAN_SCALING_LIN_FACTOR (PID_FAN_SCALING_AT_FULL_SPEED-DEFAULT_Kf)/255.0

    #else
      #define PID_FAN_SCALING_LIN_FACTOR (0)             // Power loss due to cooling = Kf * (fan_speed)
      #define DEFAULT_Kf 10                              // A constant value added to the PID-tuner
      #define PID_FAN_SCALING_MIN_SPEED 10               // Minimum fan speed at which to enable PID_FAN_SCALING
    #endif
  #endif
#endif

/**
 * Automatic Temperature Mode
 *
 * Dynamically adjust the hotend target temperature based on planned E moves.
 *
 * (Contrast with PID_EXTRUSION_SCALING, which tracks E movement and adjusts PID
 *  behavior using an additional kC value.)
 *
 * Autotemp is calculated by (mintemp + factor * mm_per_sec), capped to maxtemp.
 *
 * Enable Autotemp Mode with M104/M109 F<factor> S<mintemp> B<maxtemp>.
 * Disable by sending M104/M109 with no F parameter (or F0 with AUTOTEMP_PROPORTIONAL).
 */
#if NONE(MachineCR10Orig, LowMemoryBoard, SKRMiniE3V2) || ENABLED(MelziHostOnly)
  #define AUTOTEMP
#endif
#if ENABLED(AUTOTEMP)
  #define AUTOTEMP_OLDWEIGHT    0.98
  // Turn on AUTOTEMP on M104/M109 by default using proportions set here
  //#define AUTOTEMP_PROPORTIONAL
  #if ENABLED(AUTOTEMP_PROPORTIONAL)
    #define AUTOTEMP_MIN_P      0 // (°C) Added to the target temperature
    #define AUTOTEMP_MAX_P      5 // (°C) Added to the target temperature
    #define AUTOTEMP_FACTOR_P   1 // Apply this F parameter by default (overridden by M104/M109 F)
  #endif
#endif

// Show Temperature ADC value
// Enable for M105 to include ADC values read from temperature sensors.
//#define SHOW_TEMP_ADC_VALUES

/**
 * High Temperature Thermistor Support
 *
 * Thermistors able to support high temperature tend to have a hard time getting
 * good readings at room and lower temperatures. This means TEMP_SENSOR_X_RAW_LO_TEMP
 * will probably be caught when the heating element first turns on during the
 * preheating process, which will trigger a min_temp_error as a safety measure
 * and force stop everything.
 * To circumvent this limitation, we allow for a preheat time (during which,
 * min_temp_error won't be triggered) and add a min_temp buffer to handle
 * aberrant readings.
 *
 * If you want to enable this feature for your hotend thermistor(s)
 * uncomment and set values > 0 in the constants below
 */

// The number of consecutive low temperature errors that can occur
// before a min_temp_error is triggered. (Shouldn't be more than 10.)
//#define MAX_CONSECUTIVE_LOW_TEMPERATURE_ERROR_ALLOWED 0

// The number of milliseconds a hotend will preheat before starting to check
// the temperature. This value should NOT be set to the time it takes the
// hot end to reach the target temperature, but the time it takes to reach
// the minimum temperature your thermistor can read. The lower the better/safer.
// This shouldn't need to be more than 30 seconds (30000)
//#define MILLISECONDS_PREHEAT_TIME 0

// @section extruder

// Extruder runout prevention.
// If the machine is idle and the temperature over MINTEMP
// then extrude some filament every couple of SECONDS.
//#define EXTRUDER_RUNOUT_PREVENT
#if ENABLED(EXTRUDER_RUNOUT_PREVENT)
  #define EXTRUDER_RUNOUT_MINTEMP 190
  #define EXTRUDER_RUNOUT_SECONDS 30
  #define EXTRUDER_RUNOUT_SPEED 1500  // (mm/min)
  #define EXTRUDER_RUNOUT_EXTRUDE 5   // (mm)
#endif

/**
 * Hotend Idle Timeout
 * Prevent filament in the nozzle from charring and causing a critical jam.
 */
#define HOTEND_IDLE_TIMEOUT
#if ENABLED(HOTEND_IDLE_TIMEOUT)
  #define HOTEND_IDLE_TIMEOUT_SEC (15*60)    // (seconds) Time without extruder movement to trigger protection
  #define HOTEND_IDLE_MIN_TRIGGER   170     // (°C) Minimum temperature to enable hotend protection
  #define HOTEND_IDLE_NOZZLE_TARGET   0     // (°C) Safe temperature for the nozzle after timeout
  #define HOTEND_IDLE_BED_TARGET      0     // (°C) Safe temperature for the bed after timeout
#endif

// @section temperature

// Calibration for AD595 / AD8495 sensor to adjust temperature measurements.
// The final temperature is calculated as (measuredTemp * GAIN) + OFFSET.
#define TEMP_SENSOR_AD595_OFFSET  0.0
#define TEMP_SENSOR_AD595_GAIN    1.0
#define TEMP_SENSOR_AD8495_OFFSET 0.0
#define TEMP_SENSOR_AD8495_GAIN   1.0

/**
 * Controller Fan
 * To cool down the stepper drivers and MOSFETs.
 *
 * The fan turns on automatically whenever any driver is enabled and turns
 * off (or reduces to idle speed) shortly after drivers are turned off.
 */
#if ENABLED(SKRMiniE3V2)
  #define USE_CONTROLLER_FAN
#endif
#if ENABLED(USE_CONTROLLER_FAN)
  //#define CONTROLLER_FAN_PIN -1        // Set a custom pin for the controller fan
  //#define CONTROLLER_FAN_USE_Z_ONLY    // With this option only the Z axis is considered
  #define CONTROLLERFAN_SPEED_MIN      0 // (0-255) Minimum speed. (If set below this value the fan is turned off.)
  #define CONTROLLERFAN_SPEED_ACTIVE 255 // (0-255) Active speed, used when any motor is enabled
  #define CONTROLLERFAN_SPEED_IDLE     0 // (0-255) Idle speed, used when motors are disabled
  #define CONTROLLERFAN_IDLE_TIME     60 // (seconds) Extra time to keep the fan running after disabling motors
  //#define CONTROLLER_FAN_EDITABLE      // Enable M710 configurable settings
  #if ENABLED(CONTROLLER_FAN_EDITABLE)
    #define CONTROLLER_FAN_MENU          // Enable the Controller Fan submenu
  #endif
#endif

// When first starting the main fan, run it at full speed for the
// given number of milliseconds.  This gets the fan spinning reliably
// before setting a PWM value. (Does not work with software PWM for fan on Sanguinololu)
#define FAN_KICKSTART_TIME 100

// Some coolers may require a non-zero "off" state.
//#define FAN_OFF_PWM  1

/**
 * PWM Fan Scaling
 *
 * Define the min/max speeds for PWM fans (as set with M106).
 *
 * With these options the M106 0-255 value range is scaled to a subset
 * to ensure that the fan has enough power to spin, or to run lower
 * current fans with higher current. (e.g., 5V/12V fans with 12V/24V)
 * Value 0 always turns off the fan.
 *
 * Define one or both of these to override the default 0-255 range.
 */
//#define FAN_MIN_PWM 50
//#define FAN_MAX_PWM 128

/**
 * FAST PWM FAN Settings
 *
 * Use to change the FAST FAN PWM frequency (if enabled in Configuration.h)
 * Combinations of PWM Modes, prescale values and TOP resolutions are used internally to produce a
 * frequency as close as possible to the desired frequency.
 *
 * FAST_PWM_FAN_FREQUENCY [undefined by default]
 *   Set this to your desired frequency.
 *   If left undefined this defaults to F = F_CPU/(2*255*1)
 *   i.e., F = 31.4kHz on 16MHz microcontrollers or F = 39.2kHz on 20MHz microcontrollers.
 *   These defaults are the same as with the old FAST_PWM_FAN implementation - no migration is required
 *   NOTE: Setting very low frequencies (< 10 Hz) may result in unexpected timer behavior.
 *
 * USE_OCR2A_AS_TOP [undefined by default]
 *   Boards that use TIMER2 for PWM have limitations resulting in only a few possible frequencies on TIMER2:
 *   16MHz MCUs: [62.5KHz, 31.4KHz (default), 7.8KHz, 3.92KHz, 1.95KHz, 977Hz, 488Hz, 244Hz, 60Hz, 122Hz, 30Hz]
 *   20MHz MCUs: [78.1KHz, 39.2KHz (default), 9.77KHz, 4.9KHz, 2.44KHz, 1.22KHz, 610Hz, 305Hz, 153Hz, 76Hz, 38Hz]
 *   A greater range can be achieved by enabling USE_OCR2A_AS_TOP. But note that this option blocks the use of
 *   PWM on pin OC2A. Only use this option if you don't need PWM on 0C2A. (Check your schematic.)
 *   USE_OCR2A_AS_TOP sacrifices duty cycle control resolution to achieve this broader range of frequencies.
 */
#if ENABLED(FAST_PWM_FAN)
  //#define FAST_PWM_FAN_FREQUENCY 31400
  //#define USE_OCR2A_AS_TOP
#endif

// @section extruder

/**
 * Extruder cooling fans
 *
 * Extruder auto fans automatically turn on when their extruders'
 * temperatures go above EXTRUDER_AUTO_FAN_TEMPERATURE.
 *
 * Your board's pins file specifies the recommended pins. Override those here
 * or set to -1 to disable completely.
 *
 * Multiple extruders can be assigned to the same pin in which case
 * the fan will turn on when any selected extruder is above the threshold.
 */
#define E0_AUTO_FAN_PIN -1
#define E1_AUTO_FAN_PIN -1
#define E2_AUTO_FAN_PIN -1
#define E3_AUTO_FAN_PIN -1
#define E4_AUTO_FAN_PIN -1
#define E5_AUTO_FAN_PIN -1
#define E6_AUTO_FAN_PIN -1
#define E7_AUTO_FAN_PIN -1
#define CHAMBER_AUTO_FAN_PIN -1
#define COOLER_AUTO_FAN_PIN -1
#define COOLER_FAN_PIN -1

#define EXTRUDER_AUTO_FAN_TEMPERATURE 50
#define EXTRUDER_AUTO_FAN_SPEED 255   // 255 == full speed
#define CHAMBER_AUTO_FAN_TEMPERATURE 30
#define CHAMBER_AUTO_FAN_SPEED 255
#define COOLER_AUTO_FAN_TEMPERATURE 18
#define COOLER_AUTO_FAN_SPEED 255

/**
 * Part-Cooling Fan Multiplexer
 *
 * This feature allows you to digitally multiplex the fan output.
 * The multiplexer is automatically switched at tool-change.
 * Set FANMUX[012]_PINs below for up to 2, 4, or 8 multiplexed fans.
 */
#define FANMUX0_PIN -1
#define FANMUX1_PIN -1
#define FANMUX2_PIN -1

/**
 * M355 Case Light on-off / brightness
 */
#if(ENABLED(EnclosureLight))
  #define CASE_LIGHT_ENABLE
#endif
#if ENABLED(CASE_LIGHT_ENABLE)
  #if ENABLED(MachineCR2020)
    #define CASE_LIGHT_PIN 65                  // Override the default pin if needed
  #else
    #define CASE_LIGHT_PIN 12                  // Override the default pin if needed
  #endif
  #define INVERT_CASE_LIGHT false             // Set true if Case Light is ON when pin is LOW
  #define CASE_LIGHT_DEFAULT_ON true          // Set default power-up state on
<<<<<<< HEAD
  #define CASE_LIGHT_DEFAULT_BRIGHTNESS 255   // Set default power-up brightness (0-255, requires PWM pin)
  //#define CASE_LIGHT_MAX_PWM 128            // Limit pwm
  #define CASE_LIGHT_MENU                   // Add Case Light options to the LCD menu
=======
  #define CASE_LIGHT_DEFAULT_BRIGHTNESS 105   // Set default power-up brightness (0-255, requires PWM pin)
>>>>>>> dd76a506
  //#define CASE_LIGHT_NO_BRIGHTNESS          // Disable brightness control. Enable for non-PWM lighting.
  //#define CASE_LIGHT_MAX_PWM 128            // Limit PWM duty cycle (0-255)
  //#define CASE_LIGHT_MENU                   // Add Case Light options to the LCD menu
  #if ENABLED(NEOPIXEL_LED)
    //#define CASE_LIGHT_USE_NEOPIXEL         // Use NeoPixel LED as case light
  #endif
  #if EITHER(RGB_LED, RGBW_LED)
    //#define CASE_LIGHT_USE_RGB_LED          // Use RGB / RGBW LED as case light
  #endif
  #if EITHER(CASE_LIGHT_USE_NEOPIXEL, CASE_LIGHT_USE_RGB_LED)
    #define CASE_LIGHT_DEFAULT_COLOR { 255, 255, 255, 255 } // { Red, Green, Blue, White }
  #endif
#endif

// @section homing

// If you want endstops to stay on (by default) even when not homing
// enable this option. Override at any time with M120, M121.
//#define ENDSTOPS_ALWAYS_ON_DEFAULT

// @section extras

//#define Z_LATE_ENABLE // Enable Z the last moment. Needed if your Z driver overheats.

// Employ an external closed loop controller. Override pins here if needed.
//#define EXTERNAL_CLOSED_LOOP_CONTROLLER
#if ENABLED(EXTERNAL_CLOSED_LOOP_CONTROLLER)
  //#define CLOSED_LOOP_ENABLE_PIN        -1
  //#define CLOSED_LOOP_MOVE_COMPLETE_PIN -1
#endif

/**
 * Dual Steppers / Dual Endstops
 *
 * This section will allow you to use extra E drivers to drive a second motor for X, Y, or Z axes.
 *
 * For example, set X_DUAL_STEPPER_DRIVERS setting to use a second motor. If the motors need to
 * spin in opposite directions set INVERT_X2_VS_X_DIR. If the second motor needs its own endstop
 * set X_DUAL_ENDSTOPS. This can adjust for "racking." Use X2_USE_ENDSTOP to set the endstop plug
 * that should be used for the second endstop. Extra endstops will appear in the output of 'M119'.
 *
 * Use X_DUAL_ENDSTOP_ADJUSTMENT to adjust for mechanical imperfection. After homing both motors
 * this offset is applied to the X2 motor. To find the offset home the X axis, and measure the error
 * in X2. Dual endstop offsets can be set at runtime with 'M666 X<offset> Y<offset> Z<offset>'.
 */

//#define X_DUAL_STEPPER_DRIVERS
#if ENABLED(X_DUAL_STEPPER_DRIVERS)
  //#define INVERT_X2_VS_X_DIR    // Enable if X2 direction signal is opposite to X
  //#define X_DUAL_ENDSTOPS
  #if ENABLED(X_DUAL_ENDSTOPS)
    #define X2_USE_ENDSTOP _XMAX_
    #define X2_ENDSTOP_ADJUSTMENT  0
  #endif
#endif

//#define Y_DUAL_STEPPER_DRIVERS
#if ENABLED(Y_DUAL_STEPPER_DRIVERS)
  //#define INVERT_Y2_VS_Y_DIR   // Enable if Y2 direction signal is opposite to Y
  //#define Y_DUAL_ENDSTOPS
  #if ENABLED(Y_DUAL_ENDSTOPS)
    #define Y2_USE_ENDSTOP _YMAX_
    #define Y2_ENDSTOP_ADJUSTMENT  0
  #endif
#endif

//
// For Z set the number of stepper drivers
//
#if ENABLED(DualZ)
  #define NUM_Z_STEPPER_DRIVERS 2   // (1-4) Z options change based on how many
#else
  #define NUM_Z_STEPPER_DRIVERS 1   // (1-4) Z options change based on how many
#endif
#if NUM_Z_STEPPER_DRIVERS > 1
  // Enable if Z motor direction signals are the opposite of Z1
  //#define INVERT_Z2_VS_Z_DIR
  //#define INVERT_Z3_VS_Z_DIR
  //#define INVERT_Z4_VS_Z_DIR

  //#define Z_MULTI_ENDSTOPS
  #if ENABLED(Z_MULTI_ENDSTOPS)
    #define Z2_USE_ENDSTOP          _XMAX_
    #define Z2_ENDSTOP_ADJUSTMENT   0
    #if NUM_Z_STEPPER_DRIVERS >= 3
      #define Z3_USE_ENDSTOP        _YMAX_
      #define Z3_ENDSTOP_ADJUSTMENT 0
    #endif
    #if NUM_Z_STEPPER_DRIVERS >= 4
      #define Z4_USE_ENDSTOP        _ZMAX_
      #define Z4_ENDSTOP_ADJUSTMENT 0
    #endif
  #endif
#endif

/**
 * Dual X Carriage
 *
 * This setup has two X carriages that can move independently, each with its own hotend.
 * The carriages can be used to print an object with two colors or materials, or in
 * "duplication mode" it can print two identical or X-mirrored objects simultaneously.
 * The inactive carriage is parked automatically to prevent oozing.
 * X1 is the left carriage, X2 the right. They park and home at opposite ends of the X axis.
 * By default the X2 stepper is assigned to the first unused E plug on the board.
 *
 * The following Dual X Carriage modes can be selected with M605 S<mode>:
 *
 *   0 : (FULL_CONTROL) The slicer has full control over both X-carriages and can achieve optimal travel
 *       results as long as it supports dual X-carriages. (M605 S0)
 *
 *   1 : (AUTO_PARK) The firmware automatically parks and unparks the X-carriages on tool-change so
 *       that additional slicer support is not required. (M605 S1)
 *
 *   2 : (DUPLICATION) The firmware moves the second X-carriage and extruder in synchronization with
 *       the first X-carriage and extruder, to print 2 copies of the same object at the same time.
 *       Set the constant X-offset and temperature differential with M605 S2 X[offs] R[deg] and
 *       follow with M605 S2 to initiate duplicated movement.
 *
 *   3 : (MIRRORED) Formbot/Vivedino-inspired mirrored mode in which the second extruder duplicates
 *       the movement of the first except the second extruder is reversed in the X axis.
 *       Set the initial X offset and temperature differential with M605 S2 X[offs] R[deg] and
 *       follow with M605 S3 to initiate mirrored movement.
 */
//#define DUAL_X_CARRIAGE
#if ENABLED(DUAL_X_CARRIAGE)
  #define X1_MIN_POS X_MIN_POS   // Set to X_MIN_POS
  #define X1_MAX_POS X_BED_SIZE  // Set a maximum so the first X-carriage can't hit the parked second X-carriage
  #define X2_MIN_POS    80       // Set a minimum to ensure the  second X-carriage can't hit the parked first X-carriage
  #define X2_MAX_POS   353       // Set this to the distance between toolheads when both heads are homed
  #define X2_HOME_DIR    1       // Set to 1. The second X-carriage always homes to the maximum endstop position
  #define X2_HOME_POS X2_MAX_POS // Default X2 home position. Set to X2_MAX_POS.
                      // However: In this mode the HOTEND_OFFSET_X value for the second extruder provides a software
                      // override for X2_HOME_POS. This also allow recalibration of the distance between the two endstops
                      // without modifying the firmware (through the "M218 T1 X???" command).
                      // Remember: you should set the second extruder x-offset to 0 in your slicer.

  // This is the default power-up mode which can be later using M605.
  #define DEFAULT_DUAL_X_CARRIAGE_MODE DXC_AUTO_PARK_MODE

  // Default x offset in duplication mode (typically set to half print bed width)
  #define DEFAULT_DUPLICATION_X_OFFSET 100

  // Default action to execute following M605 mode change commands. Typically G28X to apply new mode.
  //#define EVENT_GCODE_IDEX_AFTER_MODECHANGE "G28X"
#endif

// Activate a solenoid on the active extruder with M380. Disable all with M381.
// Define SOL0_PIN, SOL1_PIN, etc., for each extruder that has a solenoid.
//#define EXT_SOLENOID

// @section homing

/**
 * Homing Procedure
 * Homing (G28) does an indefinite move towards the endstops to establish
 * the position of the toolhead relative to the workspace.
 */

//#define SENSORLESS_BACKOFF_MM  { 2, 2 }     // (mm) Backoff from endstops before sensorless homing

#define HOMING_BUMP_MM      { 8, 8, 2 }       // (mm) Backoff from endstops after first bump
#define HOMING_BUMP_DIVISOR { 2, 2, 4 }       // Re-Bump Speed Divisor (Divides the Homing Feedrate)

#define HOMING_BACKOFF_POST_MM { 8, 8, 2 }  // (mm) Backoff from endstops after homing

#define QUICK_HOME                          // If G28 contains XY do a diagonal move first

//#define HOME_Y_BEFORE_X                     // If G28 contains XY home Y before X
//#define HOME_Z_FIRST                        // Home Z first. Requires a Z-MIN endstop (not a probe).
//#define CODEPENDENT_XY_HOMING               // If X/Y can't home without homing Y/X first

// @section bltouch

#if ENABLED(BLTOUCH)
  /**
   * Either: Use the defaults (recommended) or: For special purposes, use the following DEFINES
   * Do not activate settings that the probe might not understand. Clones might misunderstand
   * advanced commands.
   *
   * Note: If the probe is not deploying, do a "Reset" and "Self-Test" and then check the
   *       wiring of the BROWN, RED and ORANGE wires.
   *
   * Note: If the trigger signal of your probe is not being recognized, it has been very often
   *       because the BLACK and WHITE wires needed to be swapped. They are not "interchangeable"
   *       like they would be with a real switch. So please check the wiring first.
   *
   * Settings for all BLTouch and clone probes:
   */

  // Safety: The probe needs time to recognize the command.
  //         Minimum command delay (ms). Enable and increase if needed.
  //#define BLTOUCH_DELAY 500

  /**
   * Settings for BLTOUCH Classic 1.2, 1.3 or BLTouch Smart 1.0, 2.0, 2.2, 3.0, 3.1, and most clones:
   */

  // Feature: Switch into SW mode after a deploy. It makes the output pulse longer. Can be useful
  //          in special cases, like noisy or filtered input configurations.
  //#define BLTOUCH_FORCE_SW_MODE

  /**
   * Settings for BLTouch Smart 3.0 and 3.1
   * Summary:
   *   - Voltage modes: 5V and OD (open drain - "logic voltage free") output modes
   *   - High-Speed mode
   *   - Disable LCD voltage options
   */

  /**
   * Danger: Don't activate 5V mode unless attached to a 5V-tolerant controller!
   * V3.0 or 3.1: Set default mode to 5V mode at Marlin startup.
   * If disabled, OD mode is the hard-coded default on 3.0
   * On startup, Marlin will compare its eeprom to this value. If the selected mode
   * differs, a mode set eeprom write will be completed at initialization.
   * Use the option below to force an eeprom write to a V3.1 probe regardless.
   */
  #if NONE(SKR13, SKR14, SKR14Turbo, SKRPRO11, SKRMiniE3V2)
    #define BLTOUCH_SET_5V_MODE
  #endif
  /**
   * Safety: Activate if connecting a probe with an unknown voltage mode.
   * V3.0: Set a probe into mode selected above at Marlin startup. Required for 5V mode on 3.0
   * V3.1: Force a probe with unknown mode into selected mode at Marlin startup ( = Probe EEPROM write )
   * To preserve the life of the probe, use this once then turn it off and re-flash.
   */
  //#define BLTOUCH_FORCE_MODE_SET

  /**
   * Use "HIGH SPEED" mode for probing.
   * Danger: Disable if your probe sometimes fails. Only suitable for stable well-adjusted systems.
   * This feature was designed for Deltabots with very fast Z moves; however, higher speed Cartesians
   * might be able to use it. If the machine can't raise Z fast enough the BLTouch may go into ALARM.
   */
  #if NONE(MachineCR10Orig, LowMemoryBoard, MachineCRX)
    #define BLTOUCH_HS_MODE
  #endif

  // Safety: Enable voltage mode settings in the LCD menu.
  //#define BLTOUCH_LCD_VOLTAGE_MENU

#endif // BLTOUCH

// @section extras

/**
 * Z Steppers Auto-Alignment
 * Add the G34 command to align multiple Z steppers using a bed probe.
 */
#if ENABLED(DualZ) &&  ANY(ABL_EZABL, ABL_NCSW, ABL_BLTOUCH, ABL_TOUCH_MI)
  #define Z_STEPPER_AUTO_ALIGN
#endif
#if ENABLED(Z_STEPPER_AUTO_ALIGN)
  // Define probe X and Y positions for Z1, Z2 [, Z3 [, Z4]]
  // If not defined, probe limits will be used.
  // Override with 'M422 S<index> X<pos> Y<pos>'
  //#define Z_STEPPER_ALIGN_XY { {  10, 190 }, { 100,  10 }, { 190, 190 } }

  /**
   * Orientation for the automatically-calculated probe positions.
   * Override Z stepper align points with 'M422 S<index> X<pos> Y<pos>'
   *
   * 2 Steppers:  (0)     (1)
   *               |       |   2   |
   *               | 1   2 |       |
   *               |       |   1   |
   *
   * 3 Steppers:  (0)     (1)     (2)     (3)
   *               |   3   | 1     | 2   1 |     2 |
   *               |       |     3 |       | 3     |
   *               | 1   2 | 2     |   3   |     1 |
   *
   * 4 Steppers:  (0)     (1)     (2)     (3)
   *               | 4   3 | 1   4 | 2   1 | 3   2 |
   *               |       |       |       |       |
   *               | 1   2 | 2   3 | 3   4 | 4   1 |
   */
  #ifndef Z_STEPPER_ALIGN_XY
    //#define Z_STEPPERS_ORIENTATION 0
  #endif

  // Provide Z stepper positions for more rapid convergence in bed alignment.
  // Requires triple stepper drivers (i.e., set NUM_Z_STEPPER_DRIVERS to 3)
  //#define Z_STEPPER_ALIGN_KNOWN_STEPPER_POSITIONS
  #if ENABLED(Z_STEPPER_ALIGN_KNOWN_STEPPER_POSITIONS)
    // Define Stepper XY positions for Z1, Z2, Z3 corresponding to
    // the Z screw positions in the bed carriage.
    // Define one position per Z stepper in stepper driver order.
    #define Z_STEPPER_ALIGN_STEPPER_XY { { 210.7, 102.5 }, { 152.6, 220.0 }, { 94.5, 102.5 } }
  #else
    // Amplification factor. Used to scale the correction step up or down in case
    // the stepper (spindle) position is farther out than the test point.
    #define Z_STEPPER_ALIGN_AMP 1.0       // Use a value > 1.0 NOTE: This may cause instability!
  #endif

  // On a 300mm bed a 5% grade would give a misalignment of ~1.5cm
  #define G34_MAX_GRADE              5    // (%) Maximum incline that G34 will handle
  #define Z_STEPPER_ALIGN_ITERATIONS 8    // Number of iterations to apply during alignment
  #define Z_STEPPER_ALIGN_ACC        0.02 // Stop iterating early if the accuracy is better than this
  #define RESTORE_LEVELING_AFTER_G34      // Restore leveling after G34 is done?
  // After G34, re-home Z (G28 Z) or just calculate it from the last probe heights?
  // Re-homing might be more precise in reproducing the actual 'G28 Z' homing height, especially on an uneven bed.
  #define HOME_AFTER_G34
#endif

//
// Add the G35 command to read bed corners to help adjust screws. Requires a bed probe.
//
//#define ASSISTED_TRAMMING
#if ENABLED(ASSISTED_TRAMMING)

  // Define positions for probe points.
  #define TRAMMING_POINT_XY { {  20, 20 }, { 180,  20 }, { 180, 180 }, { 20, 180 } }

  // Define position names for probe points.
  #define TRAMMING_POINT_NAME_1 "Front-Left"
  #define TRAMMING_POINT_NAME_2 "Front-Right"
  #define TRAMMING_POINT_NAME_3 "Back-Right"
  #define TRAMMING_POINT_NAME_4 "Back-Left"

  #define RESTORE_LEVELING_AFTER_G35    // Enable to restore leveling setup after operation
  //#define REPORT_TRAMMING_MM          // Report Z deviation (mm) for each point relative to the first

  //#define ASSISTED_TRAMMING_WIZARD    // Add a Tramming Wizard to the LCD menu

  //#define ASSISTED_TRAMMING_WAIT_POSITION { X_CENTER, Y_CENTER, 30 } // Move the nozzle out of the way for adjustment

  /**
   * Screw thread:
   *   M3: 30 = Clockwise, 31 = Counter-Clockwise
   *   M4: 40 = Clockwise, 41 = Counter-Clockwise
   *   M5: 50 = Clockwise, 51 = Counter-Clockwise
   */
  #define TRAMMING_SCREW_THREAD 30

#endif

// @section motion

#define AXIS_RELATIVE_MODES { false, false, false, false }

// Add a Duplicate option for well-separated conjoined nozzles
//#define MULTI_NOZZLE_DUPLICATION

// By default pololu step drivers require an active high signal. However, some high power drivers require an active low signal as step.
#define INVERT_X_STEP_PIN false
#define INVERT_Y_STEP_PIN false
#define INVERT_Z_STEP_PIN false
#define INVERT_E_STEP_PIN false

/**
 * Idle Stepper Shutdown
 * Set DISABLE_INACTIVE_? 'true' to shut down axis steppers after an idle period.
 * The Deactive Time can be overridden with M18 and M84. Set to 0 for No Timeout.
 */
#define DEFAULT_STEPPER_DEACTIVE_TIME 120
#define DISABLE_INACTIVE_X true
#define DISABLE_INACTIVE_Y true
#define DISABLE_INACTIVE_Z true  // Set 'false' if the nozzle could fall onto your printed part!
#define DISABLE_INACTIVE_E true

<<<<<<< HEAD
// If the Nozzle or Bed falls when the Z stepper is disabled, set its resting position here.
//#define Z_AFTER_DEACTIVATE Z_HOME_POS

#if ANY(MachineEnder5, MachineEnder5Plus)
  #define HOME_AFTER_DEACTIVATE  // Require rehoming after steppers are deactivated
#endif

=======
>>>>>>> dd76a506
// Default Minimum Feedrates for printing and travel moves
#define DEFAULT_MINIMUMFEEDRATE       0.0     // (mm/s) Minimum feedrate. Set with M205 S.
#define DEFAULT_MINTRAVELFEEDRATE     0.0     // (mm/s) Minimum travel feedrate. Set with M205 T.

// Minimum time that a segment needs to take as the buffer gets emptied
#define DEFAULT_MINSEGMENTTIME        20000   // (µs) Set with M205 B.

// Slow down the machine if the lookahead buffer is (by default) half full.
// Increase the slowdown divisor for larger buffer sizes.
#define SLOWDOWN
#if ENABLED(SLOWDOWN)
  #if ANY(SKR13, SKR14, SKR14Turbo, SKRPRO11, SKRMiniE3V2, MachineEnder3V2)
    #define SLOWDOWN_DIVISOR 4
  #else
    #define SLOWDOWN_DIVISOR 2
  #endif
#endif

/**
 * XY Frequency limit
 * Reduce resonance by limiting the frequency of small zigzag infill moves.
 * See https://hydraraptor.blogspot.com/2010/12/frequency-limit.html
 * Use M201 F<freq> G<min%> to change limits at runtime.
 */
//#define XY_FREQUENCY_LIMIT      10 // (Hz) Maximum frequency of small zigzag infill moves. Set with M201 F<hertz>.
#ifdef XY_FREQUENCY_LIMIT
  #define XY_FREQUENCY_MIN_PERCENT 5 // (percent) Minimum FR percentage to apply. Set with M201 G<min%>.
#endif

// Minimum planner junction speed. Sets the default minimum speed the planner plans for at the end
// of the buffer and all stops. This should not be much greater than zero and should only be changed
// if unwanted behavior is observed on a user's machine when running at very slow speeds.
#define MINIMUM_PLANNER_SPEED 0.05 // (mm/s)

//
// Backlash Compensation
// Adds extra movement to axes on direction-changes to account for backlash.
//
#if ANY(SKR13, SKR14, SKR14Turbo, SKRPRO11)
  #define BACKLASH_COMPENSATION
#endif
#if ENABLED(BACKLASH_COMPENSATION)
  // Define values for backlash distance and correction.
  // If BACKLASH_GCODE is enabled these values are the defaults.
  #define BACKLASH_DISTANCE_MM { 0, 0, 0 } // (mm)
  #define BACKLASH_CORRECTION    0.0       // 0.0 = no correction; 1.0 = full correction

  // Set BACKLASH_SMOOTHING_MM to spread backlash correction over multiple segments
  // to reduce print artifacts. (Enabling this is costly in memory and computation!)
  //#define BACKLASH_SMOOTHING_MM 3 // (mm)

  // Add runtime configuration and tuning of backlash values (M425)
  #define BACKLASH_GCODE

  #if ENABLED(BACKLASH_GCODE)
    // Measure the Z backlash when probing (G29) and set with "M425 Z"
    #define MEASURE_BACKLASH_WHEN_PROBING

    #if ENABLED(MEASURE_BACKLASH_WHEN_PROBING)
      // When measuring, the probe will move up to BACKLASH_MEASUREMENT_LIMIT
      // mm away from point of contact in BACKLASH_MEASUREMENT_RESOLUTION
      // increments while checking for the contact to be broken.
      #define BACKLASH_MEASUREMENT_LIMIT       0.5   // (mm)
      #define BACKLASH_MEASUREMENT_RESOLUTION  0.005 // (mm)
      #define BACKLASH_MEASUREMENT_FEEDRATE    Z_PROBE_FEEDRATE_SLOW // (mm/min)
    #endif
  #endif
#endif

/**
 * Automatic backlash, position and hotend offset calibration
 *
 * Enable G425 to run automatic calibration using an electrically-
 * conductive cube, bolt, or washer mounted on the bed.
 *
 * G425 uses the probe to touch the top and sides of the calibration object
 * on the bed and measures and/or correct positional offsets, axis backlash
 * and hotend offsets.
 *
 * Note: HOTEND_OFFSET and CALIBRATION_OBJECT_CENTER must be set to within
 *       ±5mm of true values for G425 to succeed.
 */
//#define CALIBRATION_GCODE
#if ENABLED(CALIBRATION_GCODE)

  //#define CALIBRATION_SCRIPT_PRE  "M117 Starting Auto-Calibration\nT0\nG28\nG12\nM117 Calibrating..."
  //#define CALIBRATION_SCRIPT_POST "M500\nM117 Calibration data saved"

  #define CALIBRATION_MEASUREMENT_RESOLUTION     0.01 // mm

  #define CALIBRATION_FEEDRATE_SLOW             60    // mm/min
  #define CALIBRATION_FEEDRATE_FAST           1200    // mm/min
  #define CALIBRATION_FEEDRATE_TRAVEL         3000    // mm/min

  // The following parameters refer to the conical section of the nozzle tip.
  #define CALIBRATION_NOZZLE_TIP_HEIGHT          1.0  // mm
  #define CALIBRATION_NOZZLE_OUTER_DIAMETER      2.0  // mm

  // Uncomment to enable reporting (required for "G425 V", but consumes PROGMEM).
  //#define CALIBRATION_REPORTING

  // The true location and dimension the cube/bolt/washer on the bed.
  #define CALIBRATION_OBJECT_CENTER     { 264.0, -22.0,  -2.0 } // mm
  #define CALIBRATION_OBJECT_DIMENSIONS {  10.0,  10.0,  10.0 } // mm

  // Comment out any sides which are unreachable by the probe. For best
  // auto-calibration results, all sides must be reachable.
  #define CALIBRATION_MEASURE_RIGHT
  #define CALIBRATION_MEASURE_FRONT
  #define CALIBRATION_MEASURE_LEFT
  #define CALIBRATION_MEASURE_BACK

  // Probing at the exact top center only works if the center is flat. If
  // probing on a screwhead or hollow washer, probe near the edges.
  //#define CALIBRATION_MEASURE_AT_TOP_EDGES

  // Define the pin to read during calibration
  #ifndef CALIBRATION_PIN
    //#define CALIBRATION_PIN -1            // Define here to override the default pin
    #define CALIBRATION_PIN_INVERTING false // Set to true to invert the custom pin
    //#define CALIBRATION_PIN_PULLDOWN
    #define CALIBRATION_PIN_PULLUP
  #endif
#endif

/**
 * Adaptive Step Smoothing increases the resolution of multi-axis moves, particularly at step frequencies
 * below 1kHz (for AVR) or 10kHz (for ARM), where aliasing between axes in multi-axis moves causes audible
 * vibration and surface artifacts. The algorithm adapts to provide the best possible step smoothing at the
 * lowest stepping frequencies.
 */
#if ANY(SKR13, SKR14, SKR14Turbo, SKRPRO11, MachineEnder3V2)
  #define ADAPTIVE_STEP_SMOOTHING
#endif

/**
 * Custom Microstepping
 * Override as-needed for your setup. Up to 3 MS pins are supported.
 */
//#define MICROSTEP1 LOW,LOW,LOW
//#define MICROSTEP2 HIGH,LOW,LOW
//#define MICROSTEP4 LOW,HIGH,LOW
//#define MICROSTEP8 HIGH,HIGH,LOW
//#define MICROSTEP16 LOW,LOW,HIGH
//#define MICROSTEP32 HIGH,LOW,HIGH

// Microstep settings (Requires a board with pins named X_MS1, X_MS2, etc.)
#define MICROSTEP_MODES { 16, 16, 16, 16, 16, 16 } // [1,2,4,8,16]

/**
 *  @section  stepper motor current
 *
 *  Some boards have a means of setting the stepper motor current via firmware.
 *
 *  The power on motor currents are set by:
 *    PWM_MOTOR_CURRENT - used by MINIRAMBO & ULTIMAIN_2
 *                         known compatible chips: A4982
 *    DIGIPOT_MOTOR_CURRENT - used by BQ_ZUM_MEGA_3D, RAMBO & SCOOVO_X9H
 *                         known compatible chips: AD5206
 *    DAC_MOTOR_CURRENT_DEFAULT - used by PRINTRBOARD_REVF & RIGIDBOARD_V2
 *                         known compatible chips: MCP4728
 *    DIGIPOT_I2C_MOTOR_CURRENTS - used by 5DPRINT, AZTEEG_X3_PRO, AZTEEG_X5_MINI_WIFI, MIGHTYBOARD_REVE
 *                         known compatible chips: MCP4451, MCP4018
 *
 *  Motor currents can also be set by M907 - M910 and by the LCD.
 *    M907 - applies to all.
 *    M908 - BQ_ZUM_MEGA_3D, RAMBO, PRINTRBOARD_REVF, RIGIDBOARD_V2 & SCOOVO_X9H
 *    M909, M910 & LCD - only PRINTRBOARD_REVF & RIGIDBOARD_V2
 */
//#define PWM_MOTOR_CURRENT { 1300, 1300, 1250 }          // Values in milliamps
//#define DIGIPOT_MOTOR_CURRENT { 135,135,135,135,135 }   // Values 0-255 (RAMBO 135 = ~0.75A, 185 = ~1A)
//#define DAC_MOTOR_CURRENT_DEFAULT { 70, 80, 90, 80 }    // Default drive percent - X, Y, Z, E axis

/**
 * I2C-based DIGIPOTs (e.g., Azteeg X3 Pro)
 */
//#define DIGIPOT_MCP4018             // Requires https://github.com/felias-fogg/SlowSoftI2CMaster
//#define DIGIPOT_MCP4451
#if EITHER(DIGIPOT_MCP4018, DIGIPOT_MCP4451)
  #define DIGIPOT_I2C_NUM_CHANNELS 8  // 5DPRINT:4   AZTEEG_X3_PRO:8   MKS_SBASE:5   MIGHTYBOARD_REVE:5

  // Actual motor currents in Amps. The number of entries must match DIGIPOT_I2C_NUM_CHANNELS.
  // These correspond to the physical drivers, so be mindful if the order is changed.
  #define DIGIPOT_I2C_MOTOR_CURRENTS { 1.0, 1.0, 1.0, 1.0, 1.0, 1.0, 1.0, 1.0 } // AZTEEG_X3_PRO

  //#define DIGIPOT_USE_RAW_VALUES    // Use DIGIPOT_MOTOR_CURRENT raw wiper values (instead of A4988 motor currents)

  /**
   * Common slave addresses:
   *
   *                        A   (A shifted)   B   (B shifted)  IC
   * Smoothie              0x2C (0x58)       0x2D (0x5A)       MCP4451
   * AZTEEG_X3_PRO         0x2C (0x58)       0x2E (0x5C)       MCP4451
   * AZTEEG_X5_MINI        0x2C (0x58)       0x2E (0x5C)       MCP4451
   * AZTEEG_X5_MINI_WIFI         0x58              0x5C        MCP4451
   * MIGHTYBOARD_REVE      0x2F (0x5E)                         MCP4018
   */
  //#define DIGIPOT_I2C_ADDRESS_A 0x2C  // Unshifted slave address for first DIGIPOT
  //#define DIGIPOT_I2C_ADDRESS_B 0x2D  // Unshifted slave address for second DIGIPOT
#endif

//===========================================================================
//=============================Additional Features===========================
//===========================================================================

// @section lcd

#if EITHER(IS_ULTIPANEL, EXTENSIBLE_UI)
  #define MANUAL_FEEDRATE { 50*60, 50*60, 4*60, 2*60 } // (mm/min) Feedrates for manual moves along X, Y, Z, E from panel
  #define FINE_MANUAL_MOVE 0.025    // (mm) Smallest manual move (< 0.1mm) applying to Z on most machines
  #if IS_ULTIPANEL
    #define MANUAL_E_MOVES_RELATIVE // Display extruder move distance rather than "position"
    #define ULTIPANEL_FEEDMULTIPLY  // Encoder sets the feedrate multiplier on the Status Screen
  #endif
#endif

// Change values more rapidly when the encoder is rotated faster
#define ENCODER_RATE_MULTIPLIER
#if ENABLED(ENCODER_RATE_MULTIPLIER)
  #define ENCODER_5X_STEPS_PER_SEC    30
  #define ENCODER_10X_STEPS_PER_SEC   80  // (steps/s) Encoder rate for 10x speed
  #define ENCODER_100X_STEPS_PER_SEC  130  // (steps/s) Encoder rate for 100x speed
#endif

// Play a beep when the feedrate is changed from the Status Screen
//#define BEEP_ON_FEEDRATE_CHANGE
#if ENABLED(BEEP_ON_FEEDRATE_CHANGE)
  #define FEEDRATE_CHANGE_BEEP_DURATION   10
  #define FEEDRATE_CHANGE_BEEP_FREQUENCY 440
#endif

#if HAS_LCD_MENU

  // Add Probe Z Offset calibration to the Z Probe Offsets menu
  #if HAS_BED_PROBE
    //#define PROBE_OFFSET_WIZARD
    #if ENABLED(PROBE_OFFSET_WIZARD)
      //
      // Enable to init the Probe Z-Offset when starting the Wizard.
      // Use a height slightly above the estimated nozzle-to-probe Z offset.
      // For example, with an offset of -5, consider a starting height of -4.
      //
      //#define PROBE_OFFSET_WIZARD_START_Z -4.0

      // Set a convenient position to do the calibration (probing point and nozzle/bed-distance)
      //#define PROBE_OFFSET_WIZARD_XY_POS { X_CENTER, Y_CENTER }
    #endif
  #endif

  // Include a page of printer information in the LCD Main Menu
  #if NONE(MachineCR10Orig, SKRMiniE3V2)
    #define LCD_INFO_MENU
  #endif
  #if ENABLED(LCD_INFO_MENU)
    //#define LCD_PRINTER_INFO_IS_BOOTSCREEN // Show bootscreen(s) instead of Printer Info pages
  #endif

  // BACK menu items keep the highlight at the top
  //#define TURBO_BACK_MENU_ITEM

  // Add a mute option to the LCD menu
  //#define SOUND_MENU_ITEM

  /**
   * LED Control Menu
   * Add LED Control to the LCD menu
   */
  //#define LED_CONTROL_MENU
  #if ENABLED(LED_CONTROL_MENU)
    #define LED_COLOR_PRESETS                 // Enable the Preset Color menu option
    //#define NEO2_COLOR_PRESETS              // Enable a second NeoPixel Preset Color menu option
    #if ENABLED(LED_COLOR_PRESETS)
      #define LED_USER_PRESET_RED        255  // User defined RED value
      #define LED_USER_PRESET_GREEN      128  // User defined GREEN value
      #define LED_USER_PRESET_BLUE         0  // User defined BLUE value
      #define LED_USER_PRESET_WHITE      255  // User defined WHITE value
      #define LED_USER_PRESET_BRIGHTNESS 255  // User defined intensity
      //#define LED_USER_PRESET_STARTUP       // Have the printer display the user preset color on startup
    #endif
    #if ENABLED(NEO2_COLOR_PRESETS)
      #define NEO2_USER_PRESET_RED        255  // User defined RED value
      #define NEO2_USER_PRESET_GREEN      128  // User defined GREEN value
      #define NEO2_USER_PRESET_BLUE         0  // User defined BLUE value
      #define NEO2_USER_PRESET_WHITE      255  // User defined WHITE value
      #define NEO2_USER_PRESET_BRIGHTNESS 255  // User defined intensity
      //#define NEO2_USER_PRESET_STARTUP       // Have the printer display the user preset color on startup for the second strip
    #endif
  #endif

  // Insert a menu for preheating at the top level to allow for quick access
  //#define PREHEAT_SHORTCUT_MENU_ITEM

#endif // HAS_LCD_MENU

#if HAS_DISPLAY
  // The timeout (in ms) to return to the status screen from sub-menus
  #define LCD_TIMEOUT_TO_STATUS 15000

  #if ENABLED(SHOW_BOOTSCREEN)
    #define BOOTSCREEN_TIMEOUT 4000      // (ms) Total Duration to display the boot screen(s)
    #if EITHER(HAS_MARLINUI_U8GLIB, TFT_COLOR_UI)
      #define BOOT_MARLIN_LOGO_SMALL     // Show a smaller Marlin logo on the Boot Screen (saving lots of flash)
    #endif
  #endif

  #if NONE(MachineCR10Orig, LowMemoryBoard, SKRMiniE3V2)
    // Scroll a longer status message into view
    #define STATUS_MESSAGE_SCROLLING
  #endif

  // On the Info Screen, display XY with one decimal place when possible
  //#define LCD_DECIMAL_SMALL_XY

  // Add an 'M73' G-code to set the current percentage
  #define LCD_SET_PROGRESS_MANUALLY

  // Show the E position (filament used) during printing
  //#define LCD_SHOW_E_TOTAL
#endif

#if EITHER(SDSUPPORT, LCD_SET_PROGRESS_MANUALLY) && ANY(HAS_MARLINUI_U8GLIB, HAS_MARLINUI_HD44780, IS_TFTGLCD_PANEL, EXTENSIBLE_UI)
  //#define SHOW_REMAINING_TIME       // Display estimated time to completion
  #if ENABLED(SHOW_REMAINING_TIME)
    //#define USE_M73_REMAINING_TIME  // Use remaining time from M73 command instead of estimation
    //#define ROTATE_PROGRESS_DISPLAY // Display (P)rogress, (E)lapsed, and (R)emaining time
  #endif

  #if EITHER(HAS_MARLINUI_U8GLIB, EXTENSIBLE_UI)
    //#define PRINT_PROGRESS_SHOW_DECIMALS // Show progress with decimal digits
  #endif

  #if EITHER(HAS_MARLINUI_HD44780, IS_TFTGLCD_PANEL)
    #define LCD_PROGRESS_BAR            // Show a progress bar on HD44780 LCDs for SD printing
    #if ENABLED(LCD_PROGRESS_BAR)
      #define PROGRESS_BAR_BAR_TIME 2000  // (ms) Amount of time to show the bar
      #define PROGRESS_BAR_MSG_TIME 3000  // (ms) Amount of time to show the status message
      #define PROGRESS_MSG_EXPIRE   0     // (ms) Amount of time to retain the status message (0=forever)
      //#define PROGRESS_MSG_ONCE         // Show the message for MSG_TIME then clear it
      //#define LCD_PROGRESS_BAR_TEST     // Add a menu item to test the progress bar
    #endif
  #endif
#endif

#if ENABLED(SDSUPPORT)
  /**
   * SD Card SPI Speed
   * May be required to resolve "volume init" errors.
   *
   * Enable and set to SPI_HALF_SPEED, SPI_QUARTER_SPEED, or SPI_EIGHTH_SPEED
   *  otherwise full speed will be applied.
   *
   * :['SPI_HALF_SPEED', 'SPI_QUARTER_SPEED', 'SPI_EIGHTH_SPEED']
   */
  //#define SD_SPI_SPEED SPI_HALF_SPEED

  // The standard SD detect circuit reads LOW when media is inserted and HIGH when empty.
  // Enable this option and set to HIGH if your SD cards are incorrectly detected.
  #if NONE(MachineCR10SPro, MachineCRX, MachineEnder5Plus, MachineCR10Max, MachineEnder3V2, MachineEnder3Pro422, MachineEnder3Pro427, SKR14Turbo, SKR14)
    #define SD_DETECT_STATE HIGH
  #endif

  //#define SD_IGNORE_AT_STARTUP            // Don't mount the SD card when starting up
  //#define SDCARD_READONLY                 // Read-only SD card (to save over 2K of flash)

  //#define GCODE_REPEAT_MARKERS            // Enable G-code M808 to set repeat markers and do looping

  #define SD_PROCEDURE_DEPTH 1              // Increase if you need more nested M32 calls

  #define SD_FINISHED_STEPPERRELEASE true   // Disable steppers when SD Print is finished
  #define SD_FINISHED_RELEASECOMMAND "M84"  // Use "M84XYE" to keep Z enabled so your bed stays in place

  // Reverse SD sort to show "more recent" files first, according to the card's FAT.
  // Since the FAT gets out of order with usage, SDCARD_SORT_ALPHA is recommended.
  #if NONE(MachineCR10Orig, LowMemoryBoard, SKRMiniE3V2)
    #define SDCARD_RATHERRECENTFIRST
    #define SD_MENU_CONFIRM_START             // Confirm the selected SD file before printing
  #endif
    //#define MENU_ADDAUTOSTART               // Add a menu option to run auto#.g files

  //#define NO_SD_AUTOSTART                 // Remove auto#.g file support completely to save some Flash, SRAM
  //#define MENU_ADDAUTOSTART               // Add a menu option to run auto#.g files

  //#define BROWSE_MEDIA_ON_INSERT          // Open the file browser when media is inserted

  #define EVENT_GCODE_SD_ABORT "G28XY"      // G-code to run on SD Abort Print (e.g., "G28XY" or "G27")

  #if ENABLED(PRINTER_EVENT_LEDS)
    #define PE_LEDS_COMPLETED_TIME  (30*60) // (seconds) Time to keep the LED "done" color before restoring normal illumination
  #endif

  /**
   * Continue after Power-Loss (Creality3D)
   *
   * Store the current state to the SD Card at the start of each layer
   * during SD printing. If the recovery file is found at boot time, present
   * an option on the LCD screen to continue the print from the last-known
   * point in the file.
   */
  //#define POWER_LOSS_RECOVERY
  #if ENABLED(POWER_LOSS_RECOVERY)
    #define PLR_ENABLED_DEFAULT   false // Power Loss Recovery enabled by default. (Set with 'M413 Sn' & M500)
    //#define BACKUP_POWER_SUPPLY       // Backup power / UPS to move the steppers on power loss
    //#define POWER_LOSS_ZRAISE       2 // (mm) Z axis raise on resume (on power loss with UPS)
    #if ANY(SKR14Turbo, SKR14) && DISABLED(SKR14_PowerLossKit)
      #define POWER_LOSS_PIN -1
    #endif
    //#define POWER_LOSS_PIN         44 // Pin to detect power loss
    //#define POWER_LOSS_STATE     HIGH // State of pin indicating power loss
    //#define POWER_LOSS_PULLUP         // Set pullup / pulldown as appropriate for your sensor
    //#define POWER_LOSS_PULLDOWN
    //#define POWER_LOSS_PURGE_LEN   20 // (mm) Length of filament to purge on resume
    //#define POWER_LOSS_RETRACT_LEN 10 // (mm) Length of filament to retract on fail. Requires backup power.

    // Without a POWER_LOSS_PIN the following option helps reduce wear on the SD card,
    // especially with "vase mode" printing. Set too high and vases cannot be continued.
    #define POWER_LOSS_MIN_Z_CHANGE 0.05 // (mm) Minimum Z change before saving power-loss data

    // Enable if Z homing is needed for proper recovery. 99.9% of the time this should be disabled!
    //#define POWER_LOSS_RECOVER_ZHOME
    #if ENABLED(POWER_LOSS_RECOVER_ZHOME)
      //#define POWER_LOSS_ZHOME_POS { 0, 0 } // Safe XY position to home Z while avoiding objects on the bed
    #endif
  #endif

  /**
   * Sort SD file listings in alphabetical order.
   *
   * With this option enabled, items on SD cards will be sorted
   * by name for easier navigation.
   *
   * By default...
   *
   *  - Use the slowest -but safest- method for sorting.
   *  - Folders are sorted to the top.
   *  - The sort key is statically allocated.
   *  - No added G-code (M34) support.
   *  - 40 item sorting limit. (Items after the first 40 are unsorted.)
   *
   * SD sorting uses static allocation (as set by SDSORT_LIMIT), allowing the
   * compiler to calculate the worst-case usage and throw an error if the SRAM
   * limit is exceeded.
   *
   *  - SDSORT_USES_RAM provides faster sorting via a static directory buffer.
   *  - SDSORT_USES_STACK does the same, but uses a local stack-based buffer.
   *  - SDSORT_CACHE_NAMES will retain the sorted file listing in RAM. (Expensive!)
   *  - SDSORT_DYNAMIC_RAM only uses RAM when the SD menu is visible. (Use with caution!)
   */
  #define SDCARD_SORT_ALPHA

  // SD Card Sorting options
  #if ENABLED(SDCARD_SORT_ALPHA)
    #define SDSORT_LIMIT       40     // Maximum number of sorted items (10-256). Costs 27 bytes each.
    #define FOLDER_SORTING     -1     // -1=above  0=none  1=below
    #define SDSORT_GCODE       false  // Allow turning sorting on/off with LCD and M34 G-code.
    #define SDSORT_USES_RAM    true  // Pre-allocate a static array for faster pre-sorting.
    #define SDSORT_USES_STACK  false  // Prefer the stack for pre-sorting to give back some SRAM. (Negated by next 2 options.)
    #define SDSORT_CACHE_NAMES true  // Keep sorted items in RAM longer for speedy performance. Most expensive option.
    #define SDSORT_DYNAMIC_RAM true  // Use dynamic allocation (within SD menus). Least expensive option. Set SDSORT_LIMIT before use!
    #define SDSORT_CACHE_VFATS 2      // Maximum number of 13-byte VFAT entries to use for sorting.
                                      // Note: Only affects SCROLL_LONG_FILENAMES with SDSORT_CACHE_NAMES but not SDSORT_DYNAMIC_RAM.
  #endif

  // Allow international symbols in long filenames. To display correctly, the
  // LCD's font must contain the characters. Check your selected LCD language.
  //#define UTF_FILENAME_SUPPORT

  // This allows hosts to request long names for files and folders with M33
  //#define LONG_FILENAME_HOST_SUPPORT

  // Enable this option to scroll long filenames in the SD card menu
  #if NONE(MachineCR10Orig, LowMemoryBoard, SKRMiniE3V2)
    // This allows hosts to request long names for files and folders with M33
    #define LONG_FILENAME_HOST_SUPPORT
    #define SCROLL_LONG_FILENAMES
  #endif

  // Leave the heaters on after Stop Print (not recommended!)
  //#define SD_ABORT_NO_COOLDOWN

  /**
   * This option allows you to abort SD printing when any endstop is triggered.
   * This feature must be enabled with "M540 S1" or from the LCD menu.
   * To have any effect, endstops must be enabled during SD printing.
   */
  //#define SD_ABORT_ON_ENDSTOP_HIT

  /**
   * This option makes it easier to print the same SD Card file again.
   * On print completion the LCD Menu will open with the file selected.
   * You can just click to start the print, or navigate elsewhere.
   */
  //#define SD_REPRINT_LAST_SELECTED_FILE

  /**
   * Auto-report SdCard status with M27 S<seconds>
   */
  #if NONE(MachineCR10Orig, LowMemoryBoard, OriginalCrealitySquareBoard)
    #define AUTO_REPORT_SD_STATUS
  #endif

  /**
   * Support for USB thumb drives using an Arduino USB Host Shield or
   * equivalent MAX3421E breakout board. The USB thumb drive will appear
   * to Marlin as an SD card.
   *
   * The MAX3421E can be assigned the same pins as the SD card reader, with
   * the following pin mapping:
   *
   *    SCLK, MOSI, MISO --> SCLK, MOSI, MISO
   *    INT              --> SD_DETECT_PIN [1]
   *    SS               --> SDSS
   *
   * [1] On AVR an interrupt-capable pin is best for UHS3 compatibility.
   */
  //#define USB_FLASH_DRIVE_SUPPORT
  #if ENABLED(USB_FLASH_DRIVE_SUPPORT)
    /**
     * USB Host Shield Library
     *
     * - UHS2 uses no interrupts and has been production-tested
     *   on a LulzBot TAZ Pro with a 32-bit Archim board.
     *
     * - UHS3 is newer code with better USB compatibility. But it
     *   is less tested and is known to interfere with Servos.
     *   [1] This requires USB_INTR_PIN to be interrupt-capable.
     */
    //#define USE_UHS2_USB
    //#define USE_UHS3_USB

    /**
     * Native USB Host supported by some boards (USB OTG)
     */
    //#define USE_OTG_USB_HOST

    #if DISABLED(USE_OTG_USB_HOST)
      #define USB_CS_PIN    SDSS
      #define USB_INTR_PIN  SD_DETECT_PIN
    #endif
  #endif

  /**
   * When using a bootloader that supports SD-Firmware-Flashing,
   * add a menu item to activate SD-FW-Update on the next reboot.
   *
   * Requires ATMEGA2560 (Arduino Mega)
   *
   * Tested with this bootloader:
   *   https://github.com/FleetProbe/MicroBridge-Arduino-ATMega2560
   */
  //#define SD_FIRMWARE_UPDATE
  #if ENABLED(SD_FIRMWARE_UPDATE)
    #define SD_FIRMWARE_UPDATE_EEPROM_ADDR    0x1FF
    #define SD_FIRMWARE_UPDATE_ACTIVE_VALUE   0xF0
    #define SD_FIRMWARE_UPDATE_INACTIVE_VALUE 0xFF
  #endif

  // Add an optimized binary file transfer mode, initiated with 'M28 B1'
  //#define BINARY_FILE_TRANSFER

  /**
   * Set this option to one of the following (or the board's defaults apply):
   *
   *           LCD - Use the SD drive in the external LCD controller.
   *       ONBOARD - Use the SD drive on the control board.
   *  CUSTOM_CABLE - Use a custom cable to access the SD (as defined in a pins file).
   *
   * :[ 'LCD', 'ONBOARD', 'CUSTOM_CABLE' ]
   */
  #if ANY(SKR13, SKR14, SKR14Turbo, SKRPRO11)
    #define SDCARD_CONNECTION ONBOARD
  #endif

  // Enable if SD detect is rendered useless (e.g., by using an SD extender)
  //#define NO_SD_DETECT

#endif // SDSUPPORT

/**
 * By default an onboard SD card reader may be shared as a USB mass-
 * storage device. This option hides the SD card from the host PC.
 */
#define NO_SD_HOST_DRIVE   // Disable SD Card access over USB (for security).

/**
 * Additional options for Graphical Displays
 *
 * Use the optimizations here to improve printing performance,
 * which can be adversely affected by graphical display drawing,
 * especially when doing several short moves, and when printing
 * on DELTA and SCARA machines.
 *
 * Some of these options may result in the display lagging behind
 * controller events, as there is a trade-off between reliable
 * printing performance versus fast display updates.
 */
#if HAS_MARLINUI_U8GLIB
  // Show SD percentage next to the progress bar
  #define DOGM_SD_PERCENT

  // Save many cycles by drawing a hollow frame or no frame on the Info Screen
  #define XYZ_NO_FRAME
  //#define XYZ_HOLLOW_FRAME

  // Enable to save many cycles by drawing a hollow frame on Menu Screens
  #define MENU_HOLLOW_FRAME

  // A bigger font is available for edit items. Costs 3120 bytes of PROGMEM.
  // Western only. Not available for Cyrillic, Kana, Turkish, Greek, or Chinese.
  #if ANY(SKR13, SKR14, SKR14Turbo, SKRPRO11)
    #define USE_BIG_EDIT_FONT
  #endif

  // A smaller font may be used on the Info Screen. Costs 2434 bytes of PROGMEM.
  // Western only. Not available for Cyrillic, Kana, Turkish, Greek, or Chinese.
  //#define USE_SMALL_INFOFONT

  // Swap the CW/CCW indicators in the graphics overlay
  //#define OVERLAY_GFX_REVERSE

  /**
   * ST7920-based LCDs can emulate a 16 x 4 character display using
   * the ST7920 character-generator for very fast screen updates.
   * Enable LIGHTWEIGHT_UI to use this special display mode.
   *
   * Since LIGHTWEIGHT_UI has limited space, the position and status
   * message occupy the same line. Set STATUS_EXPIRE_SECONDS to the
   * length of time to display the status message before clearing.
   *
   * Set STATUS_EXPIRE_SECONDS to zero to never clear the status.
   * This will prevent position updates from being displayed.
   */
  #if ENABLED(U8GLIB_ST7920)
    // Enable this option and reduce the value to optimize screen updates.
    // The normal delay is 10µs. Use the lowest value that still gives a reliable display.
    //#define DOGM_SPI_DELAY_US 5

    #if ENABLED(Big_UI)
      #define LIGHTWEIGHT_UI
    #endif
    #if ENABLED(LIGHTWEIGHT_UI)
      #define STATUS_EXPIRE_SECONDS 20
    #endif
  #endif

  /**
   * Status (Info) Screen customizations
   * These options may affect code size and screen render time.
   * Custom status screens can forcibly override these settings.
   */
  //#define STATUS_COMBINE_HEATERS    // Use combined heater images instead of separate ones
  //#define STATUS_HOTEND_NUMBERLESS  // Use plain hotend icons instead of numbered ones (with 2+ hotends)
  #define STATUS_HOTEND_INVERTED      // Show solid nozzle bitmaps when heating (Requires STATUS_HOTEND_ANIM)
  #if NONE(MachineCR10Orig, LowMemoryBoard, SKRMiniE3V2)
    #define STATUS_HOTEND_ANIM          // Use a second bitmap to indicate hotend heating
    #define STATUS_BED_ANIM             // Use a second bitmap to indicate bed heating
  #endif
  #define STATUS_CHAMBER_ANIM         // Use a second bitmap to indicate chamber heating
  //#define STATUS_CUTTER_ANIM        // Use a second bitmap to indicate spindle / laser active
  //#define STATUS_COOLER_ANIM        // Use a second bitmap to indicate laser cooling
  //#define STATUS_FLOWMETER_ANIM     // Use multiple bitmaps to indicate coolant flow
  //#define STATUS_ALT_BED_BITMAP     // Use the alternative bed bitmap
  //#define STATUS_ALT_FAN_BITMAP     // Use the alternative fan bitmap
  //#define STATUS_FAN_FRAMES 3       // :[0,1,2,3,4] Number of fan animation frames
  //#define STATUS_HEAT_PERCENT       // Show heating in a progress bar
  //#define BOOT_MARLIN_LOGO_SMALL    // Show a smaller Marlin logo on the Boot Screen (saving 399 bytes of flash)
  #if ANY(SKR13, SKR14, SKR14Turbo, SKRPRO11)
    #define BOOT_MARLIN_LOGO_ANIMATED // Animated Marlin logo. Costs ~‭3260 (or ~940) bytes of PROGMEM.
  #else
    #define BOOT_MARLIN_LOGO_SMALL    // Show a smaller Marlin logo on the Boot Screen (saving 399 bytes of flash)
  #endif
  //#define GAMES_EASTER_EGG          // Add extra blank lines above the "Games" sub-menu

  #if ANY(SKR13, SKR14, SKR14Turbo, SKRPRO11)
    // Frivolous Game Options
    #define MARLIN_BRICKOUT
    #define MARLIN_INVADERS
    #define MARLIN_SNAKE
  #endif
#endif // HAS_GRAPHICAL_LCD

//
// Additional options for DGUS / DWIN displays
//
#if HAS_DGUS_LCD
  #define LCD_SERIAL_PORT 3
  #define LCD_BAUDRATE 115200

  #define DGUS_RX_BUFFER_SIZE 128
  #define DGUS_TX_BUFFER_SIZE 48
  //#define SERIAL_STATS_RX_BUFFER_OVERRUNS  // Fix Rx overrun situation (Currently only for AVR)

  #define DGUS_UPDATE_INTERVAL_MS  500    // (ms) Interval between automatic screen updates

  #if ANY(DGUS_LCD_UI_FYSETC, DGUS_LCD_UI_MKS, DGUS_LCD_UI_HIPRECY)
    #define DGUS_PRINT_FILENAME           // Display the filename during printing
    #define DGUS_PREHEAT_UI               // Display a preheat screen during heatup

    #if EITHER(DGUS_LCD_UI_FYSETC, DGUS_LCD_UI_MKS)
      //#define DGUS_UI_MOVE_DIS_OPTION   // Disabled by default for FYSETC and MKS
    #else
      #define DGUS_UI_MOVE_DIS_OPTION     // Enabled by default for UI_HIPRECY
    #endif

    #define DGUS_FILAMENT_LOADUNLOAD
    #if ENABLED(DGUS_FILAMENT_LOADUNLOAD)
      #define DGUS_FILAMENT_PURGE_LENGTH 10
      #define DGUS_FILAMENT_LOAD_LENGTH_PER_TIME 0.5 // (mm) Adjust in proportion to DGUS_UPDATE_INTERVAL_MS
    #endif

    #define DGUS_UI_WAITING               // Show a "waiting" screen between some screens
    #if ENABLED(DGUS_UI_WAITING)
      #define DGUS_UI_WAITING_STATUS 10
      #define DGUS_UI_WAITING_STATUS_PERIOD 8 // Increase to slower waiting status looping
    #endif
  #endif
#endif // HAS_DGUS_LCD

//
// Specify additional languages for the UI. Default specified by LCD_LANGUAGE.
//
#if ANY(DOGLCD, TFT_COLOR_UI, TOUCH_UI_FTDI_EVE)
  //#define LCD_LANGUAGE_2 fr
  //#define LCD_LANGUAGE_3 de
  //#define LCD_LANGUAGE_4 es
  //#define LCD_LANGUAGE_5 it
  #ifdef LCD_LANGUAGE_2
    //#define LCD_LANGUAGE_AUTO_SAVE // Automatically save language to EEPROM on change
  #endif
#endif

//
// Touch UI for the FTDI Embedded Video Engine (EVE)
//
#if ENABLED(TOUCH_UI_FTDI_EVE)
  // Display board used
  //#define LCD_FTDI_VM800B35A        // FTDI 3.5" with FT800 (320x240)
  //#define LCD_4DSYSTEMS_4DLCD_FT843 // 4D Systems 4.3" (480x272)
  //#define LCD_HAOYU_FT800CB         // Haoyu with 4.3" or 5" (480x272)
  //#define LCD_HAOYU_FT810CB         // Haoyu with 5" (800x480)
  //#define LCD_ALEPHOBJECTS_CLCD_UI  // Aleph Objects Color LCD UI
  //#define LCD_FYSETC_TFT81050       // FYSETC with 5" (800x480)
  //#define LCD_EVE3_50G              // Matrix Orbital 5.0", 800x480, BT815
  //#define LCD_EVE2_50G              // Matrix Orbital 5.0", 800x480, FT813

  // Correct the resolution if not using the stock TFT panel.
  //#define TOUCH_UI_320x240
  //#define TOUCH_UI_480x272
  //#define TOUCH_UI_800x480

  // Mappings for boards with a standard RepRapDiscount Display connector
  //#define AO_EXP1_PINMAP      // AlephObjects CLCD UI EXP1 mapping
  //#define AO_EXP2_PINMAP      // AlephObjects CLCD UI EXP2 mapping
  //#define CR10_TFT_PINMAP     // Rudolph Riedel's CR10 pin mapping
  //#define S6_TFT_PINMAP       // FYSETC S6 pin mapping
  //#define F6_TFT_PINMAP       // FYSETC F6 pin mapping

  //#define OTHER_PIN_LAYOUT  // Define pins manually below
  #if ENABLED(OTHER_PIN_LAYOUT)
    // Pins for CS and MOD_RESET (PD) must be chosen
    #define CLCD_MOD_RESET  9
    #define CLCD_SPI_CS    10

    // If using software SPI, specify pins for SCLK, MOSI, MISO
    //#define CLCD_USE_SOFT_SPI
    #if ENABLED(CLCD_USE_SOFT_SPI)
      #define CLCD_SOFT_SPI_MOSI 11
      #define CLCD_SOFT_SPI_MISO 12
      #define CLCD_SOFT_SPI_SCLK 13
    #endif
  #endif

  // Display Orientation. An inverted (i.e. upside-down) display
  // is supported on the FT800. The FT810 and beyond also support
  // portrait and mirrored orientations.
  //#define TOUCH_UI_INVERTED
  //#define TOUCH_UI_PORTRAIT
  //#define TOUCH_UI_MIRRORED

  // UTF8 processing and rendering.
  // Unsupported characters are shown as '?'.
  //#define TOUCH_UI_USE_UTF8
  #if ENABLED(TOUCH_UI_USE_UTF8)
    // Western accents support. These accented characters use
    // combined bitmaps and require relatively little storage.
    #define TOUCH_UI_UTF8_WESTERN_CHARSET
    #if ENABLED(TOUCH_UI_UTF8_WESTERN_CHARSET)
      // Additional character groups. These characters require
      // full bitmaps and take up considerable storage:
      //#define TOUCH_UI_UTF8_SUPERSCRIPTS  // ¹ ² ³
      //#define TOUCH_UI_UTF8_COPYRIGHT     // © ®
      //#define TOUCH_UI_UTF8_GERMANIC      // ß
      //#define TOUCH_UI_UTF8_SCANDINAVIAN  // Æ Ð Ø Þ æ ð ø þ
      //#define TOUCH_UI_UTF8_PUNCTUATION   // « » ¿ ¡
      //#define TOUCH_UI_UTF8_CURRENCY      // ¢ £ ¤ ¥
      //#define TOUCH_UI_UTF8_ORDINALS      // º ª
      //#define TOUCH_UI_UTF8_MATHEMATICS   // ± × ÷
      //#define TOUCH_UI_UTF8_FRACTIONS     // ¼ ½ ¾
      //#define TOUCH_UI_UTF8_SYMBOLS       // µ ¶ ¦ § ¬
    #endif

    // Cyrillic character set, costs about 27KiB of flash
    //#define TOUCH_UI_UTF8_CYRILLIC_CHARSET
  #endif

  // Use a smaller font when labels don't fit buttons
  #define TOUCH_UI_FIT_TEXT

  // Use a numeric passcode for "Screen lock" keypad.
  // (recommended for smaller displays)
  //#define TOUCH_UI_PASSCODE

  // Output extra debug info for Touch UI events
  //#define TOUCH_UI_DEBUG

  // Developer menu (accessed by touching "About Printer" copyright text)
  //#define TOUCH_UI_DEVELOPER_MENU
#endif

//
// Classic UI Options
//
#if TFT_SCALED_DOGLCD
  //#define TFT_MARLINUI_COLOR 0xFFFF // White
  //#define TFT_MARLINBG_COLOR 0x0000 // Black
  //#define TFT_DISABLED_COLOR 0x0003 // Almost black
  //#define TFT_BTCANCEL_COLOR 0xF800 // Red
  //#define TFT_BTARROWS_COLOR 0xDEE6 // 11011 110111 00110 Yellow
  //#define TFT_BTOKMENU_COLOR 0x145F // 00010 100010 11111 Cyan
#endif

//
// ADC Button Debounce
//
#if HAS_ADC_BUTTONS
  #define ADC_BUTTON_DEBOUNCE_DELAY 16  // Increase if buttons bounce or repeat too fast
#endif

// @section safety

/**
 * The watchdog hardware timer will do a reset and disable all outputs
 * if the firmware gets too overloaded to read the temperature sensors.
 *
 * If you find that watchdog reboot causes your AVR board to hang forever,
 * enable WATCHDOG_RESET_MANUAL to use a custom timer instead of WDTO.
 * NOTE: This method is less reliable as it can only catch hangups while
 * interrupts are enabled.
 */
#define USE_WATCHDOG
#if ENABLED(USE_WATCHDOG)
  //#define WATCHDOG_RESET_MANUAL
#endif

// @section lcd

/**
 * Babystepping enables movement of the axes by tiny increments without changing
 * the current position values. This feature is used primarily to adjust the Z
 * axis in the first layer of a print in real-time.
 *
 * Warning: Does not respect endstops!
 */
#define BABYSTEPPING
#if ENABLED(BABYSTEPPING)
  #define INTEGRATED_BABYSTEPPING         // EXPERIMENTAL integration of babystepping into the Stepper ISR
  //#define BABYSTEP_WITHOUT_HOMING
  #define BABYSTEP_ALWAYS_AVAILABLE       // Allow babystepping at all times (not just during movement).
  //#define BABYSTEP_XY                     // Also enable X/Y Babystepping. Not supported on DELTA!
  #define BABYSTEP_INVERT_Z false           // Change if Z babysteps should go the other way
  //#define BABYSTEP_MILLIMETER_UNITS       // Specify BABYSTEP_MULTIPLICATOR_(XY|Z) in mm instead of micro-steps
  #define BABYSTEP_MULTIPLICATOR_Z  10       // (steps or mm) Steps or millimeter distance for each Z babystep
  #define BABYSTEP_MULTIPLICATOR_XY 1       // (steps or mm) Steps or millimeter distance for each XY babystep

  #define DOUBLECLICK_FOR_Z_BABYSTEPPING  // Double-click on the Status Screen for Z Babystepping.
  #if ENABLED(DOUBLECLICK_FOR_Z_BABYSTEPPING)
    #define DOUBLECLICK_MAX_INTERVAL 1250   // Maximum interval between clicks, in milliseconds.
                                            // Note: Extra time may be added to mitigate controller latency.
    //#define MOVE_Z_WHEN_IDLE              // Jump to the move Z menu on doubleclick when printer is idle.
    #if ENABLED(MOVE_Z_WHEN_IDLE)
      #define MOVE_Z_IDLE_MULTIPLICATOR 1   // Multiply 1mm by this factor for the move step size.
    #endif
  #endif

  #if ENABLED(EXTENSIBLE_UI) && NONE(ABL_EZABL, ABL_NCSW, ABL_BLTOUCH, ABL_TOUCH_MI)
    #define BABYSTEP_DISPLAY_TOTAL          // Display total babysteps since last G28
  #endif

  #if ANY(ABL_EZABL, ABL_BLTOUCH, ABL_NCSW, ABL_TOUCH_MI)
    #define BABYSTEP_ZPROBE_OFFSET          // Combine M851 Z and Babystepping
  #endif
  #if ENABLED(BABYSTEP_ZPROBE_OFFSET)
    //#define BABYSTEP_HOTEND_Z_OFFSET      // For multiple hotends, babystep relative Z offsets
    #if NONE(MachineCR10Orig, LowMemoryBoard, EXTENSIBLE_UI, SKRMiniE3V2, MachineEnder3V2) && (DISABLED(MachineEnder4) || ENABLED(GraphicLCD))
      #define BABYSTEP_ZPROBE_GFX_OVERLAY   // Enable graphical overlay on Z-offset editor
    #endif
  #endif
#endif

// @section extruder

/**
 * Linear Pressure Control v1.5
 *
 * Assumption: advance [steps] = k * (delta velocity [steps/s])
 * K=0 means advance disabled.
 *
 * NOTE: K values for LIN_ADVANCE 1.5 differ from earlier versions!
 *
 * Set K around 0.22 for 3mm PLA Direct Drive with ~6.5cm between the drive gear and heatbreak.
 * Larger K values will be needed for flexible filament and greater distances.
 * If this algorithm produces a higher speed offset than the extruder can handle (compared to E jerk)
 * print acceleration will be reduced during the affected moves to keep within the limit.
 *
 * See https://marlinfw.org/docs/features/lin_advance.html for full instructions.
 */
#if NONE(MachineCR10Orig, SKRMiniE3V2, LowMemoryBoard, MachineCR10SPro, MachineCR10Max, SKR13, SKR14, SKR14Turbo, MachineCR10SV2, CrealitySilentBoard) || ENABLED(OrigLA) || (ANY(SKR13, SKR14, SKR14Turbo, SKRPRO11) && ENABLED(SKR_UART))
  #define LIN_ADVANCE
#endif
#if ENABLED(LIN_ADVANCE)
  //#define EXTRA_LIN_ADVANCE_K // Enable for second linear advance constants
  #define LIN_ADVANCE_K 0.0    // Unit: mm compression per 1mm/s extruder speed
  //#define LA_DEBUG            // If enabled, this will generate debug information output over USB.
  #define EXPERIMENTAL_SCURVE // Enable this option to permit S-Curve Acceleration
#endif

// @section leveling

/**
 * Points to probe for all 3-point Leveling procedures.
 * Override if the automatically selected points are inadequate.
 */
#if EITHER(AUTO_BED_LEVELING_3POINT, AUTO_BED_LEVELING_UBL)
  //#define PROBE_PT_1_X 15
  //#define PROBE_PT_1_Y 180
  //#define PROBE_PT_2_X 15
  //#define PROBE_PT_2_Y 20
  //#define PROBE_PT_3_X 170
  //#define PROBE_PT_3_Y 20
#endif

/**
 * Probing Margins
 *
 * Override PROBING_MARGIN for each side of the build plate
 * Useful to get probe points to exact positions on targets or
 * to allow leveling to avoid plate clamps on only specific
 * sides of the bed. With NOZZLE_AS_PROBE negative values are
 * allowed, to permit probing outside the bed.
 *
 * If you are replacing the prior *_PROBE_BED_POSITION options,
 * LEFT and FRONT values in most cases will map directly over
 * RIGHT and REAR would be the inverse such as
 * (X/Y_BED_SIZE - RIGHT/BACK_PROBE_BED_POSITION)
 *
 * This will allow all positions to match at compilation, however
 * should the probe position be modified with M851XY then the
 * probe points will follow. This prevents any change from causing
 * the probe to be unable to reach any points.
 */
#if PROBE_SELECTED && !IS_KINEMATIC
  //#define PROBING_MARGIN_LEFT PROBING_MARGIN
  //#define PROBING_MARGIN_RIGHT PROBING_MARGIN
  #define PROBING_MARGIN_FRONT (PROBING_MARGIN + ClipClearance)
  #define PROBING_MARGIN_BACK (PROBING_MARGIN + ClipClearance)
#endif

#if EITHER(MESH_BED_LEVELING, AUTO_BED_LEVELING_UBL)
  // Override the mesh area if the automatic (max) area is too large
  //#define MESH_MIN_X MESH_INSET
  //#define MESH_MIN_Y MESH_INSET
  //#define MESH_MAX_X X_BED_SIZE - (MESH_INSET)
  //#define MESH_MAX_Y Y_BED_SIZE - (MESH_INSET)
#endif

#if BOTH(AUTO_BED_LEVELING_UBL, EEPROM_SETTINGS)
  //#define OPTIMIZED_MESH_STORAGE  // Store mesh with less precision to save EEPROM space
#endif

/**
 * Repeatedly attempt G29 leveling until it succeeds.
 * Stop after G29_MAX_RETRIES attempts.
 */
#if ENABLED(ABL_BI) && NONE(MachineCR10Orig, LowMemoryBoard, SKRMiniE3V2)
  #define G29_RETRY_AND_RECOVER
#endif
#if ENABLED(G29_RETRY_AND_RECOVER)
  #define G29_MAX_RETRIES 3
  #define G29_HALT_ON_FAILURE
  /**
   * Specify the GCODE commands that will be executed when leveling succeeds,
   * between attempts, and after the maximum number of retries have been tried.
   */
  #define G29_SUCCESS_COMMANDS "M117 Bed leveling done."
  #define G29_RECOVER_COMMANDS "M117 Probe failed.\nG28\n"
  #define G29_FAILURE_COMMANDS "M117 Bed leveling failed.\nG0 Z10\nM300 P25 S880\nM300 P50 S0\nM300 P25 S880\nM300 P50 S0\nM300 P25 S880\nM300 P50 S0\nG4 S1"

#endif

/**
 * Thermal Probe Compensation
 * Probe measurements are adjusted to compensate for temperature distortion.
 * Use G76 to calibrate this feature. Use M871 to set values manually.
 * For a more detailed explanation of the process see G76_M871.cpp.
 */
#if HAS_BED_PROBE && TEMP_SENSOR_PROBE && TEMP_SENSOR_BED
  // Enable thermal first layer compensation using bed and probe temperatures
  #define PROBE_TEMP_COMPENSATION

  // Add additional compensation depending on hotend temperature
  // Note: this values cannot be calibrated and have to be set manually
  #if ENABLED(PROBE_TEMP_COMPENSATION)
    // Park position to wait for probe cooldown
    #define PTC_PARK_POS   { 0, 0, 100 }

    // Probe position to probe and wait for probe to reach target temperature
    #define PTC_PROBE_POS  { 90, 100 }

    // Enable additional compensation using hotend temperature
    // Note: this values cannot be calibrated automatically but have to be set manually
    //#define USE_TEMP_EXT_COMPENSATION

    // Probe temperature calibration generates a table of values starting at PTC_SAMPLE_START
    // (e.g. 30), in steps of PTC_SAMPLE_RES (e.g. 5) with PTC_SAMPLE_COUNT (e.g. 10) samples.

    //#define PTC_SAMPLE_START  30.0f
    //#define PTC_SAMPLE_RES    5.0f
    //#define PTC_SAMPLE_COUNT  10U

    // Bed temperature calibration builds a similar table.

    //#define BTC_SAMPLE_START  60.0f
    //#define BTC_SAMPLE_RES    5.0f
    //#define BTC_SAMPLE_COUNT  10U

    // The temperature the probe should be at while taking measurements during bed temperature
    // calibration.
    //#define BTC_PROBE_TEMP 30.0f

    // Height above Z=0.0f to raise the nozzle. Lowering this can help the probe to heat faster.
    // Note: the Z=0.0f offset is determined by the probe offset which can be set using M851.
    //#define PTC_PROBE_HEATING_OFFSET 0.5f

    // Height to raise the Z-probe between heating and taking the next measurement. Some probes
    // may fail to untrigger if they have been triggered for a long time, which can be solved by
    // increasing the height the probe is raised to.
    //#define PTC_PROBE_RAISE 15U

    // If the probe is outside of the defined range, use linear extrapolation using the closest
    // point and the PTC_LINEAR_EXTRAPOLATION'th next point. E.g. if set to 4 it will use data[0]
    // and data[4] to perform linear extrapolation for values below PTC_SAMPLE_START.
    //#define PTC_LINEAR_EXTRAPOLATION 4
  #endif
#endif

// @section extras

//
// G60/G61 Position Save and Return
//
//#define SAVED_POSITIONS 1         // Each saved position slot costs 12 bytes

//
// G2/G3 Arc Support
//
#if NONE(MachineCR10Orig, SKRMiniE3V2)
  #define ARC_SUPPORT               // Disable this feature to save ~3226 bytes
#endif
#if ENABLED(ARC_SUPPORT)
  #define MM_PER_ARC_SEGMENT      1 // (mm) Length (or minimum length) of each arc segment
  //#define ARC_SEGMENTS_PER_R    1 // Max segment length, MM_PER = Min
  #define MIN_ARC_SEGMENTS       24 // Minimum number of segments in a complete circle
  //#define ARC_SEGMENTS_PER_SEC 50 // Use feedrate to choose segment length (with MM_PER_ARC_SEGMENT as the minimum)
  #define N_ARC_CORRECTION       25 // Number of interpolated segments between corrections
  //#define ARC_P_CIRCLES           // Enable the 'P' parameter to specify complete circles
  //#define CNC_WORKSPACE_PLANES    // Allow G2/G3 to operate in XY, ZX, or YZ planes
  //#define SF_ARC_FIX              // Enable only if using SkeinForge with "Arc Point" fillet procedure
#endif

// Support for G5 with XYZE destination and IJPQ offsets. Requires ~2666 bytes.
//#define BEZIER_CURVE_SUPPORT

/**
 * Direct Stepping
 *
 * Comparable to the method used by Klipper, G6 direct stepping significantly
 * reduces motion calculations, increases top printing speeds, and results in
 * less step aliasing by calculating all motions in advance.
 * Preparing your G-code: https://github.com/colinrgodsey/step-daemon
 */
//#define DIRECT_STEPPING

/**
 * G38 Probe Target
 *
 * This option adds G38.2 and G38.3 (probe towards target)
 * and optionally G38.4 and G38.5 (probe away from target).
 * Set MULTIPLE_PROBING for G38 to probe more than once.
 */
//#define G38_PROBE_TARGET
#if ENABLED(G38_PROBE_TARGET)
  //#define G38_PROBE_AWAY        // Include G38.4 and G38.5 to probe away from target
  #define G38_MINIMUM_MOVE 0.0275 // (mm) Minimum distance that will produce a move.
#endif

// Moves (or segments) with fewer steps than this will be joined with the next move
#define MIN_STEPS_PER_SEGMENT 6

/**
 * Minimum delay before and after setting the stepper DIR (in ns)
 *     0 : No delay (Expect at least 10µS since one Stepper ISR must transpire)
 *    20 : Minimum for TMC2xxx drivers
 *   200 : Minimum for A4988 drivers
 *   400 : Minimum for A5984 drivers
 *   500 : Minimum for LV8729 drivers (guess, no info in datasheet)
 *   650 : Minimum for DRV8825 drivers
 *  1500 : Minimum for TB6600 drivers (guess, no info in datasheet)
 * 15000 : Minimum for TB6560 drivers (guess, no info in datasheet)
 *
 * Override the default value based on the driver type set in Configuration.h.
 */
//#define MINIMUM_STEPPER_POST_DIR_DELAY 650
//#define MINIMUM_STEPPER_PRE_DIR_DELAY 650

/**
 * Minimum stepper driver pulse width (in µs)
 *   0 : Smallest possible width the MCU can produce, compatible with TMC2xxx drivers
 *   0 : Minimum 500ns for LV8729, adjusted in stepper.h
 *   1 : Minimum for A4988 and A5984 stepper drivers
 *   2 : Minimum for DRV8825 stepper drivers
 *   3 : Minimum for TB6600 stepper drivers
 *  30 : Minimum for TB6560 stepper drivers
 *
 * Override the default value based on the driver type set in Configuration.h.
 */
//#define MINIMUM_STEPPER_PULSE 2

/**
 * Maximum stepping rate (in Hz) the stepper driver allows
 *  If undefined, defaults to 1MHz / (2 * MINIMUM_STEPPER_PULSE)
 *  5000000 : Maximum for TMC2xxx stepper drivers
 *  1000000 : Maximum for LV8729 stepper driver
 *  500000  : Maximum for A4988 stepper driver
 *  250000  : Maximum for DRV8825 stepper driver
 *  150000  : Maximum for TB6600 stepper driver
 *   15000  : Maximum for TB6560 stepper driver
 *
 * Override the default value based on the driver type set in Configuration.h.
 */
//#define MAXIMUM_STEPPER_RATE 250000

// @section temperature

// Control heater 0 and heater 1 in parallel.
//#define HEATERS_PARALLEL

//===========================================================================
//================================= Buffers =================================
//===========================================================================

// @section motion

// The number of linear moves that can be in the planner at once.
// The value of BLOCK_BUFFER_SIZE must be a power of 2 (e.g. 8, 16, 32)
#if ANY(SKR13, SKR14, SKR14Turbo, SKRPRO11, SKRMiniE3V2, MachineEnder3V2) || DISABLED(EXTENSIBLE_UI)
  #define BLOCK_BUFFER_SIZE 16
#else
  #define BLOCK_BUFFER_SIZE 8
#endif

// @section serial

// The ASCII buffer for serial input
#define MAX_CMD_SIZE 96
#if ANY(MachineCR10Orig, SKRMiniE3V2, MachineEnder3V2) //melzi has more ram than a 2560
  #define BUFSIZE 16
#elif ANY(SKR13, SKR14, SKR14Turbo, SKRPRO11)
  #define BUFSIZE 8
#else
  #define BUFSIZE 4
#endif
// Transmission to Host Buffer Size
// To save 386 bytes of PROGMEM (and TX_BUFFER_SIZE+3 bytes of RAM) set to 0.
// To buffer a simple "ok" you need 4 bytes.
// For ADVANCED_OK (M105) you need 32 bytes.
// For debug-echo: 128 bytes for the optimal speed.
// Other output doesn't need to be that speedy.
// :[0, 2, 4, 8, 16, 32, 64, 128, 256]
#if ANY(SKR13, SKR14, SKR14Turbo, SKRPRO11)
  #define TX_BUFFER_SIZE 32
#else
  #define TX_BUFFER_SIZE 0
#endif

// Host Receive Buffer Size
// Without XON/XOFF flow control (see SERIAL_XON_XOFF below) 32 bytes should be enough.
// To use flow control, set this buffer size to at least 1024 bytes.
// :[0, 2, 4, 8, 16, 32, 64, 128, 256, 512, 1024, 2048]
//#define RX_BUFFER_SIZE 1024

#if RX_BUFFER_SIZE >= 1024
  // Enable to have the controller send XON/XOFF control characters to
  // the host to signal the RX buffer is becoming full.
  //#define SERIAL_XON_XOFF
#endif

// Add M575 G-code to change the baud rate
//#define BAUD_RATE_GCODE

#if ENABLED(SDSUPPORT)
  // Enable this option to collect and display the maximum
  // RX queue usage after transferring a file to SD.
  //#define SERIAL_STATS_MAX_RX_QUEUED

  // Enable this option to collect and display the number
  // of dropped bytes after a file transfer to SD.
  //#define SERIAL_STATS_DROPPED_RX
#endif

// Monitor RX buffer usage
// Dump an error to the serial port if the serial receive buffer overflows.
// If you see these errors, increase the RX_BUFFER_SIZE value.
// Not supported on all platforms.
//#define RX_BUFFER_MONITOR

/**
 * Emergency Command Parser
 *
 * Add a low-level parser to intercept certain commands as they
 * enter the serial receive buffer, so they cannot be blocked.
 * Currently handles M108, M112, M410, M876
 * NOTE: Not yet implemented for all platforms.
 */
#if NONE(SKRPRO11, SKRMiniE3V2, MachineEnder3V2, MachineEnder3V2, MachineEnder3Pro422, MachineEnder3Pro427)
  #define EMERGENCY_PARSER
#endif

// Bad Serial-connections can miss a received command by sending an 'ok'
// Therefore some clients abort after 30 seconds in a timeout.
// Some other clients start sending commands while receiving a 'wait'.
// This "wait" is only sent when the buffer is empty. 1 second is a good value here.
#if NONE(MachineCR10Orig, LowMemoryBoard, MachineEnder3V2) || ENABLED(MelziHostOnly)
  #define NO_TIMEOUTS 1000 // Milliseconds
#endif

// Some clients will have this feature soon. This could make the NO_TIMEOUTS unnecessary.
#if NONE(MachineCR10Orig, LowMemoryBoard, SKRMiniE3V2) || ENABLED(MelziHostOnly)
  #define ADVANCED_OK
#endif

// Printrun may have trouble receiving long strings all at once.
// This option inserts short delays between lines of serial output.
#define SERIAL_OVERRUN_PROTECTION

// For serial echo, the number of digits after the decimal point
//#define SERIAL_FLOAT_PRECISION 4

// @section extras

/**
 * Extra Fan Speed
 * Adds a secondary fan speed for each print-cooling fan.
 *   'M106 P<fan> T3-255' : Set a secondary speed for <fan>
 *   'M106 P<fan> T2'     : Use the set secondary speed
 *   'M106 P<fan> T1'     : Restore the previous fan speed
 */
//#define EXTRA_FAN_SPEED

/**
 * Firmware-based and LCD-controlled retract
 *
 * Add G10 / G11 commands for automatic firmware-based retract / recover.
 * Use M207 and M208 to define parameters for retract / recover.
 *
 * Use M209 to enable or disable auto-retract.
 * With auto-retract enabled, all G1 E moves within the set range
 * will be converted to firmware-based retract/recover moves.
 *
 * Be sure to turn off auto-retract during filament change.
 *
 * Note that M207 / M208 / M209 settings are saved to EEPROM.
 */
 #if ANY(SKR13, SKR14, SKR14Turbo, SKRPRO11, MachineEnder3V2)
  #define FWRETRACT
#endif
#if ENABLED(FWRETRACT)
  #define FWRETRACT_AUTORETRACT             // Override slicer retractions
  #if ENABLED(FWRETRACT_AUTORETRACT)
    #define MIN_AUTORETRACT             0.1 // (mm) Don't convert E moves under this length
    #define MAX_AUTORETRACT            10.0 // (mm) Don't convert E moves over this length
  #endif
  #define RETRACT_LENGTH                3   // (mm) Default retract length (positive value)
  #define RETRACT_LENGTH_SWAP          13   // (mm) Default swap retract length (positive value)
  #define RETRACT_FEEDRATE             45   // (mm/s) Default feedrate for retracting
  #define RETRACT_ZRAISE                0   // (mm) Default retract Z-raise
  #define RETRACT_RECOVER_LENGTH        0   // (mm) Default additional recover length (added to retract length on recover)
  #define RETRACT_RECOVER_LENGTH_SWAP   0   // (mm) Default additional swap recover length (added to retract length on recover from toolchange)
  #define RETRACT_RECOVER_FEEDRATE      8   // (mm/s) Default feedrate for recovering from retraction
  #define RETRACT_RECOVER_FEEDRATE_SWAP 8   // (mm/s) Default feedrate for recovering from swap retraction
  #if ENABLED(MIXING_EXTRUDER)
    //#define RETRACT_SYNC_MIXING           // Retract and restore all mixing steppers simultaneously
  #endif
#endif

/**
 * Universal tool change settings.
 * Applies to all types of extruders except where explicitly noted.
 */
#if HAS_MULTI_EXTRUDER
  // Z raise distance for tool-change, as needed for some extruders
  #define TOOLCHANGE_ZRAISE                 2 // (mm)
  //#define TOOLCHANGE_ZRAISE_BEFORE_RETRACT  // Apply raise before swap retraction (if enabled)
  #define TOOLCHANGE_NO_RETURN              // Never return to previous position on tool-change
  #if ENABLED(TOOLCHANGE_NO_RETURN)
    #if ENABLED(PurgeBucket)
      #define EVENT_GCODE_AFTER_TOOLCHANGE "G12X"   // G-code to run after tool-change is complete
    #endif
  #endif

  /**
   * Retract and prime filament on tool-change to reduce
   * ooze and stringing and to get cleaner transitions.
   */
  #define TOOLCHANGE_FILAMENT_SWAP
  #if ENABLED(TOOLCHANGE_FILAMENT_SWAP)
    // Load / Unload
    #define TOOLCHANGE_FS_LENGTH              80  // (mm) Load / Unload length
    #define TOOLCHANGE_FS_EXTRA_RESUME_LENGTH  0  // (mm) Extra length for better restart, fine tune by LCD/Gcode)
    #define TOOLCHANGE_FS_RETRACT_SPEED   (50*60) // (mm/min) (Unloading)
    #define TOOLCHANGE_FS_UNRETRACT_SPEED (25*60) // (mm/min) (On SINGLENOZZLE or Bowden loading must be slowed down)

    // Longer prime to clean out a SINGLENOZZLE
    #define TOOLCHANGE_FS_EXTRA_PRIME          2  // (mm) Extra priming length
    #define TOOLCHANGE_FS_PRIME_SPEED    (4.6*60) // (mm/min) Extra priming feedrate
    #define TOOLCHANGE_FS_WIPE_RETRACT         0  // (mm/min) Retract before cooling for less stringing, better wipe, etc.

    // Cool after prime to reduce stringing
    #define TOOLCHANGE_FS_FAN                 -1  // Fan index or -1 to skip
    #define TOOLCHANGE_FS_FAN_SPEED          255  // 0-255
    #define TOOLCHANGE_FS_FAN_TIME            10  // (seconds)

    // Swap uninitialized extruder with TOOLCHANGE_FS_PRIME_SPEED for all lengths (recover + prime)
    // (May break filament if not retracted beforehand.)
    //#define TOOLCHANGE_FS_INIT_BEFORE_SWAP

    // Prime on the first T0 (If other, TOOLCHANGE_FS_INIT_BEFORE_SWAP applied)
    // Enable it (M217 V[0/1]) before printing, to avoid unwanted priming on host connect
    //#define TOOLCHANGE_FS_PRIME_FIRST_USED

    /**
     * Tool Change Migration
     * This feature provides G-code and LCD options to switch tools mid-print.
     * All applicable tool properties are migrated so the print can continue.
     * Tools must be closely matching and other restrictions may apply.
     * Useful to:
     *   - Change filament color without interruption
     *   - Switch spools automatically on filament runout
     *   - Switch to a different nozzle on an extruder jam
     */
    #define TOOLCHANGE_MIGRATION_FEATURE

  #endif

  /**
   * Position to park head during tool change.
   * Doesn't apply to SWITCHING_TOOLHEAD, DUAL_X_CARRIAGE, or PARKING_EXTRUDER
   */
  #define TOOLCHANGE_PARK
  #if ENABLED(TOOLCHANGE_PARK)
    #define TOOLCHANGE_PARK_XY    { X_MAX_POS, Y_MIN_POS + 10 }
    #define TOOLCHANGE_PARK_XY_FEEDRATE 6000  // (mm/m)
    //#define TOOLCHANGE_PARK_X_ONLY          // X axis only move
    //#define TOOLCHANGE_PARK_Y_ONLY          // Y axis only move
  #endif
#endif // HAS_MULTI_EXTRUDER

/**
 * Advanced Pause
 * Experimental feature for filament change support and for parking the nozzle when paused.
 * Adds the GCode M600 for initiating filament change.
 * If PARK_HEAD_ON_PAUSE enabled, adds the GCode M125 to pause printing and park the nozzle.
 *
 * Requires an LCD display.
 * Requires NOZZLE_PARK_FEATURE.
 * This feature is required for the default FILAMENT_RUNOUT_SCRIPT.
 */
#if DISABLED(MachineCR10Orig) && ((ENABLED(SKRMiniE3V2) && DISABLED(POWER_LOSS_RECOVERY)) || DISABLED(SKRMiniE3V2))
  #define ADVANCED_PAUSE_FEATURE
#endif
#if ENABLED(ADVANCED_PAUSE_FEATURE)
  #define PAUSE_PARK_RETRACT_FEEDRATE         60  // (mm/s) Initial retract feedrate.
  #define PAUSE_PARK_RETRACT_LENGTH            4  // (mm) Initial retract.
                                                  // This short retract is done immediately, before parking the nozzle.
  #if ANY(MachineCR10SPro, MachineCR10SProV2, MachineCR10Max)
    #define FILAMENT_CHANGE_UNLOAD_FEEDRATE     20  // (mm/s) Unload filament feedrate. This can be pretty fast.
  #else
    #define FILAMENT_CHANGE_UNLOAD_FEEDRATE     40  // (mm/s) Unload filament feedrate. This can be pretty fast.
  #endif
  #define FILAMENT_CHANGE_UNLOAD_ACCEL        25  // (mm/s^2) Lower acceleration may allow a faster feedrate.
  #if ANY(MachineEnder5Plus, MachineCR10SPro, MachineCR10SProV2)
    #define FILAMENT_CHANGE_UNLOAD_LENGTH      75
  #elif ENABLED(DirectDrive)
    #define FILAMENT_CHANGE_UNLOAD_LENGTH      125
  #elif ANY(MachineEnder5Plus, MachineCR10Max, MachineCR10S4, MachineCR10S5)
    #define FILAMENT_CHANGE_UNLOAD_LENGTH   700
  #else
    #define FILAMENT_CHANGE_UNLOAD_LENGTH      430  // (mm) The length of filament for a complete unload.
  #endif
                                                  //   For Bowden, the full length of the tube and nozzle.
                                                  //   For direct drive, the full length of the nozzle.
                                                  //   Set to 0 for manual unloading.
  #define FILAMENT_CHANGE_SLOW_LOAD_FEEDRATE   6  // (mm/s) Slow move when starting load.
  #define FILAMENT_CHANGE_SLOW_LOAD_LENGTH     0  // (mm) Slow length, to allow time to insert material.
                                                  // 0 to disable start loading and skip to fast load only
  #define FILAMENT_CHANGE_FAST_LOAD_FEEDRATE  20  // (mm/s) Load filament feedrate. This can be pretty fast.
  #define FILAMENT_CHANGE_FAST_LOAD_ACCEL     15  // (mm/s^2) Lower acceleration may allow a faster feedrate.

  #if ENABLED(DirectDrive)
    #define FILAMENT_CHANGE_FAST_LOAD_LENGTH   100
  #elif(ENABLED(MachineCRX))
    #define FILAMENT_CHANGE_FAST_LOAD_LENGTH   450  // (mm) Load length of filament, from extruder gear to nozzle.
  #elif ANY(MachineEnder5Plus, MachineCR10Max, MachineCR10S4, MachineCR10S5)
    #define FILAMENT_CHANGE_FAST_LOAD_LENGTH   600
  #else
    #define FILAMENT_CHANGE_FAST_LOAD_LENGTH   430  // (mm) Load length of filament, from extruder gear to nozzle.
  #endif
                                                  //   For Bowden, the full length of the tube and nozzle.
                                                  //   For direct drive, the full length of the nozzle.
  //#define ADVANCED_PAUSE_CONTINUOUS_PURGE       // Purge continuously up to the purge length until interrupted.
  #define ADVANCED_PAUSE_PURGE_FEEDRATE        3  // (mm/s) Extrude feedrate (after loading). Should be slower than load feedrate.
  #define ADVANCED_PAUSE_PURGE_LENGTH         20  // (mm) Length to extrude after loading.
                                                  //   Set to 0 for manual extrusion.
                                                  //   Filament can be extruded repeatedly from the Filament Change menu
                                                  //   until extrusion is consistent, and to purge old filament.
  #define ADVANCED_PAUSE_RESUME_PRIME          0  // (mm) Extra distance to prime nozzle after returning from park.
  #define ADVANCED_PAUSE_FANS_PAUSE             // Turn off print-cooling fans while the machine is paused.

                                                  // Filament Unload does a Retract, Delay, and Purge first:
  #define FILAMENT_UNLOAD_PURGE_RETRACT        4  // (mm) Unload initial retract length.
  #define FILAMENT_UNLOAD_PURGE_DELAY       5000  // (ms) Delay for the filament to cool after retract.
  #define FILAMENT_UNLOAD_PURGE_LENGTH         0  // (mm) An unretract is done, then this length is purged.
  #define FILAMENT_UNLOAD_PURGE_FEEDRATE      25  // (mm/s) feedrate to purge before unload

  #define PAUSE_PARK_NOZZLE_TIMEOUT           45  // (seconds) Time limit before the nozzle is turned off for safety.
  #define FILAMENT_CHANGE_ALERT_BEEPS          2  // Number of alert beeps to play when a response is needed.
  #define PAUSE_PARK_NO_STEPPER_TIMEOUT           // Enable for XYZ steppers to stay powered on during filament change.

  #define PARK_HEAD_ON_PAUSE                      // Park the nozzle during pause and filament change.
  //#define HOME_BEFORE_FILAMENT_CHANGE             // Ensure homing has been completed prior to parking for filament change
  #if NONE(MachineCR10Orig, MachineEnder4, SKRMiniE3V2)
    #define FILAMENT_LOAD_UNLOAD_GCODES           // Add M701/M702 Load/Unload G-codes, plus Load/Unload in the LCD Prepare menu.
    #define FILAMENT_UNLOAD_ALL_EXTRUDERS         // Allow M702 to unload all extruders above a minimum target temp (as set by M302)
  #endif
#endif

// @section tmc

/**
 * TMC26X Stepper Driver options
 *
 * The TMC26XStepper library is required for this stepper driver.
 * https://github.com/trinamic/TMC26XStepper
 */
#if HAS_DRIVER(TMC26X)

  #if AXIS_DRIVER_TYPE_X(TMC26X)
    #define X_MAX_CURRENT     1000  // (mA)
    #define X_SENSE_RESISTOR    91  // (mOhms)
    #define X_MICROSTEPS        16  // Number of microsteps
  #endif

  #if AXIS_DRIVER_TYPE_X2(TMC26X)
    #define X2_MAX_CURRENT    1000
    #define X2_SENSE_RESISTOR   91
    #define X2_MICROSTEPS       X_MICROSTEPS
  #endif

  #if AXIS_DRIVER_TYPE_Y(TMC26X)
    #define Y_MAX_CURRENT     1000
    #define Y_SENSE_RESISTOR    91
    #define Y_MICROSTEPS        16
  #endif

  #if AXIS_DRIVER_TYPE_Y2(TMC26X)
    #define Y2_MAX_CURRENT    1000
    #define Y2_SENSE_RESISTOR   91
    #define Y2_MICROSTEPS       Y_MICROSTEPS
  #endif

  #if AXIS_DRIVER_TYPE_Z(TMC26X)
    #define Z_MAX_CURRENT     1000
    #define Z_SENSE_RESISTOR    91
    #define Z_MICROSTEPS        16
  #endif

  #if AXIS_DRIVER_TYPE_Z2(TMC26X)
    #define Z2_MAX_CURRENT    1000
    #define Z2_SENSE_RESISTOR   91
    #define Z2_MICROSTEPS       Z_MICROSTEPS
  #endif

  #if AXIS_DRIVER_TYPE_Z3(TMC26X)
    #define Z3_MAX_CURRENT    1000
    #define Z3_SENSE_RESISTOR   91
    #define Z3_MICROSTEPS       Z_MICROSTEPS
  #endif

  #if AXIS_DRIVER_TYPE_Z4(TMC26X)
    #define Z4_MAX_CURRENT    1000
    #define Z4_SENSE_RESISTOR   91
    #define Z4_MICROSTEPS       Z_MICROSTEPS
  #endif

  #if AXIS_DRIVER_TYPE_E0(TMC26X)
    #define E0_MAX_CURRENT    1000
    #define E0_SENSE_RESISTOR   91
    #define E0_MICROSTEPS       16
  #endif

  #if AXIS_DRIVER_TYPE_E1(TMC26X)
    #define E1_MAX_CURRENT    1000
    #define E1_SENSE_RESISTOR   91
    #define E1_MICROSTEPS       E0_MICROSTEPS
  #endif

  #if AXIS_DRIVER_TYPE_E2(TMC26X)
    #define E2_MAX_CURRENT    1000
    #define E2_SENSE_RESISTOR   91
    #define E2_MICROSTEPS       E0_MICROSTEPS
  #endif

  #if AXIS_DRIVER_TYPE_E3(TMC26X)
    #define E3_MAX_CURRENT    1000
    #define E3_SENSE_RESISTOR   91
    #define E3_MICROSTEPS       E0_MICROSTEPS
  #endif

  #if AXIS_DRIVER_TYPE_E4(TMC26X)
    #define E4_MAX_CURRENT    1000
    #define E4_SENSE_RESISTOR   91
    #define E4_MICROSTEPS       E0_MICROSTEPS
  #endif

  #if AXIS_DRIVER_TYPE_E5(TMC26X)
    #define E5_MAX_CURRENT    1000
    #define E5_SENSE_RESISTOR   91
    #define E5_MICROSTEPS       E0_MICROSTEPS
  #endif

  #if AXIS_DRIVER_TYPE_E6(TMC26X)
    #define E6_MAX_CURRENT    1000
    #define E6_SENSE_RESISTOR   91
    #define E6_MICROSTEPS       E0_MICROSTEPS
  #endif

  #if AXIS_DRIVER_TYPE_E7(TMC26X)
    #define E7_MAX_CURRENT    1000
    #define E7_SENSE_RESISTOR   91
    #define E7_MICROSTEPS       E0_MICROSTEPS
  #endif

#endif // TMC26X

// @section tmc_smart

/**
 * To use TMC2130, TMC2160, TMC2660, TMC5130, TMC5160 stepper drivers in SPI mode
 * connect your SPI pins to the hardware SPI interface on your board and define
 * the required CS pins in your `pins_MYBOARD.h` file. (e.g., RAMPS 1.4 uses AUX3
 * pins `X_CS_PIN 53`, `Y_CS_PIN 49`, etc.).
 * You may also use software SPI if you wish to use general purpose IO pins.
 *
 * To use TMC2208 stepper UART-configurable stepper drivers connect #_SERIAL_TX_PIN
 * to the driver side PDN_UART pin with a 1K resistor.
 * To use the reading capabilities, also connect #_SERIAL_RX_PIN to PDN_UART without
 * a resistor.
 * The drivers can also be used with hardware serial.
 *
 * TMCStepper library is required to use TMC stepper drivers.
 * https://github.com/teemuatlut/TMCStepper
 */
#if HAS_TRINAMIC_CONFIG

  #define HOLD_MULTIPLIER    0.5  // Scales down the holding current from run current

  /**
   * Interpolate microsteps to 256
   * Override for each driver with <driver>_INTERPOLATE settings below
   */
  #define INTERPOLATE      true

  #if AXIS_IS_TMC(X)
    #define X_CURRENT       730        // (mA) RMS current. Multiply by 1.414 for peak current.
    #define X_CURRENT_HOME  X_CURRENT  // (mA) RMS current for sensorless homing
    #define X_MICROSTEPS     16        // 0..256
    #define X_RSENSE          0.11
    #define X_CHAIN_POS      -1        // -1..0: Not chained. 1: MCU MOSI connected. 2: Next in chain, ...
    //#define X_INTERPOLATE  true      // Enable to override 'INTERPOLATE' for the X axis
  #endif

  #if AXIS_IS_TMC(X2)
    #define X2_CURRENT      800
    #define X2_CURRENT_HOME X2_CURRENT
    #define X2_MICROSTEPS    X_MICROSTEPS
    #define X2_RSENSE         0.11
    #define X2_CHAIN_POS     -1
    //#define X2_INTERPOLATE true
  #endif

  #if AXIS_IS_TMC(Y)
    #define Y_CURRENT       730
    #define Y_CURRENT_HOME  Y_CURRENT
    #define Y_MICROSTEPS     16
    #define Y_RSENSE          0.11
    #define Y_CHAIN_POS      -1
    //#define Y_INTERPOLATE  true
  #endif

  #if AXIS_IS_TMC(Y2)
    #define Y2_CURRENT      800
    #define Y2_CURRENT_HOME Y2_CURRENT
    #define Y2_MICROSTEPS    Y_MICROSTEPS
    #define Y2_RSENSE         0.11
    #define Y2_CHAIN_POS     -1
    //#define Y2_INTERPOLATE true
  #endif

  #if AXIS_IS_TMC(Z)
    #define Z_CURRENT       850
    #define Z_CURRENT_HOME  Z_CURRENT
    #define Z_MICROSTEPS     16
    #define Z_RSENSE          0.11
    #define Z_CHAIN_POS      -1
    //#define Z_INTERPOLATE  true
  #endif

  #if AXIS_IS_TMC(Z2)
    #define Z2_CURRENT      850
    #define Z2_CURRENT_HOME Z2_CURRENT
    #define Z2_MICROSTEPS    Z_MICROSTEPS
    #define Z2_RSENSE         0.11
    #define Z2_CHAIN_POS     -1
    //#define Z2_INTERPOLATE true
  #endif

  #if AXIS_IS_TMC(Z3)
    #define Z3_CURRENT      800
    #define Z3_CURRENT_HOME Z3_CURRENT
    #define Z3_MICROSTEPS    Z_MICROSTEPS
    #define Z3_RSENSE         0.11
    #define Z3_CHAIN_POS     -1
    //#define Z3_INTERPOLATE true
  #endif

  #if AXIS_IS_TMC(Z4)
    #define Z4_CURRENT      800
    #define Z4_CURRENT_HOME Z4_CURRENT
    #define Z4_MICROSTEPS    Z_MICROSTEPS
    #define Z4_RSENSE         0.11
    #define Z4_CHAIN_POS     -1
    //#define Z4_INTERPOLATE true
  #endif

  #if AXIS_IS_TMC(E0)
    #define E0_CURRENT      730
    #define E0_MICROSTEPS    16
    #define E0_RSENSE         0.11
    #define E0_CHAIN_POS     -1
    //#define E0_INTERPOLATE true
  #endif

  #if AXIS_IS_TMC(E1)
<<<<<<< HEAD
    #define E1_CURRENT      730
    #define E1_MICROSTEPS    16
=======
    #define E1_CURRENT      800
    #define E1_MICROSTEPS   E0_MICROSTEPS
>>>>>>> dd76a506
    #define E1_RSENSE         0.11
    #define E1_CHAIN_POS     -1
    //#define E1_INTERPOLATE true
  #endif

  #if AXIS_IS_TMC(E2)
    #define E2_CURRENT      800
    #define E2_MICROSTEPS   E0_MICROSTEPS
    #define E2_RSENSE         0.11
    #define E2_CHAIN_POS     -1
    //#define E2_INTERPOLATE true
  #endif

  #if AXIS_IS_TMC(E3)
    #define E3_CURRENT      800
    #define E3_MICROSTEPS   E0_MICROSTEPS
    #define E3_RSENSE         0.11
    #define E3_CHAIN_POS     -1
    //#define E3_INTERPOLATE true
  #endif

  #if AXIS_IS_TMC(E4)
    #define E4_CURRENT      800
    #define E4_MICROSTEPS   E0_MICROSTEPS
    #define E4_RSENSE         0.11
    #define E4_CHAIN_POS     -1
    //#define E4_INTERPOLATE true
  #endif

  #if AXIS_IS_TMC(E5)
    #define E5_CURRENT      800
    #define E5_MICROSTEPS   E0_MICROSTEPS
    #define E5_RSENSE         0.11
    #define E5_CHAIN_POS     -1
    //#define E5_INTERPOLATE true
  #endif

  #if AXIS_IS_TMC(E6)
    #define E6_CURRENT      800
    #define E6_MICROSTEPS   E0_MICROSTEPS
    #define E6_RSENSE         0.11
    #define E6_CHAIN_POS     -1
    //#define E6_INTERPOLATE true
  #endif

  #if AXIS_IS_TMC(E7)
    #define E7_CURRENT      800
    #define E7_MICROSTEPS   E0_MICROSTEPS
    #define E7_RSENSE         0.11
    #define E7_CHAIN_POS     -1
    //#define E7_INTERPOLATE true
  #endif

  /**
   * Override default SPI pins for TMC2130, TMC2160, TMC2660, TMC5130 and TMC5160 drivers here.
   * The default pins can be found in your board's pins file.
   */
  //#define X_CS_PIN          -1
  //#define Y_CS_PIN          -1
  //#define Z_CS_PIN          -1
  //#define X2_CS_PIN         -1
  //#define Y2_CS_PIN         -1
  //#define Z2_CS_PIN         -1
  //#define Z3_CS_PIN         -1
  //#define E0_CS_PIN         -1
  //#define E1_CS_PIN         -1
  //#define E2_CS_PIN         -1
  //#define E3_CS_PIN         -1
  //#define E4_CS_PIN         -1
  //#define E5_CS_PIN         -1
  //#define E6_CS_PIN         -1
  //#define E7_CS_PIN         -1

  /**
   * Software option for SPI driven drivers (TMC2130, TMC2160, TMC2660, TMC5130 and TMC5160).
   * The default SW SPI pins are defined the respective pins files,
   * but you can override or define them here.
   */
  #if ENABLED(SKR_2130)
    #define TMC_USE_SW_SPI
  #endif
  //#define TMC_SW_MOSI       -1
  //#define TMC_SW_MISO       -1
  //#define TMC_SW_SCK        -1

  /**
   * Four TMC2209 drivers can use the same HW/SW serial port with hardware configured addresses.
   * Set the address using jumpers on pins MS1 and MS2.
   * Address | MS1  | MS2
   *       0 | LOW  | LOW
   *       1 | HIGH | LOW
   *       2 | LOW  | HIGH
   *       3 | HIGH | HIGH
   *
   * Set *_SERIAL_TX_PIN and *_SERIAL_RX_PIN to match for all drivers
   * on the same serial port, either here or in your board's pins file.
   */
  #if ENABLED(SKRMiniE3V2)
    #define  X_SLAVE_ADDRESS 0
    #define  Y_SLAVE_ADDRESS 2
    #define  Z_SLAVE_ADDRESS 1
    #define E0_SLAVE_ADDRESS 3
  #else
    #define  X_SLAVE_ADDRESS 0
    #define  Y_SLAVE_ADDRESS 0
    #define  Z_SLAVE_ADDRESS 0
    #define X2_SLAVE_ADDRESS 0
    #define Y2_SLAVE_ADDRESS 0
    #define Z2_SLAVE_ADDRESS 0
    #define Z3_SLAVE_ADDRESS 0
    #define Z4_SLAVE_ADDRESS 0
    #define E0_SLAVE_ADDRESS 0
    #define E1_SLAVE_ADDRESS 0
    #define E2_SLAVE_ADDRESS 0
    #define E3_SLAVE_ADDRESS 0
    #define E4_SLAVE_ADDRESS 0
    #define E5_SLAVE_ADDRESS 0
    #define E6_SLAVE_ADDRESS 0
    #define E7_SLAVE_ADDRESS 0
  #endif

  /**
   * Software enable
   *
   * Use for drivers that do not use a dedicated enable pin, but rather handle the same
   * function through a communication line such as SPI or UART.
   */
  //#define SOFTWARE_DRIVER_ENABLE

  /**
   * TMC2130, TMC2160, TMC2208, TMC2209, TMC5130 and TMC5160 only
   * Use Trinamic's ultra quiet stepping mode.
   * When disabled, Marlin will use spreadCycle stepping mode.
   */
  #define STEALTHCHOP_XY
  #define STEALTHCHOP_Z
  //#define STEALTHCHOP_E

  /**
   * Optimize spreadCycle chopper parameters by using predefined parameter sets
   * or with the help of an example included in the library.
   * Provided parameter sets are
   * CHOPPER_DEFAULT_12V
   * CHOPPER_DEFAULT_19V
   * CHOPPER_DEFAULT_24V
   * CHOPPER_DEFAULT_36V
   * CHOPPER_09STEP_24V   // 0.9 degree steppers (24V)
   * CHOPPER_PRUSAMK3_24V // Imported parameters from the official Průša firmware for MK3 (24V)
   * CHOPPER_MARLIN_119   // Old defaults from Marlin v1.1.9
   *
   * Define your own with:
   * { <off_time[1..15]>, <hysteresis_end[-3..12]>, hysteresis_start[1..8] }
   */
  #define CHOPPER_TIMING CHOPPER_DEFAULT_12V        // All axes (override below)
  //#define CHOPPER_TIMING_X  CHOPPER_DEFAULT_12V   // For X Axes (override below)
  //#define CHOPPER_TIMING_X2 CHOPPER_DEFAULT_12V
  //#define CHOPPER_TIMING_Y  CHOPPER_DEFAULT_12V   // For Y Axes (override below)
  //#define CHOPPER_TIMING_Y2 CHOPPER_DEFAULT_12V
  //#define CHOPPER_TIMING_Z  CHOPPER_DEFAULT_12V   // For Z Axes (override below)
  //#define CHOPPER_TIMING_Z2 CHOPPER_DEFAULT_12V
  //#define CHOPPER_TIMING_Z3 CHOPPER_DEFAULT_12V
  //#define CHOPPER_TIMING_Z4 CHOPPER_DEFAULT_12V
  //#define CHOPPER_TIMING_E  CHOPPER_DEFAULT_12V   // For Extruders (override below)
  //#define CHOPPER_TIMING_E1 CHOPPER_DEFAULT_12V
  //#define CHOPPER_TIMING_E2 CHOPPER_DEFAULT_12V
  //#define CHOPPER_TIMING_E3 CHOPPER_DEFAULT_12V
  //#define CHOPPER_TIMING_E4 CHOPPER_DEFAULT_12V
  //#define CHOPPER_TIMING_E5 CHOPPER_DEFAULT_12V
  //#define CHOPPER_TIMING_E6 CHOPPER_DEFAULT_12V
  //#define CHOPPER_TIMING_E7 CHOPPER_DEFAULT_12V

  /**
   * Monitor Trinamic drivers
   * for error conditions like overtemperature and short to ground.
   * To manage over-temp Marlin can decrease the driver current until the error condition clears.
   * Other detected conditions can be used to stop the current print.
   * Relevant G-codes:
   * M906 - Set or get motor current in milliamps using axis codes X, Y, Z, E. Report values if no axis codes given.
   * M911 - Report stepper driver overtemperature pre-warn condition.
   * M912 - Clear stepper driver overtemperature pre-warn condition flag.
   * M122 - Report driver parameters (Requires TMC_DEBUG)
   */
  #if ENABLED(SKR_UART) && DISABLED(SKRMiniE3V2)
    #define MONITOR_DRIVER_STATUS
  #endif

  #if ENABLED(MONITOR_DRIVER_STATUS)
    #define CURRENT_STEP_DOWN     50  // [mA]
    #define REPORT_CURRENT_CHANGE
    #define STOP_ON_ERROR
  #endif

  /**
   * TMC2130, TMC2160, TMC2208, TMC2209, TMC5130 and TMC5160 only
   * The driver will switch to spreadCycle when stepper speed is over HYBRID_THRESHOLD.
   * This mode allows for faster movements at the expense of higher noise levels.
   * STEALTHCHOP_(XY|Z|E) must be enabled to use HYBRID_THRESHOLD.
   * M913 X/Y/Z/E to live tune the setting
   */
  #define HYBRID_THRESHOLD

  #define X_HYBRID_THRESHOLD     150  // [mm/s]
  #define X2_HYBRID_THRESHOLD    100
  #define Y_HYBRID_THRESHOLD     150
  #define Y2_HYBRID_THRESHOLD    100
  #define Z_HYBRID_THRESHOLD      10
  #define Z2_HYBRID_THRESHOLD     10
  #define Z3_HYBRID_THRESHOLD      3
  #define E0_HYBRID_THRESHOLD     50
  #define E1_HYBRID_THRESHOLD     30
  #define E2_HYBRID_THRESHOLD     30
  #define E3_HYBRID_THRESHOLD     30
  #define E4_HYBRID_THRESHOLD     30
  #define E5_HYBRID_THRESHOLD     30
  #define E6_HYBRID_THRESHOLD     30
  #define E7_HYBRID_THRESHOLD     30

  /**
   * Use StallGuard to home / probe X, Y, Z.
   *
   * TMC2130, TMC2160, TMC2209, TMC2660, TMC5130, and TMC5160 only
   * Connect the stepper driver's DIAG1 pin to the X/Y endstop pin.
   * X, Y, and Z homing will always be done in spreadCycle mode.
   *
   * X/Y/Z_STALL_SENSITIVITY is the default stall threshold.
   * Use M914 X Y Z to set the stall threshold at runtime:
   *
   *  Sensitivity   TMC2209   Others
   *    HIGHEST       255      -64    (Too sensitive => False positive)
   *    LOWEST         0        63    (Too insensitive => No trigger)
   *
   * It is recommended to set HOMING_BUMP_MM to { 0, 0, 0 }.
   *
   * SPI_ENDSTOPS  *** Beta feature! *** TMC2130 Only ***
   * Poll the driver through SPI to determine load when homing.
   * Removes the need for a wire from DIAG1 to an endstop pin.
   *
   * IMPROVE_HOMING_RELIABILITY tunes acceleration and jerk when
   * homing and adds a guard period for endstop triggering.
   *
   * Comment *_STALL_SENSITIVITY to disable sensorless homing for that axis.
   */
  //#define SENSORLESS_HOMING // StallGuard capable drivers only

  #if EITHER(SENSORLESS_HOMING, SENSORLESS_PROBING)
    // TMC2209: 0...255. TMC2130: -64...63
    #define X_STALL_SENSITIVITY  8
    #define X2_STALL_SENSITIVITY X_STALL_SENSITIVITY
    #define Y_STALL_SENSITIVITY  8
    #define Y2_STALL_SENSITIVITY Y_STALL_SENSITIVITY
    //#define Z_STALL_SENSITIVITY  8
    //#define Z2_STALL_SENSITIVITY Z_STALL_SENSITIVITY
    //#define Z3_STALL_SENSITIVITY Z_STALL_SENSITIVITY
    //#define Z4_STALL_SENSITIVITY Z_STALL_SENSITIVITY
    //#define SPI_ENDSTOPS              // TMC2130 only
    //#define IMPROVE_HOMING_RELIABILITY
  #endif

  /**
   * TMC Homing stepper phase.
   *
   * Improve homing repeatability by homing to stepper coil's nearest absolute
   * phase position. Trinamic drivers use a stepper phase table with 1024 values
   * spanning 4 full steps with 256 positions each (ergo, 1024 positions).
   * Full step positions (128, 384, 640, 896) have the highest holding torque.
   *
   * Values from 0..1023, -1 to disable homing phase for that axis.
   */
   //#define TMC_HOME_PHASE { 896, 896, 896 }

  /**
   * Beta feature!
   * Create a 50/50 square wave step pulse optimal for stepper drivers.
   */
  #define SQUARE_WAVE_STEPPING

  /**
   * Enable M122 debugging command for TMC stepper drivers.
   * M122 S0/1 will enable continous reporting.
   */
    #if ENABLED(SKR_UART) && DISABLED(SKRMiniE3V2)
      #define TMC_DEBUG
    #endif

  /**
   * You can set your own advanced settings by filling in predefined functions.
   * A list of available functions can be found on the library github page
   * https://github.com/teemuatlut/TMCStepper
   *
   * Example:
   * #define TMC_ADV() { \
   *   stepperX.diag0_otpw(1); \
   *   stepperY.intpol(0); \
   * }
   */
  #define TMC_ADV() {  }

#endif // HAS_TRINAMIC_CONFIG

// @section L64XX

/**
 * L64XX Stepper Driver options
 *
 * Arduino-L6470 library (0.8.0 or higher) is required.
 * https://github.com/ameyer/Arduino-L6470
 *
 * Requires the following to be defined in your pins_YOUR_BOARD file
 *     L6470_CHAIN_SCK_PIN
 *     L6470_CHAIN_MISO_PIN
 *     L6470_CHAIN_MOSI_PIN
 *     L6470_CHAIN_SS_PIN
 *     ENABLE_RESET_L64XX_CHIPS(Q)  where Q is 1 to enable and 0 to reset
 */

#if HAS_L64XX

  //#define L6470_CHITCHAT        // Display additional status info

  #if AXIS_IS_L64XX(X)
    #define X_MICROSTEPS       128  // Number of microsteps (VALID: 1, 2, 4, 8, 16, 32, 128) - L6474 max is 16
    #define X_OVERCURRENT     2000  // (mA) Current where the driver detects an over current
                                    //   L6470 & L6474 - VALID: 375 x (1 - 16) - 6A max - rounds down
                                    //   POWERSTEP01: VALID: 1000 x (1 - 32) - 32A max - rounds down
    #define X_STALLCURRENT    1500  // (mA) Current where the driver detects a stall (VALID: 31.25 * (1-128) -  4A max - rounds down)
                                    //   L6470 & L6474 - VALID: 31.25 * (1-128) -  4A max - rounds down
                                    //   POWERSTEP01: VALID: 200 x (1 - 32) - 6.4A max - rounds down
                                    //   L6474 - STALLCURRENT setting is used to set the nominal (TVAL) current
    #define X_MAX_VOLTAGE      127  // 0-255, Maximum effective voltage seen by stepper - not used by L6474
    #define X_CHAIN_POS         -1  // Position in SPI chain, 0=Not in chain, 1=Nearest MOSI
    #define X_SLEW_RATE          1  // 0-3, Slew 0 is slowest, 3 is fastest
  #endif

  #if AXIS_IS_L64XX(X2)
    #define X2_MICROSTEPS     X_MICROSTEPS
    #define X2_OVERCURRENT            2000
    #define X2_STALLCURRENT           1500
    #define X2_MAX_VOLTAGE             127
    #define X2_CHAIN_POS                -1
    #define X2_SLEW_RATE                 1
  #endif

  #if AXIS_IS_L64XX(Y)
    #define Y_MICROSTEPS               128
    #define Y_OVERCURRENT             2000
    #define Y_STALLCURRENT            1500
    #define Y_MAX_VOLTAGE              127
    #define Y_CHAIN_POS                 -1
    #define Y_SLEW_RATE                  1
  #endif

  #if AXIS_IS_L64XX(Y2)
    #define Y2_MICROSTEPS     Y_MICROSTEPS
    #define Y2_OVERCURRENT            2000
    #define Y2_STALLCURRENT           1500
    #define Y2_MAX_VOLTAGE             127
    #define Y2_CHAIN_POS                -1
    #define Y2_SLEW_RATE                 1
  #endif

  #if AXIS_IS_L64XX(Z)
    #define Z_MICROSTEPS               128
    #define Z_OVERCURRENT             2000
    #define Z_STALLCURRENT            1500
    #define Z_MAX_VOLTAGE              127
    #define Z_CHAIN_POS                 -1
    #define Z_SLEW_RATE                  1
  #endif

  #if AXIS_IS_L64XX(Z2)
    #define Z2_MICROSTEPS     Z_MICROSTEPS
    #define Z2_OVERCURRENT            2000
    #define Z2_STALLCURRENT           1500
    #define Z2_MAX_VOLTAGE             127
    #define Z2_CHAIN_POS                -1
    #define Z2_SLEW_RATE                 1
  #endif

  #if AXIS_IS_L64XX(Z3)
    #define Z3_MICROSTEPS     Z_MICROSTEPS
    #define Z3_OVERCURRENT            2000
    #define Z3_STALLCURRENT           1500
    #define Z3_MAX_VOLTAGE             127
    #define Z3_CHAIN_POS                -1
    #define Z3_SLEW_RATE                 1
  #endif

  #if AXIS_IS_L64XX(Z4)
    #define Z4_MICROSTEPS     Z_MICROSTEPS
    #define Z4_OVERCURRENT            2000
    #define Z4_STALLCURRENT           1500
    #define Z4_MAX_VOLTAGE             127
    #define Z4_CHAIN_POS                -1
    #define Z4_SLEW_RATE                 1
  #endif

  #if AXIS_IS_L64XX(E0)
    #define E0_MICROSTEPS              128
    #define E0_OVERCURRENT            2000
    #define E0_STALLCURRENT           1500
    #define E0_MAX_VOLTAGE             127
    #define E0_CHAIN_POS                -1
    #define E0_SLEW_RATE                 1
  #endif

  #if AXIS_IS_L64XX(E1)
    #define E1_MICROSTEPS    E0_MICROSTEPS
    #define E1_OVERCURRENT            2000
    #define E1_STALLCURRENT           1500
    #define E1_MAX_VOLTAGE             127
    #define E1_CHAIN_POS                -1
    #define E1_SLEW_RATE                 1
  #endif

  #if AXIS_IS_L64XX(E2)
    #define E2_MICROSTEPS    E0_MICROSTEPS
    #define E2_OVERCURRENT            2000
    #define E2_STALLCURRENT           1500
    #define E2_MAX_VOLTAGE             127
    #define E2_CHAIN_POS                -1
    #define E2_SLEW_RATE                 1
  #endif

  #if AXIS_IS_L64XX(E3)
    #define E3_MICROSTEPS    E0_MICROSTEPS
    #define E3_OVERCURRENT            2000
    #define E3_STALLCURRENT           1500
    #define E3_MAX_VOLTAGE             127
    #define E3_CHAIN_POS                -1
    #define E3_SLEW_RATE                 1
  #endif

  #if AXIS_IS_L64XX(E4)
    #define E4_MICROSTEPS    E0_MICROSTEPS
    #define E4_OVERCURRENT            2000
    #define E4_STALLCURRENT           1500
    #define E4_MAX_VOLTAGE             127
    #define E4_CHAIN_POS                -1
    #define E4_SLEW_RATE                 1
  #endif

  #if AXIS_IS_L64XX(E5)
    #define E5_MICROSTEPS    E0_MICROSTEPS
    #define E5_OVERCURRENT            2000
    #define E5_STALLCURRENT           1500
    #define E5_MAX_VOLTAGE             127
    #define E5_CHAIN_POS                -1
    #define E5_SLEW_RATE                 1
  #endif

  #if AXIS_IS_L64XX(E6)
    #define E6_MICROSTEPS    E0_MICROSTEPS
    #define E6_OVERCURRENT            2000
    #define E6_STALLCURRENT           1500
    #define E6_MAX_VOLTAGE             127
    #define E6_CHAIN_POS                -1
    #define E6_SLEW_RATE                 1
  #endif

  #if AXIS_IS_L64XX(E7)
    #define E7_MICROSTEPS    E0_MICROSTEPS
    #define E7_OVERCURRENT            2000
    #define E7_STALLCURRENT           1500
    #define E7_MAX_VOLTAGE             127
    #define E7_CHAIN_POS                -1
    #define E7_SLEW_RATE                 1
  #endif

  /**
   * Monitor L6470 drivers for error conditions like over temperature and over current.
   * In the case of over temperature Marlin can decrease the drive until the error condition clears.
   * Other detected conditions can be used to stop the current print.
   * Relevant G-codes:
   * M906 - I1/2/3/4/5  Set or get motor drive level using axis codes X, Y, Z, E. Report values if no axis codes given.
   *         I not present or I0 or I1 - X, Y, Z or E0
   *         I2 - X2, Y2, Z2 or E1
   *         I3 - Z3 or E3
   *         I4 - Z4 or E4
   *         I5 - E5
   * M916 - Increase drive level until get thermal warning
   * M917 - Find minimum current thresholds
   * M918 - Increase speed until max or error
   * M122 S0/1 - Report driver parameters
   */
  //#define MONITOR_L6470_DRIVER_STATUS

  #if ENABLED(MONITOR_L6470_DRIVER_STATUS)
    #define KVAL_HOLD_STEP_DOWN     1
    //#define L6470_STOP_ON_ERROR
  #endif

#endif // HAS_L64XX

// @section i2cbus

//
// I2C Master ID for LPC176x LCD and Digital Current control
// Does not apply to other peripherals based on the Wire library.
//
//#define I2C_MASTER_ID  1  // Set a value from 0 to 2

/**
 * TWI/I2C BUS
 *
 * This feature is an EXPERIMENTAL feature so it shall not be used on production
 * machines. Enabling this will allow you to send and receive I2C data from slave
 * devices on the bus.
 *
 * ; Example #1
 * ; This macro send the string "Marlin" to the slave device with address 0x63 (99)
 * ; It uses multiple M260 commands with one B<base 10> arg
 * M260 A99  ; Target slave address
 * M260 B77  ; M
 * M260 B97  ; a
 * M260 B114 ; r
 * M260 B108 ; l
 * M260 B105 ; i
 * M260 B110 ; n
 * M260 S1   ; Send the current buffer
 *
 * ; Example #2
 * ; Request 6 bytes from slave device with address 0x63 (99)
 * M261 A99 B5
 *
 * ; Example #3
 * ; Example serial output of a M261 request
 * echo:i2c-reply: from:99 bytes:5 data:hello
 */

//#define EXPERIMENTAL_I2CBUS
#if ENABLED(EXPERIMENTAL_I2CBUS)
  #define I2C_SLAVE_ADDRESS  0  // Set a value from 8 to 127 to act as a slave
#endif

// @section extras

/**
 * Photo G-code
 * Add the M240 G-code to take a photo.
 * The photo can be triggered by a digital pin or a physical movement.
 */
//#define PHOTO_GCODE
#if ENABLED(PHOTO_GCODE)
  // A position to move to (and raise Z) before taking the photo
  //#define PHOTO_POSITION { X_MAX_POS - 5, Y_MAX_POS, 0 }  // { xpos, ypos, zraise } (M240 X Y Z)
  //#define PHOTO_DELAY_MS   100                            // (ms) Duration to pause before moving back (M240 P)
  //#define PHOTO_RETRACT_MM   6.5                          // (mm) E retract/recover for the photo move (M240 R S)

  // Canon RC-1 or homebrew digital camera trigger
  // Data from: https://www.doc-diy.net/photo/rc-1_hacked/
  //#define PHOTOGRAPH_PIN 23

  // Canon Hack Development Kit
  // https://captain-slow.dk/2014/03/09/3d-printing-timelapses/
  //#define CHDK_PIN        4

  // Optional second move with delay to trigger the camera shutter
  //#define PHOTO_SWITCH_POSITION { X_MAX_POS, Y_MAX_POS }  // { xpos, ypos } (M240 I J)

  // Duration to hold the switch or keep CHDK_PIN high
  //#define PHOTO_SWITCH_MS   50 // (ms) (M240 D)

  /**
   * PHOTO_PULSES_US may need adjustment depending on board and camera model.
   * Pin must be running at 48.4kHz.
   * Be sure to use a PHOTOGRAPH_PIN which can rise and fall quick enough.
   * (e.g., MKS SBase temp sensor pin was too slow, so used P1.23 on J8.)
   *
   *  Example pulse data for Nikon: https://bit.ly/2FKD0Aq
   *                     IR Wiring: https://git.io/JvJf7
   */
  //#define PHOTO_PULSES_US { 2000, 27850, 400, 1580, 400, 3580, 400 }  // (µs) Durations for each 48.4kHz oscillation
  #ifdef PHOTO_PULSES_US
    #define PHOTO_PULSE_DELAY_US 13 // (µs) Approximate duration of each HIGH and LOW pulse in the oscillation
  #endif
#endif

/**
 * Spindle & Laser control
 *
 * Add the M3, M4, and M5 commands to turn the spindle/laser on and off, and
 * to set spindle speed, spindle direction, and laser power.
 *
 * SuperPid is a router/spindle speed controller used in the CNC milling community.
 * Marlin can be used to turn the spindle on and off. It can also be used to set
 * the spindle speed from 5,000 to 30,000 RPM.
 *
 * You'll need to select a pin for the ON/OFF function and optionally choose a 0-5V
 * hardware PWM pin for the speed control and a pin for the rotation direction.
 *
 * See https://marlinfw.org/docs/configuration/laser_spindle.html for more config details.
 */
//#define SPINDLE_FEATURE
//#define LASER_FEATURE
#if EITHER(SPINDLE_FEATURE, LASER_FEATURE)
  #define SPINDLE_LASER_ACTIVE_STATE    LOW    // Set to "HIGH" if the on/off function is active HIGH
  #define SPINDLE_LASER_PWM             true   // Set to "true" if your controller supports setting the speed/power
  #define SPINDLE_LASER_PWM_INVERT      false  // Set to "true" if the speed/power goes up when you want it to go slower

  #define SPINDLE_LASER_FREQUENCY       2500   // (Hz) Spindle/laser frequency (only on supported HALs: AVR and LPC)

  //#define SPINDLE_SERVO         // A servo converting an angle to spindle power
  #ifdef SPINDLE_SERVO
    #define SPINDLE_SERVO_NR   0  // Index of servo used for spindle control
    #define SPINDLE_SERVO_MIN 10  // Minimum angle for servo spindle
  #endif

  /**
   * Speed / Power can be set ('M3 S') and displayed in terms of:
   *  - PWM255  (S0 - S255)
   *  - PERCENT (S0 - S100)
   *  - RPM     (S0 - S50000)  Best for use with a spindle
   *  - SERVO   (S0 - S180)
   */
  #define CUTTER_POWER_UNIT PWM255

  /**
   * Relative Cutter Power
   * Normally, 'M3 O<power>' sets
   * OCR power is relative to the range SPEED_POWER_MIN...SPEED_POWER_MAX.
   * so input powers of 0...255 correspond to SPEED_POWER_MIN...SPEED_POWER_MAX
   * instead of normal range (0 to SPEED_POWER_MAX).
   * Best used with (e.g.) SuperPID router controller: S0 = 5,000 RPM and S255 = 30,000 RPM
   */
  //#define CUTTER_POWER_RELATIVE              // Set speed proportional to [SPEED_POWER_MIN...SPEED_POWER_MAX]

  #if ENABLED(SPINDLE_FEATURE)
    //#define SPINDLE_CHANGE_DIR               // Enable if your spindle controller can change spindle direction
    #define SPINDLE_CHANGE_DIR_STOP            // Enable if the spindle should stop before changing spin direction
    #define SPINDLE_INVERT_DIR          false  // Set to "true" if the spin direction is reversed

    #define SPINDLE_LASER_POWERUP_DELAY   5000 // (ms) Delay to allow the spindle/laser to come up to speed/power
    #define SPINDLE_LASER_POWERDOWN_DELAY 5000 // (ms) Delay to allow the spindle to stop

    /**
     * M3/M4 Power Equation
     *
     * Each tool uses different value ranges for speed / power control.
     * These parameters are used to convert between tool power units and PWM.
     *
     * Speed/Power = (PWMDC / 255 * 100 - SPEED_POWER_INTERCEPT) / SPEED_POWER_SLOPE
     * PWMDC = (spdpwr - SPEED_POWER_MIN) / (SPEED_POWER_MAX - SPEED_POWER_MIN) / SPEED_POWER_SLOPE
     */
    #define SPEED_POWER_INTERCEPT         0    // (%) 0-100 i.e., Minimum power percentage
    #define SPEED_POWER_MIN            5000    // (RPM)
    #define SPEED_POWER_MAX           30000    // (RPM) SuperPID router controller 0 - 30,000 RPM
    #define SPEED_POWER_STARTUP       25000    // (RPM) M3/M4 speed/power default (with no arguments)

  #else

    #define SPEED_POWER_INTERCEPT         0    // (%) 0-100 i.e., Minimum power percentage
    #define SPEED_POWER_MIN               0    // (%) 0-100
    #define SPEED_POWER_MAX             100    // (%) 0-100
    #define SPEED_POWER_STARTUP          80    // (%) M3/M4 speed/power default (with no arguments)

    // Define the minimum and maximum test pulse time values for a laser test fire function
    #define LASER_TEST_PULSE_MIN           1   // Used with Laser Control Menu
    #define LASER_TEST_PULSE_MAX         999   // Caution: Menu may not show more than 3 characters

    /**
     * Enable inline laser power to be handled in the planner / stepper routines.
     * Inline power is specified by the I (inline) flag in an M3 command (e.g., M3 S20 I)
     * or by the 'S' parameter in G0/G1/G2/G3 moves (see LASER_MOVE_POWER).
     *
     * This allows the laser to keep in perfect sync with the planner and removes
     * the powerup/down delay since lasers require negligible time.
     */
    //#define LASER_POWER_INLINE

    #if ENABLED(LASER_POWER_INLINE)
      /**
       * Scale the laser's power in proportion to the movement rate.
       *
       * - Sets the entry power proportional to the entry speed over the nominal speed.
       * - Ramps the power up every N steps to approximate the speed trapezoid.
       * - Due to the limited power resolution this is only approximate.
       */
      #define LASER_POWER_INLINE_TRAPEZOID

      /**
       * Continuously calculate the current power (nominal_power * current_rate / nominal_rate).
       * Required for accurate power with non-trapezoidal acceleration (e.g., S_CURVE_ACCELERATION).
       * This is a costly calculation so this option is discouraged on 8-bit AVR boards.
       *
       * LASER_POWER_INLINE_TRAPEZOID_CONT_PER defines how many step cycles there are between power updates. If your
       * board isn't able to generate steps fast enough (and you are using LASER_POWER_INLINE_TRAPEZOID_CONT), increase this.
       * Note that when this is zero it means it occurs every cycle; 1 means a delay wait one cycle then run, etc.
       */
      //#define LASER_POWER_INLINE_TRAPEZOID_CONT

      /**
       * Stepper iterations between power updates. Increase this value if the board
       * can't keep up with the processing demands of LASER_POWER_INLINE_TRAPEZOID_CONT.
       * Disable (or set to 0) to recalculate power on every stepper iteration.
       */
      //#define LASER_POWER_INLINE_TRAPEZOID_CONT_PER 10

      /**
       * Include laser power in G0/G1/G2/G3/G5 commands with the 'S' parameter
       */
      //#define LASER_MOVE_POWER

      #if ENABLED(LASER_MOVE_POWER)
        // Turn off the laser on G0 moves with no power parameter.
        // If a power parameter is provided, use that instead.
        //#define LASER_MOVE_G0_OFF

        // Turn off the laser on G28 homing.
        //#define LASER_MOVE_G28_OFF
      #endif

      /**
       * Inline flag inverted
       *
       * WARNING: M5 will NOT turn off the laser unless another move
       *          is done (so G-code files must end with 'M5 I').
       */
      //#define LASER_POWER_INLINE_INVERT

      /**
       * Continuously apply inline power. ('M3 S3' == 'G1 S3' == 'M3 S3 I')
       *
       * The laser might do some weird things, so only enable this
       * feature if you understand the implications.
       */
      //#define LASER_POWER_INLINE_CONTINUOUS

    #else

      #define SPINDLE_LASER_POWERUP_DELAY     50 // (ms) Delay to allow the spindle/laser to come up to speed/power
      #define SPINDLE_LASER_POWERDOWN_DELAY   50 // (ms) Delay to allow the spindle to stop

    #endif
  #endif
#endif

/**
 * Synchronous Laser Control with M106/M107
 *
 * Marlin normally applies M106/M107 fan speeds at a time "soon after" processing
 * a planner block. This is too inaccurate for a PWM/TTL laser attached to the fan
 * header (as with some add-on laser kits). Enable this option to set fan/laser
 * speeds with much more exact timing for improved print fidelity.
 *
 * NOTE: This option sacrifices some cooling fan speed options.
 */
//#define LASER_SYNCHRONOUS_M106_M107

/**
 * Coolant Control
 *
 * Add the M7, M8, and M9 commands to turn mist or flood coolant on and off.
 *
 * Note: COOLANT_MIST_PIN and/or COOLANT_FLOOD_PIN must also be defined.
 */
//#define COOLANT_CONTROL
#if ENABLED(COOLANT_CONTROL)
  #define COOLANT_MIST                // Enable if mist coolant is present
  #define COOLANT_FLOOD               // Enable if flood coolant is present
  #define COOLANT_MIST_INVERT  false  // Set "true" if the on/off function is reversed
  #define COOLANT_FLOOD_INVERT false  // Set "true" if the on/off function is reversed
#endif

/**
 * Filament Width Sensor
 *
 * Measures the filament width in real-time and adjusts
 * flow rate to compensate for any irregularities.
 *
 * Also allows the measured filament diameter to set the
 * extrusion rate, so the slicer only has to specify the
 * volume.
 *
 * Only a single extruder is supported at this time.
 *
 *  34 RAMPS_14    : Analog input 5 on the AUX2 connector
 *  81 PRINTRBOARD : Analog input 2 on the Exp1 connector (version B,C,D,E)
 * 301 RAMBO       : Analog input 3
 *
 * Note: May require analog pins to be defined for other boards.
 */
//#define FILAMENT_WIDTH_SENSOR

#if ENABLED(FILAMENT_WIDTH_SENSOR)
  #define FILAMENT_SENSOR_EXTRUDER_NUM 0    // Index of the extruder that has the filament sensor. :[0,1,2,3,4]
  #define MEASUREMENT_DELAY_CM        14    // (cm) The distance from the filament sensor to the melting chamber

  #define FILWIDTH_ERROR_MARGIN        1.0  // (mm) If a measurement differs too much from nominal width ignore it
  #define MAX_MEASUREMENT_DELAY       20    // (bytes) Buffer size for stored measurements (1 byte per cm). Must be larger than MEASUREMENT_DELAY_CM.

  #define DEFAULT_MEASURED_FILAMENT_DIA DEFAULT_NOMINAL_FILAMENT_DIA // Set measured to nominal initially

  // Display filament width on the LCD status line. Status messages will expire after 5 seconds.
  //#define FILAMENT_LCD_DISPLAY
#endif

/**
 * Power Monitor
 * Monitor voltage (V) and/or current (A), and -when possible- power (W)
 *
 * Read and configure with M430
 *
 * The current sensor feeds DC voltage (relative to the measured current) to an analog pin
 * The voltage sensor feeds DC voltage (relative to the measured voltage) to an analog pin
 */
//#define POWER_MONITOR_CURRENT   // Monitor the system current
//#define POWER_MONITOR_VOLTAGE   // Monitor the system voltage
#if EITHER(POWER_MONITOR_CURRENT, POWER_MONITOR_VOLTAGE)
  #define POWER_MONITOR_VOLTS_PER_AMP   0.05000   // Input voltage to the MCU analog pin per amp  - DO NOT apply more than ADC_VREF!
  #define POWER_MONITOR_CURRENT_OFFSET -1         // Offset value for current sensors with linear function output
  #define POWER_MONITOR_VOLTS_PER_VOLT  0.11786   // Input voltage to the MCU analog pin per volt - DO NOT apply more than ADC_VREF!
  #define POWER_MONITOR_FIXED_VOLTAGE   13.6      // Voltage for a current sensor with no voltage sensor (for power display)
#endif

/**
 * CNC Coordinate Systems
 *
 * Enables G53 and G54-G59.3 commands to select coordinate systems
 * and G92.1 to reset the workspace to native machine space.
 */
//#define CNC_COORDINATE_SYSTEMS

/**
 * Auto-report temperatures with M155 S<seconds>
 */
#if NONE(MachineCR10Orig, LowMemoryBoard)
  #define AUTO_REPORT_TEMPERATURES
#endif
/**
 * Include capabilities in M115 output
 */
#if NONE(MachineCR10Orig, LowMemoryBoard)
  #define EXTENDED_CAPABILITIES_REPORT
#if ENABLED(EXTENDED_CAPABILITIES_REPORT)
  //#define M115_GEOMETRY_REPORT
#endif
#endif

/**
 * Expected Printer Check
 * Add the M16 G-code to compare a string to the MACHINE_NAME.
 * M16 with a non-matching string causes the printer to halt.
 */
//#define EXPECTED_PRINTER_CHECK

/**
 * Disable all Volumetric extrusion options
 */
//#define NO_VOLUMETRICS

#if DISABLED(NO_VOLUMETRICS)
  /**
   * Volumetric extrusion default state
   * Activate to make volumetric extrusion the default method,
   * with DEFAULT_NOMINAL_FILAMENT_DIA as the default diameter.
   *
   * M200 D0 to disable, M200 Dn to set a new diameter (and enable volumetric).
   * M200 S0/S1 to disable/enable volumetric extrusion.
   */
  //#define VOLUMETRIC_DEFAULT_ON

  //#define VOLUMETRIC_EXTRUDER_LIMIT
  #if ENABLED(VOLUMETRIC_EXTRUDER_LIMIT)
    /**
     * Default volumetric extrusion limit in cubic mm per second (mm^3/sec).
     * This factory setting applies to all extruders.
     * Use 'M200 [T<extruder>] L<limit>' to override and 'M502' to reset.
     * A non-zero value activates Volume-based Extrusion Limiting.
     */
    #define DEFAULT_VOLUMETRIC_EXTRUDER_LIMIT 0.00      // (mm^3/sec)
  #endif
#endif

/**
 * Enable this option for a leaner build of Marlin that removes all
 * workspace offsets, simplifying coordinate transformations, leveling, etc.
 *
 *  - M206 and M428 are disabled.
 *  - G92 will revert to its behavior from Marlin 1.0.
 */
//#define NO_WORKSPACE_OFFSETS

// Extra options for the M114 "Current Position" report
//#define M114_DETAIL         // Use 'M114` for details to check planner calculations
//#define M114_REALTIME       // Real current position based on forward kinematics
//#define M114_LEGACY         // M114 used to synchronize on every call. Enable if needed.

//#define REPORT_FAN_CHANGE   // Report the new fan speed when changed by M106 (and others)

/**
 * Set the number of proportional font spaces required to fill up a typical character space.
 * This can help to better align the output of commands like `G29 O` Mesh Output.
 *
 * For clients that use a fixed-width font (like OctoPrint), leave this set to 1.0.
 * Otherwise, adjust according to your client and font.
 */
#define PROPORTIONAL_FONT_RATIO 1.0

/**
 * Spend 28 bytes of SRAM to optimize the GCode parser
 */
#if NONE(MachineCR10Orig, LowMemoryBoard)
  #define FASTER_GCODE_PARSER
#endif

#if ENABLED(FASTER_GCODE_PARSER)
  //#define GCODE_QUOTED_STRINGS  // Support for quoted string parameters
#endif

// Support for MeatPack G-code compression (https://github.com/scottmudge/OctoPrint-MeatPack)
//#define MEATPACK_ON_SERIAL_PORT_1
//#define MEATPACK_ON_SERIAL_PORT_2

//#define GCODE_CASE_INSENSITIVE  // Accept G-code sent to the firmware in lowercase

//#define REPETIER_GCODE_M360     // Add commands originally from Repetier FW

/**
 * CNC G-code options
 * Support CNC-style G-code dialects used by laser cutters, drawing machine cams, etc.
 * Note that G0 feedrates should be used with care for 3D printing (if used at all).
 * High feedrates may cause ringing and harm print quality.
 */
//#define PAREN_COMMENTS      // Support for parentheses-delimited comments
//#define GCODE_MOTION_MODES  // Remember the motion mode (G0 G1 G2 G3 G5 G38.X) and apply for X Y Z E F, etc.

// Enable and set a (default) feedrate for all G0 moves
//#define G0_FEEDRATE 3000 // (mm/min)
#ifdef G0_FEEDRATE
  //#define VARIABLE_G0_FEEDRATE // The G0 feedrate is set by F in G0 motion mode
#endif

/**
 * Startup commands
 *
 * Execute certain G-code commands immediately after power-on.
 */
//#define STARTUP_COMMANDS "M17 Z"

/**
 * G-code Macros
 *
 * Add G-codes M810-M819 to define and run G-code macros.
 * Macros are not saved to EEPROM.
 */
#if ANY(SKR13, SKR14, SKR14Turbo, SKRPRO11)
  #define GCODE_MACROS
#endif
#if ENABLED(GCODE_MACROS)
  #define GCODE_MACROS_SLOTS       5  // Up to 10 may be used
  #define GCODE_MACROS_SLOT_SIZE  50  // Maximum length of a single macro
#endif

/**
 * User-defined menu items to run custom G-code.
 * Up to 25 may be defined, but the actual number is LCD-dependent.
 */
<<<<<<< HEAD
#if ANY(ABL_UBL, ABL_BI)
  #define CUSTOM_USER_MENUS
#endif

#if ENABLED(CUSTOM_USER_MENUS)
  //#define USER_SCRIPT_DONE "M117 User Script Done"
  #define USER_SCRIPT_AUDIBLE_FEEDBACK
  #define USER_SCRIPT_RETURN  // Return to status screen after a script
  #define CUSTOM_USER_MENU_TITLE "Leveling Tools"

  #if ENABLED(BedDC)
    #define CommBedTmp "55"
  #else
    #define CommBedTmp "75"
  #endif

  #if ENABLED(DualZ)
    #define DualZComm "\nG34I8"
  #else
    #define DualZComm ""
  #endif

  #define USER_DESC_1 "Setup"
  #if (ENABLED(ABL_UBL))
    #define USER_GCODE_1 "M190S" CommBedTmp "\nG28" DualZComm "\nG29P1\nG29P3\nG29S1\nG29S0\nG29F0.0\nG29A\nM104S215\nG28\nM109S215\nG1X150Y150F5000\nG1Z0\nM500\nM400\nM117 Set Z Offset"
  #elif ENABLED(ABL_BI)
    #define USER_GCODE_1 "M190S" CommBedTmp "\nG28" DualZComm "\nG29\nM400\nM104S215\nG28\nM109S215\nM420S1\nG1X100Y100F5000\nG1Z0\nM500\nM117 Set Z Offset"
  #endif

    #define USER_DESC_2 "PID Tune"
    #define USER_GCODE_2 "M106S128\nM303C8S215E0U\nM500\nM117 PID Tune Done"

    #define USER_DESC_3 "Prep for Z Adjust"
    #define USER_GCODE_3 "M190S" CommBedTmp "\nM104S215\nG28\nG29L1\nG1 X100Y100F5000\nG1Z0"

    #define USER_DESC_4 "Store Settings"
    #define USER_GCODE_4 "M500\nM117 Settings Stored"

  //#define USER_DESC_5 "Run Mesh Validation"
  //#define USER_GCODE_5 "G26"
=======

// Custom Menu: Main Menu
//#define CUSTOM_MENU_MAIN
#if ENABLED(CUSTOM_MENU_MAIN)
  //#define CUSTOM_MENU_MAIN_TITLE "Custom Commands"
  #define CUSTOM_MENU_MAIN_SCRIPT_DONE "M117 User Script Done"
  #define CUSTOM_MENU_MAIN_SCRIPT_AUDIBLE_FEEDBACK
  //#define CUSTOM_MENU_MAIN_SCRIPT_RETURN   // Return to status screen after a script
  #define CUSTOM_MENU_MAIN_ONLY_IDLE         // Only show custom menu when the machine is idle

  #define MAIN_MENU_ITEM_1_DESC "Home & UBL Info"
  #define MAIN_MENU_ITEM_1_GCODE "G28\nG29 W"
  //#define MAIN_MENU_ITEM_1_CONFIRM          // Show a confirmation dialog before this action

  #define MAIN_MENU_ITEM_2_DESC "Preheat for " PREHEAT_1_LABEL
  #define MAIN_MENU_ITEM_2_GCODE "M140 S" STRINGIFY(PREHEAT_1_TEMP_BED) "\nM104 S" STRINGIFY(PREHEAT_1_TEMP_HOTEND)
  //#define MAIN_MENU_ITEM_2_CONFIRM

  //#define MAIN_MENU_ITEM_3_DESC "Preheat for " PREHEAT_2_LABEL
  //#define MAIN_MENU_ITEM_3_GCODE "M140 S" STRINGIFY(PREHEAT_2_TEMP_BED) "\nM104 S" STRINGIFY(PREHEAT_2_TEMP_HOTEND)
  //#define MAIN_MENU_ITEM_3_CONFIRM

  //#define MAIN_MENU_ITEM_4_DESC "Heat Bed/Home/Level"
  //#define MAIN_MENU_ITEM_4_GCODE "M140 S" STRINGIFY(PREHEAT_2_TEMP_BED) "\nG28\nG29"
  //#define MAIN_MENU_ITEM_4_CONFIRM

  //#define MAIN_MENU_ITEM_5_DESC "Home & Info"
  //#define MAIN_MENU_ITEM_5_GCODE "G28\nM503"
  //#define MAIN_MENU_ITEM_5_CONFIRM
#endif

// Custom Menu: Configuration Menu
//#define CUSTOM_MENU_CONFIG
#if ENABLED(CUSTOM_MENU_CONFIG)
  //#define CUSTOM_MENU_CONFIG_TITLE "Custom Commands"
  #define CUSTOM_MENU_CONFIG_SCRIPT_DONE "M117 Wireless Script Done"
  #define CUSTOM_MENU_CONFIG_SCRIPT_AUDIBLE_FEEDBACK
  //#define CUSTOM_MENU_CONFIG_SCRIPT_RETURN  // Return to status screen after a script
  #define CUSTOM_MENU_CONFIG_ONLY_IDLE        // Only show custom menu when the machine is idle

  #define CONFIG_MENU_ITEM_1_DESC "Wifi ON"
  #define CONFIG_MENU_ITEM_1_GCODE "M118 [ESP110] WIFI-STA pwd=12345678"
  //#define CONFIG_MENU_ITEM_1_CONFIRM        // Show a confirmation dialog before this action

  #define CONFIG_MENU_ITEM_2_DESC "Bluetooth ON"
  #define CONFIG_MENU_ITEM_2_GCODE "M118 [ESP110] BT pwd=12345678"
  //#define CONFIG_MENU_ITEM_2_CONFIRM

  //#define CONFIG_MENU_ITEM_3_DESC "Radio OFF"
  //#define CONFIG_MENU_ITEM_3_GCODE "M118 [ESP110] OFF pwd=12345678"
  //#define CONFIG_MENU_ITEM_3_CONFIRM

  //#define CONFIG_MENU_ITEM_4_DESC "Wifi ????"
  //#define CONFIG_MENU_ITEM_4_GCODE "M118 ????"
  //#define CONFIG_MENU_ITEM_4_CONFIRM

  //#define CONFIG_MENU_ITEM_5_DESC "Wifi ????"
  //#define CONFIG_MENU_ITEM_5_GCODE "M118 ????"
  //#define CONFIG_MENU_ITEM_5_CONFIRM
#endif

/**
 * User-defined buttons to run custom G-code.
 * Up to 25 may be defined.
 */
//#define CUSTOM_USER_BUTTONS
#if ENABLED(CUSTOM_USER_BUTTONS)
  //#define BUTTON1_PIN -1
  #if PIN_EXISTS(BUTTON1)
    #define BUTTON1_HIT_STATE     LOW       // State of the triggered button. NC=LOW. NO=HIGH.
    #define BUTTON1_WHEN_PRINTING false     // Button allowed to trigger during printing?
    #define BUTTON1_GCODE         "G28"
    #define BUTTON1_DESC          "Homing"  // Optional string to set the LCD status
  #endif

  //#define BUTTON2_PIN -1
  #if PIN_EXISTS(BUTTON2)
    #define BUTTON2_HIT_STATE     LOW
    #define BUTTON2_WHEN_PRINTING false
    #define BUTTON2_GCODE         "M140 S" STRINGIFY(PREHEAT_1_TEMP_BED) "\nM104 S" STRINGIFY(PREHEAT_1_TEMP_HOTEND)
    #define BUTTON2_DESC          "Preheat for " PREHEAT_1_LABEL
  #endif

  //#define BUTTON3_PIN -1
  #if PIN_EXISTS(BUTTON3)
    #define BUTTON3_HIT_STATE     LOW
    #define BUTTON3_WHEN_PRINTING false
    #define BUTTON3_GCODE         "M140 S" STRINGIFY(PREHEAT_2_TEMP_BED) "\nM104 S" STRINGIFY(PREHEAT_2_TEMP_HOTEND)
    #define BUTTON3_DESC          "Preheat for " PREHEAT_2_LABEL
  #endif
>>>>>>> dd76a506
#endif

/**
 * Host Action Commands
 *
 * Define host streamer action commands in compliance with the standard.
 *
 * See https://reprap.org/wiki/G-code#Action_commands
 * Common commands ........ poweroff, pause, paused, resume, resumed, cancel
 * G29_RETRY_AND_RECOVER .. probe_rewipe, probe_failed
 *
 * Some features add reason codes to extend these commands.
 *
 * Host Prompt Support enables Marlin to use the host for user prompts so
 * filament runout and other processes can be managed from the host side.
 */
#define HOST_ACTION_COMMANDS
#if ENABLED(HOST_ACTION_COMMANDS)
  #if DISABLED(MachineCR10Orig) || ENABLED(MelziHostOnly)
    #define HOST_PROMPT_SUPPORT
    #define HOST_START_MENU_ITEM  // Add a menu item that tells the host to start
  #endif
#endif

/**
 * Cancel Objects
 *
 * Implement M486 to allow Marlin to skip objects
 */
#if NONE(MachineCR10Orig, LowMemoryBoard, EXTENSIBLE_UI, SKRMiniE3V2)
  #define CANCEL_OBJECTS
#endif

/**
 * I2C position encoders for closed loop control.
 * Developed by Chris Barr at Aus3D.
 *
 * Wiki: https://wiki.aus3d.com.au/Magnetic_Encoder
 * Github: https://github.com/Aus3D/MagneticEncoder
 *
 * Supplier: https://aus3d.com.au/magnetic-encoder-module
 * Alternative Supplier: https://reliabuild3d.com/
 *
 * Reliabuild encoders have been modified to improve reliability.
 */

//#define I2C_POSITION_ENCODERS
#if ENABLED(I2C_POSITION_ENCODERS)

  #define I2CPE_ENCODER_CNT         1                       // The number of encoders installed; max of 5
                                                            // encoders supported currently.

  #define I2CPE_ENC_1_ADDR          I2CPE_PRESET_ADDR_X     // I2C address of the encoder. 30-200.
  #define I2CPE_ENC_1_AXIS          X_AXIS                  // Axis the encoder module is installed on.  <X|Y|Z|E>_AXIS.
  #define I2CPE_ENC_1_TYPE          I2CPE_ENC_TYPE_LINEAR   // Type of encoder:  I2CPE_ENC_TYPE_LINEAR -or-
                                                            // I2CPE_ENC_TYPE_ROTARY.
  #define I2CPE_ENC_1_TICKS_UNIT    2048                    // 1024 for magnetic strips with 2mm poles; 2048 for
                                                            // 1mm poles. For linear encoders this is ticks / mm,
                                                            // for rotary encoders this is ticks / revolution.
  //#define I2CPE_ENC_1_TICKS_REV     (16 * 200)            // Only needed for rotary encoders; number of stepper
                                                            // steps per full revolution (motor steps/rev * microstepping)
  //#define I2CPE_ENC_1_INVERT                              // Invert the direction of axis travel.
  #define I2CPE_ENC_1_EC_METHOD     I2CPE_ECM_MICROSTEP     // Type of error error correction.
  #define I2CPE_ENC_1_EC_THRESH     0.10                    // Threshold size for error (in mm) above which the
                                                            // printer will attempt to correct the error; errors
                                                            // smaller than this are ignored to minimize effects of
                                                            // measurement noise / latency (filter).

  #define I2CPE_ENC_2_ADDR          I2CPE_PRESET_ADDR_Y     // Same as above, but for encoder 2.
  #define I2CPE_ENC_2_AXIS          Y_AXIS
  #define I2CPE_ENC_2_TYPE          I2CPE_ENC_TYPE_LINEAR
  #define I2CPE_ENC_2_TICKS_UNIT    2048
  //#define I2CPE_ENC_2_TICKS_REV   (16 * 200)
  //#define I2CPE_ENC_2_INVERT
  #define I2CPE_ENC_2_EC_METHOD     I2CPE_ECM_MICROSTEP
  #define I2CPE_ENC_2_EC_THRESH     0.10

  #define I2CPE_ENC_3_ADDR          I2CPE_PRESET_ADDR_Z     // Encoder 3.  Add additional configuration options
  #define I2CPE_ENC_3_AXIS          Z_AXIS                  // as above, or use defaults below.

  #define I2CPE_ENC_4_ADDR          I2CPE_PRESET_ADDR_E     // Encoder 4.
  #define I2CPE_ENC_4_AXIS          E_AXIS

  #define I2CPE_ENC_5_ADDR          34                      // Encoder 5.
  #define I2CPE_ENC_5_AXIS          E_AXIS

  // Default settings for encoders which are enabled, but without settings configured above.
  #define I2CPE_DEF_TYPE            I2CPE_ENC_TYPE_LINEAR
  #define I2CPE_DEF_ENC_TICKS_UNIT  2048
  #define I2CPE_DEF_TICKS_REV       (16 * 200)
  #define I2CPE_DEF_EC_METHOD       I2CPE_ECM_NONE
  #define I2CPE_DEF_EC_THRESH       0.1

  //#define I2CPE_ERR_THRESH_ABORT  100.0                   // Threshold size for error (in mm) error on any given
                                                            // axis after which the printer will abort. Comment out to
                                                            // disable abort behavior.

  #define I2CPE_TIME_TRUSTED        10000                   // After an encoder fault, there must be no further fault
                                                            // for this amount of time (in ms) before the encoder
                                                            // is trusted again.

  /**
   * Position is checked every time a new command is executed from the buffer but during long moves,
   * this setting determines the minimum update time between checks. A value of 100 works well with
   * error rolling average when attempting to correct only for skips and not for vibration.
   */
  #define I2CPE_MIN_UPD_TIME_MS     4                       // (ms) Minimum time between encoder checks.

  // Use a rolling average to identify persistant errors that indicate skips, as opposed to vibration and noise.
  #define I2CPE_ERR_ROLLING_AVERAGE

#endif // I2C_POSITION_ENCODERS

/**
 * Analog Joystick(s)
 */
//#define JOYSTICK
#if ENABLED(JOYSTICK)
  #define JOY_X_PIN    5  // RAMPS: Suggested pin A5  on AUX2
  #define JOY_Y_PIN   10  // RAMPS: Suggested pin A10 on AUX2
  #define JOY_Z_PIN   12  // RAMPS: Suggested pin A12 on AUX2
  #define JOY_EN_PIN  44  // RAMPS: Suggested pin D44 on AUX2

  //#define INVERT_JOY_X  // Enable if X direction is reversed
  //#define INVERT_JOY_Y  // Enable if Y direction is reversed
  //#define INVERT_JOY_Z  // Enable if Z direction is reversed

  // Use M119 with JOYSTICK_DEBUG to find reasonable values after connecting:
  #define JOY_X_LIMITS { 5600, 8190-100, 8190+100, 10800 } // min, deadzone start, deadzone end, max
  #define JOY_Y_LIMITS { 5600, 8250-100, 8250+100, 11000 }
  #define JOY_Z_LIMITS { 4800, 8080-100, 8080+100, 11550 }
  //#define JOYSTICK_DEBUG
#endif

/**
 * Mechanical Gantry Calibration
 * Modern replacement for the Prusa TMC_Z_CALIBRATION.
 * Adds capability to work with any adjustable current drivers.
 * Implemented as G34 because M915 is deprecated.
 */
//#define MECHANICAL_GANTRY_CALIBRATION
#if ENABLED(MECHANICAL_GANTRY_CALIBRATION)
  #define GANTRY_CALIBRATION_CURRENT          600     // Default calibration current in ma
  #define GANTRY_CALIBRATION_EXTRA_HEIGHT      15     // Extra distance in mm past Z_###_POS to move
  #define GANTRY_CALIBRATION_FEEDRATE         500     // Feedrate for correction move
  //#define GANTRY_CALIBRATION_TO_MIN                 // Enable to calibrate Z in the MIN direction

  //#define GANTRY_CALIBRATION_SAFE_POSITION XY_CENTER // Safe position for nozzle
  //#define GANTRY_CALIBRATION_XY_PARK_FEEDRATE 3000  // XY Park Feedrate - MMM
  //#define GANTRY_CALIBRATION_COMMANDS_PRE   ""
  #define GANTRY_CALIBRATION_COMMANDS_POST  "G28"     // G28 highly recommended to ensure an accurate position
#endif

/**
 * MAX7219 Debug Matrix
 *
 * Add support for a low-cost 8x8 LED Matrix based on the Max7219 chip as a realtime status display.
 * Requires 3 signal wires. Some useful debug options are included to demonstrate its usage.
 */
//#define MAX7219_DEBUG
#if ENABLED(MAX7219_DEBUG)
  #define MAX7219_CLK_PIN   64
  #define MAX7219_DIN_PIN   57
  #define MAX7219_LOAD_PIN  44

  //#define MAX7219_GCODE          // Add the M7219 G-code to control the LED matrix
  #define MAX7219_INIT_TEST    2   // Test pattern at startup: 0=none, 1=sweep, 2=spiral
  #define MAX7219_NUMBER_UNITS 1   // Number of Max7219 units in chain.
  #define MAX7219_ROTATE       0   // Rotate the display clockwise (in multiples of +/- 90°)
                                   // connector at:  right=0   bottom=-90  top=90  left=180
  //#define MAX7219_REVERSE_ORDER  // The individual LED matrix units may be in reversed order
  //#define MAX7219_SIDE_BY_SIDE   // Big chip+matrix boards can be chained side-by-side

  /**
   * Sample debug features
   * If you add more debug displays, be careful to avoid conflicts!
   */
  #define MAX7219_DEBUG_PRINTER_ALIVE    // Blink corner LED of 8x8 matrix to show that the firmware is functioning
  #define MAX7219_DEBUG_PLANNER_HEAD  3  // Show the planner queue head position on this and the next LED matrix row
  #define MAX7219_DEBUG_PLANNER_TAIL  5  // Show the planner queue tail position on this and the next LED matrix row

  #define MAX7219_DEBUG_PLANNER_QUEUE 0  // Show the current planner queue depth on this and the next LED matrix row
                                         // If you experience stuttering, reboots, etc. this option can reveal how
                                         // tweaks made to the configuration are affecting the printer in real-time.
#endif

/**
 * NanoDLP Sync support
 *
 * Add support for Synchronized Z moves when using with NanoDLP. G0/G1 axis moves will output "Z_move_comp"
 * string to enable synchronization with DLP projector exposure. This change will allow to use
 * [[WaitForDoneMessage]] instead of populating your gcode with M400 commands
 */
//#define NANODLP_Z_SYNC
#if ENABLED(NANODLP_Z_SYNC)
  //#define NANODLP_ALL_AXIS  // Enables "Z_move_comp" output on any axis move.
                              // Default behavior is limited to Z axis only.
#endif

/**
 * Ethernet. Use M552 to enable and set the IP address.
 */
#if HAS_ETHERNET
  #define MAC_ADDRESS { 0xDE, 0xAD, 0xBE, 0xEF, 0xF0, 0x0D }  // A MAC address unique to your network
#endif

/**
 * WiFi Support (Espressif ESP32 WiFi)
 */
//#define WIFISUPPORT         // Marlin embedded WiFi managenent
//#define ESP3D_WIFISUPPORT   // ESP3D Library WiFi management (https://github.com/luc-github/ESP3DLib)

#if EITHER(WIFISUPPORT, ESP3D_WIFISUPPORT)
  //#define WEBSUPPORT          // Start a webserver (which may include auto-discovery)
  //#define OTASUPPORT          // Support over-the-air firmware updates
  //#define WIFI_CUSTOM_COMMAND // Accept feature config commands (e.g., WiFi ESP3D) from the host

  /**
   * To set a default WiFi SSID / Password, create a file called Configuration_Secure.h with
   * the following defines, customized for your network. This specific file is excluded via
   * .gitignore to prevent it from accidentally leaking to the public.
   *
   *   #define WIFI_SSID "WiFi SSID"
   *   #define WIFI_PWD  "WiFi Password"
   */
  //#include "Configuration_Secure.h" // External file with WiFi SSID / Password
#endif

/**
 * Průša Multi-Material Unit (MMU)
 * Enable in Configuration.h
 *
 * These devices allow a single stepper driver on the board to drive
 * multi-material feeders with any number of stepper motors.
 */
#if HAS_PRUSA_MMU1
  /**
   * This option only allows the multiplexer to switch on tool-change.
   * Additional options to configure custom E moves are pending.
   *
   * Override the default DIO selector pins here, if needed.
   * Some pins files may provide defaults for these pins.
   */
  //#define E_MUX0_PIN 40  // Always Required
  //#define E_MUX1_PIN 42  // Needed for 3 to 8 inputs
  //#define E_MUX2_PIN 44  // Needed for 5 to 8 inputs
#elif HAS_PRUSA_MMU2
  // Serial port used for communication with MMU2.
  #define MMU2_SERIAL_PORT 2

  // Use hardware reset for MMU if a pin is defined for it
  //#define MMU2_RST_PIN 23

  // Enable if the MMU2 has 12V stepper motors (MMU2 Firmware 1.0.2 and up)
  //#define MMU2_MODE_12V

  // G-code to execute when MMU2 F.I.N.D.A. probe detects filament runout
  #define MMU2_FILAMENT_RUNOUT_SCRIPT "M600"

  // Add an LCD menu for MMU2
  //#define MMU2_MENUS
  #if EITHER(MMU2_MENUS, HAS_PRUSA_MMU2S)
    // Settings for filament load / unload from the LCD menu.
    // This is for Průša MK3-style extruders. Customize for your hardware.
    #define MMU2_FILAMENTCHANGE_EJECT_FEED 80.0
    #define MMU2_LOAD_TO_NOZZLE_SEQUENCE \
      {  7.2, 1145 }, \
      { 14.4,  871 }, \
      { 36.0, 1393 }, \
      { 14.4,  871 }, \
      { 50.0,  198 }

    #define MMU2_RAMMING_SEQUENCE \
      {   1.0, 1000 }, \
      {   1.0, 1500 }, \
      {   2.0, 2000 }, \
      {   1.5, 3000 }, \
      {   2.5, 4000 }, \
      { -15.0, 5000 }, \
      { -14.0, 1200 }, \
      {  -6.0,  600 }, \
      {  10.0,  700 }, \
      { -10.0,  400 }, \
      { -50.0, 2000 }
  #endif

  /**
   * Using a sensor like the MMU2S
   * This mode requires a MK3S extruder with a sensor at the extruder idler, like the MMU2S.
   * See https://help.prusa3d.com/en/guide/3b-mk3s-mk2-5s-extruder-upgrade_41560, step 11
   */
  #if HAS_PRUSA_MMU2S
    #define MMU2_C0_RETRY   5             // Number of retries (total time = timeout*retries)

    #define MMU2_CAN_LOAD_FEEDRATE 800    // (mm/min)
    #define MMU2_CAN_LOAD_SEQUENCE \
      {  0.1, MMU2_CAN_LOAD_FEEDRATE }, \
      {  60.0, MMU2_CAN_LOAD_FEEDRATE }, \
      { -52.0, MMU2_CAN_LOAD_FEEDRATE }

    #define MMU2_CAN_LOAD_RETRACT   6.0   // (mm) Keep under the distance between Load Sequence values
    #define MMU2_CAN_LOAD_DEVIATION 0.8   // (mm) Acceptable deviation

    #define MMU2_CAN_LOAD_INCREMENT 0.2   // (mm) To reuse within MMU2 module
    #define MMU2_CAN_LOAD_INCREMENT_SEQUENCE \
      { -MMU2_CAN_LOAD_INCREMENT, MMU2_CAN_LOAD_FEEDRATE }

  #else

    /**
     * MMU1 Extruder Sensor
     *
     * Support for a Průša (or other) IR Sensor to detect filament near the extruder
     * and make loading more reliable. Suitable for an extruder equipped with a filament
     * sensor less than 38mm from the gears.
     *
     * During loading the extruder will stop when the sensor is triggered, then do a last
     * move up to the gears. If no filament is detected, the MMU2 can make some more attempts.
     * If all attempts fail, a filament runout will be triggered.
     */
    //#define MMU_EXTRUDER_SENSOR
    #if ENABLED(MMU_EXTRUDER_SENSOR)
      #define MMU_LOADING_ATTEMPTS_NR 5 // max. number of attempts to load filament if first load fail
    #endif

  #endif

  //#define MMU2_DEBUG  // Write debug info to serial output

#endif // HAS_PRUSA_MMU2

/**
 * Advanced Print Counter settings
 */
#if ENABLED(PRINTCOUNTER)
  #define SERVICE_WARNING_BUZZES  3
  // Activate up to 3 service interval watchdogs
  //#define SERVICE_NAME_1      "Service S"
  //#define SERVICE_INTERVAL_1  100 // print hours
  //#define SERVICE_NAME_2      "Service L"
  //#define SERVICE_INTERVAL_2  200 // print hours
  //#define SERVICE_NAME_3      "Service 3"
  //#define SERVICE_INTERVAL_3    1 // print hours
#endif

// @section develop

//
// M100 Free Memory Watcher to debug memory usage
//
//#define M100_FREE_MEMORY_WATCHER

//
// M42 - Set pin states
//
//#define DIRECT_PIN_CONTROL

//
// M43 - display pin status, toggle pins, watch pins, watch endstops & toggle LED, test servo probe
//
//#define PINS_DEBUGGING

// Enable Marlin dev mode which adds some special commands
//#define MARLIN_DEV_MODE

/**
 * Postmortem Debugging captures misbehavior and outputs the CPU status and backtrace to serial.
 * When running in the debugger it will break for debugging. This is useful to help understand
 * a crash from a remote location. Requires ~400 bytes of SRAM and 5Kb of flash.
 */
//#define POSTMORTEM_DEBUGGING<|MERGE_RESOLUTION|>--- conflicted
+++ resolved
@@ -605,16 +605,10 @@
   #endif
   #define INVERT_CASE_LIGHT false             // Set true if Case Light is ON when pin is LOW
   #define CASE_LIGHT_DEFAULT_ON true          // Set default power-up state on
-<<<<<<< HEAD
   #define CASE_LIGHT_DEFAULT_BRIGHTNESS 255   // Set default power-up brightness (0-255, requires PWM pin)
-  //#define CASE_LIGHT_MAX_PWM 128            // Limit pwm
   #define CASE_LIGHT_MENU                   // Add Case Light options to the LCD menu
-=======
-  #define CASE_LIGHT_DEFAULT_BRIGHTNESS 105   // Set default power-up brightness (0-255, requires PWM pin)
->>>>>>> dd76a506
   //#define CASE_LIGHT_NO_BRIGHTNESS          // Disable brightness control. Enable for non-PWM lighting.
   //#define CASE_LIGHT_MAX_PWM 128            // Limit PWM duty cycle (0-255)
-  //#define CASE_LIGHT_MENU                   // Add Case Light options to the LCD menu
   #if ENABLED(NEOPIXEL_LED)
     //#define CASE_LIGHT_USE_NEOPIXEL         // Use NeoPixel LED as case light
   #endif
@@ -973,7 +967,6 @@
 #define DISABLE_INACTIVE_Z true  // Set 'false' if the nozzle could fall onto your printed part!
 #define DISABLE_INACTIVE_E true
 
-<<<<<<< HEAD
 // If the Nozzle or Bed falls when the Z stepper is disabled, set its resting position here.
 //#define Z_AFTER_DEACTIVATE Z_HOME_POS
 
@@ -981,8 +974,6 @@
   #define HOME_AFTER_DEACTIVATE  // Require rehoming after steppers are deactivated
 #endif
 
-=======
->>>>>>> dd76a506
 // Default Minimum Feedrates for printing and travel moves
 #define DEFAULT_MINIMUMFEEDRATE       0.0     // (mm/s) Minimum feedrate. Set with M205 S.
 #define DEFAULT_MINTRAVELFEEDRATE     0.0     // (mm/s) Minimum travel feedrate. Set with M205 T.
@@ -2654,13 +2645,8 @@
   #endif
 
   #if AXIS_IS_TMC(E1)
-<<<<<<< HEAD
     #define E1_CURRENT      730
     #define E1_MICROSTEPS    16
-=======
-    #define E1_CURRENT      800
-    #define E1_MICROSTEPS   E0_MICROSTEPS
->>>>>>> dd76a506
     #define E1_RSENSE         0.11
     #define E1_CHAIN_POS     -1
     //#define E1_INTERPOLATE true
@@ -3618,16 +3604,16 @@
  * User-defined menu items to run custom G-code.
  * Up to 25 may be defined, but the actual number is LCD-dependent.
  */
-<<<<<<< HEAD
 #if ANY(ABL_UBL, ABL_BI)
-  #define CUSTOM_USER_MENUS
-#endif
-
-#if ENABLED(CUSTOM_USER_MENUS)
-  //#define USER_SCRIPT_DONE "M117 User Script Done"
-  #define USER_SCRIPT_AUDIBLE_FEEDBACK
-  #define USER_SCRIPT_RETURN  // Return to status screen after a script
-  #define CUSTOM_USER_MENU_TITLE "Leveling Tools"
+  #define CUSTOM_MENU_MAIN
+#endif
+
+#if ENABLED(CUSTOM_MENU_MAIN)
+  #define CUSTOM_MENU_CONFIG_TITLE "Leveling Tools"
+  //#define CUSTOM_MENU_CONFIG_SCRIPT_DONE "M117 Wireless Script Done"
+  #define CUSTOM_MENU_CONFIG_SCRIPT_AUDIBLE_FEEDBACK
+  #define CUSTOM_MENU_CONFIG_SCRIPT_RETURN  // Return to status screen after a script
+  #define CUSTOM_MENU_CONFIG_ONLY_IDLE        // Only show custom menu when the machine is idle
 
   #if ENABLED(BedDC)
     #define CommBedTmp "55"
@@ -3641,54 +3627,29 @@
     #define DualZComm ""
   #endif
 
-  #define USER_DESC_1 "Setup"
+  #define MAIN_MENU_ITEM_1_DESC "Setup"
   #if (ENABLED(ABL_UBL))
-    #define USER_GCODE_1 "M190S" CommBedTmp "\nG28" DualZComm "\nG29P1\nG29P3\nG29S1\nG29S0\nG29F0.0\nG29A\nM104S215\nG28\nM109S215\nG1X150Y150F5000\nG1Z0\nM500\nM400\nM117 Set Z Offset"
+    #define MAIN_MENU_ITEM_1_GCODE "M190S" CommBedTmp "\nG28" DualZComm "\nG29P1\nG29P3\nG29S1\nG29S0\nG29F0.0\nG29A\nM104S215\nG28\nM109S215\nG1X150Y150F5000\nG1Z0\nM500\nM400\nM117 Set Z Offset"
   #elif ENABLED(ABL_BI)
-    #define USER_GCODE_1 "M190S" CommBedTmp "\nG28" DualZComm "\nG29\nM400\nM104S215\nG28\nM109S215\nM420S1\nG1X100Y100F5000\nG1Z0\nM500\nM117 Set Z Offset"
-  #endif
-
-    #define USER_DESC_2 "PID Tune"
-    #define USER_GCODE_2 "M106S128\nM303C8S215E0U\nM500\nM117 PID Tune Done"
-
-    #define USER_DESC_3 "Prep for Z Adjust"
-    #define USER_GCODE_3 "M190S" CommBedTmp "\nM104S215\nG28\nG29L1\nG1 X100Y100F5000\nG1Z0"
-
-    #define USER_DESC_4 "Store Settings"
-    #define USER_GCODE_4 "M500\nM117 Settings Stored"
-
-  //#define USER_DESC_5 "Run Mesh Validation"
-  //#define USER_GCODE_5 "G26"
-=======
-
-// Custom Menu: Main Menu
-//#define CUSTOM_MENU_MAIN
-#if ENABLED(CUSTOM_MENU_MAIN)
-  //#define CUSTOM_MENU_MAIN_TITLE "Custom Commands"
-  #define CUSTOM_MENU_MAIN_SCRIPT_DONE "M117 User Script Done"
-  #define CUSTOM_MENU_MAIN_SCRIPT_AUDIBLE_FEEDBACK
-  //#define CUSTOM_MENU_MAIN_SCRIPT_RETURN   // Return to status screen after a script
-  #define CUSTOM_MENU_MAIN_ONLY_IDLE         // Only show custom menu when the machine is idle
-
-  #define MAIN_MENU_ITEM_1_DESC "Home & UBL Info"
-  #define MAIN_MENU_ITEM_1_GCODE "G28\nG29 W"
+    #define MAIN_MENU_ITEM_1_GCODE "M190S" CommBedTmp "\nG28" DualZComm "\nG29\nM400\nM104S215\nG28\nM109S215\nM420S1\nG1X100Y100F5000\nG1Z0\nM500\nM117 Set Z Offset"
+  #endif
   //#define MAIN_MENU_ITEM_1_CONFIRM          // Show a confirmation dialog before this action
 
-  #define MAIN_MENU_ITEM_2_DESC "Preheat for " PREHEAT_1_LABEL
-  #define MAIN_MENU_ITEM_2_GCODE "M140 S" STRINGIFY(PREHEAT_1_TEMP_BED) "\nM104 S" STRINGIFY(PREHEAT_1_TEMP_HOTEND)
-  //#define MAIN_MENU_ITEM_2_CONFIRM
-
-  //#define MAIN_MENU_ITEM_3_DESC "Preheat for " PREHEAT_2_LABEL
-  //#define MAIN_MENU_ITEM_3_GCODE "M140 S" STRINGIFY(PREHEAT_2_TEMP_BED) "\nM104 S" STRINGIFY(PREHEAT_2_TEMP_HOTEND)
-  //#define MAIN_MENU_ITEM_3_CONFIRM
-
-  //#define MAIN_MENU_ITEM_4_DESC "Heat Bed/Home/Level"
-  //#define MAIN_MENU_ITEM_4_GCODE "M140 S" STRINGIFY(PREHEAT_2_TEMP_BED) "\nG28\nG29"
-  //#define MAIN_MENU_ITEM_4_CONFIRM
-
-  //#define MAIN_MENU_ITEM_5_DESC "Home & Info"
-  //#define MAIN_MENU_ITEM_5_GCODE "G28\nM503"
-  //#define MAIN_MENU_ITEM_5_CONFIRM
+    #define MAIN_MENU_ITEM_2_DESC "PID Tune"
+    #define MAIN_MENU_ITEM_2_GCODE "M106S128\nM303C8S215E0U\nM500\nM117 PID Tune Done"
+  //#define MAIN_MENU_ITEM_2_CONFIRM          // Show a confirmation dialog before this action
+
+    #define MAIN_MENU_ITEM_3_DESC "Prep for Z Adjust"
+    #define MAIN_MENU_ITEM_3_GCODE "M190S" CommBedTmp "\nM104S215\nG28\nG29L1\nG1 X100Y100F5000\nG1Z0"
+  //#define MAIN_MENU_ITEM_3_CONFIRM          // Show a confirmation dialog before this action
+
+    #define MAIN_MENU_ITEM_4_DESC "Store Settings"
+    #define MAIN_MENU_ITEM_4_GCODE "M500\nM117 Settings Stored"
+  //#define MAIN_MENU_ITEM_4_CONFIRM          // Show a confirmation dialog before this action
+
+  //#define MAIN_MENU_ITEM_5_DESC "Run Mesh Validation"
+  //#define MAIN_MENU_ITEM_5_GCODE "G26"
+  //#define MAIN_MENU_ITEM_5_CONFIRM          // Show a confirmation dialog before this action
 #endif
 
 // Custom Menu: Configuration Menu
@@ -3750,7 +3711,6 @@
     #define BUTTON3_GCODE         "M140 S" STRINGIFY(PREHEAT_2_TEMP_BED) "\nM104 S" STRINGIFY(PREHEAT_2_TEMP_HOTEND)
     #define BUTTON3_DESC          "Preheat for " PREHEAT_2_LABEL
   #endif
->>>>>>> dd76a506
 #endif
 
 /**
