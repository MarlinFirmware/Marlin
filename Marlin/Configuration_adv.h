--- conflicted
+++ resolved
@@ -3709,7 +3709,6 @@
 //#define CNC_COORDINATE_SYSTEMS
 
 /**
-<<<<<<< HEAD
  * Drilling canned cycles
  *
  * Enables G81, G82, G83 for CNC Drilling
@@ -3728,12 +3727,12 @@
   //#define B_5x    // Enable B axis
   #define C_5x      // Enable C axis
 #endif
-=======
+
+/**
  * Auto-report fan speed with M123 S<seconds>
  * Requires fans with tachometer pins
  */
 //#define AUTO_REPORT_FANS
->>>>>>> ab46b7e2
 
 /**
  * Auto-report temperatures with M155 S<seconds>
