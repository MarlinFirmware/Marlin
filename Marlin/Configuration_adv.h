--- conflicted
+++ resolved
@@ -621,15 +621,6 @@
 
 // @section homing
 
-<<<<<<< HEAD
-// Homing hits each endstop, retracts by these distances, then does a slower bump.
-#define X_HOME_BUMP_MM 20
-#define Y_HOME_BUMP_MM 20
-#define Z_HOME_BUMP_MM 3
-#define HOMING_BUMP_DIVISOR { 4, 4, 2 }  // Re-Bump Speed Divisor (Divides the Homing Feedrate)
-#define QUICK_HOME                       // If homing includes X and Y, do a diagonal move initially
-//#define HOMING_BACKOFF_MM { 2, 2, 2 }  // (mm) Move away from the endstops after homing
-=======
 /**
  * Homing Procedure
  * Homing (G28) does an indefinite move towards the endstops to establish
@@ -638,9 +629,8 @@
 
 //#define SENSORLESS_BACKOFF_MM  { 2, 2 }     // (mm) Backoff from endstops before sensorless homing
 
-#define HOMING_BUMP_MM      { 5, 5, 2 }       // (mm) Backoff from endstops after first bump
-#define HOMING_BUMP_DIVISOR { 2, 2, 4 }       // Re-Bump Speed Divisor (Divides the Homing Feedrate)
->>>>>>> 978e0e49
+#define HOMING_BUMP_MM      { 25, 25, 3 }       // (mm) Backoff from endstops after first bump
+#define HOMING_BUMP_DIVISOR { 4, 4, 2 }       // Re-Bump Speed Divisor (Divides the Homing Feedrate)
 
 //#define HOMING_BACKOFF_POST_MM { 2, 2, 2 }  // (mm) Backoff from endstops after homing
 
@@ -834,11 +824,7 @@
 //#define HOME_AFTER_DEACTIVATE  // Require rehoming after steppers are deactivated
 
 // Minimum time that a segment needs to take if the buffer is emptied
-<<<<<<< HEAD
 #define DEFAULT_MINSEGMENTTIME        50000   // (ms)
-=======
-#define DEFAULT_MINSEGMENTTIME        20000   // (µs)
->>>>>>> 978e0e49
 
 // If defined the movements slow down when the look ahead buffer is only half full
 // Slow down the machine if the look ahead buffer is (by default) half full.
@@ -1573,14 +1559,8 @@
   //#define BABYSTEP_WITHOUT_HOMING
   //#define BABYSTEP_XY                     // Also enable X/Y Babystepping. Not supported on DELTA!
   #define BABYSTEP_INVERT_Z false           // Change if Z babysteps should go the other way
-<<<<<<< HEAD
   #define BABYSTEP_MULTIPLICATOR_Z  5       // Babysteps are very small. Increase for faster motion.
   #define BABYSTEP_MULTIPLICATOR_XY 1
-=======
-  //#define BABYSTEP_MILLIMETER_UNITS       // Specify BABYSTEP_MULTIPLICATOR_(XY|Z) in mm instead of micro-steps
-  #define BABYSTEP_MULTIPLICATOR_Z  1       // (steps or mm) Steps or millimeter distance for each Z babystep
-  #define BABYSTEP_MULTIPLICATOR_XY 1       // (steps or mm) Steps or millimeter distance for each XY babystep
->>>>>>> 978e0e49
 
   #define DOUBLECLICK_FOR_Z_BABYSTEPPING    // Double-click on the Status Screen for Z Babystepping.
   #if ENABLED(DOUBLECLICK_FOR_Z_BABYSTEPPING)
@@ -1624,7 +1604,7 @@
   //#define EXTRA_LIN_ADVANCE_K // Enable for second linear advance constants
   #define LIN_ADVANCE_K 0.0    // Unit: mm compression per 1mm/s extruder speed
   //#define LA_DEBUG            // If enabled, this will generate debug information output over USB.
-  //#define EXPERIMENTAL_SCURVE // Enable this option to permit S-Curve Acceleration
+  #define EXPERIMENTAL_SCURVE // Enable this option to permit S-Curve Acceleration
 #endif
 
 // @section leveling
@@ -1854,23 +1834,14 @@
 
 // @section motion
 
-<<<<<<< HEAD
-// The number of linear motions that can be in the plan at any give time.
-// THE BLOCK_BUFFER_SIZE NEEDS TO BE A POWER OF 2 (e.g. 8, 16, 32) because shifts and ors are used to do the ring-buffering.
-#if ENABLED(SDSUPPORT)
-  #define BLOCK_BUFFER_SIZE 64 // SD,LCD,Buttons take more memory, block buffer needs to be smaller
-#else
-  #define BLOCK_BUFFER_SIZE 64 // maximize block buffer
-=======
 // The number of linear moves that can be in the planner at once.
 // The value of BLOCK_BUFFER_SIZE must be a power of 2 (e.g. 8, 16, 32)
 #if BOTH(SDSUPPORT, DIRECT_STEPPING)
-  #define BLOCK_BUFFER_SIZE  8
+  #define BLOCK_BUFFER_SIZE 64
 #elif ENABLED(SDSUPPORT)
-  #define BLOCK_BUFFER_SIZE 16
+  #define BLOCK_BUFFER_SIZE 64
 #else
-  #define BLOCK_BUFFER_SIZE 16
->>>>>>> 978e0e49
+  #define BLOCK_BUFFER_SIZE 64
 #endif
 
 // @section serial
