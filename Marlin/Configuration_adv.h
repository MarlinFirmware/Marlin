/**
 * Marlin 3D Printer Firmware
 * Copyright (C) 2016 MarlinFirmware [https://github.com/MarlinFirmware/Marlin]
 *
 * Based on Sprinter and grbl.
 * Copyright (C) 2011 Camiel Gubbels / Erik van der Zalm
 *
 * This program is free software: you can redistribute it and/or modify
 * it under the terms of the GNU General Public License as published by
 * the Free Software Foundation, either version 3 of the License, or
 * (at your option) any later version.
 *
 * This program is distributed in the hope that it will be useful,
 * but WITHOUT ANY WARRANTY; without even the implied warranty of
 * MERCHANTABILITY or FITNESS FOR A PARTICULAR PURPOSE.  See the
 * GNU General Public License for more details.
 *
 * You should have received a copy of the GNU General Public License
 * along with this program.  If not, see <http://www.gnu.org/licenses/>.
 *
 */

/**
 * Configuration_adv.h
 *
 * Advanced settings.
 * Only change these if you know exactly what you're doing.
 * Some of these settings can damage your printer if improperly set!
 *
 * Basic settings can be found in Configuration.h
 *
 */
#ifndef CONFIGURATION_ADV_H
#define CONFIGURATION_ADV_H
#define CONFIGURATION_ADV_H_VERSION 010100

// @section temperature

//===========================================================================
//=============================Thermal Settings  ============================
//===========================================================================

#if DISABLED(PIDTEMPBED)
  #define BED_CHECK_INTERVAL 5000 // ms between checks in bang-bang control
  #if ENABLED(BED_LIMIT_SWITCHING)
    #define BED_HYSTERESIS 2 // Only disable heating if T>target+BED_HYSTERESIS and enable heating if T>target-BED_HYSTERESIS
  #endif
#endif

/**
 * Thermal Protection protects your printer from damage and fire if a
 * thermistor falls out or temperature sensors fail in any way.
 *
 * The issue: If a thermistor falls out or a temperature sensor fails,
 * Marlin can no longer sense the actual temperature. Since a disconnected
 * thermistor reads as a low temperature, the firmware will keep the heater on.
 *
 * The solution: Once the temperature reaches the target, start observing.
 * If the temperature stays too far below the target (hysteresis) for too long (period),
 * the firmware will halt the machine as a safety precaution.
 *
 * If you get false positives for "Thermal Runaway" increase THERMAL_PROTECTION_HYSTERESIS and/or THERMAL_PROTECTION_PERIOD
 */
#if ENABLED(THERMAL_PROTECTION_HOTENDS)
  #define THERMAL_PROTECTION_PERIOD 40        // Seconds
  #define THERMAL_PROTECTION_HYSTERESIS 4     // Degrees Celsius

  /**
   * Whenever an M104 or M109 increases the target temperature the firmware will wait for the
   * WATCH_TEMP_PERIOD to expire, and if the temperature hasn't increased by WATCH_TEMP_INCREASE
   * degrees, the machine is halted, requiring a hard reset. This test restarts with any M104/M109,
   * but only if the current temperature is far enough below the target for a reliable test.
   *
   * If you get false positives for "Heating failed" increase WATCH_TEMP_PERIOD and/or decrease WATCH_TEMP_INCREASE
   * WATCH_TEMP_INCREASE should not be below 2.
   */
  #define WATCH_TEMP_PERIOD 20                // Seconds
  #define WATCH_TEMP_INCREASE 2               // Degrees Celsius
#endif

/**
 * Thermal Protection parameters for the bed are just as above for hotends.
 */
#if ENABLED(THERMAL_PROTECTION_BED)
  #define THERMAL_PROTECTION_BED_PERIOD 20    // Seconds
  #define THERMAL_PROTECTION_BED_HYSTERESIS 2 // Degrees Celsius

  /**
   * Whenever an M140 or M190 increases the target temperature the firmware will wait for the
   * WATCH_BED_TEMP_PERIOD to expire, and if the temperature hasn't increased by WATCH_BED_TEMP_INCREASE
   * degrees, the machine is halted, requiring a hard reset. This test restarts with any M140/M190,
   * but only if the current temperature is far enough below the target for a reliable test.
   *
   * If you get too many "Heating failed" errors, increase WATCH_BED_TEMP_PERIOD and/or decrease
   * WATCH_BED_TEMP_INCREASE. (WATCH_BED_TEMP_INCREASE should not be below 2.)
   */
  #define WATCH_BED_TEMP_PERIOD 60                // Seconds
  #define WATCH_BED_TEMP_INCREASE 2               // Degrees Celsius
#endif

#if ENABLED(PIDTEMP)
  // this adds an experimental additional term to the heating power, proportional to the extrusion speed.
  // if Kc is chosen well, the additional required power due to increased melting should be compensated.
  //#define PID_EXTRUSION_SCALING
  #if ENABLED(PID_EXTRUSION_SCALING)
    #define DEFAULT_Kc (100) //heating power=Kc*(e_speed)
    #define LPQ_MAX_LEN 50
  #endif
#endif

/**
 * Automatic Temperature:
 * The hotend target temperature is calculated by all the buffered lines of gcode.
 * The maximum buffered steps/sec of the extruder motor is called "se".
 * Start autotemp mode with M109 S<mintemp> B<maxtemp> F<factor>
 * The target temperature is set to mintemp+factor*se[steps/sec] and is limited by
 * mintemp and maxtemp. Turn this off by executing M109 without F*
 * Also, if the temperature is set to a value below mintemp, it will not be changed by autotemp.
 * On an Ultimaker, some initial testing worked with M109 S215 B260 F1 in the start.gcode
 */
#define AUTOTEMP
#if ENABLED(AUTOTEMP)
  #define AUTOTEMP_OLDWEIGHT 0.98
#endif

// Show Temperature ADC value
// Enable for M105 to include ADC values read from temperature sensors.
//#define SHOW_TEMP_ADC_VALUES

/**
 * High Temperature Thermistor Support
 *
 * Thermistors able to support high temperature tend to have a hard time getting
 * good readings at room and lower temperatures. This means HEATER_X_RAW_LO_TEMP
 * will probably be caught when the heating element first turns on during the
 * preheating process, which will trigger a min_temp_error as a safety measure
 * and force stop everything.
 * To circumvent this limitation, we allow for a preheat time (during which,
 * min_temp_error won't be triggered) and add a min_temp buffer to handle
 * aberrant readings.
 *
 * If you want to enable this feature for your hotend thermistor(s)
 * uncomment and set values > 0 in the constants below
 */

// The number of consecutive low temperature errors that can occur
// before a min_temp_error is triggered. (Shouldn't be more than 10.)
//#define MAX_CONSECUTIVE_LOW_TEMPERATURE_ERROR_ALLOWED 0

// The number of milliseconds a hotend will preheat before starting to check
// the temperature. This value should NOT be set to the time it takes the
// hot end to reach the target temperature, but the time it takes to reach
// the minimum temperature your thermistor can read. The lower the better/safer.
// This shouldn't need to be more than 30 seconds (30000)
//#define MILLISECONDS_PREHEAT_TIME 0

// @section extruder

// Extruder runout prevention.
// If the machine is idle and the temperature over MINTEMP
// then extrude some filament every couple of SECONDS.
//#define EXTRUDER_RUNOUT_PREVENT
#if ENABLED(EXTRUDER_RUNOUT_PREVENT)
  #define EXTRUDER_RUNOUT_MINTEMP 190
  #define EXTRUDER_RUNOUT_SECONDS 30
  #define EXTRUDER_RUNOUT_SPEED 1500  // mm/m
  #define EXTRUDER_RUNOUT_EXTRUDE 5   // mm
#endif

// @section temperature

//These defines help to calibrate the AD595 sensor in case you get wrong temperature measurements.
//The measured temperature is defined as "actualTemp = (measuredTemp * TEMP_SENSOR_AD595_GAIN) + TEMP_SENSOR_AD595_OFFSET"
#define TEMP_SENSOR_AD595_OFFSET 0.0
#define TEMP_SENSOR_AD595_GAIN   1.0

/**
 * Controller Fan
 * To cool down the stepper drivers and MOSFETs.
 *
 * The fan will turn on automatically whenever any stepper is enabled
 * and turn off after a set period after all steppers are turned off.
 */
//#define USE_CONTROLLER_FAN
#if ENABLED(USE_CONTROLLER_FAN)
  //#define CONTROLLER_FAN_PIN FAN1_PIN  // Set a custom pin for the controller fan
  #define CONTROLLERFAN_SECS 60          // Duration in seconds for the fan to run after all motors are disabled
  #define CONTROLLERFAN_SPEED 255        // 255 == full speed
#endif

// When first starting the main fan, run it at full speed for the
// given number of milliseconds.  This gets the fan spinning reliably
// before setting a PWM value. (Does not work with software PWM for fan on Sanguinololu)
//#define FAN_KICKSTART_TIME 100

// This defines the minimal speed for the main fan, run in PWM mode
// to enable uncomment and set minimal PWM speed for reliable running (1-255)
// if fan speed is [1 - (FAN_MIN_PWM-1)] it is set to FAN_MIN_PWM
//#define FAN_MIN_PWM 50

// @section extruder

/**
 * Extruder cooling fans
 *
 * Extruder auto fans automatically turn on when their extruders'
 * temperatures go above EXTRUDER_AUTO_FAN_TEMPERATURE.
 *
 * Your board's pins file specifies the recommended pins. Override those here
 * or set to -1 to disable completely.
 *
 * Multiple extruders can be assigned to the same pin in which case
 * the fan will turn on when any selected extruder is above the threshold.
 */
#define E0_AUTO_FAN_PIN -1
#define E1_AUTO_FAN_PIN -1
#define E2_AUTO_FAN_PIN -1
#define E3_AUTO_FAN_PIN -1
#define E4_AUTO_FAN_PIN -1
#define EXTRUDER_AUTO_FAN_TEMPERATURE 50
#define EXTRUDER_AUTO_FAN_SPEED   255  // == full speed

/**
 * Part-Cooling Fan Multiplexer
 *
 * This feature allows you to digitally multiplex the fan output.
 * The multiplexer is automatically switched at tool-change.
 * Set FANMUX[012]_PINs below for up to 2, 4, or 8 multiplexed fans.
 */
#define FANMUX0_PIN -1
#define FANMUX1_PIN -1
#define FANMUX2_PIN -1

/**
 * M355 Case Light on-off / brightness
 */
//#define CASE_LIGHT_ENABLE
#if ENABLED(CASE_LIGHT_ENABLE)
  //#define CASE_LIGHT_PIN 4                  // Override the default pin if needed
  #define INVERT_CASE_LIGHT false             // Set true if Case Light is ON when pin is LOW
  #define CASE_LIGHT_DEFAULT_ON true          // Set default power-up state on
  #define CASE_LIGHT_DEFAULT_BRIGHTNESS 105   // Set default power-up brightness (0-255, requires PWM pin)
  //#define MENU_ITEM_CASE_LIGHT              // Add a Case Light option to the LCD main menu
#endif

//===========================================================================
//============================ Mechanical Settings ==========================
//===========================================================================

// @section homing

// If you want endstops to stay on (by default) even when not homing
// enable this option. Override at any time with M120, M121.
//#define ENDSTOPS_ALWAYS_ON_DEFAULT

// @section extras

//#define Z_LATE_ENABLE // Enable Z the last moment. Needed if your Z driver overheats.

// Dual X Steppers
// Uncomment this option to drive two X axis motors.
// The next unused E driver will be assigned to the second X stepper.
//#define X_DUAL_STEPPER_DRIVERS
#if ENABLED(X_DUAL_STEPPER_DRIVERS)
  // Set true if the two X motors need to rotate in opposite directions
  #define INVERT_X2_VS_X_DIR true
#endif

// Dual Y Steppers
// Uncomment this option to drive two Y axis motors.
// The next unused E driver will be assigned to the second Y stepper.
//#define Y_DUAL_STEPPER_DRIVERS
#if ENABLED(Y_DUAL_STEPPER_DRIVERS)
  // Set true if the two Y motors need to rotate in opposite directions
  #define INVERT_Y2_VS_Y_DIR true
#endif

// A single Z stepper driver is usually used to drive 2 stepper motors.
// Uncomment this option to use a separate stepper driver for each Z axis motor.
// The next unused E driver will be assigned to the second Z stepper.
//#define Z_DUAL_STEPPER_DRIVERS

#if ENABLED(Z_DUAL_STEPPER_DRIVERS)

  // Z_DUAL_ENDSTOPS is a feature to enable the use of 2 endstops for both Z steppers - Let's call them Z stepper and Z2 stepper.
  // That way the machine is capable to align the bed during home, since both Z steppers are homed.
  // There is also an implementation of M666 (software endstops adjustment) to this feature.
  // After Z homing, this adjustment is applied to just one of the steppers in order to align the bed.
  // One just need to home the Z axis and measure the distance difference between both Z axis and apply the math: Z adjust = Z - Z2.
  // If the Z stepper axis is closer to the bed, the measure Z > Z2 (yes, it is.. think about it) and the Z adjust would be positive.
  // Play a little bit with small adjustments (0.5mm) and check the behaviour.
  // The M119 (endstops report) will start reporting the Z2 Endstop as well.

  //#define Z_DUAL_ENDSTOPS

  #if ENABLED(Z_DUAL_ENDSTOPS)
    #define Z2_USE_ENDSTOP _XMAX_
    #define Z_DUAL_ENDSTOPS_ADJUSTMENT  0  // Use M666 to determine/test this value
  #endif

#endif // Z_DUAL_STEPPER_DRIVERS

// Enable this for dual x-carriage printers.
// A dual x-carriage design has the advantage that the inactive extruder can be parked which
// prevents hot-end ooze contaminating the print. It also reduces the weight of each x-carriage
// allowing faster printing speeds. Connect your X2 stepper to the first unused E plug.
//#define DUAL_X_CARRIAGE
#if ENABLED(DUAL_X_CARRIAGE)
  // Configuration for second X-carriage
  // Note: the first x-carriage is defined as the x-carriage which homes to the minimum endstop;
  // the second x-carriage always homes to the maximum endstop.
  #define X2_MIN_POS 80     // set minimum to ensure second x-carriage doesn't hit the parked first X-carriage
  #define X2_MAX_POS 353    // set maximum to the distance between toolheads when both heads are homed
  #define X2_HOME_DIR 1     // the second X-carriage always homes to the maximum endstop position
  #define X2_HOME_POS X2_MAX_POS // default home position is the maximum carriage position
      // However: In this mode the HOTEND_OFFSET_X value for the second extruder provides a software
      // override for X2_HOME_POS. This also allow recalibration of the distance between the two endstops
      // without modifying the firmware (through the "M218 T1 X???" command).
      // Remember: you should set the second extruder x-offset to 0 in your slicer.

  // There are a few selectable movement modes for dual x-carriages using M605 S<mode>
  //    Mode 0 (DXC_FULL_CONTROL_MODE): Full control. The slicer has full control over both x-carriages and can achieve optimal travel results
  //                                    as long as it supports dual x-carriages. (M605 S0)
  //    Mode 1 (DXC_AUTO_PARK_MODE)   : Auto-park mode. The firmware will automatically park and unpark the x-carriages on tool changes so
  //                                    that additional slicer support is not required. (M605 S1)
  //    Mode 2 (DXC_DUPLICATION_MODE) : Duplication mode. The firmware will transparently make the second x-carriage and extruder copy all
  //                                    actions of the first x-carriage. This allows the printer to print 2 arbitrary items at
  //                                    once. (2nd extruder x offset and temp offset are set using: M605 S2 [Xnnn] [Rmmm])

  // This is the default power-up mode which can be later using M605.
  #define DEFAULT_DUAL_X_CARRIAGE_MODE DXC_FULL_CONTROL_MODE

  // Default settings in "Auto-park Mode"
  #define TOOLCHANGE_PARK_ZLIFT   0.2      // the distance to raise Z axis when parking an extruder
  #define TOOLCHANGE_UNPARK_ZLIFT 1        // the distance to raise Z axis when unparking an extruder

  // Default x offset in duplication mode (typically set to half print bed width)
  #define DEFAULT_DUPLICATION_X_OFFSET 100

#endif // DUAL_X_CARRIAGE

// Activate a solenoid on the active extruder with M380. Disable all with M381.
// Define SOL0_PIN, SOL1_PIN, etc., for each extruder that has a solenoid.
//#define EXT_SOLENOID

// @section homing

//homing hits the endstop, then retracts by this distance, before it tries to slowly bump again:
#define X_HOME_BUMP_MM 5
#define Y_HOME_BUMP_MM 5
#define Z_HOME_BUMP_MM 2
#define HOMING_BUMP_DIVISOR {2, 2, 4}  // Re-Bump Speed Divisor (Divides the Homing Feedrate)
//#define QUICK_HOME  //if this is defined, if both x and y are to be homed, a diagonal move will be performed initially.

// When G28 is called, this option will make Y home before X
//#define HOME_Y_BEFORE_X

// @section machine

#define AXIS_RELATIVE_MODES {false, false, false, false}

// Allow duplication mode with a basic dual-nozzle extruder
//#define DUAL_NOZZLE_DUPLICATION_MODE

// By default pololu step drivers require an active high signal. However, some high power drivers require an active low signal as step.
#define INVERT_X_STEP_PIN false
#define INVERT_Y_STEP_PIN false
#define INVERT_Z_STEP_PIN false
#define INVERT_E_STEP_PIN false

// Default stepper release if idle. Set to 0 to deactivate.
// Steppers will shut down DEFAULT_STEPPER_DEACTIVE_TIME seconds after the last move when DISABLE_INACTIVE_? is true.
// Time can be set by M18 and M84.
#define DEFAULT_STEPPER_DEACTIVE_TIME 120
#define DISABLE_INACTIVE_X true
#define DISABLE_INACTIVE_Y true
#define DISABLE_INACTIVE_Z true  // set to false if the nozzle will fall down on your printed part when print has finished.
#define DISABLE_INACTIVE_E true

#define DEFAULT_MINIMUMFEEDRATE       0.0     // minimum feedrate
#define DEFAULT_MINTRAVELFEEDRATE     0.0

//#define HOME_AFTER_DEACTIVATE  // Require rehoming after steppers are deactivated

// @section lcd

#if ENABLED(ULTIPANEL)
  #define MANUAL_FEEDRATE {50*60, 50*60, 4*60, 60} // Feedrates for manual moves along X, Y, Z, E from panel
  #define ULTIPANEL_FEEDMULTIPLY  // Comment to disable setting feedrate multiplier via encoder
#endif

// @section extras

// minimum time in microseconds that a movement needs to take if the buffer is emptied.
#define DEFAULT_MINSEGMENTTIME        20000

// If defined the movements slow down when the look ahead buffer is only half full
#define SLOWDOWN

// Frequency limit
// See nophead's blog for more info
// Not working O
//#define XY_FREQUENCY_LIMIT  15

// Minimum planner junction speed. Sets the default minimum speed the planner plans for at the end
// of the buffer and all stops. This should not be much greater than zero and should only be changed
// if unwanted behavior is observed on a user's machine when running at very slow speeds.
#define MINIMUM_PLANNER_SPEED 0.05 // (mm/sec)

// Microstep setting (Only functional when stepper driver microstep pins are connected to MCU.
#define MICROSTEP_MODES {16,16,16,16,16} // [1,2,4,8,16]

/**
 *  @section  stepper motor current
 *
 *  Some boards have a means of setting the stepper motor current via firmware.
 *
 *  The power on motor currents are set by:
 *    PWM_MOTOR_CURRENT - used by MINIRAMBO & ULTIMAIN_2
 *                         known compatible chips: A4982
 *    DIGIPOT_MOTOR_CURRENT - used by BQ_ZUM_MEGA_3D, RAMBO & SCOOVO_X9H
 *                         known compatible chips: AD5206
 *    DAC_MOTOR_CURRENT_DEFAULT - used by PRINTRBOARD_REVF & RIGIDBOARD_V2
 *                         known compatible chips: MCP4728
 *    DIGIPOT_I2C_MOTOR_CURRENTS - used by 5DPRINT, AZTEEG_X3_PRO, MIGHTYBOARD_REVE
 *                         known compatible chips: MCP4451, MCP4018
 *
 *  Motor currents can also be set by M907 - M910 and by the LCD.
 *    M907 - applies to all.
 *    M908 - BQ_ZUM_MEGA_3D, RAMBO, PRINTRBOARD_REVF, RIGIDBOARD_V2 & SCOOVO_X9H
 *    M909, M910 & LCD - only PRINTRBOARD_REVF & RIGIDBOARD_V2
 */
//#define PWM_MOTOR_CURRENT { 1300, 1300, 1250 }          // Values in milliamps
//#define DIGIPOT_MOTOR_CURRENT { 135,135,135,135,135 }   // Values 0-255 (RAMBO 135 = ~0.75A, 185 = ~1A)
//#define DAC_MOTOR_CURRENT_DEFAULT { 70, 80, 90, 80 }    // Default drive percent - X, Y, Z, E axis

// Uncomment to enable an I2C based DIGIPOT like on the Azteeg X3 Pro
//#define DIGIPOT_I2C
//#define DIGIPOT_MCP4018          // Requires library from https://github.com/stawel/SlowSoftI2CMaster
#define DIGIPOT_I2C_NUM_CHANNELS 8 // 5DPRINT: 4     AZTEEG_X3_PRO: 8
// Actual motor currents in Amps, need as many here as DIGIPOT_I2C_NUM_CHANNELS
#define DIGIPOT_I2C_MOTOR_CURRENTS { 1.0, 1.0, 1.0, 1.0, 1.0, 1.0, 1.0, 1.0 }  //  AZTEEG_X3_PRO

//===========================================================================
//=============================Additional Features===========================
//===========================================================================

#define ENCODER_RATE_MULTIPLIER         // If defined, certain menu edit operations automatically multiply the steps when the encoder is moved quickly
#define ENCODER_10X_STEPS_PER_SEC 75    // If the encoder steps per sec exceeds this value, multiply steps moved x10 to quickly advance the value
#define ENCODER_100X_STEPS_PER_SEC 160  // If the encoder steps per sec exceeds this value, multiply steps moved x100 to really quickly advance the value

//#define CHDK 4        //Pin for triggering CHDK to take a picture see how to use it here http://captain-slow.dk/2014/03/09/3d-printing-timelapses/
#define CHDK_DELAY 50 //How long in ms the pin should stay HIGH before going LOW again

// @section lcd

// Include a page of printer information in the LCD Main Menu
//#define LCD_INFO_MENU

// Scroll a longer status message into view
//#define STATUS_MESSAGE_SCROLLING

// On the Info Screen, display XY with one decimal place when possible
//#define LCD_DECIMAL_SMALL_XY

// The timeout (in ms) to return to the status screen from sub-menus
//#define LCD_TIMEOUT_TO_STATUS 15000

#if ENABLED(SDSUPPORT)

  // Some RAMPS and other boards don't detect when an SD card is inserted. You can work
  // around this by connecting a push button or single throw switch to the pin defined
  // as SD_DETECT_PIN in your board's pins definitions.
  // This setting should be disabled unless you are using a push button, pulling the pin to ground.
  // Note: This is always disabled for ULTIPANEL (except ELB_FULL_GRAPHIC_CONTROLLER).
  #define SD_DETECT_INVERTED

  #define SD_FINISHED_STEPPERRELEASE true  //if sd support and the file is finished: disable steppers?
  #define SD_FINISHED_RELEASECOMMAND "M84 X Y Z E" // You might want to keep the z enabled so your bed stays in place.

  #define SDCARD_RATHERRECENTFIRST  //reverse file order of sd card menu display. Its sorted practically after the file system block order.
  // if a file is deleted, it frees a block. hence, the order is not purely chronological. To still have auto0.g accessible, there is again the option to do that.
  // using:
  //#define MENU_ADDAUTOSTART

  /**
   * Sort SD file listings in alphabetical order.
   *
   * With this option enabled, items on SD cards will be sorted
   * by name for easier navigation.
   *
   * By default...
   *
   *  - Use the slowest -but safest- method for sorting.
   *  - Folders are sorted to the top.
   *  - The sort key is statically allocated.
   *  - No added G-code (M34) support.
   *  - 40 item sorting limit. (Items after the first 40 are unsorted.)
   *
   * SD sorting uses static allocation (as set by SDSORT_LIMIT), allowing the
   * compiler to calculate the worst-case usage and throw an error if the SRAM
   * limit is exceeded.
   *
   *  - SDSORT_USES_RAM provides faster sorting via a static directory buffer.
   *  - SDSORT_USES_STACK does the same, but uses a local stack-based buffer.
   *  - SDSORT_CACHE_NAMES will retain the sorted file listing in RAM. (Expensive!)
   *  - SDSORT_DYNAMIC_RAM only uses RAM when the SD menu is visible. (Use with caution!)
   */
  //#define SDCARD_SORT_ALPHA

  // SD Card Sorting options
  #if ENABLED(SDCARD_SORT_ALPHA)
    #define SDSORT_LIMIT       40     // Maximum number of sorted items (10-256). Costs 27 bytes each.
    #define FOLDER_SORTING     -1     // -1=above  0=none  1=below
    #define SDSORT_GCODE       false  // Allow turning sorting on/off with LCD and M34 g-code.
    #define SDSORT_USES_RAM    false  // Pre-allocate a static array for faster pre-sorting.
    #define SDSORT_USES_STACK  false  // Prefer the stack for pre-sorting to give back some SRAM. (Negated by next 2 options.)
    #define SDSORT_CACHE_NAMES false  // Keep sorted items in RAM longer for speedy performance. Most expensive option.
    #define SDSORT_DYNAMIC_RAM false  // Use dynamic allocation (within SD menus). Least expensive option. Set SDSORT_LIMIT before use!
  #endif

  // Show a progress bar on HD44780 LCDs for SD printing
  //#define LCD_PROGRESS_BAR

  #if ENABLED(LCD_PROGRESS_BAR)
    // Amount of time (ms) to show the bar
    #define PROGRESS_BAR_BAR_TIME 2000
    // Amount of time (ms) to show the status message
    #define PROGRESS_BAR_MSG_TIME 3000
    // Amount of time (ms) to retain the status message (0=forever)
    #define PROGRESS_MSG_EXPIRE   0
    // Enable this to show messages for MSG_TIME then hide them
    //#define PROGRESS_MSG_ONCE
    // Add a menu item to test the progress bar:
    //#define LCD_PROGRESS_BAR_TEST
  #endif

  // This allows hosts to request long names for files and folders with M33
  //#define LONG_FILENAME_HOST_SUPPORT

  // This option allows you to abort SD printing when any endstop is triggered.
  // This feature must be enabled with "M540 S1" or from the LCD menu.
  // To have any effect, endstops must be enabled during SD printing.
  //#define ABORT_ON_ENDSTOP_HIT_FEATURE_ENABLED

#endif // SDSUPPORT

/**
 * Additional options for Graphical Displays
 *
 * Use the optimizations here to improve printing performance,
 * which can be adversely affected by graphical display drawing,
 * especially when doing several short moves, and when printing
 * on DELTA and SCARA machines.
 *
 * Some of these options may result in the display lagging behind
 * controller events, as there is a trade-off between reliable
 * printing performance versus fast display updates.
 */
#if ENABLED(DOGLCD)
  // Enable to save many cycles by drawing a hollow frame on the Info Screen
  #define XYZ_HOLLOW_FRAME

  // Enable to save many cycles by drawing a hollow frame on Menu Screens
  #define MENU_HOLLOW_FRAME

  // A bigger font is available for edit items. Costs 3120 bytes of PROGMEM.
  // Western only. Not available for Cyrillic, Kana, Turkish, Greek, or Chinese.
  //#define USE_BIG_EDIT_FONT

  // A smaller font may be used on the Info Screen. Costs 2300 bytes of PROGMEM.
  // Western only. Not available for Cyrillic, Kana, Turkish, Greek, or Chinese.
  //#define USE_SMALL_INFOFONT

  // Enable this option and reduce the value to optimize screen updates.
  // The normal delay is 10µs. Use the lowest value that still gives a reliable display.
  //#define DOGM_SPI_DELAY_US 5
#endif // DOGLCD

// @section safety

// The hardware watchdog should reset the microcontroller disabling all outputs,
// in case the firmware gets stuck and doesn't do temperature regulation.
#define USE_WATCHDOG

#if ENABLED(USE_WATCHDOG)
  // If you have a watchdog reboot in an ArduinoMega2560 then the device will hang forever, as a watchdog reset will leave the watchdog on.
  // The "WATCHDOG_RESET_MANUAL" goes around this by not using the hardware reset.
  //  However, THIS FEATURE IS UNSAFE!, as it will only work if interrupts are disabled. And the code could hang in an interrupt routine with interrupts disabled.
  //#define WATCHDOG_RESET_MANUAL
#endif

// @section lcd

/**
 * Babystepping enables movement of the axes by tiny increments without changing
 * the current position values. This feature is used primarily to adjust the Z
 * axis in the first layer of a print in real-time.
 *
 * Warning: Does not respect endstops!
 */
#define BABYSTEPPING
#if ENABLED(BABYSTEPPING)
<<<<<<< HEAD
  #define BABYSTEP_XY              // Also enable X/Y Babystepping. Not supported on DELTA!
  #define BABYSTEP_INVERT_Z false  // Change if Z babysteps should go the other way
  #define BABYSTEP_MULTIPLICATOR 10 // Babysteps are very small. Increase for faster motion.
  //#define BABYSTEP_ZPROBE_OFFSET // Enable to combine M851 and Babystepping
  #define DOUBLECLICK_FOR_Z_BABYSTEPPING // Double-click on the Status Screen for Z Babystepping.
=======
  //#define BABYSTEP_XY              // Also enable X/Y Babystepping. Not supported on DELTA!
  #define BABYSTEP_INVERT_Z false    // Change if Z babysteps should go the other way
  #define BABYSTEP_MULTIPLICATOR 100 // Babysteps are very small. Increase for faster motion.
  //#define BABYSTEP_ZPROBE_OFFSET   // Enable to combine M851 and Babystepping
  //#define DOUBLECLICK_FOR_Z_BABYSTEPPING // Double-click on the Status Screen for Z Babystepping.
>>>>>>> 8dc10fb4
  #define DOUBLECLICK_MAX_INTERVAL 1250 // Maximum interval between clicks, in milliseconds.
                                        // Note: Extra time may be added to mitigate controller latency.
  //#define BABYSTEP_ZPROBE_GFX_OVERLAY // Enable graphical overlay on Z-offset editor
  //#define BABYSTEP_ZPROBE_GFX_REVERSE // Reverses the direction of the CW/CCW indicators
#endif

// @section extruder

/**
 * Implementation of linear pressure control
 *
 * Assumption: advance = k * (delta velocity)
 * K=0 means advance disabled.
 * See Marlin documentation for calibration instructions.
 */
//#define LIN_ADVANCE

#if ENABLED(LIN_ADVANCE)
  #define LIN_ADVANCE_K 75

  /**
   * Some Slicers produce Gcode with randomly jumping extrusion widths occasionally.
   * For example within a 0.4mm perimeter it may produce a single segment of 0.05mm width.
   * While this is harmless for normal printing (the fluid nature of the filament will
   * close this very, very tiny gap), it throws off the LIN_ADVANCE pressure adaption.
   *
   * For this case LIN_ADVANCE_E_D_RATIO can be used to set the extrusion:distance ratio
   * to a fixed value. Note that using a fixed ratio will lead to wrong nozzle pressures
   * if the slicer is using variable widths or layer heights within one print!
   *
   * This option sets the default E:D ratio at startup. Use `M900` to override this value.
   *
   * Example: `M900 W0.4 H0.2 D1.75`, where:
   *   - W is the extrusion width in mm
   *   - H is the layer height in mm
   *   - D is the filament diameter in mm
   *
   * Example: `M900 R0.0458` to set the ratio directly.
   *
   * Set to 0 to auto-detect the ratio based on given Gcode G1 print moves.
   *
   * Slic3r (including Průša Control) produces Gcode compatible with the automatic mode.
   * Cura (as of this writing) may produce Gcode incompatible with the automatic mode.
   */
  #define LIN_ADVANCE_E_D_RATIO 0 // The calculated ratio (or 0) according to the formula W * H / ((D / 2) ^ 2 * PI)
                                  // Example: 0.4 * 0.2 / ((1.75 / 2) ^ 2 * PI) = 0.033260135
#endif

// @section leveling

// Default mesh area is an area with an inset margin on the print area.
// Below are the macros that are used to define the borders for the mesh area,
// made available here for specialized needs, ie dual extruder setup.
#if ENABLED(MESH_BED_LEVELING)
  #define MESH_MIN_X MESH_INSET
  #define MESH_MAX_X (X_BED_SIZE - (MESH_INSET))
  #define MESH_MIN_Y MESH_INSET
  #define MESH_MAX_Y (Y_BED_SIZE - (MESH_INSET))
#elif ENABLED(AUTO_BED_LEVELING_UBL)
  #define UBL_MESH_MIN_X UBL_MESH_INSET
  #define UBL_MESH_MAX_X (X_BED_SIZE - (UBL_MESH_INSET))
  #define UBL_MESH_MIN_Y UBL_MESH_INSET
  #define UBL_MESH_MAX_Y (Y_BED_SIZE - (UBL_MESH_INSET))

  // If this is defined, the currently active mesh will be saved in the
  // current slot on M500.
  #define UBL_SAVE_ACTIVE_ON_M500
#endif

// @section extras

//
// G2/G3 Arc Support
//
#define ARC_SUPPORT               // Disable this feature to save ~3226 bytes
#if ENABLED(ARC_SUPPORT)
  #define MM_PER_ARC_SEGMENT  1   // Length of each arc segment
  #define N_ARC_CORRECTION   25   // Number of intertpolated segments between corrections
  //#define ARC_P_CIRCLES         // Enable the 'P' parameter to specify complete circles
  //#define CNC_WORKSPACE_PLANES  // Allow G2/G3 to operate in XY, ZX, or YZ planes
#endif

// Support for G5 with XYZE destination and IJPQ offsets. Requires ~2666 bytes.
//#define BEZIER_CURVE_SUPPORT

// G38.2 and G38.3 Probe Target
// Enable PROBE_DOUBLE_TOUCH if you want G38 to double touch
//#define G38_PROBE_TARGET
#if ENABLED(G38_PROBE_TARGET)
  #define G38_MINIMUM_MOVE 0.0275 // minimum distance in mm that will produce a move (determined using the print statement in check_move)
#endif

// Moves (or segments) with fewer steps than this will be joined with the next move
#define MIN_STEPS_PER_SEGMENT 6

// The minimum pulse width (in µs) for stepping a stepper.
// Set this if you find stepping unreliable, or if using a very fast CPU.
#define MINIMUM_STEPPER_PULSE 0 // (µs) The smallest stepper pulse allowed

// @section temperature

// Control heater 0 and heater 1 in parallel.
//#define HEATERS_PARALLEL

//===========================================================================
//================================= Buffers =================================
//===========================================================================

// @section hidden

// The number of linear motions that can be in the plan at any give time.
// THE BLOCK_BUFFER_SIZE NEEDS TO BE A POWER OF 2, i.g. 8,16,32 because shifts and ors are used to do the ring-buffering.
#if ENABLED(SDSUPPORT)
  #define BLOCK_BUFFER_SIZE 16 // SD,LCD,Buttons take more memory, block buffer needs to be smaller
#else
  #define BLOCK_BUFFER_SIZE 16 // maximize block buffer
#endif

// @section serial

// The ASCII buffer for serial input
#define MAX_CMD_SIZE 96
#define BUFSIZE 4

// Transmission to Host Buffer Size
// To save 386 bytes of PROGMEM (and TX_BUFFER_SIZE+3 bytes of RAM) set to 0.
// To buffer a simple "ok" you need 4 bytes.
// For ADVANCED_OK (M105) you need 32 bytes.
// For debug-echo: 128 bytes for the optimal speed.
// Other output doesn't need to be that speedy.
// :[0, 2, 4, 8, 16, 32, 64, 128, 256]
#define TX_BUFFER_SIZE 0

// Host Receive Buffer Size
// Without XON/XOFF flow control (see SERIAL_XON_XOFF below) 32 bytes should be enough.
// To use flow control, set this buffer size to at least 1024 bytes.
// :[0, 2, 4, 8, 16, 32, 64, 128, 256, 512, 1024, 2048]
//#define RX_BUFFER_SIZE 1024

#if RX_BUFFER_SIZE >= 1024
  // Enable to have the controller send XON/XOFF control characters to
  // the host to signal the RX buffer is becoming full.
  //#define SERIAL_XON_XOFF
#endif

#if ENABLED(SDSUPPORT)
  // Enable this option to collect and display the maximum
  // RX queue usage after transferring a file to SD.
  //#define SERIAL_STATS_MAX_RX_QUEUED

  // Enable this option to collect and display the number
  // of dropped bytes after a file transfer to SD.
  //#define SERIAL_STATS_DROPPED_RX
#endif

// Enable an emergency-command parser to intercept certain commands as they
// enter the serial receive buffer, so they cannot be blocked.
// Currently handles M108, M112, M410
// Does not work on boards using AT90USB (USBCON) processors!
//#define EMERGENCY_PARSER

// Bad Serial-connections can miss a received command by sending an 'ok'
// Therefore some clients abort after 30 seconds in a timeout.
// Some other clients start sending commands while receiving a 'wait'.
// This "wait" is only sent when the buffer is empty. 1 second is a good value here.
//#define NO_TIMEOUTS 1000 // Milliseconds

// Some clients will have this feature soon. This could make the NO_TIMEOUTS unnecessary.
//#define ADVANCED_OK

// @section extras

/**
 * Firmware-based and LCD-controlled retract
 *
 * Add G10 / G11 commands for automatic firmware-based retract / recover.
 * Use M207 and M208 to define parameters for retract / recover.
 *
 * Use M209 to enable or disable auto-retract.
 * With auto-retract enabled, all G1 E moves within the set range
 * will be converted to firmware-based retract/recover moves.
 *
 * Be sure to turn off auto-retract during filament change.
 *
 * Note that M207 / M208 / M209 settings are saved to EEPROM.
 *
 */
//#define FWRETRACT  // ONLY PARTIALLY TESTED
#if ENABLED(FWRETRACT)
  #define MIN_AUTORETRACT 0.1             // When auto-retract is on, convert E moves of this length and over
  #define MAX_AUTORETRACT 10.0            // Upper limit for auto-retract conversion
  #define RETRACT_LENGTH 3                // Default retract length (positive mm)
  #define RETRACT_LENGTH_SWAP 13          // Default swap retract length (positive mm), for extruder change
  #define RETRACT_FEEDRATE 45             // Default feedrate for retracting (mm/s)
  #define RETRACT_ZLIFT 0                 // Default retract Z-lift
  #define RETRACT_RECOVER_LENGTH 0        // Default additional recover length (mm, added to retract length when recovering)
  #define RETRACT_RECOVER_LENGTH_SWAP 0   // Default additional swap recover length (mm, added to retract length when recovering from extruder change)
  #define RETRACT_RECOVER_FEEDRATE 8      // Default feedrate for recovering from retraction (mm/s)
  #define RETRACT_RECOVER_FEEDRATE_SWAP 8 // Default feedrate for recovering from swap retraction (mm/s)
#endif

/**
 * Advanced Pause
 * Experimental feature for filament change support and for parking the nozzle when paused.
 * Adds the GCode M600 for initiating filament change.
 * If PARK_HEAD_ON_PAUSE enabled, adds the GCode M125 to pause printing and park the nozzle.
 *
 * Requires an LCD display.
 * This feature is required for the default FILAMENT_RUNOUT_SCRIPT.
 */
//#define ADVANCED_PAUSE_FEATURE
#if ENABLED(ADVANCED_PAUSE_FEATURE)
  #define PAUSE_PARK_X_POS 3                  // X position of hotend
  #define PAUSE_PARK_Y_POS 3                  // Y position of hotend
  #define PAUSE_PARK_Z_ADD 10                 // Z addition of hotend (lift)
  #define PAUSE_PARK_XY_FEEDRATE 100          // X and Y axes feedrate in mm/s (also used for delta printers Z axis)
  #define PAUSE_PARK_Z_FEEDRATE 5             // Z axis feedrate in mm/s (not used for delta printers)
  #define PAUSE_PARK_RETRACT_FEEDRATE 60      // Initial retract feedrate in mm/s
  #define PAUSE_PARK_RETRACT_LENGTH 2         // Initial retract in mm
                                              // It is a short retract used immediately after print interrupt before move to filament exchange position
  #define FILAMENT_CHANGE_UNLOAD_FEEDRATE 10  // Unload filament feedrate in mm/s - filament unloading can be fast
  #define FILAMENT_CHANGE_UNLOAD_LENGTH 100   // Unload filament length from hotend in mm
                                              // Longer length for bowden printers to unload filament from whole bowden tube,
                                              // shorter length for printers without bowden to unload filament from extruder only,
                                              // 0 to disable unloading for manual unloading
  #define FILAMENT_CHANGE_LOAD_FEEDRATE 6     // Load filament feedrate in mm/s - filament loading into the bowden tube can be fast
  #define FILAMENT_CHANGE_LOAD_LENGTH 0       // Load filament length over hotend in mm
                                              // Longer length for bowden printers to fast load filament into whole bowden tube over the hotend,
                                              // Short or zero length for printers without bowden where loading is not used
  #define ADVANCED_PAUSE_EXTRUDE_FEEDRATE 3   // Extrude filament feedrate in mm/s - must be slower than load feedrate
  #define ADVANCED_PAUSE_EXTRUDE_LENGTH 50    // Extrude filament length in mm after filament is loaded over the hotend,
                                              // 0 to disable for manual extrusion
                                              // Filament can be extruded repeatedly from the filament exchange menu to fill the hotend,
                                              // or until outcoming filament color is not clear for filament color change
  #define PAUSE_PARK_NOZZLE_TIMEOUT 45        // Turn off nozzle if user doesn't change filament within this time limit in seconds
  #define FILAMENT_CHANGE_NUMBER_OF_ALERT_BEEPS 5 // Number of alert beeps before printer goes quiet
  #define PAUSE_PARK_NO_STEPPER_TIMEOUT       // Enable to have stepper motors hold position during filament change
                                              // even if it takes longer than DEFAULT_STEPPER_DEACTIVE_TIME.
  //#define PARK_HEAD_ON_PAUSE                // Go to filament change position on pause, return to print position on resume
  //#define HOME_BEFORE_FILAMENT_CHANGE       // Ensure homing has been completed prior to parking for filament change
#endif

// @section tmc

/**
 * Enable this section if you have TMC26X motor drivers.
 * You will need to import the TMC26XStepper library into the Arduino IDE for this
 * (https://github.com/trinamic/TMC26XStepper.git)
 */
//#define HAVE_TMCDRIVER

#if ENABLED(HAVE_TMCDRIVER)

  //#define X_IS_TMC
  //#define X2_IS_TMC
  //#define Y_IS_TMC
  //#define Y2_IS_TMC
  //#define Z_IS_TMC
  //#define Z2_IS_TMC
  //#define E0_IS_TMC
  //#define E1_IS_TMC
  //#define E2_IS_TMC
  //#define E3_IS_TMC
  //#define E4_IS_TMC

  #define X_MAX_CURRENT     1000 // in mA
  #define X_SENSE_RESISTOR    91 // in mOhms
  #define X_MICROSTEPS        16 // number of microsteps

  #define X2_MAX_CURRENT    1000
  #define X2_SENSE_RESISTOR   91
  #define X2_MICROSTEPS       16

  #define Y_MAX_CURRENT     1000
  #define Y_SENSE_RESISTOR    91
  #define Y_MICROSTEPS        16

  #define Y2_MAX_CURRENT    1000
  #define Y2_SENSE_RESISTOR   91
  #define Y2_MICROSTEPS       16

  #define Z_MAX_CURRENT     1000
  #define Z_SENSE_RESISTOR    91
  #define Z_MICROSTEPS        16

  #define Z2_MAX_CURRENT    1000
  #define Z2_SENSE_RESISTOR   91
  #define Z2_MICROSTEPS       16

  #define E0_MAX_CURRENT    1000
  #define E0_SENSE_RESISTOR   91
  #define E0_MICROSTEPS       16

  #define E1_MAX_CURRENT    1000
  #define E1_SENSE_RESISTOR   91
  #define E1_MICROSTEPS       16

  #define E2_MAX_CURRENT    1000
  #define E2_SENSE_RESISTOR   91
  #define E2_MICROSTEPS       16

  #define E3_MAX_CURRENT    1000
  #define E3_SENSE_RESISTOR   91
  #define E3_MICROSTEPS       16

  #define E4_MAX_CURRENT    1000
  #define E4_SENSE_RESISTOR   91
  #define E4_MICROSTEPS       16

#endif

// @section TMC2130

/**
 * Enable this for SilentStepStick Trinamic TMC2130 SPI-configurable stepper drivers.
 *
 * You'll also need the TMC2130Stepper Arduino library
 * (https://github.com/teemuatlut/TMC2130Stepper).
 *
 * To use TMC2130 stepper drivers in SPI mode connect your SPI2130 pins to
 * the hardware SPI interface on your board and define the required CS pins
 * in your `pins_MYBOARD.h` file. (e.g., RAMPS 1.4 uses AUX3 pins `X_CS_PIN 53`, `Y_CS_PIN 49`, etc.).
 */
//#define HAVE_TMC2130

#if ENABLED(HAVE_TMC2130)

  // CHOOSE YOUR MOTORS HERE, THIS IS MANDATORY
  //#define X_IS_TMC2130
  //#define X2_IS_TMC2130
  //#define Y_IS_TMC2130
  //#define Y2_IS_TMC2130
  //#define Z_IS_TMC2130
  //#define Z2_IS_TMC2130
  //#define E0_IS_TMC2130
  //#define E1_IS_TMC2130
  //#define E2_IS_TMC2130
  //#define E3_IS_TMC2130
  //#define E4_IS_TMC2130

  /**
   * Stepper driver settings
   */

  #define R_SENSE           0.11  // R_sense resistor for SilentStepStick2130
  #define HOLD_MULTIPLIER    0.5  // Scales down the holding current from run current
  #define INTERPOLATE          1  // Interpolate X/Y/Z_MICROSTEPS to 256

  #define X_CURRENT         1000  // rms current in mA. Multiply by 1.41 for peak current.
  #define X_MICROSTEPS        16  // 0..256

  #define Y_CURRENT         1000
  #define Y_MICROSTEPS        16

  #define Z_CURRENT         1000
  #define Z_MICROSTEPS        16

  //#define X2_CURRENT      1000
  //#define X2_MICROSTEPS     16

  //#define Y2_CURRENT      1000
  //#define Y2_MICROSTEPS     16

  //#define Z2_CURRENT      1000
  //#define Z2_MICROSTEPS     16

  //#define E0_CURRENT      1000
  //#define E0_MICROSTEPS     16

  //#define E1_CURRENT      1000
  //#define E1_MICROSTEPS     16

  //#define E2_CURRENT      1000
  //#define E2_MICROSTEPS     16

  //#define E3_CURRENT      1000
  //#define E3_MICROSTEPS     16

  //#define E4_CURRENT      1000
  //#define E4_MICROSTEPS     16

  /**
   * Use Trinamic's ultra quiet stepping mode.
   * When disabled, Marlin will use spreadCycle stepping mode.
   */
  #define STEALTHCHOP

  /**
   * Let Marlin automatically control stepper current.
   * This is still an experimental feature.
   * Increase current every 5s by CURRENT_STEP until stepper temperature prewarn gets triggered,
   * then decrease current by CURRENT_STEP until temperature prewarn is cleared.
   * Adjusting starts from X/Y/Z/E_CURRENT but will not increase over AUTO_ADJUST_MAX
   * Relevant g-codes:
   * M906 - Set or get motor current in milliamps using axis codes X, Y, Z, E. Report values if no axis codes given.
   * M906 S1 - Start adjusting current
   * M906 S0 - Stop adjusting current
   * M911 - Report stepper driver overtemperature pre-warn condition.
   * M912 - Clear stepper driver overtemperature pre-warn condition flag.
   */
  //#define AUTOMATIC_CURRENT_CONTROL

  #if ENABLED(AUTOMATIC_CURRENT_CONTROL)
    #define CURRENT_STEP          50  // [mA]
    #define AUTO_ADJUST_MAX     1300  // [mA], 1300mA_rms = 1840mA_peak
    #define REPORT_CURRENT_CHANGE
  #endif

  /**
   * The driver will switch to spreadCycle when stepper speed is over HYBRID_THRESHOLD.
   * This mode allows for faster movements at the expense of higher noise levels.
   * STEALTHCHOP needs to be enabled.
   * M913 X/Y/Z/E to live tune the setting
   */
  //#define HYBRID_THRESHOLD

  #define X_HYBRID_THRESHOLD     100  // [mm/s]
  #define X2_HYBRID_THRESHOLD    100
  #define Y_HYBRID_THRESHOLD     100
  #define Y2_HYBRID_THRESHOLD    100
  #define Z_HYBRID_THRESHOLD       4
  #define Z2_HYBRID_THRESHOLD      4
  #define E0_HYBRID_THRESHOLD     30
  #define E1_HYBRID_THRESHOLD     30
  #define E2_HYBRID_THRESHOLD     30
  #define E3_HYBRID_THRESHOLD     30
  #define E4_HYBRID_THRESHOLD     30

  /**
   * Use stallGuard2 to sense an obstacle and trigger an endstop.
   * You need to place a wire from the driver's DIAG1 pin to the X/Y endstop pin.
   * If used along with STEALTHCHOP, the movement will be louder when homing. This is normal.
   *
   * X/Y_HOMING_SENSITIVITY is used for tuning the trigger sensitivity.
   * Higher values make the system LESS sensitive.
   * Lower value make the system MORE sensitive.
   * Too low values can lead to false positives, while too high values will collide the axis without triggering.
   * It is advised to set X/Y_HOME_BUMP_MM to 0.
   * M914 X/Y to live tune the setting
   */
  //#define SENSORLESS_HOMING

  #if ENABLED(SENSORLESS_HOMING)
    #define X_HOMING_SENSITIVITY  19
    #define Y_HOMING_SENSITIVITY  19
  #endif

  /**
   * You can set your own advanced settings by filling in predefined functions.
   * A list of available functions can be found on the library github page
   * https://github.com/teemuatlut/TMC2130Stepper
   *
   * Example:
   * #define TMC2130_ADV() { \
   *   stepperX.diag0_temp_prewarn(1); \
   *   stepperX.interpolate(0); \
   * }
   */
  #define  TMC2130_ADV() {  }

#endif // HAVE_TMC2130

// @section L6470

/**
 * Enable this section if you have L6470 motor drivers.
 * You need to import the L6470 library into the Arduino IDE for this.
 * (https://github.com/ameyer/Arduino-L6470)
 */

//#define HAVE_L6470DRIVER
#if ENABLED(HAVE_L6470DRIVER)

  //#define X_IS_L6470
  //#define X2_IS_L6470
  //#define Y_IS_L6470
  //#define Y2_IS_L6470
  //#define Z_IS_L6470
  //#define Z2_IS_L6470
  //#define E0_IS_L6470
  //#define E1_IS_L6470
  //#define E2_IS_L6470
  //#define E3_IS_L6470
  //#define E4_IS_L6470

  #define X_MICROSTEPS      16 // number of microsteps
  #define X_K_VAL           50 // 0 - 255, Higher values, are higher power. Be careful not to go too high
  #define X_OVERCURRENT   2000 // maxc current in mA. If the current goes over this value, the driver will switch off
  #define X_STALLCURRENT  1500 // current in mA where the driver will detect a stall

  #define X2_MICROSTEPS     16
  #define X2_K_VAL          50
  #define X2_OVERCURRENT  2000
  #define X2_STALLCURRENT 1500

  #define Y_MICROSTEPS      16
  #define Y_K_VAL           50
  #define Y_OVERCURRENT   2000
  #define Y_STALLCURRENT  1500

  #define Y2_MICROSTEPS     16
  #define Y2_K_VAL          50
  #define Y2_OVERCURRENT  2000
  #define Y2_STALLCURRENT 1500

  #define Z_MICROSTEPS      16
  #define Z_K_VAL           50
  #define Z_OVERCURRENT   2000
  #define Z_STALLCURRENT  1500

  #define Z2_MICROSTEPS     16
  #define Z2_K_VAL          50
  #define Z2_OVERCURRENT  2000
  #define Z2_STALLCURRENT 1500

  #define E0_MICROSTEPS     16
  #define E0_K_VAL          50
  #define E0_OVERCURRENT  2000
  #define E0_STALLCURRENT 1500

  #define E1_MICROSTEPS     16
  #define E1_K_VAL          50
  #define E1_OVERCURRENT  2000
  #define E1_STALLCURRENT 1500

  #define E2_MICROSTEPS     16
  #define E2_K_VAL          50
  #define E2_OVERCURRENT  2000
  #define E2_STALLCURRENT 1500

  #define E3_MICROSTEPS     16
  #define E3_K_VAL          50
  #define E3_OVERCURRENT  2000
  #define E3_STALLCURRENT 1500

  #define E4_MICROSTEPS     16
  #define E4_K_VAL          50
  #define E4_OVERCURRENT  2000
  #define E4_STALLCURRENT 1500

#endif

/**
 * TWI/I2C BUS
 *
 * This feature is an EXPERIMENTAL feature so it shall not be used on production
 * machines. Enabling this will allow you to send and receive I2C data from slave
 * devices on the bus.
 *
 * ; Example #1
 * ; This macro send the string "Marlin" to the slave device with address 0x63 (99)
 * ; It uses multiple M260 commands with one B<base 10> arg
 * M260 A99  ; Target slave address
 * M260 B77  ; M
 * M260 B97  ; a
 * M260 B114 ; r
 * M260 B108 ; l
 * M260 B105 ; i
 * M260 B110 ; n
 * M260 S1   ; Send the current buffer
 *
 * ; Example #2
 * ; Request 6 bytes from slave device with address 0x63 (99)
 * M261 A99 B5
 *
 * ; Example #3
 * ; Example serial output of a M261 request
 * echo:i2c-reply: from:99 bytes:5 data:hello
 */

// @section i2cbus

//#define EXPERIMENTAL_I2CBUS
#define I2C_SLAVE_ADDRESS  0 // Set a value from 8 to 127 to act as a slave

// @section extras

/**
 * Spindle & Laser control
 *
 * Add the M3, M4, and M5 commands to turn the spindle/laser on and off, and
 * to set spindle speed, spindle direction, and laser power.
 *
 * SuperPid is a router/spindle speed controller used in the CNC milling community.
 * Marlin can be used to turn the spindle on and off. It can also be used to set
 * the spindle speed from 5,000 to 30,000 RPM.
 *
 * You'll need to select a pin for the ON/OFF function and optionally choose a 0-5V
 * hardware PWM pin for the speed control and a pin for the rotation direction.
 *
 * See http://marlinfw.org/docs/configuration/laser_spindle.html for more config details.
 */
//#define SPINDLE_LASER_ENABLE
#if ENABLED(SPINDLE_LASER_ENABLE)

  #define SPINDLE_LASER_ENABLE_INVERT   false  // set to "true" if the on/off function is reversed
  #define SPINDLE_LASER_PWM             true   // set to true if your controller supports setting the speed/power
  #define SPINDLE_LASER_PWM_INVERT      true   // set to "true" if the speed/power goes up when you want it to go slower
  #define SPINDLE_LASER_POWERUP_DELAY   5000   // delay in milliseconds to allow the spindle/laser to come up to speed/power
  #define SPINDLE_LASER_POWERDOWN_DELAY 5000   // delay in milliseconds to allow the spindle to stop
  #define SPINDLE_DIR_CHANGE            true   // set to true if your spindle controller supports changing spindle direction
  #define SPINDLE_INVERT_DIR            false
  #define SPINDLE_STOP_ON_DIR_CHANGE    true   // set to true if Marlin should stop the spindle before changing rotation direction

  /**
   *  The M3 & M4 commands use the following equation to convert PWM duty cycle to speed/power
   *
   *  SPEED/POWER = PWM duty cycle * SPEED_POWER_SLOPE + SPEED_POWER_INTERCEPT
   *    where PWM duty cycle varies from 0 to 255
   *
   *  set the following for your controller (ALL MUST BE SET)
   */

  #define SPEED_POWER_SLOPE    118.4
  #define SPEED_POWER_INTERCEPT  0
  #define SPEED_POWER_MIN     5000
  #define SPEED_POWER_MAX    30000    // SuperPID router controller 0 - 30,000 RPM

  //#define SPEED_POWER_SLOPE      0.3922
  //#define SPEED_POWER_INTERCEPT  0
  //#define SPEED_POWER_MIN       10
  //#define SPEED_POWER_MAX      100      // 0-100%
#endif

/**
 * M43 - display pin status, watch pins for changes, watch endstops & toggle LED, Z servo probe test, toggle pins
 */
//#define PINS_DEBUGGING

/**
 * Auto-report temperatures with M155 S<seconds>
 */
#define AUTO_REPORT_TEMPERATURES

/**
 * Include capabilities in M115 output
 */
#define EXTENDED_CAPABILITIES_REPORT

/**
 * Volumetric extrusion default state
 * Activate to make volumetric extrusion the default method,
 * with DEFAULT_NOMINAL_FILAMENT_DIA as the default diameter.
 *
 * M200 D0 to disable, M200 Dn to set a new diameter.
 */
//#define VOLUMETRIC_DEFAULT_ON

/**
 * Enable this option for a leaner build of Marlin that removes all
 * workspace offsets, simplifying coordinate transformations, leveling, etc.
 *
 *  - M206 and M428 are disabled.
 *  - G92 will revert to its behavior from Marlin 1.0.
 */
//#define NO_WORKSPACE_OFFSETS

/**
 * Set the number of proportional font spaces required to fill up a typical character space.
 * This can help to better align the output of commands like `G29 O` Mesh Output.
 *
 * For clients that use a fixed-width font (like OctoPrint), leave this set to 1.0.
 * Otherwise, adjust according to your client and font.
 */
#define PROPORTIONAL_FONT_RATIO 1.0

/**
 * Spend 28 bytes of SRAM to optimize the GCode parser
 */
#define FASTER_GCODE_PARSER

/**
 * User-defined menu items that execute custom GCode
 */
//#define CUSTOM_USER_MENUS
#if ENABLED(CUSTOM_USER_MENUS)
  #define USER_SCRIPT_DONE "M117 User Script Done"
  #define USER_SCRIPT_AUDIBLE_FEEDBACK
  //#define USER_SCRIPT_RETURN  // Return to status screen after a script

  #define USER_DESC_1 "Home & UBL Info"
  #define USER_GCODE_1 "G28\nG29 W"

  #define USER_DESC_2 "Preheat for PLA"
  #define USER_GCODE_2 "M140 S" STRINGIFY(PREHEAT_1_TEMP_BED) "\nM104 S" STRINGIFY(PREHEAT_1_TEMP_HOTEND)

  #define USER_DESC_3 "Preheat for ABS"
  #define USER_GCODE_3 "M140 S" STRINGIFY(PREHEAT_2_TEMP_BED) "\nM104 S" STRINGIFY(PREHEAT_2_TEMP_HOTEND)

  #define USER_DESC_4 "Heat Bed/Home/Level"
  #define USER_GCODE_4 "M140 S" STRINGIFY(PREHEAT_2_TEMP_BED) "\nG28\nG29"

  #define USER_DESC_5 "Home & Info"
  #define USER_GCODE_5 "G28\nM503"
#endif

/**
 * Specify an action command to send to the host when the printer is killed.
 * Will be sent in the form '//action:ACTION_ON_KILL', e.g. '//action:poweroff'.
 * The host must be configured to handle the action command.
 */
//#define ACTION_ON_KILL "poweroff"

//===========================================================================
//====================== I2C Position Encoder Settings ======================
//===========================================================================

/**
 *  I2C position encoders for closed loop control.
 *  Developed by Chris Barr at Aus3D.
 *
 *  Wiki: http://wiki.aus3d.com.au/Magnetic_Encoder
 *  Github: https://github.com/Aus3D/MagneticEncoder
 *
 *  Supplier: http://aus3d.com.au/magnetic-encoder-module
 *  Alternative Supplier: http://reliabuild3d.com/
 *
 *  Reilabuild encoders have been modified to improve reliability.
 */

//#define I2C_POSITION_ENCODERS
#if ENABLED(I2C_POSITION_ENCODERS)

  #define I2CPE_ENCODER_CNT         1                       // The number of encoders installed; max of 5
                                                            // encoders supported currently.

  #define I2CPE_ENC_1_ADDR          I2CPE_PRESET_ADDR_X     // I2C address of the encoder. 30-200.
  #define I2CPE_ENC_1_AXIS          X_AXIS                  // Axis the encoder module is installed on.  <X|Y|Z|E>_AXIS.
  #define I2CPE_ENC_1_TYPE          I2CPE_ENC_TYPE_LINEAR   // Type of encoder:  I2CPE_ENC_TYPE_LINEAR -or-
                                                            // I2CPE_ENC_TYPE_ROTARY.
  #define I2CPE_ENC_1_TICKS_UNIT    2048                    // 1024 for magnetic strips with 2mm poles; 2048 for
                                                            // 1mm poles. For linear encoders this is ticks / mm,
                                                            // for rotary encoders this is ticks / revolution.
  //#define I2CPE_ENC_1_TICKS_REV     (16 * 200)            // Only needed for rotary encoders; number of stepper
                                                            // steps per full revolution (motor steps/rev * microstepping)
  //#define I2CPE_ENC_1_INVERT                              // Invert the direction of axis travel.
  #define I2CPE_ENC_1_EC_METHOD     I2CPE_ECM_NONE          // Type of error error correction.
  #define I2CPE_ENC_1_EC_THRESH     0.10                    // Threshold size for error (in mm) above which the
                                                            // printer will attempt to correct the error; errors
                                                            // smaller than this are ignored to minimize effects of
                                                            // measurement noise / latency (filter).

  #define I2CPE_ENC_2_ADDR          I2CPE_PRESET_ADDR_Y     // Same as above, but for encoder 2.
  #define I2CPE_ENC_2_AXIS          Y_AXIS
  #define I2CPE_ENC_2_TYPE          I2CPE_ENC_TYPE_LINEAR
  #define I2CPE_ENC_2_TICKS_UNIT    2048
  //#define I2CPE_ENC_2_TICKS_REV   (16 * 200)
  //#define I2CPE_ENC_2_INVERT
  #define I2CPE_ENC_2_EC_METHOD     I2CPE_ECM_NONE
  #define I2CPE_ENC_2_EC_THRESH     0.10

  #define I2CPE_ENC_3_ADDR          I2CPE_PRESET_ADDR_Z     // Encoder 3.  Add additional configuration options
  #define I2CPE_ENC_3_AXIS          Z_AXIS                  // as above, or use defaults below.

  #define I2CPE_ENC_4_ADDR          I2CPE_PRESET_ADDR_E     // Encoder 4.
  #define I2CPE_ENC_4_AXIS          E_AXIS

  #define I2CPE_ENC_5_ADDR          34                      // Encoder 5.
  #define I2CPE_ENC_5_AXIS          E_AXIS

  // Default settings for encoders which are enabled, but without settings configured above.
  #define I2CPE_DEF_TYPE            I2CPE_ENC_TYPE_LINEAR
  #define I2CPE_DEF_ENC_TICKS_UNIT  2048
  #define I2CPE_DEF_TICKS_REV       (16 * 200)
  #define I2CPE_DEF_EC_METHOD       I2CPE_ECM_NONE
  #define I2CPE_DEF_EC_THRESH       0.1

  //#define I2CPE_ERR_THRESH_ABORT  100.0                   // Threshold size for error (in mm) error on any given
                                                            // axis after which the printer will abort. Comment out to
                                                            // disable abort behaviour.

  #define I2CPE_TIME_TRUSTED        10000                   // After an encoder fault, there must be no further fault
                                                            // for this amount of time (in ms) before the encoder
                                                            // is trusted again.

  /**
   * Position is checked every time a new command is executed from the buffer but during long moves,
   * this setting determines the minimum update time between checks. A value of 100 works well with
   * error rolling average when attempting to correct only for skips and not for vibration.
   */
  #define I2CPE_MIN_UPD_TIME_MS     100                     // Minimum time in miliseconds between encoder checks.

  // Use a rolling average to identify persistant errors that indicate skips, as opposed to vibration and noise.
  #define I2CPE_ERR_ROLLING_AVERAGE

#endif // I2C_POSITION_ENCODERS

/**
 * MAX7219 Debug Matrix
 *
 * Add support for a low-cost 8x8 LED Matrix based on the Max7219 chip, which can be used as a status
 * display. Requires 3 signal wires. Some useful debug options are included to demonstrate its usage.
 *
 * Fully assembled MAX7219 boards can be found on the internet for under $2(US).
 * For example, see https://www.ebay.com/sch/i.html?_nkw=332349290049
 */
//#define MAX7219_DEBUG
#if ENABLED(MAX7219_DEBUG)
  #define MAX7219_CLK_PIN   64  // 77 on Re-ARM       // Configuration of the 3 pins to control the display
  #define MAX7219_DIN_PIN   57  // 78 on Re-ARM
  #define MAX7219_LOAD_PIN  44  // 79 on Re-ARM

  /**
   * Sample debug features
   * If you add more debug displays, be careful to avoid conflicts!
   */
  #define MAX7219_DEBUG_PRINTER_ALIVE    // Blink corner LED of 8x8 matrix to show that the firmware is functioning
  #define MAX7219_DEBUG_STEPPER_HEAD  3  // Show the stepper queue head position on this and the next LED matrix row
  #define MAX7219_DEBUG_STEPPER_TAIL  5  // Show the stepper queue tail position on this and the next LED matrix row

  #define MAX7219_DEBUG_STEPPER_QUEUE 0  // Show the current stepper queue depth on this and the next LED matrix row
                                         // If you experience stuttering, reboots, etc. this option can reveal how
                                         // tweaks made to the configuration are affecting the printer in real-time.
#endif

#endif // CONFIGURATION_ADV_H<|MERGE_RESOLUTION|>--- conflicted
+++ resolved
@@ -601,19 +601,11 @@
  */
 #define BABYSTEPPING
 #if ENABLED(BABYSTEPPING)
-<<<<<<< HEAD
-  #define BABYSTEP_XY              // Also enable X/Y Babystepping. Not supported on DELTA!
-  #define BABYSTEP_INVERT_Z false  // Change if Z babysteps should go the other way
-  #define BABYSTEP_MULTIPLICATOR 10 // Babysteps are very small. Increase for faster motion.
-  //#define BABYSTEP_ZPROBE_OFFSET // Enable to combine M851 and Babystepping
-  #define DOUBLECLICK_FOR_Z_BABYSTEPPING // Double-click on the Status Screen for Z Babystepping.
-=======
   //#define BABYSTEP_XY              // Also enable X/Y Babystepping. Not supported on DELTA!
   #define BABYSTEP_INVERT_Z false    // Change if Z babysteps should go the other way
   #define BABYSTEP_MULTIPLICATOR 100 // Babysteps are very small. Increase for faster motion.
   //#define BABYSTEP_ZPROBE_OFFSET   // Enable to combine M851 and Babystepping
-  //#define DOUBLECLICK_FOR_Z_BABYSTEPPING // Double-click on the Status Screen for Z Babystepping.
->>>>>>> 8dc10fb4
+  #define DOUBLECLICK_FOR_Z_BABYSTEPPING // Double-click on the Status Screen for Z Babystepping.
   #define DOUBLECLICK_MAX_INTERVAL 1250 // Maximum interval between clicks, in milliseconds.
                                         // Note: Extra time may be added to mitigate controller latency.
   //#define BABYSTEP_ZPROBE_GFX_OVERLAY // Enable graphical overlay on Z-offset editor
