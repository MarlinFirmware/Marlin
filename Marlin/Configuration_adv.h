/**
 * Marlin 3D Printer Firmware
 * Copyright (c) 2020 MarlinFirmware [https://github.com/MarlinFirmware/Marlin]
 *
 * Based on Sprinter and grbl.
 * Copyright (c) 2011 Camiel Gubbels / Erik van der Zalm
 *
 * This program is free software: you can redistribute it and/or modify
 * it under the terms of the GNU General Public License as published by
 * the Free Software Foundation, either version 3 of the License, or
 * (at your option) any later version.
 *
 * This program is distributed in the hope that it will be useful,
 * but WITHOUT ANY WARRANTY; without even the implied warranty of
 * MERCHANTABILITY or FITNESS FOR A PARTICULAR PURPOSE.  See the
 * GNU General Public License for more details.
 *
 * You should have received a copy of the GNU General Public License
 * along with this program.  If not, see <https://www.gnu.org/licenses/>.
 *
 */
#pragma once

/**
 * Configuration_adv.h
 *
 * Advanced settings.
 * Only change these if you know exactly what you're doing.
 * Some of these settings can damage your printer if improperly set!
 *
 * Basic settings can be found in Configuration.h
 */
#define CONFIGURATION_ADV_H_VERSION 02000900

//===========================================================================
//============================= Thermal Settings ============================
//===========================================================================
// @section temperature

/**
 * Thermocouple sensors are quite sensitive to noise.  Any noise induced in
 * the sensor wires, such as by stepper motor wires run in parallel to them,
 * may result in the thermocouple sensor reporting spurious errors.  This
 * value is the number of errors which can occur in a row before the error
 * is reported.  This allows us to ignore intermittent error conditions while
 * still detecting an actual failure, which should result in a continuous
 * stream of errors from the sensor.
 *
 * Set this value to 0 to fail on the first error to occur.
 */
#define THERMOCOUPLE_MAX_ERRORS 15

//
// Custom Thermistor 1000 parameters
//
#if TEMP_SENSOR_0 == 1000
  #define HOTEND0_PULLUP_RESISTOR_OHMS 4700    // Pullup resistor
  #define HOTEND0_RESISTANCE_25C_OHMS  100000  // Resistance at 25C
  #define HOTEND0_BETA                 3950    // Beta value
#endif

#if TEMP_SENSOR_1 == 1000
  #define HOTEND1_PULLUP_RESISTOR_OHMS 4700    // Pullup resistor
  #define HOTEND1_RESISTANCE_25C_OHMS  100000  // Resistance at 25C
  #define HOTEND1_BETA                 3950    // Beta value
#endif

#if TEMP_SENSOR_2 == 1000
  #define HOTEND2_PULLUP_RESISTOR_OHMS 4700    // Pullup resistor
  #define HOTEND2_RESISTANCE_25C_OHMS  100000  // Resistance at 25C
  #define HOTEND2_BETA                 3950    // Beta value
#endif

#if TEMP_SENSOR_3 == 1000
  #define HOTEND3_PULLUP_RESISTOR_OHMS 4700    // Pullup resistor
  #define HOTEND3_RESISTANCE_25C_OHMS  100000  // Resistance at 25C
  #define HOTEND3_BETA                 3950    // Beta value
#endif

#if TEMP_SENSOR_4 == 1000
  #define HOTEND4_PULLUP_RESISTOR_OHMS 4700    // Pullup resistor
  #define HOTEND4_RESISTANCE_25C_OHMS  100000  // Resistance at 25C
  #define HOTEND4_BETA                 3950    // Beta value
#endif

#if TEMP_SENSOR_5 == 1000
  #define HOTEND5_PULLUP_RESISTOR_OHMS 4700    // Pullup resistor
  #define HOTEND5_RESISTANCE_25C_OHMS  100000  // Resistance at 25C
  #define HOTEND5_BETA                 3950    // Beta value
#endif

#if TEMP_SENSOR_6 == 1000
  #define HOTEND6_PULLUP_RESISTOR_OHMS 4700    // Pullup resistor
  #define HOTEND6_RESISTANCE_25C_OHMS  100000  // Resistance at 25C
  #define HOTEND6_BETA                 3950    // Beta value
#endif

#if TEMP_SENSOR_7 == 1000
  #define HOTEND7_PULLUP_RESISTOR_OHMS 4700    // Pullup resistor
  #define HOTEND7_RESISTANCE_25C_OHMS  100000  // Resistance at 25C
  #define HOTEND7_BETA                 3950    // Beta value
#endif

#if TEMP_SENSOR_BED == 1000
  #define BED_PULLUP_RESISTOR_OHMS     4700    // Pullup resistor
  #define BED_RESISTANCE_25C_OHMS      100000  // Resistance at 25C
  #define BED_BETA                     3950    // Beta value
#endif

#if TEMP_SENSOR_CHAMBER == 1000
  #define CHAMBER_PULLUP_RESISTOR_OHMS 4700    // Pullup resistor
  #define CHAMBER_RESISTANCE_25C_OHMS  100000  // Resistance at 25C
  #define CHAMBER_BETA                 3950    // Beta value
#endif

#if TEMP_SENSOR_COOLER == 1000
  #define COOLER_PULLUP_RESISTOR_OHMS 4700    // Pullup resistor
  #define COOLER_RESISTANCE_25C_OHMS  100000  // Resistance at 25C
  #define COOLER_BETA                 3950    // Beta value
#endif

#if TEMP_SENSOR_PROBE == 1000
  #define PROBE_PULLUP_RESISTOR_OHMS   4700    // Pullup resistor
  #define PROBE_RESISTANCE_25C_OHMS    100000  // Resistance at 25C
  #define PROBE_BETA                   3950    // Beta value
#endif

//
// Hephestos 2 24V heated bed upgrade kit.
// https://store.bq.com/en/heated-bed-kit-hephestos2
//
//#define HEPHESTOS2_HEATED_BED_KIT
#if ENABLED(HEPHESTOS2_HEATED_BED_KIT)
  #undef TEMP_SENSOR_BED
  #define TEMP_SENSOR_BED 70
  #define HEATER_BED_INVERTING true
#endif

//
// Heated Bed Bang-Bang options
//
#if DISABLED(PIDTEMPBED)
  #define BED_CHECK_INTERVAL 5000   // (ms) Interval between checks in bang-bang control
  #if ENABLED(BED_LIMIT_SWITCHING)
    #define BED_HYSTERESIS 2        // (°C) Only set the relevant heater state when ABS(T-target) > BED_HYSTERESIS
  #endif
#endif

//
// Heated Chamber options
//
#if DISABLED(PIDTEMPCHAMBER)
  #define CHAMBER_CHECK_INTERVAL 5000   // (ms) Interval between checks in bang-bang control
  #if ENABLED(CHAMBER_LIMIT_SWITCHING)
    #define CHAMBER_HYSTERESIS 2        // (°C) Only set the relevant heater state when ABS(T-target) > CHAMBER_HYSTERESIS
  #endif
#endif

#if TEMP_SENSOR_CHAMBER
  //#define HEATER_CHAMBER_PIN      P2_04   // Required heater on/off pin (example: SKR 1.4 Turbo HE1 plug)
  //#define HEATER_CHAMBER_INVERTING false
  //#define FAN1_PIN                   -1   // Remove the fan signal on pin P2_04 (example: SKR 1.4 Turbo HE1 plug)

  //#define CHAMBER_FAN               // Enable a fan on the chamber
  #if ENABLED(CHAMBER_FAN)
    #define CHAMBER_FAN_MODE 2        // Fan control mode: 0=Static; 1=Linear increase when temp is higher than target; 2=V-shaped curve; 3=similar to 1 but fan is always on.
    #if CHAMBER_FAN_MODE == 0
      #define CHAMBER_FAN_BASE  255   // Chamber fan PWM (0-255)
    #elif CHAMBER_FAN_MODE == 1
      #define CHAMBER_FAN_BASE  128   // Base chamber fan PWM (0-255); turns on when chamber temperature is above the target
      #define CHAMBER_FAN_FACTOR 25   // PWM increase per °C above target
    #elif CHAMBER_FAN_MODE == 2
      #define CHAMBER_FAN_BASE  128   // Minimum chamber fan PWM (0-255)
      #define CHAMBER_FAN_FACTOR 25   // PWM increase per °C difference from target
    #elif CHAMBER_FAN_MODE == 3
      #define CHAMBER_FAN_BASE  128   // Base chamber fan PWM (0-255)
      #define CHAMBER_FAN_FACTOR 25   // PWM increase per °C above target
    #endif
  #endif

  //#define CHAMBER_VENT              // Enable a servo-controlled vent on the chamber
  #if ENABLED(CHAMBER_VENT)
    #define CHAMBER_VENT_SERVO_NR  1  // Index of the vent servo
    #define HIGH_EXCESS_HEAT_LIMIT 5  // How much above target temp to consider there is excess heat in the chamber
    #define LOW_EXCESS_HEAT_LIMIT  3
    #define MIN_COOLING_SLOPE_TIME_CHAMBER_VENT 20
    #define MIN_COOLING_SLOPE_DEG_CHAMBER_VENT 1.5
  #endif
#endif

//
// Laser Cooler options
//
#if TEMP_SENSOR_COOLER
  #define COOLER_MINTEMP           8  // (°C)
  #define COOLER_MAXTEMP          26  // (°C)
  #define COOLER_DEFAULT_TEMP     16  // (°C)
  #define TEMP_COOLER_HYSTERESIS   1  // (°C) Temperature proximity considered "close enough" to the target
  #define COOLER_PIN               8  // Laser cooler on/off pin used to control power to the cooling element e.g. TEC, External chiller via relay
  #define COOLER_INVERTING     false
  #define TEMP_COOLER_PIN         15  // Laser/Cooler temperature sensor pin. ADC is required.
  #define COOLER_FAN                  // Enable a fan on the cooler, Fan# 0,1,2,3 etc.
  #define COOLER_FAN_INDEX         0  // FAN number 0, 1, 2 etc. e.g.
  #if ENABLED(COOLER_FAN)
    #define COOLER_FAN_BASE      100  // Base Cooler fan PWM (0-255); turns on when Cooler temperature is above the target
    #define COOLER_FAN_FACTOR     25  // PWM increase per °C above target
  #endif
#endif

//
// Laser Coolant Flow Meter
//
//#define LASER_COOLANT_FLOW_METER
#if ENABLED(LASER_COOLANT_FLOW_METER)
  #define FLOWMETER_PIN         20  // Requires an external interrupt-enabled pin (e.g., RAMPS 2,3,18,19,20,21)
  #define FLOWMETER_PPL       5880  // (pulses/liter) Flow meter pulses-per-liter on the input pin
  #define FLOWMETER_INTERVAL  1000  // (ms) Flow rate calculation interval in milliseconds
  #define FLOWMETER_SAFETY          // Prevent running the laser without the minimum flow rate set below
  #if ENABLED(FLOWMETER_SAFETY)
    #define FLOWMETER_MIN_LITERS_PER_MINUTE 1.5 // (liters/min) Minimum flow required when enabled
  #endif
#endif

/**
 * Thermal Protection provides additional protection to your printer from damage
 * and fire. Marlin always includes safe min and max temperature ranges which
 * protect against a broken or disconnected thermistor wire.
 *
 * The issue: If a thermistor falls out, it will report the much lower
 * temperature of the air in the room, and the the firmware will keep
 * the heater on.
 *
 * The solution: Once the temperature reaches the target, start observing.
 * If the temperature stays too far below the target (hysteresis) for too
 * long (period), the firmware will halt the machine as a safety precaution.
 *
 * If you get false positives for "Thermal Runaway", increase
 * THERMAL_PROTECTION_HYSTERESIS and/or THERMAL_PROTECTION_PERIOD
 */
#if ENABLED(THERMAL_PROTECTION_HOTENDS)
  #define THERMAL_PROTECTION_PERIOD 60        // Seconds
  #define THERMAL_PROTECTION_HYSTERESIS 10     // Degrees Celsius

  #if DISABLED(MachineCR10Orig) || ENABLED(MelziHostOnly)
    #define ADAPTIVE_FAN_SLOWING              // Slow part cooling fan if temperature drops
  #endif
  #if BOTH(ADAPTIVE_FAN_SLOWING, PIDTEMP)
    #define NO_FAN_SLOWING_IN_PID_TUNING    // Don't slow fan speed during M303
  #endif

  /**
   * Whenever an M104, M109, or M303 increases the target temperature, the
   * firmware will wait for the WATCH_TEMP_PERIOD to expire. If the temperature
   * hasn't increased by WATCH_TEMP_INCREASE degrees, the machine is halted and
   * requires a hard reset. This test restarts with any M104/M109/M303, but only
   * if the current temperature is far enough below the target for a reliable
   * test.
   *
   * If you get false positives for "Heating failed", increase WATCH_TEMP_PERIOD
   * and/or decrease WATCH_TEMP_INCREASE. WATCH_TEMP_INCREASE should not be set
   * below 2.
   */
  #define WATCH_TEMP_PERIOD 50                // Seconds
  #define WATCH_TEMP_INCREASE 2               // Degrees Celsius
#endif

/**
 * Thermal Protection parameters for the bed are just as above for hotends.
 */
#if ENABLED(THERMAL_PROTECTION_BED)
#if(ENABLED(BedDC))
  #if EITHER(MachineS5, MachineCR10Max)
    #define THERMAL_PROTECTION_BED_PERIOD 240    // Seconds
    #define THERMAL_PROTECTION_BED_HYSTERESIS 4 // Degrees Celsius

    #define WATCH_BED_TEMP_PERIOD 240                // Seconds
    #define WATCH_BED_TEMP_INCREASE 4               // Degrees Celsius

  #else
    #define THERMAL_PROTECTION_BED_PERIOD 50    // Seconds
    #define THERMAL_PROTECTION_BED_HYSTERESIS 2 // Degrees Celsius

    #define WATCH_BED_TEMP_PERIOD 180                // Seconds
    #define WATCH_BED_TEMP_INCREASE 2               // Degrees Celsius
  #endif
#else

  #define THERMAL_PROTECTION_BED_PERIOD 30    // Seconds
  #define THERMAL_PROTECTION_BED_HYSTERESIS 2 // Degrees Celsius

  #define WATCH_BED_TEMP_PERIOD 120                // Seconds
  #define WATCH_BED_TEMP_INCREASE 2               // Degrees Celsius
#endif

  /**
   * As described above, except for the bed (M140/M190/M303).
   */
#endif

/**
 * Thermal Protection parameters for the heated chamber.
 */
#if ENABLED(THERMAL_PROTECTION_CHAMBER)
  #define THERMAL_PROTECTION_CHAMBER_PERIOD 20    // Seconds
  #define THERMAL_PROTECTION_CHAMBER_HYSTERESIS 2 // Degrees Celsius

  /**
   * Heated chamber watch settings (M141/M191).
   */
  #define WATCH_CHAMBER_TEMP_PERIOD 60            // Seconds
  #define WATCH_CHAMBER_TEMP_INCREASE 2           // Degrees Celsius
#endif

/**
 * Thermal Protection parameters for the laser cooler.
 */
#if ENABLED(THERMAL_PROTECTION_COOLER)
  #define THERMAL_PROTECTION_COOLER_PERIOD    10 // Seconds
  #define THERMAL_PROTECTION_COOLER_HYSTERESIS 3 // Degrees Celsius

  /**
   * Laser cooling watch settings (M143/M193).
   */
  #define WATCH_COOLER_TEMP_PERIOD            60 // Seconds
  #define WATCH_COOLER_TEMP_INCREASE           3 // Degrees Celsius
#endif

#if ENABLED(PIDTEMP)
  // Add an experimental additional term to the heater power, proportional to the extrusion speed.
  // A well-chosen Kc value should add just enough power to melt the increased material volume.
  //#define PID_EXTRUSION_SCALING
  #if ENABLED(PID_EXTRUSION_SCALING)
    #define DEFAULT_Kc (100) // heating power = Kc * e_speed
    #define LPQ_MAX_LEN 50
  #endif

  /**
   * Add an experimental additional term to the heater power, proportional to the fan speed.
   * A well-chosen Kf value should add just enough power to compensate for power-loss from the cooling fan.
   * You can either just add a constant compensation with the DEFAULT_Kf value
   * or follow the instruction below to get speed-dependent compensation.
   *
   * Constant compensation (use only with fanspeeds of 0% and 100%)
   * ---------------------------------------------------------------------
   * A good starting point for the Kf-value comes from the calculation:
   *   kf = (power_fan * eff_fan) / power_heater * 255
   * where eff_fan is between 0.0 and 1.0, based on fan-efficiency and airflow to the nozzle / heater.
   *
   * Example:
   *   Heater: 40W, Fan: 0.1A * 24V = 2.4W, eff_fan = 0.8
   *   Kf = (2.4W * 0.8) / 40W * 255 = 12.24
   *
   * Fan-speed dependent compensation
   * --------------------------------
   * 1. To find a good Kf value, set the hotend temperature, wait for it to settle, and enable the fan (100%).
   *    Make sure PID_FAN_SCALING_LIN_FACTOR is 0 and PID_FAN_SCALING_ALTERNATIVE_DEFINITION is not enabled.
   *    If you see the temperature drop repeat the test, increasing the Kf value slowly, until the temperature
   *    drop goes away. If the temperature overshoots after enabling the fan, the Kf value is too big.
   * 2. Note the Kf-value for fan-speed at 100%
   * 3. Determine a good value for PID_FAN_SCALING_MIN_SPEED, which is around the speed, where the fan starts moving.
   * 4. Repeat step 1. and 2. for this fan speed.
   * 5. Enable PID_FAN_SCALING_ALTERNATIVE_DEFINITION and enter the two identified Kf-values in
   *    PID_FAN_SCALING_AT_FULL_SPEED and PID_FAN_SCALING_AT_MIN_SPEED. Enter the minimum speed in PID_FAN_SCALING_MIN_SPEED
   */
  //#define PID_FAN_SCALING
  #if ENABLED(PID_FAN_SCALING)
    //#define PID_FAN_SCALING_ALTERNATIVE_DEFINITION
    #if ENABLED(PID_FAN_SCALING_ALTERNATIVE_DEFINITION)
      // The alternative definition is used for an easier configuration.
      // Just figure out Kf at fullspeed (255) and PID_FAN_SCALING_MIN_SPEED.
      // DEFAULT_Kf and PID_FAN_SCALING_LIN_FACTOR are calculated accordingly.

      #define PID_FAN_SCALING_AT_FULL_SPEED 13.0        //=PID_FAN_SCALING_LIN_FACTOR*255+DEFAULT_Kf
      #define PID_FAN_SCALING_AT_MIN_SPEED   6.0        //=PID_FAN_SCALING_LIN_FACTOR*PID_FAN_SCALING_MIN_SPEED+DEFAULT_Kf
      #define PID_FAN_SCALING_MIN_SPEED     10.0        // Minimum fan speed at which to enable PID_FAN_SCALING

      #define DEFAULT_Kf (255.0*PID_FAN_SCALING_AT_MIN_SPEED-PID_FAN_SCALING_AT_FULL_SPEED*PID_FAN_SCALING_MIN_SPEED)/(255.0-PID_FAN_SCALING_MIN_SPEED)
      #define PID_FAN_SCALING_LIN_FACTOR (PID_FAN_SCALING_AT_FULL_SPEED-DEFAULT_Kf)/255.0

    #else
      #define PID_FAN_SCALING_LIN_FACTOR (0)             // Power loss due to cooling = Kf * (fan_speed)
      #define DEFAULT_Kf 10                              // A constant value added to the PID-tuner
      #define PID_FAN_SCALING_MIN_SPEED 10               // Minimum fan speed at which to enable PID_FAN_SCALING
    #endif
  #endif
#endif

/**
 * Automatic Temperature Mode
 *
 * Dynamically adjust the hotend target temperature based on planned E moves.
 *
 * (Contrast with PID_EXTRUSION_SCALING, which tracks E movement and adjusts PID
 *  behavior using an additional kC value.)
 *
 * Autotemp is calculated by (mintemp + factor * mm_per_sec), capped to maxtemp.
 *
 * Enable Autotemp Mode with M104/M109 F<factor> S<mintemp> B<maxtemp>.
 * Disable by sending M104/M109 with no F parameter (or F0 with AUTOTEMP_PROPORTIONAL).
 */
#if NONE(MachineCR10Orig, LowMemoryBoard, SKRMiniE3V2) || ENABLED(MelziHostOnly)
  #define AUTOTEMP
#endif
#if ENABLED(AUTOTEMP)
  #define AUTOTEMP_OLDWEIGHT    0.98
  // Turn on AUTOTEMP on M104/M109 by default using proportions set here
  //#define AUTOTEMP_PROPORTIONAL
  #if ENABLED(AUTOTEMP_PROPORTIONAL)
    #define AUTOTEMP_MIN_P      0 // (°C) Added to the target temperature
    #define AUTOTEMP_MAX_P      5 // (°C) Added to the target temperature
    #define AUTOTEMP_FACTOR_P   1 // Apply this F parameter by default (overridden by M104/M109 F)
  #endif
#endif

// Show Temperature ADC value
// Enable for M105 to include ADC values read from temperature sensors.
//#define SHOW_TEMP_ADC_VALUES

/**
 * High Temperature Thermistor Support
 *
 * Thermistors able to support high temperature tend to have a hard time getting
 * good readings at room and lower temperatures. This means TEMP_SENSOR_X_RAW_LO_TEMP
 * will probably be caught when the heating element first turns on during the
 * preheating process, which will trigger a min_temp_error as a safety measure
 * and force stop everything.
 * To circumvent this limitation, we allow for a preheat time (during which,
 * min_temp_error won't be triggered) and add a min_temp buffer to handle
 * aberrant readings.
 *
 * If you want to enable this feature for your hotend thermistor(s)
 * uncomment and set values > 0 in the constants below
 */

// The number of consecutive low temperature errors that can occur
// before a min_temp_error is triggered. (Shouldn't be more than 10.)
//#define MAX_CONSECUTIVE_LOW_TEMPERATURE_ERROR_ALLOWED 0

// The number of milliseconds a hotend will preheat before starting to check
// the temperature. This value should NOT be set to the time it takes the
// hot end to reach the target temperature, but the time it takes to reach
// the minimum temperature your thermistor can read. The lower the better/safer.
// This shouldn't need to be more than 30 seconds (30000)
//#define MILLISECONDS_PREHEAT_TIME 0

// @section extruder

// Extruder runout prevention.
// If the machine is idle and the temperature over MINTEMP
// then extrude some filament every couple of SECONDS.
//#define EXTRUDER_RUNOUT_PREVENT
#if ENABLED(EXTRUDER_RUNOUT_PREVENT)
  #define EXTRUDER_RUNOUT_MINTEMP 190
  #define EXTRUDER_RUNOUT_SECONDS 30
  #define EXTRUDER_RUNOUT_SPEED 1500  // (mm/min)
  #define EXTRUDER_RUNOUT_EXTRUDE 5   // (mm)
#endif

/**
 * Hotend Idle Timeout
 * Prevent filament in the nozzle from charring and causing a critical jam.
 */
#define HOTEND_IDLE_TIMEOUT
#if ENABLED(HOTEND_IDLE_TIMEOUT)
  #define HOTEND_IDLE_TIMEOUT_SEC (15*60)    // (seconds) Time without extruder movement to trigger protection
  #define HOTEND_IDLE_MIN_TRIGGER   170     // (°C) Minimum temperature to enable hotend protection
  #define HOTEND_IDLE_NOZZLE_TARGET   0     // (°C) Safe temperature for the nozzle after timeout
  #define HOTEND_IDLE_BED_TARGET      0     // (°C) Safe temperature for the bed after timeout
#endif

// @section temperature

// Calibration for AD595 / AD8495 sensor to adjust temperature measurements.
// The final temperature is calculated as (measuredTemp * GAIN) + OFFSET.
#define TEMP_SENSOR_AD595_OFFSET  0.0
#define TEMP_SENSOR_AD595_GAIN    1.0
#define TEMP_SENSOR_AD8495_OFFSET 0.0
#define TEMP_SENSOR_AD8495_GAIN   1.0

/**
 * Controller Fan
 * To cool down the stepper drivers and MOSFETs.
 *
 * The fan turns on automatically whenever any driver is enabled and turns
 * off (or reduces to idle speed) shortly after drivers are turned off.
 */
#if ENABLED(SKRMiniE3V2)
  #define USE_CONTROLLER_FAN
#endif
#if ENABLED(USE_CONTROLLER_FAN)
  //#define CONTROLLER_FAN_PIN -1        // Set a custom pin for the controller fan
  //#define CONTROLLER_FAN_USE_Z_ONLY    // With this option only the Z axis is considered
  #define CONTROLLERFAN_SPEED_MIN      0 // (0-255) Minimum speed. (If set below this value the fan is turned off.)
  #define CONTROLLERFAN_SPEED_ACTIVE 255 // (0-255) Active speed, used when any motor is enabled
  #define CONTROLLERFAN_SPEED_IDLE     0 // (0-255) Idle speed, used when motors are disabled
  #define CONTROLLERFAN_IDLE_TIME     60 // (seconds) Extra time to keep the fan running after disabling motors
  //#define CONTROLLER_FAN_EDITABLE      // Enable M710 configurable settings
  #if ENABLED(CONTROLLER_FAN_EDITABLE)
    #define CONTROLLER_FAN_MENU          // Enable the Controller Fan submenu
  #endif
#endif

// When first starting the main fan, run it at full speed for the
// given number of milliseconds.  This gets the fan spinning reliably
// before setting a PWM value. (Does not work with software PWM for fan on Sanguinololu)
#define FAN_KICKSTART_TIME 100

// Some coolers may require a non-zero "off" state.
//#define FAN_OFF_PWM  1

/**
 * PWM Fan Scaling
 *
 * Define the min/max speeds for PWM fans (as set with M106).
 *
 * With these options the M106 0-255 value range is scaled to a subset
 * to ensure that the fan has enough power to spin, or to run lower
 * current fans with higher current. (e.g., 5V/12V fans with 12V/24V)
 * Value 0 always turns off the fan.
 *
 * Define one or both of these to override the default 0-255 range.
 */
//#define FAN_MIN_PWM 50
//#define FAN_MAX_PWM 128

/**
 * FAST PWM FAN Settings
 *
 * Use to change the FAST FAN PWM frequency (if enabled in Configuration.h)
 * Combinations of PWM Modes, prescale values and TOP resolutions are used internally to produce a
 * frequency as close as possible to the desired frequency.
 *
 * FAST_PWM_FAN_FREQUENCY [undefined by default]
 *   Set this to your desired frequency.
 *   If left undefined this defaults to F = F_CPU/(2*255*1)
 *   i.e., F = 31.4kHz on 16MHz microcontrollers or F = 39.2kHz on 20MHz microcontrollers.
 *   These defaults are the same as with the old FAST_PWM_FAN implementation - no migration is required
 *   NOTE: Setting very low frequencies (< 10 Hz) may result in unexpected timer behavior.
 *
 * USE_OCR2A_AS_TOP [undefined by default]
 *   Boards that use TIMER2 for PWM have limitations resulting in only a few possible frequencies on TIMER2:
 *   16MHz MCUs: [62.5KHz, 31.4KHz (default), 7.8KHz, 3.92KHz, 1.95KHz, 977Hz, 488Hz, 244Hz, 60Hz, 122Hz, 30Hz]
 *   20MHz MCUs: [78.1KHz, 39.2KHz (default), 9.77KHz, 4.9KHz, 2.44KHz, 1.22KHz, 610Hz, 305Hz, 153Hz, 76Hz, 38Hz]
 *   A greater range can be achieved by enabling USE_OCR2A_AS_TOP. But note that this option blocks the use of
 *   PWM on pin OC2A. Only use this option if you don't need PWM on 0C2A. (Check your schematic.)
 *   USE_OCR2A_AS_TOP sacrifices duty cycle control resolution to achieve this broader range of frequencies.
 */
#if ENABLED(FAST_PWM_FAN)
  //#define FAST_PWM_FAN_FREQUENCY 31400
  //#define USE_OCR2A_AS_TOP
#endif

// @section extruder

/**
 * Extruder cooling fans
 *
 * Extruder auto fans automatically turn on when their extruders'
 * temperatures go above EXTRUDER_AUTO_FAN_TEMPERATURE.
 *
 * Your board's pins file specifies the recommended pins. Override those here
 * or set to -1 to disable completely.
 *
 * Multiple extruders can be assigned to the same pin in which case
 * the fan will turn on when any selected extruder is above the threshold.
 */
#define E0_AUTO_FAN_PIN -1
#define E1_AUTO_FAN_PIN -1
#define E2_AUTO_FAN_PIN -1
#define E3_AUTO_FAN_PIN -1
#define E4_AUTO_FAN_PIN -1
#define E5_AUTO_FAN_PIN -1
#define E6_AUTO_FAN_PIN -1
#define E7_AUTO_FAN_PIN -1
#define CHAMBER_AUTO_FAN_PIN -1
#define COOLER_AUTO_FAN_PIN -1
#define COOLER_FAN_PIN -1

#define EXTRUDER_AUTO_FAN_TEMPERATURE 50
#define EXTRUDER_AUTO_FAN_SPEED 255   // 255 == full speed
#define CHAMBER_AUTO_FAN_TEMPERATURE 30
#define CHAMBER_AUTO_FAN_SPEED 255
#define COOLER_AUTO_FAN_TEMPERATURE 18
#define COOLER_AUTO_FAN_SPEED 255

/**
 * Part-Cooling Fan Multiplexer
 *
 * This feature allows you to digitally multiplex the fan output.
 * The multiplexer is automatically switched at tool-change.
 * Set FANMUX[012]_PINs below for up to 2, 4, or 8 multiplexed fans.
 */
#define FANMUX0_PIN -1
#define FANMUX1_PIN -1
#define FANMUX2_PIN -1

/**
 * M355 Case Light on-off / brightness
 */
#if(ENABLED(EnclosureLight))
  #define CASE_LIGHT_ENABLE
#endif
#if ENABLED(CASE_LIGHT_ENABLE)
  #if ENABLED(MachineCR2020)
    #define CASE_LIGHT_PIN 65                  // Override the default pin if needed
  #else
    #define CASE_LIGHT_PIN 12                  // Override the default pin if needed
  #endif
  #define INVERT_CASE_LIGHT false             // Set true if Case Light is ON when pin is LOW
  #define CASE_LIGHT_DEFAULT_ON true          // Set default power-up state on
  #define CASE_LIGHT_DEFAULT_BRIGHTNESS 255   // Set default power-up brightness (0-255, requires PWM pin)
  #define CASE_LIGHT_MENU                   // Add Case Light options to the LCD menu
  //#define CASE_LIGHT_NO_BRIGHTNESS          // Disable brightness control. Enable for non-PWM lighting.
  //#define CASE_LIGHT_MAX_PWM 128            // Limit PWM duty cycle (0-255)
  #if ENABLED(NEOPIXEL_LED)
    //#define CASE_LIGHT_USE_NEOPIXEL         // Use NeoPixel LED as case light
  #endif
  #if EITHER(RGB_LED, RGBW_LED)
    //#define CASE_LIGHT_USE_RGB_LED          // Use RGB / RGBW LED as case light
  #endif
  #if EITHER(CASE_LIGHT_USE_NEOPIXEL, CASE_LIGHT_USE_RGB_LED)
    #define CASE_LIGHT_DEFAULT_COLOR { 255, 255, 255, 255 } // { Red, Green, Blue, White }
  #endif
#endif

// @section homing

// If you want endstops to stay on (by default) even when not homing
// enable this option. Override at any time with M120, M121.
//#define ENDSTOPS_ALWAYS_ON_DEFAULT

// @section extras

//#define Z_LATE_ENABLE // Enable Z the last moment. Needed if your Z driver overheats.

// Employ an external closed loop controller. Override pins here if needed.
//#define EXTERNAL_CLOSED_LOOP_CONTROLLER
#if ENABLED(EXTERNAL_CLOSED_LOOP_CONTROLLER)
  //#define CLOSED_LOOP_ENABLE_PIN        -1
  //#define CLOSED_LOOP_MOVE_COMPLETE_PIN -1
#endif

/**
 * Dual Steppers / Dual Endstops
 *
 * This section will allow you to use extra E drivers to drive a second motor for X, Y, or Z axes.
 *
 * For example, set X_DUAL_STEPPER_DRIVERS setting to use a second motor. If the motors need to
 * spin in opposite directions set INVERT_X2_VS_X_DIR. If the second motor needs its own endstop
 * set X_DUAL_ENDSTOPS. This can adjust for "racking." Use X2_USE_ENDSTOP to set the endstop plug
 * that should be used for the second endstop. Extra endstops will appear in the output of 'M119'.
 *
 * Use X_DUAL_ENDSTOP_ADJUSTMENT to adjust for mechanical imperfection. After homing both motors
 * this offset is applied to the X2 motor. To find the offset home the X axis, and measure the error
 * in X2. Dual endstop offsets can be set at runtime with 'M666 X<offset> Y<offset> Z<offset>'.
 */

//#define X_DUAL_STEPPER_DRIVERS
#if ENABLED(X_DUAL_STEPPER_DRIVERS)
  //#define INVERT_X2_VS_X_DIR    // Enable if X2 direction signal is opposite to X
  //#define X_DUAL_ENDSTOPS
  #if ENABLED(X_DUAL_ENDSTOPS)
    #define X2_USE_ENDSTOP _XMAX_
    #define X2_ENDSTOP_ADJUSTMENT  0
  #endif
#endif

//#define Y_DUAL_STEPPER_DRIVERS
#if ENABLED(Y_DUAL_STEPPER_DRIVERS)
  //#define INVERT_Y2_VS_Y_DIR   // Enable if Y2 direction signal is opposite to Y
  //#define Y_DUAL_ENDSTOPS
  #if ENABLED(Y_DUAL_ENDSTOPS)
    #define Y2_USE_ENDSTOP _YMAX_
    #define Y2_ENDSTOP_ADJUSTMENT  0
  #endif
#endif

//
// For Z set the number of stepper drivers
//
#if ENABLED(DualZ)
  #define NUM_Z_STEPPER_DRIVERS 2   // (1-4) Z options change based on how many
#else
  #define NUM_Z_STEPPER_DRIVERS 1   // (1-4) Z options change based on how many
#endif
#if NUM_Z_STEPPER_DRIVERS > 1
  // Enable if Z motor direction signals are the opposite of Z1
  //#define INVERT_Z2_VS_Z_DIR
  //#define INVERT_Z3_VS_Z_DIR
  //#define INVERT_Z4_VS_Z_DIR

  //#define Z_MULTI_ENDSTOPS
  #if ENABLED(Z_MULTI_ENDSTOPS)
    #define Z2_USE_ENDSTOP          _XMAX_
    #define Z2_ENDSTOP_ADJUSTMENT   0
    #if NUM_Z_STEPPER_DRIVERS >= 3
      #define Z3_USE_ENDSTOP        _YMAX_
      #define Z3_ENDSTOP_ADJUSTMENT 0
    #endif
    #if NUM_Z_STEPPER_DRIVERS >= 4
      #define Z4_USE_ENDSTOP        _ZMAX_
      #define Z4_ENDSTOP_ADJUSTMENT 0
    #endif
  #endif
#endif

/**
 * Dual X Carriage
 *
 * This setup has two X carriages that can move independently, each with its own hotend.
 * The carriages can be used to print an object with two colors or materials, or in
 * "duplication mode" it can print two identical or X-mirrored objects simultaneously.
 * The inactive carriage is parked automatically to prevent oozing.
 * X1 is the left carriage, X2 the right. They park and home at opposite ends of the X axis.
 * By default the X2 stepper is assigned to the first unused E plug on the board.
 *
 * The following Dual X Carriage modes can be selected with M605 S<mode>:
 *
 *   0 : (FULL_CONTROL) The slicer has full control over both X-carriages and can achieve optimal travel
 *       results as long as it supports dual X-carriages. (M605 S0)
 *
 *   1 : (AUTO_PARK) The firmware automatically parks and unparks the X-carriages on tool-change so
 *       that additional slicer support is not required. (M605 S1)
 *
 *   2 : (DUPLICATION) The firmware moves the second X-carriage and extruder in synchronization with
 *       the first X-carriage and extruder, to print 2 copies of the same object at the same time.
 *       Set the constant X-offset and temperature differential with M605 S2 X[offs] R[deg] and
 *       follow with M605 S2 to initiate duplicated movement.
 *
 *   3 : (MIRRORED) Formbot/Vivedino-inspired mirrored mode in which the second extruder duplicates
 *       the movement of the first except the second extruder is reversed in the X axis.
 *       Set the initial X offset and temperature differential with M605 S2 X[offs] R[deg] and
 *       follow with M605 S3 to initiate mirrored movement.
 */
//#define DUAL_X_CARRIAGE
#if ENABLED(DUAL_X_CARRIAGE)
  #define X1_MIN_POS X_MIN_POS   // Set to X_MIN_POS
  #define X1_MAX_POS X_BED_SIZE  // Set a maximum so the first X-carriage can't hit the parked second X-carriage
  #define X2_MIN_POS    80       // Set a minimum to ensure the  second X-carriage can't hit the parked first X-carriage
  #define X2_MAX_POS   353       // Set this to the distance between toolheads when both heads are homed
  #define X2_HOME_DIR    1       // Set to 1. The second X-carriage always homes to the maximum endstop position
  #define X2_HOME_POS X2_MAX_POS // Default X2 home position. Set to X2_MAX_POS.
                      // However: In this mode the HOTEND_OFFSET_X value for the second extruder provides a software
                      // override for X2_HOME_POS. This also allow recalibration of the distance between the two endstops
                      // without modifying the firmware (through the "M218 T1 X???" command).
                      // Remember: you should set the second extruder x-offset to 0 in your slicer.

  // This is the default power-up mode which can be later using M605.
  #define DEFAULT_DUAL_X_CARRIAGE_MODE DXC_AUTO_PARK_MODE

  // Default x offset in duplication mode (typically set to half print bed width)
  #define DEFAULT_DUPLICATION_X_OFFSET 100

  // Default action to execute following M605 mode change commands. Typically G28X to apply new mode.
  //#define EVENT_GCODE_IDEX_AFTER_MODECHANGE "G28X"
#endif

// Activate a solenoid on the active extruder with M380. Disable all with M381.
// Define SOL0_PIN, SOL1_PIN, etc., for each extruder that has a solenoid.
//#define EXT_SOLENOID

// @section homing

/**
 * Homing Procedure
 * Homing (G28) does an indefinite move towards the endstops to establish
 * the position of the toolhead relative to the workspace.
 */

//#define SENSORLESS_BACKOFF_MM  { 2, 2, 0 }  // (mm) Backoff from endstops before sensorless homing

#define HOMING_BUMP_MM      { 8, 8, 2 }       // (mm) Backoff from endstops after first bump
#define HOMING_BUMP_DIVISOR { 2, 2, 4 }       // Re-Bump Speed Divisor (Divides the Homing Feedrate)

#define HOMING_BACKOFF_POST_MM { 8, 8, 2 }  // (mm) Backoff from endstops after homing

#define QUICK_HOME                          // If G28 contains XY do a diagonal move first

//#define HOME_Y_BEFORE_X                     // If G28 contains XY home Y before X
//#define HOME_Z_FIRST                        // Home Z first. Requires a Z-MIN endstop (not a probe).
//#define CODEPENDENT_XY_HOMING               // If X/Y can't home without homing Y/X first

// @section bltouch

#if ENABLED(BLTOUCH)
  /**
   * Either: Use the defaults (recommended) or: For special purposes, use the following DEFINES
   * Do not activate settings that the probe might not understand. Clones might misunderstand
   * advanced commands.
   *
   * Note: If the probe is not deploying, do a "Reset" and "Self-Test" and then check the
   *       wiring of the BROWN, RED and ORANGE wires.
   *
   * Note: If the trigger signal of your probe is not being recognized, it has been very often
   *       because the BLACK and WHITE wires needed to be swapped. They are not "interchangeable"
   *       like they would be with a real switch. So please check the wiring first.
   *
   * Settings for all BLTouch and clone probes:
   */

  // Safety: The probe needs time to recognize the command.
  //         Minimum command delay (ms). Enable and increase if needed.
  //#define BLTOUCH_DELAY 500

  /**
   * Settings for BLTOUCH Classic 1.2, 1.3 or BLTouch Smart 1.0, 2.0, 2.2, 3.0, 3.1, and most clones:
   */

  // Feature: Switch into SW mode after a deploy. It makes the output pulse longer. Can be useful
  //          in special cases, like noisy or filtered input configurations.
  //#define BLTOUCH_FORCE_SW_MODE

  /**
   * Settings for BLTouch Smart 3.0 and 3.1
   * Summary:
   *   - Voltage modes: 5V and OD (open drain - "logic voltage free") output modes
   *   - High-Speed mode
   *   - Disable LCD voltage options
   */

  /**
   * Danger: Don't activate 5V mode unless attached to a 5V-tolerant controller!
   * V3.0 or 3.1: Set default mode to 5V mode at Marlin startup.
   * If disabled, OD mode is the hard-coded default on 3.0
   * On startup, Marlin will compare its eeprom to this value. If the selected mode
   * differs, a mode set eeprom write will be completed at initialization.
   * Use the option below to force an eeprom write to a V3.1 probe regardless.
   */
  #if NONE(SKR13, SKR14, SKR14Turbo, SKRPRO11, SKRMiniE3V2)
    #define BLTOUCH_SET_5V_MODE
  #endif
  /**
   * Safety: Activate if connecting a probe with an unknown voltage mode.
   * V3.0: Set a probe into mode selected above at Marlin startup. Required for 5V mode on 3.0
   * V3.1: Force a probe with unknown mode into selected mode at Marlin startup ( = Probe EEPROM write )
   * To preserve the life of the probe, use this once then turn it off and re-flash.
   */
  //#define BLTOUCH_FORCE_MODE_SET

  /**
   * Use "HIGH SPEED" mode for probing.
   * Danger: Disable if your probe sometimes fails. Only suitable for stable well-adjusted systems.
   * This feature was designed for Deltabots with very fast Z moves; however, higher speed Cartesians
   * might be able to use it. If the machine can't raise Z fast enough the BLTouch may go into ALARM.
   */
  #if NONE(MachineCR10Orig, LowMemoryBoard, MachineCRX)
    #define BLTOUCH_HS_MODE
  #endif

  // Safety: Enable voltage mode settings in the LCD menu.
  //#define BLTOUCH_LCD_VOLTAGE_MENU

#endif // BLTOUCH

// @section extras

/**
 * Z Steppers Auto-Alignment
 * Add the G34 command to align multiple Z steppers using a bed probe.
 */
#if ENABLED(DualZ) &&  ANY(ABL_EZABL, ABL_NCSW, ABL_BLTOUCH, ABL_TOUCH_MI)
  #define Z_STEPPER_AUTO_ALIGN
#endif
#if ENABLED(Z_STEPPER_AUTO_ALIGN)
  // Define probe X and Y positions for Z1, Z2 [, Z3 [, Z4]]
  // If not defined, probe limits will be used.
  // Override with 'M422 S<index> X<pos> Y<pos>'
  //#define Z_STEPPER_ALIGN_XY { {  10, 190 }, { 100,  10 }, { 190, 190 } }

  /**
   * Orientation for the automatically-calculated probe positions.
   * Override Z stepper align points with 'M422 S<index> X<pos> Y<pos>'
   *
   * 2 Steppers:  (0)     (1)
   *               |       |   2   |
   *               | 1   2 |       |
   *               |       |   1   |
   *
   * 3 Steppers:  (0)     (1)     (2)     (3)
   *               |   3   | 1     | 2   1 |     2 |
   *               |       |     3 |       | 3     |
   *               | 1   2 | 2     |   3   |     1 |
   *
   * 4 Steppers:  (0)     (1)     (2)     (3)
   *               | 4   3 | 1   4 | 2   1 | 3   2 |
   *               |       |       |       |       |
   *               | 1   2 | 2   3 | 3   4 | 4   1 |
   */
  #ifndef Z_STEPPER_ALIGN_XY
    //#define Z_STEPPERS_ORIENTATION 0
  #endif

  // Provide Z stepper positions for more rapid convergence in bed alignment.
  // Requires triple stepper drivers (i.e., set NUM_Z_STEPPER_DRIVERS to 3)
  //#define Z_STEPPER_ALIGN_KNOWN_STEPPER_POSITIONS
  #if ENABLED(Z_STEPPER_ALIGN_KNOWN_STEPPER_POSITIONS)
    // Define Stepper XY positions for Z1, Z2, Z3 corresponding to
    // the Z screw positions in the bed carriage.
    // Define one position per Z stepper in stepper driver order.
    #define Z_STEPPER_ALIGN_STEPPER_XY { { 210.7, 102.5 }, { 152.6, 220.0 }, { 94.5, 102.5 } }
  #else
    // Amplification factor. Used to scale the correction step up or down in case
    // the stepper (spindle) position is farther out than the test point.
    #define Z_STEPPER_ALIGN_AMP 1.0       // Use a value > 1.0 NOTE: This may cause instability!
  #endif

  // On a 300mm bed a 5% grade would give a misalignment of ~1.5cm
  #define G34_MAX_GRADE              5    // (%) Maximum incline that G34 will handle
  #define Z_STEPPER_ALIGN_ITERATIONS 8    // Number of iterations to apply during alignment
  #define Z_STEPPER_ALIGN_ACC        0.02 // Stop iterating early if the accuracy is better than this
  #define RESTORE_LEVELING_AFTER_G34      // Restore leveling after G34 is done?
  // After G34, re-home Z (G28 Z) or just calculate it from the last probe heights?
  // Re-homing might be more precise in reproducing the actual 'G28 Z' homing height, especially on an uneven bed.
  #define HOME_AFTER_G34
#endif

//
// Add the G35 command to read bed corners to help adjust screws. Requires a bed probe.
//
//#define ASSISTED_TRAMMING
#if ENABLED(ASSISTED_TRAMMING)

  // Define positions for probe points.
  #define TRAMMING_POINT_XY { {  20, 20 }, { 180,  20 }, { 180, 180 }, { 20, 180 } }

  // Define position names for probe points.
  #define TRAMMING_POINT_NAME_1 "Front-Left"
  #define TRAMMING_POINT_NAME_2 "Front-Right"
  #define TRAMMING_POINT_NAME_3 "Back-Right"
  #define TRAMMING_POINT_NAME_4 "Back-Left"

  #define RESTORE_LEVELING_AFTER_G35    // Enable to restore leveling setup after operation
  //#define REPORT_TRAMMING_MM          // Report Z deviation (mm) for each point relative to the first

  //#define ASSISTED_TRAMMING_WIZARD    // Add a Tramming Wizard to the LCD menu

  //#define ASSISTED_TRAMMING_WAIT_POSITION { X_CENTER, Y_CENTER, 30 } // Move the nozzle out of the way for adjustment

  /**
   * Screw thread:
   *   M3: 30 = Clockwise, 31 = Counter-Clockwise
   *   M4: 40 = Clockwise, 41 = Counter-Clockwise
   *   M5: 50 = Clockwise, 51 = Counter-Clockwise
   */
  #define TRAMMING_SCREW_THREAD 30

#endif

// @section motion

#define AXIS_RELATIVE_MODES { false, false, false, false }

// Add a Duplicate option for well-separated conjoined nozzles
//#define MULTI_NOZZLE_DUPLICATION

// By default pololu step drivers require an active high signal. However, some high power drivers require an active low signal as step.
#define INVERT_X_STEP_PIN false
#define INVERT_Y_STEP_PIN false
#define INVERT_Z_STEP_PIN false
#define INVERT_I_STEP_PIN false
#define INVERT_J_STEP_PIN false
#define INVERT_K_STEP_PIN false
#define INVERT_E_STEP_PIN false

/**
 * Idle Stepper Shutdown
 * Set DISABLE_INACTIVE_? 'true' to shut down axis steppers after an idle period.
 * The Deactive Time can be overridden with M18 and M84. Set to 0 for No Timeout.
 */
#define DEFAULT_STEPPER_DEACTIVE_TIME 120
#define DISABLE_INACTIVE_X true
#define DISABLE_INACTIVE_Y true
#define DISABLE_INACTIVE_Z true  // Set 'false' if the nozzle could fall onto your printed part!
#define DISABLE_INACTIVE_I true
#define DISABLE_INACTIVE_J true
#define DISABLE_INACTIVE_K true
#define DISABLE_INACTIVE_E true

// If the Nozzle or Bed falls when the Z stepper is disabled, set its resting position here.
//#define Z_AFTER_DEACTIVATE Z_HOME_POS

#if ANY(MachineEnder5, MachineEnder5Plus)
  #define HOME_AFTER_DEACTIVATE  // Require rehoming after steppers are deactivated
#endif

// Default Minimum Feedrates for printing and travel moves
#define DEFAULT_MINIMUMFEEDRATE       0.0     // (mm/s) Minimum feedrate. Set with M205 S.
#define DEFAULT_MINTRAVELFEEDRATE     0.0     // (mm/s) Minimum travel feedrate. Set with M205 T.

// Minimum time that a segment needs to take as the buffer gets emptied
#define DEFAULT_MINSEGMENTTIME        20000   // (µs) Set with M205 B.

// Slow down the machine if the lookahead buffer is (by default) half full.
// Increase the slowdown divisor for larger buffer sizes.
#define SLOWDOWN
#if ENABLED(SLOWDOWN)
  #if ANY(SKR13, SKR14, SKR14Turbo, SKRPRO11, SKRMiniE3V2, MachineEnder3V2, Creality422, Creality427)
    #define SLOWDOWN_DIVISOR 4
  #else
    #define SLOWDOWN_DIVISOR 2
  #endif
#endif

/**
 * XY Frequency limit
 * Reduce resonance by limiting the frequency of small zigzag infill moves.
 * See https://hydraraptor.blogspot.com/2010/12/frequency-limit.html
 * Use M201 F<freq> G<min%> to change limits at runtime.
 */
//#define XY_FREQUENCY_LIMIT      10 // (Hz) Maximum frequency of small zigzag infill moves. Set with M201 F<hertz>.
#ifdef XY_FREQUENCY_LIMIT
  #define XY_FREQUENCY_MIN_PERCENT 5 // (percent) Minimum FR percentage to apply. Set with M201 G<min%>.
#endif

// Minimum planner junction speed. Sets the default minimum speed the planner plans for at the end
// of the buffer and all stops. This should not be much greater than zero and should only be changed
// if unwanted behavior is observed on a user's machine when running at very slow speeds.
#define MINIMUM_PLANNER_SPEED 0.05 // (mm/s)

//
// Backlash Compensation
// Adds extra movement to axes on direction-changes to account for backlash.
//
#if ANY(SKR13, SKR14, SKR14Turbo, SKRPRO11)
  #define BACKLASH_COMPENSATION
#endif
#if ENABLED(BACKLASH_COMPENSATION)
  // Define values for backlash distance and correction.
  // If BACKLASH_GCODE is enabled these values are the defaults.
  #define BACKLASH_DISTANCE_MM { 0, 0, 0 } // (mm) One value for each linear axis
  #define BACKLASH_CORRECTION    0.0       // 0.0 = no correction; 1.0 = full correction

  // Add steps for motor direction changes on CORE kinematics
  //#define CORE_BACKLASH

  // Set BACKLASH_SMOOTHING_MM to spread backlash correction over multiple segments
  // to reduce print artifacts. (Enabling this is costly in memory and computation!)
  //#define BACKLASH_SMOOTHING_MM 3 // (mm)

  // Add runtime configuration and tuning of backlash values (M425)
  #define BACKLASH_GCODE

  #if ENABLED(BACKLASH_GCODE)
    // Measure the Z backlash when probing (G29) and set with "M425 Z"
    #define MEASURE_BACKLASH_WHEN_PROBING

    #if ENABLED(MEASURE_BACKLASH_WHEN_PROBING)
      // When measuring, the probe will move up to BACKLASH_MEASUREMENT_LIMIT
      // mm away from point of contact in BACKLASH_MEASUREMENT_RESOLUTION
      // increments while checking for the contact to be broken.
      #define BACKLASH_MEASUREMENT_LIMIT       0.5   // (mm)
      #define BACKLASH_MEASUREMENT_RESOLUTION  0.005 // (mm)
      #define BACKLASH_MEASUREMENT_FEEDRATE    Z_PROBE_FEEDRATE_SLOW // (mm/min)
    #endif
  #endif
#endif

/**
 * Automatic backlash, position and hotend offset calibration
 *
 * Enable G425 to run automatic calibration using an electrically-
 * conductive cube, bolt, or washer mounted on the bed.
 *
 * G425 uses the probe to touch the top and sides of the calibration object
 * on the bed and measures and/or correct positional offsets, axis backlash
 * and hotend offsets.
 *
 * Note: HOTEND_OFFSET and CALIBRATION_OBJECT_CENTER must be set to within
 *       ±5mm of true values for G425 to succeed.
 */
//#define CALIBRATION_GCODE
#if ENABLED(CALIBRATION_GCODE)

  //#define CALIBRATION_SCRIPT_PRE  "M117 Starting Auto-Calibration\nT0\nG28\nG12\nM117 Calibrating..."
  //#define CALIBRATION_SCRIPT_POST "M500\nM117 Calibration data saved"

  #define CALIBRATION_MEASUREMENT_RESOLUTION     0.01 // mm

  #define CALIBRATION_FEEDRATE_SLOW             60    // mm/min
  #define CALIBRATION_FEEDRATE_FAST           1200    // mm/min
  #define CALIBRATION_FEEDRATE_TRAVEL         3000    // mm/min

  // The following parameters refer to the conical section of the nozzle tip.
  #define CALIBRATION_NOZZLE_TIP_HEIGHT          1.0  // mm
  #define CALIBRATION_NOZZLE_OUTER_DIAMETER      2.0  // mm

  // Uncomment to enable reporting (required for "G425 V", but consumes PROGMEM).
  //#define CALIBRATION_REPORTING

  // The true location and dimension the cube/bolt/washer on the bed.
  #define CALIBRATION_OBJECT_CENTER     { 264.0, -22.0,  -2.0 } // mm
  #define CALIBRATION_OBJECT_DIMENSIONS {  10.0,  10.0,  10.0 } // mm

  // Comment out any sides which are unreachable by the probe. For best
  // auto-calibration results, all sides must be reachable.
  #define CALIBRATION_MEASURE_RIGHT
  #define CALIBRATION_MEASURE_FRONT
  #define CALIBRATION_MEASURE_LEFT
  #define CALIBRATION_MEASURE_BACK

  //#define CALIBRATION_MEASURE_IMIN
  //#define CALIBRATION_MEASURE_IMAX
  //#define CALIBRATION_MEASURE_JMIN
  //#define CALIBRATION_MEASURE_JMAX
  //#define CALIBRATION_MEASURE_KMIN
  //#define CALIBRATION_MEASURE_KMAX

  // Probing at the exact top center only works if the center is flat. If
  // probing on a screwhead or hollow washer, probe near the edges.
  //#define CALIBRATION_MEASURE_AT_TOP_EDGES

  // Define the pin to read during calibration
  #ifndef CALIBRATION_PIN
    //#define CALIBRATION_PIN -1            // Define here to override the default pin
    #define CALIBRATION_PIN_INVERTING false // Set to true to invert the custom pin
    //#define CALIBRATION_PIN_PULLDOWN
    #define CALIBRATION_PIN_PULLUP
  #endif
#endif

/**
 * Adaptive Step Smoothing increases the resolution of multi-axis moves, particularly at step frequencies
 * below 1kHz (for AVR) or 10kHz (for ARM), where aliasing between axes in multi-axis moves causes audible
 * vibration and surface artifacts. The algorithm adapts to provide the best possible step smoothing at the
 * lowest stepping frequencies.
 */
#if ANY(SKR13, SKR14, SKR14Turbo, SKRPRO11, MachineEnder3V2, Creality422, Creality427)
  #define ADAPTIVE_STEP_SMOOTHING
#endif

/**
 * Custom Microstepping
 * Override as-needed for your setup. Up to 3 MS pins are supported.
 */
//#define MICROSTEP1 LOW,LOW,LOW
//#define MICROSTEP2 HIGH,LOW,LOW
//#define MICROSTEP4 LOW,HIGH,LOW
//#define MICROSTEP8 HIGH,HIGH,LOW
//#define MICROSTEP16 LOW,LOW,HIGH
//#define MICROSTEP32 HIGH,LOW,HIGH

// Microstep settings (Requires a board with pins named X_MS1, X_MS2, etc.)
#define MICROSTEP_MODES { 16, 16, 16, 16, 16, 16 } // [1,2,4,8,16]

/**
 *  @section  stepper motor current
 *
 *  Some boards have a means of setting the stepper motor current via firmware.
 *
 *  The power on motor currents are set by:
 *    PWM_MOTOR_CURRENT - used by MINIRAMBO & ULTIMAIN_2
 *                         known compatible chips: A4982
 *    DIGIPOT_MOTOR_CURRENT - used by BQ_ZUM_MEGA_3D, RAMBO & SCOOVO_X9H
 *                         known compatible chips: AD5206
 *    DAC_MOTOR_CURRENT_DEFAULT - used by PRINTRBOARD_REVF & RIGIDBOARD_V2
 *                         known compatible chips: MCP4728
 *    DIGIPOT_I2C_MOTOR_CURRENTS - used by 5DPRINT, AZTEEG_X3_PRO, AZTEEG_X5_MINI_WIFI, MIGHTYBOARD_REVE
 *                         known compatible chips: MCP4451, MCP4018
 *
 *  Motor currents can also be set by M907 - M910 and by the LCD.
 *    M907 - applies to all.
 *    M908 - BQ_ZUM_MEGA_3D, RAMBO, PRINTRBOARD_REVF, RIGIDBOARD_V2 & SCOOVO_X9H
 *    M909, M910 & LCD - only PRINTRBOARD_REVF & RIGIDBOARD_V2
 */
//#define PWM_MOTOR_CURRENT { 1300, 1300, 1250 }          // Values in milliamps
//#define DIGIPOT_MOTOR_CURRENT { 135,135,135,135,135 }   // Values 0-255 (RAMBO 135 = ~0.75A, 185 = ~1A)
//#define DAC_MOTOR_CURRENT_DEFAULT { 70, 80, 90, 80 }    // Default drive percent - X, Y, Z, E axis

/**
 * I2C-based DIGIPOTs (e.g., Azteeg X3 Pro)
 */
//#define DIGIPOT_MCP4018             // Requires https://github.com/felias-fogg/SlowSoftI2CMaster
//#define DIGIPOT_MCP4451
#if EITHER(DIGIPOT_MCP4018, DIGIPOT_MCP4451)
  #define DIGIPOT_I2C_NUM_CHANNELS 8  // 5DPRINT:4   AZTEEG_X3_PRO:8   MKS_SBASE:5   MIGHTYBOARD_REVE:5

  // Actual motor currents in Amps. The number of entries must match DIGIPOT_I2C_NUM_CHANNELS.
  // These correspond to the physical drivers, so be mindful if the order is changed.
  #define DIGIPOT_I2C_MOTOR_CURRENTS { 1.0, 1.0, 1.0, 1.0, 1.0, 1.0, 1.0, 1.0 } // AZTEEG_X3_PRO

  //#define DIGIPOT_USE_RAW_VALUES    // Use DIGIPOT_MOTOR_CURRENT raw wiper values (instead of A4988 motor currents)

  /**
   * Common slave addresses:
   *
   *                        A   (A shifted)   B   (B shifted)  IC
   * Smoothie              0x2C (0x58)       0x2D (0x5A)       MCP4451
   * AZTEEG_X3_PRO         0x2C (0x58)       0x2E (0x5C)       MCP4451
   * AZTEEG_X5_MINI        0x2C (0x58)       0x2E (0x5C)       MCP4451
   * AZTEEG_X5_MINI_WIFI         0x58              0x5C        MCP4451
   * MIGHTYBOARD_REVE      0x2F (0x5E)                         MCP4018
   */
  //#define DIGIPOT_I2C_ADDRESS_A 0x2C  // Unshifted slave address for first DIGIPOT
  //#define DIGIPOT_I2C_ADDRESS_B 0x2D  // Unshifted slave address for second DIGIPOT
#endif

//===========================================================================
//=============================Additional Features===========================
//===========================================================================

// @section lcd

#if EITHER(IS_ULTIPANEL, EXTENSIBLE_UI)
  #define MANUAL_FEEDRATE { 50*60, 50*60, 4*60, 2*60 } // (mm/min) Feedrates for manual moves along X, Y, Z, E from panel
  #define FINE_MANUAL_MOVE 0.025    // (mm) Smallest manual move (< 0.1mm) applying to Z on most machines
  #if IS_ULTIPANEL
    #define MANUAL_E_MOVES_RELATIVE // Display extruder move distance rather than "position"
    #define ULTIPANEL_FEEDMULTIPLY  // Encoder sets the feedrate multiplier on the Status Screen
  #endif
#endif

// Change values more rapidly when the encoder is rotated faster
#define ENCODER_RATE_MULTIPLIER
#if ENABLED(ENCODER_RATE_MULTIPLIER)
  #define ENCODER_5X_STEPS_PER_SEC    30
  #define ENCODER_10X_STEPS_PER_SEC   80  // (steps/s) Encoder rate for 10x speed
  #define ENCODER_100X_STEPS_PER_SEC  130  // (steps/s) Encoder rate for 100x speed
#endif

// Play a beep when the feedrate is changed from the Status Screen
//#define BEEP_ON_FEEDRATE_CHANGE
#if ENABLED(BEEP_ON_FEEDRATE_CHANGE)
  #define FEEDRATE_CHANGE_BEEP_DURATION   10
  #define FEEDRATE_CHANGE_BEEP_FREQUENCY 440
#endif

#if HAS_LCD_MENU

  // Add Probe Z Offset calibration to the Z Probe Offsets menu
  #if HAS_BED_PROBE
    //#define PROBE_OFFSET_WIZARD
    #if ENABLED(PROBE_OFFSET_WIZARD)
      //
      // Enable to init the Probe Z-Offset when starting the Wizard.
      // Use a height slightly above the estimated nozzle-to-probe Z offset.
      // For example, with an offset of -5, consider a starting height of -4.
      //
      //#define PROBE_OFFSET_WIZARD_START_Z -4.0

      // Set a convenient position to do the calibration (probing point and nozzle/bed-distance)
      //#define PROBE_OFFSET_WIZARD_XY_POS { X_CENTER, Y_CENTER }
    #endif
  #endif

  // Include a page of printer information in the LCD Main Menu
  #if NONE(MachineCR10Orig, SKRMiniE3V2)
    #define LCD_INFO_MENU
  #endif
  #if ENABLED(LCD_INFO_MENU)
    //#define LCD_PRINTER_INFO_IS_BOOTSCREEN // Show bootscreen(s) instead of Printer Info pages
  #endif

  // BACK menu items keep the highlight at the top
  //#define TURBO_BACK_MENU_ITEM

  // Add a mute option to the LCD menu
  //#define SOUND_MENU_ITEM

  /**
   * LED Control Menu
   * Add LED Control to the LCD menu
   */
  //#define LED_CONTROL_MENU
  #if ENABLED(LED_CONTROL_MENU)
    #define LED_COLOR_PRESETS                 // Enable the Preset Color menu option
    //#define NEO2_COLOR_PRESETS              // Enable a second NeoPixel Preset Color menu option
    #if ENABLED(LED_COLOR_PRESETS)
      #define LED_USER_PRESET_RED        255  // User defined RED value
      #define LED_USER_PRESET_GREEN      128  // User defined GREEN value
      #define LED_USER_PRESET_BLUE         0  // User defined BLUE value
      #define LED_USER_PRESET_WHITE      255  // User defined WHITE value
      #define LED_USER_PRESET_BRIGHTNESS 255  // User defined intensity
      //#define LED_USER_PRESET_STARTUP       // Have the printer display the user preset color on startup
    #endif
    #if ENABLED(NEO2_COLOR_PRESETS)
      #define NEO2_USER_PRESET_RED        255  // User defined RED value
      #define NEO2_USER_PRESET_GREEN      128  // User defined GREEN value
      #define NEO2_USER_PRESET_BLUE         0  // User defined BLUE value
      #define NEO2_USER_PRESET_WHITE      255  // User defined WHITE value
      #define NEO2_USER_PRESET_BRIGHTNESS 255  // User defined intensity
      //#define NEO2_USER_PRESET_STARTUP       // Have the printer display the user preset color on startup for the second strip
    #endif
  #endif

  // Insert a menu for preheating at the top level to allow for quick access
  //#define PREHEAT_SHORTCUT_MENU_ITEM

#endif // HAS_LCD_MENU

#if HAS_DISPLAY
  // The timeout (in ms) to return to the status screen from sub-menus
  #define LCD_TIMEOUT_TO_STATUS 15000

  #if ENABLED(SHOW_BOOTSCREEN)
    #define BOOTSCREEN_TIMEOUT 4000      // (ms) Total Duration to display the boot screen(s)
    #if EITHER(HAS_MARLINUI_U8GLIB, TFT_COLOR_UI)
      #define BOOT_MARLIN_LOGO_SMALL     // Show a smaller Marlin logo on the Boot Screen (saving lots of flash)
    #endif
  #endif

  #if NONE(MachineCR10Orig, LowMemoryBoard, SKRMiniE3V2)
    // Scroll a longer status message into view
    #define STATUS_MESSAGE_SCROLLING
  #endif

  // On the Info Screen, display XY with one decimal place when possible
  //#define LCD_DECIMAL_SMALL_XY

  // Add an 'M73' G-code to set the current percentage
  #define LCD_SET_PROGRESS_MANUALLY

  // Show the E position (filament used) during printing
  //#define LCD_SHOW_E_TOTAL
#endif

#if EITHER(SDSUPPORT, LCD_SET_PROGRESS_MANUALLY) && ANY(HAS_MARLINUI_U8GLIB, HAS_MARLINUI_HD44780, IS_TFTGLCD_PANEL, EXTENSIBLE_UI)
  //#define SHOW_REMAINING_TIME       // Display estimated time to completion
  #if ENABLED(SHOW_REMAINING_TIME)
    //#define USE_M73_REMAINING_TIME  // Use remaining time from M73 command instead of estimation
    //#define ROTATE_PROGRESS_DISPLAY // Display (P)rogress, (E)lapsed, and (R)emaining time
  #endif

  #if EITHER(HAS_MARLINUI_U8GLIB, EXTENSIBLE_UI)
    //#define PRINT_PROGRESS_SHOW_DECIMALS // Show progress with decimal digits
  #endif

  #if EITHER(HAS_MARLINUI_HD44780, IS_TFTGLCD_PANEL)
    #define LCD_PROGRESS_BAR            // Show a progress bar on HD44780 LCDs for SD printing
    #if ENABLED(LCD_PROGRESS_BAR)
      #define PROGRESS_BAR_BAR_TIME 2000  // (ms) Amount of time to show the bar
      #define PROGRESS_BAR_MSG_TIME 3000  // (ms) Amount of time to show the status message
      #define PROGRESS_MSG_EXPIRE   0     // (ms) Amount of time to retain the status message (0=forever)
      //#define PROGRESS_MSG_ONCE         // Show the message for MSG_TIME then clear it
      //#define LCD_PROGRESS_BAR_TEST     // Add a menu item to test the progress bar
    #endif
  #endif
#endif

#if ENABLED(SDSUPPORT)
  /**
   * SD Card SPI Speed
   * May be required to resolve "volume init" errors.
   *
   * Enable and set to SPI_HALF_SPEED, SPI_QUARTER_SPEED, or SPI_EIGHTH_SPEED
   *  otherwise full speed will be applied.
   *
   * :['SPI_HALF_SPEED', 'SPI_QUARTER_SPEED', 'SPI_EIGHTH_SPEED']
   */
  //#define SD_SPI_SPEED SPI_HALF_SPEED

  // The standard SD detect circuit reads LOW when media is inserted and HIGH when empty.
  // Enable this option and set to HIGH if your SD cards are incorrectly detected.
  #if NONE(MachineCR10SPro, MachineCRX, MachineEnder5Plus, MachineCR10Max, MachineEnder3V2, SKR14Turbo, SKR14, , Creality422, Creality427)
    #define SD_DETECT_STATE HIGH
  #endif

  //#define SD_IGNORE_AT_STARTUP            // Don't mount the SD card when starting up
  //#define SDCARD_READONLY                 // Read-only SD card (to save over 2K of flash)

  //#define GCODE_REPEAT_MARKERS            // Enable G-code M808 to set repeat markers and do looping

  #define SD_PROCEDURE_DEPTH 1              // Increase if you need more nested M32 calls

  #define SD_FINISHED_STEPPERRELEASE true   // Disable steppers when SD Print is finished
  #define SD_FINISHED_RELEASECOMMAND "M84"  // Use "M84XYE" to keep Z enabled so your bed stays in place

  // Reverse SD sort to show "more recent" files first, according to the card's FAT.
  // Since the FAT gets out of order with usage, SDCARD_SORT_ALPHA is recommended.
  #if NONE(MachineCR10Orig, LowMemoryBoard, SKRMiniE3V2)
    #define SDCARD_RATHERRECENTFIRST
    #define SD_MENU_CONFIRM_START             // Confirm the selected SD file before printing
  #endif
    //#define MENU_ADDAUTOSTART               // Add a menu option to run auto#.g files

  //#define NO_SD_AUTOSTART                 // Remove auto#.g file support completely to save some Flash, SRAM
  //#define MENU_ADDAUTOSTART               // Add a menu option to run auto#.g files

  //#define BROWSE_MEDIA_ON_INSERT          // Open the file browser when media is inserted

<<<<<<< HEAD
  #define EVENT_GCODE_SD_ABORT "G91\nG1Z5\nG90\nM84\nM104S0\nM140S0"      // G-code to run on SD Abort Print (e.g., "G28XY" or "G27")
=======
  //#define MEDIA_MENU_AT_TOP               // Force the media menu to be listed on the top of the main menu

  #define EVENT_GCODE_SD_ABORT "G28XY"      // G-code to run on SD Abort Print (e.g., "G28XY" or "G27")
>>>>>>> 63d1ae10

  #if ENABLED(PRINTER_EVENT_LEDS)
    #define PE_LEDS_COMPLETED_TIME  (30*60) // (seconds) Time to keep the LED "done" color before restoring normal illumination
  #endif

  /**
   * Continue after Power-Loss (Creality3D)
   *
   * Store the current state to the SD Card at the start of each layer
   * during SD printing. If the recovery file is found at boot time, present
   * an option on the LCD screen to continue the print from the last-known
   * point in the file.
   */
  //#define POWER_LOSS_RECOVERY
  #if ENABLED(POWER_LOSS_RECOVERY)
    #define PLR_ENABLED_DEFAULT   false // Power Loss Recovery enabled by default. (Set with 'M413 Sn' & M500)
    //#define BACKUP_POWER_SUPPLY       // Backup power / UPS to move the steppers on power loss
    //#define POWER_LOSS_ZRAISE       2 // (mm) Z axis raise on resume (on power loss with UPS)
    #if ANY(SKR14Turbo, SKR14) && DISABLED(SKR14_PowerLossKit)
      #define POWER_LOSS_PIN -1
    #endif
    //#define POWER_LOSS_PIN         44 // Pin to detect power loss
    //#define POWER_LOSS_STATE     HIGH // State of pin indicating power loss
    //#define POWER_LOSS_PULLUP         // Set pullup / pulldown as appropriate for your sensor
    //#define POWER_LOSS_PULLDOWN
    //#define POWER_LOSS_PURGE_LEN   20 // (mm) Length of filament to purge on resume
    //#define POWER_LOSS_RETRACT_LEN 10 // (mm) Length of filament to retract on fail. Requires backup power.

    // Without a POWER_LOSS_PIN the following option helps reduce wear on the SD card,
    // especially with "vase mode" printing. Set too high and vases cannot be continued.
    #define POWER_LOSS_MIN_Z_CHANGE 0.05 // (mm) Minimum Z change before saving power-loss data

    // Enable if Z homing is needed for proper recovery. 99.9% of the time this should be disabled!
    //#define POWER_LOSS_RECOVER_ZHOME
    #if ENABLED(POWER_LOSS_RECOVER_ZHOME)
      //#define POWER_LOSS_ZHOME_POS { 0, 0 } // Safe XY position to home Z while avoiding objects on the bed
    #endif
  #endif

  /**
   * Sort SD file listings in alphabetical order.
   *
   * With this option enabled, items on SD cards will be sorted
   * by name for easier navigation.
   *
   * By default...
   *
   *  - Use the slowest -but safest- method for sorting.
   *  - Folders are sorted to the top.
   *  - The sort key is statically allocated.
   *  - No added G-code (M34) support.
   *  - 40 item sorting limit. (Items after the first 40 are unsorted.)
   *
   * SD sorting uses static allocation (as set by SDSORT_LIMIT), allowing the
   * compiler to calculate the worst-case usage and throw an error if the SRAM
   * limit is exceeded.
   *
   *  - SDSORT_USES_RAM provides faster sorting via a static directory buffer.
   *  - SDSORT_USES_STACK does the same, but uses a local stack-based buffer.
   *  - SDSORT_CACHE_NAMES will retain the sorted file listing in RAM. (Expensive!)
   *  - SDSORT_DYNAMIC_RAM only uses RAM when the SD menu is visible. (Use with caution!)
   */
  //#define SDCARD_SORT_ALPHA

  // SD Card Sorting options
  #if ENABLED(SDCARD_SORT_ALPHA)
    #define SDSORT_LIMIT       40     // Maximum number of sorted items (10-256). Costs 27 bytes each.
    #define FOLDER_SORTING     -1     // -1=above  0=none  1=below
    #define SDSORT_GCODE       false  // Allow turning sorting on/off with LCD and M34 G-code.
    #define SDSORT_USES_RAM    true  // Pre-allocate a static array for faster pre-sorting.
    #define SDSORT_USES_STACK  false  // Prefer the stack for pre-sorting to give back some SRAM. (Negated by next 2 options.)
    #define SDSORT_CACHE_NAMES true  // Keep sorted items in RAM longer for speedy performance. Most expensive option.
    #define SDSORT_DYNAMIC_RAM true  // Use dynamic allocation (within SD menus). Least expensive option. Set SDSORT_LIMIT before use!
    #define SDSORT_CACHE_VFATS 2      // Maximum number of 13-byte VFAT entries to use for sorting.
                                      // Note: Only affects SCROLL_LONG_FILENAMES with SDSORT_CACHE_NAMES but not SDSORT_DYNAMIC_RAM.
  #endif

  // Allow international symbols in long filenames. To display correctly, the
  // LCD's font must contain the characters. Check your selected LCD language.
  //#define UTF_FILENAME_SUPPORT

  // This allows hosts to request long names for files and folders with M33
  //#define LONG_FILENAME_HOST_SUPPORT

  // Enable this option to scroll long filenames in the SD card menu
  #if NONE(MachineCR10Orig, LowMemoryBoard, SKRMiniE3V2)
    // This allows hosts to request long names for files and folders with M33
    #define LONG_FILENAME_HOST_SUPPORT
    #define SCROLL_LONG_FILENAMES
  #endif

  // Leave the heaters on after Stop Print (not recommended!)
  //#define SD_ABORT_NO_COOLDOWN

  /**
   * This option allows you to abort SD printing when any endstop is triggered.
   * This feature must be enabled with "M540 S1" or from the LCD menu.
   * To have any effect, endstops must be enabled during SD printing.
   */
  //#define SD_ABORT_ON_ENDSTOP_HIT

  /**
   * This option makes it easier to print the same SD Card file again.
   * On print completion the LCD Menu will open with the file selected.
   * You can just click to start the print, or navigate elsewhere.
   */
  //#define SD_REPRINT_LAST_SELECTED_FILE

  /**
   * Auto-report SdCard status with M27 S<seconds>
   */
  #if NONE(MachineCR10Orig, LowMemoryBoard, OriginalCrealitySquareBoard)
    #define AUTO_REPORT_SD_STATUS
  #endif

  /**
   * Support for USB thumb drives using an Arduino USB Host Shield or
   * equivalent MAX3421E breakout board. The USB thumb drive will appear
   * to Marlin as an SD card.
   *
   * The MAX3421E can be assigned the same pins as the SD card reader, with
   * the following pin mapping:
   *
   *    SCLK, MOSI, MISO --> SCLK, MOSI, MISO
   *    INT              --> SD_DETECT_PIN [1]
   *    SS               --> SDSS
   *
   * [1] On AVR an interrupt-capable pin is best for UHS3 compatibility.
   */
  //#define USB_FLASH_DRIVE_SUPPORT
  #if ENABLED(USB_FLASH_DRIVE_SUPPORT)
    /**
     * USB Host Shield Library
     *
     * - UHS2 uses no interrupts and has been production-tested
     *   on a LulzBot TAZ Pro with a 32-bit Archim board.
     *
     * - UHS3 is newer code with better USB compatibility. But it
     *   is less tested and is known to interfere with Servos.
     *   [1] This requires USB_INTR_PIN to be interrupt-capable.
     */
    //#define USE_UHS2_USB
    //#define USE_UHS3_USB

    /**
     * Native USB Host supported by some boards (USB OTG)
     */
    //#define USE_OTG_USB_HOST

    #if DISABLED(USE_OTG_USB_HOST)
      #define USB_CS_PIN    SDSS
      #define USB_INTR_PIN  SD_DETECT_PIN
    #endif
  #endif

  /**
   * When using a bootloader that supports SD-Firmware-Flashing,
   * add a menu item to activate SD-FW-Update on the next reboot.
   *
   * Requires ATMEGA2560 (Arduino Mega)
   *
   * Tested with this bootloader:
   *   https://github.com/FleetProbe/MicroBridge-Arduino-ATMega2560
   */
  //#define SD_FIRMWARE_UPDATE
  #if ENABLED(SD_FIRMWARE_UPDATE)
    #define SD_FIRMWARE_UPDATE_EEPROM_ADDR    0x1FF
    #define SD_FIRMWARE_UPDATE_ACTIVE_VALUE   0xF0
    #define SD_FIRMWARE_UPDATE_INACTIVE_VALUE 0xFF
  #endif

  // Add an optimized binary file transfer mode, initiated with 'M28 B1'
  //#define BINARY_FILE_TRANSFER

  /**
   * Set this option to one of the following (or the board's defaults apply):
   *
   *           LCD - Use the SD drive in the external LCD controller.
   *       ONBOARD - Use the SD drive on the control board.
   *  CUSTOM_CABLE - Use a custom cable to access the SD (as defined in a pins file).
   *
   * :[ 'LCD', 'ONBOARD', 'CUSTOM_CABLE' ]
   */
  #if ANY(SKR13, SKR14, SKR14Turbo, SKRPRO11)
    #define SDCARD_CONNECTION ONBOARD
  #endif

  // Enable if SD detect is rendered useless (e.g., by using an SD extender)
  //#define NO_SD_DETECT

  // Multiple volume support - EXPERIMENTAL.
  //#define MULTI_VOLUME
  #if ENABLED(MULTI_VOLUME)
    #define VOLUME_SD_ONBOARD
    #define VOLUME_USB_FLASH_DRIVE
    #define DEFAULT_VOLUME SV_SD_ONBOARD
    #define DEFAULT_SHARED_VOLUME SV_USB_FLASH_DRIVE
  #endif

#endif // SDSUPPORT

/**
 * By default an onboard SD card reader may be shared as a USB mass-
 * storage device. This option hides the SD card from the host PC.
 */
#define NO_SD_HOST_DRIVE   // Disable SD Card access over USB (for security).

/**
 * Additional options for Graphical Displays
 *
 * Use the optimizations here to improve printing performance,
 * which can be adversely affected by graphical display drawing,
 * especially when doing several short moves, and when printing
 * on DELTA and SCARA machines.
 *
 * Some of these options may result in the display lagging behind
 * controller events, as there is a trade-off between reliable
 * printing performance versus fast display updates.
 */
#if HAS_MARLINUI_U8GLIB
  // Show SD percentage next to the progress bar
  #define DOGM_SD_PERCENT

  // Save many cycles by drawing a hollow frame or no frame on the Info Screen
  #define XYZ_NO_FRAME
  //#define XYZ_HOLLOW_FRAME

  // Enable to save many cycles by drawing a hollow frame on Menu Screens
  #define MENU_HOLLOW_FRAME

  // A bigger font is available for edit items. Costs 3120 bytes of PROGMEM.
  // Western only. Not available for Cyrillic, Kana, Turkish, Greek, or Chinese.
  #if ANY(SKR13, SKR14, SKR14Turbo, SKRPRO11)
    #define USE_BIG_EDIT_FONT
  #endif

  // A smaller font may be used on the Info Screen. Costs 2434 bytes of PROGMEM.
  // Western only. Not available for Cyrillic, Kana, Turkish, Greek, or Chinese.
  //#define USE_SMALL_INFOFONT

  // Swap the CW/CCW indicators in the graphics overlay
  //#define OVERLAY_GFX_REVERSE

  /**
   * ST7920-based LCDs can emulate a 16 x 4 character display using
   * the ST7920 character-generator for very fast screen updates.
   * Enable LIGHTWEIGHT_UI to use this special display mode.
   *
   * Since LIGHTWEIGHT_UI has limited space, the position and status
   * message occupy the same line. Set STATUS_EXPIRE_SECONDS to the
   * length of time to display the status message before clearing.
   *
   * Set STATUS_EXPIRE_SECONDS to zero to never clear the status.
   * This will prevent position updates from being displayed.
   */
  #if ENABLED(U8GLIB_ST7920)
    // Enable this option and reduce the value to optimize screen updates.
    // The normal delay is 10µs. Use the lowest value that still gives a reliable display.
    //#define DOGM_SPI_DELAY_US 5

    #if ENABLED(Big_UI)
      #define LIGHTWEIGHT_UI
    #endif
    #if ENABLED(LIGHTWEIGHT_UI)
      #define STATUS_EXPIRE_SECONDS 20
    #endif
  #endif

  /**
   * Status (Info) Screen customizations
   * These options may affect code size and screen render time.
   * Custom status screens can forcibly override these settings.
   */
  //#define STATUS_COMBINE_HEATERS    // Use combined heater images instead of separate ones
  //#define STATUS_HOTEND_NUMBERLESS  // Use plain hotend icons instead of numbered ones (with 2+ hotends)
  #define STATUS_HOTEND_INVERTED      // Show solid nozzle bitmaps when heating (Requires STATUS_HOTEND_ANIM)
  #if NONE(MachineCR10Orig, LowMemoryBoard, SKRMiniE3V2)
    #define STATUS_HOTEND_ANIM          // Use a second bitmap to indicate hotend heating
    #define STATUS_BED_ANIM             // Use a second bitmap to indicate bed heating
  #endif
  #define STATUS_CHAMBER_ANIM         // Use a second bitmap to indicate chamber heating
  //#define STATUS_CUTTER_ANIM        // Use a second bitmap to indicate spindle / laser active
  //#define STATUS_COOLER_ANIM        // Use a second bitmap to indicate laser cooling
  //#define STATUS_FLOWMETER_ANIM     // Use multiple bitmaps to indicate coolant flow
  //#define STATUS_ALT_BED_BITMAP     // Use the alternative bed bitmap
  //#define STATUS_ALT_FAN_BITMAP     // Use the alternative fan bitmap
  //#define STATUS_FAN_FRAMES 3       // :[0,1,2,3,4] Number of fan animation frames
  //#define STATUS_HEAT_PERCENT       // Show heating in a progress bar
  //#define BOOT_MARLIN_LOGO_SMALL    // Show a smaller Marlin logo on the Boot Screen (saving 399 bytes of flash)
  #if ANY(SKR13, SKR14, SKR14Turbo, SKRPRO11)
    #define BOOT_MARLIN_LOGO_ANIMATED // Animated Marlin logo. Costs ~‭3260 (or ~940) bytes of PROGMEM.
  #else
    #define BOOT_MARLIN_LOGO_SMALL    // Show a smaller Marlin logo on the Boot Screen (saving 399 bytes of flash)
  #endif
  //#define GAMES_EASTER_EGG          // Add extra blank lines above the "Games" sub-menu

  #if ANY(SKR13, SKR14, SKR14Turbo, SKRPRO11)
    // Frivolous Game Options
    #define MARLIN_BRICKOUT
    #define MARLIN_INVADERS
    #define MARLIN_SNAKE
  #endif
#endif // HAS_GRAPHICAL_LCD

//
// Additional options for DGUS / DWIN displays
//
#if HAS_DGUS_LCD
  #define LCD_SERIAL_PORT 3
  #define LCD_BAUDRATE 115200

  #define DGUS_RX_BUFFER_SIZE 128
  #define DGUS_TX_BUFFER_SIZE 48
  //#define SERIAL_STATS_RX_BUFFER_OVERRUNS  // Fix Rx overrun situation (Currently only for AVR)

  #define DGUS_UPDATE_INTERVAL_MS  500    // (ms) Interval between automatic screen updates

  #if ANY(DGUS_LCD_UI_FYSETC, DGUS_LCD_UI_MKS, DGUS_LCD_UI_HIPRECY)
    #define DGUS_PRINT_FILENAME           // Display the filename during printing
    #define DGUS_PREHEAT_UI               // Display a preheat screen during heatup

    #if EITHER(DGUS_LCD_UI_FYSETC, DGUS_LCD_UI_MKS)
      //#define DGUS_UI_MOVE_DIS_OPTION   // Disabled by default for FYSETC and MKS
    #else
      #define DGUS_UI_MOVE_DIS_OPTION     // Enabled by default for UI_HIPRECY
    #endif

    #define DGUS_FILAMENT_LOADUNLOAD
    #if ENABLED(DGUS_FILAMENT_LOADUNLOAD)
      #define DGUS_FILAMENT_PURGE_LENGTH 10
      #define DGUS_FILAMENT_LOAD_LENGTH_PER_TIME 0.5 // (mm) Adjust in proportion to DGUS_UPDATE_INTERVAL_MS
    #endif

    #define DGUS_UI_WAITING               // Show a "waiting" screen between some screens
    #if ENABLED(DGUS_UI_WAITING)
      #define DGUS_UI_WAITING_STATUS 10
      #define DGUS_UI_WAITING_STATUS_PERIOD 8 // Increase to slower waiting status looping
    #endif
  #endif
#endif // HAS_DGUS_LCD

//
// Additional options for AnyCubic Chiron TFT displays
//
#if ENABLED(ANYCUBIC_LCD_CHIRON)
  // By default the type of panel is automatically detected.
  // Enable one of these options if you know the panel type.
  //#define CHIRON_TFT_STANDARD
  //#define CHIRON_TFT_NEW

  // Enable the longer Anycubic powerup startup tune
  //#define AC_DEFAULT_STARTUP_TUNE

  /**
   * Display Folders
   * By default the file browser lists all G-code files (including those in subfolders) in a flat list.
   * Enable this option to display a hierarchical file browser.
   *
   * NOTES:
   * - Without this option it helps to enable SDCARD_SORT_ALPHA so files are sorted before/after folders.
   * - When used with the "new" panel, folder names will also have '.gcode' appended to their names.
   *   This hack is currently required to force the panel to show folders.
   */
  #define AC_SD_FOLDER_VIEW
#endif

//
// Specify additional languages for the UI. Default specified by LCD_LANGUAGE.
//
#if ANY(DOGLCD, TFT_COLOR_UI, TOUCH_UI_FTDI_EVE)
  //#define LCD_LANGUAGE_2 fr
  //#define LCD_LANGUAGE_3 de
  //#define LCD_LANGUAGE_4 es
  //#define LCD_LANGUAGE_5 it
  #ifdef LCD_LANGUAGE_2
    //#define LCD_LANGUAGE_AUTO_SAVE // Automatically save language to EEPROM on change
  #endif
#endif

//
// Touch UI for the FTDI Embedded Video Engine (EVE)
//
#if ENABLED(TOUCH_UI_FTDI_EVE)
  // Display board used
  //#define LCD_FTDI_VM800B35A        // FTDI 3.5" with FT800 (320x240)
  //#define LCD_4DSYSTEMS_4DLCD_FT843 // 4D Systems 4.3" (480x272)
  //#define LCD_HAOYU_FT800CB         // Haoyu with 4.3" or 5" (480x272)
  //#define LCD_HAOYU_FT810CB         // Haoyu with 5" (800x480)
  //#define LCD_ALEPHOBJECTS_CLCD_UI  // Aleph Objects Color LCD UI
  //#define LCD_FYSETC_TFT81050       // FYSETC with 5" (800x480)
  //#define LCD_EVE3_50G              // Matrix Orbital 5.0", 800x480, BT815
  //#define LCD_EVE2_50G              // Matrix Orbital 5.0", 800x480, FT813

  // Correct the resolution if not using the stock TFT panel.
  //#define TOUCH_UI_320x240
  //#define TOUCH_UI_480x272
  //#define TOUCH_UI_800x480

  // Mappings for boards with a standard RepRapDiscount Display connector
  //#define AO_EXP1_PINMAP      // AlephObjects CLCD UI EXP1 mapping
  //#define AO_EXP2_PINMAP      // AlephObjects CLCD UI EXP2 mapping
  //#define CR10_TFT_PINMAP     // Rudolph Riedel's CR10 pin mapping
  //#define S6_TFT_PINMAP       // FYSETC S6 pin mapping
  //#define F6_TFT_PINMAP       // FYSETC F6 pin mapping

  //#define OTHER_PIN_LAYOUT  // Define pins manually below
  #if ENABLED(OTHER_PIN_LAYOUT)
    // Pins for CS and MOD_RESET (PD) must be chosen
    #define CLCD_MOD_RESET  9
    #define CLCD_SPI_CS    10

    // If using software SPI, specify pins for SCLK, MOSI, MISO
    //#define CLCD_USE_SOFT_SPI
    #if ENABLED(CLCD_USE_SOFT_SPI)
      #define CLCD_SOFT_SPI_MOSI 11
      #define CLCD_SOFT_SPI_MISO 12
      #define CLCD_SOFT_SPI_SCLK 13
    #endif
  #endif

  // Display Orientation. An inverted (i.e. upside-down) display
  // is supported on the FT800. The FT810 and beyond also support
  // portrait and mirrored orientations.
  //#define TOUCH_UI_INVERTED
  //#define TOUCH_UI_PORTRAIT
  //#define TOUCH_UI_MIRRORED

  // UTF8 processing and rendering.
  // Unsupported characters are shown as '?'.
  //#define TOUCH_UI_USE_UTF8
  #if ENABLED(TOUCH_UI_USE_UTF8)
    // Western accents support. These accented characters use
    // combined bitmaps and require relatively little storage.
    #define TOUCH_UI_UTF8_WESTERN_CHARSET
    #if ENABLED(TOUCH_UI_UTF8_WESTERN_CHARSET)
      // Additional character groups. These characters require
      // full bitmaps and take up considerable storage:
      //#define TOUCH_UI_UTF8_SUPERSCRIPTS  // ¹ ² ³
      //#define TOUCH_UI_UTF8_COPYRIGHT     // © ®
      //#define TOUCH_UI_UTF8_GERMANIC      // ß
      //#define TOUCH_UI_UTF8_SCANDINAVIAN  // Æ Ð Ø Þ æ ð ø þ
      //#define TOUCH_UI_UTF8_PUNCTUATION   // « » ¿ ¡
      //#define TOUCH_UI_UTF8_CURRENCY      // ¢ £ ¤ ¥
      //#define TOUCH_UI_UTF8_ORDINALS      // º ª
      //#define TOUCH_UI_UTF8_MATHEMATICS   // ± × ÷
      //#define TOUCH_UI_UTF8_FRACTIONS     // ¼ ½ ¾
      //#define TOUCH_UI_UTF8_SYMBOLS       // µ ¶ ¦ § ¬
    #endif

    // Cyrillic character set, costs about 27KiB of flash
    //#define TOUCH_UI_UTF8_CYRILLIC_CHARSET
  #endif

  // Use a smaller font when labels don't fit buttons
  #define TOUCH_UI_FIT_TEXT

  // Use a numeric passcode for "Screen lock" keypad.
  // (recommended for smaller displays)
  //#define TOUCH_UI_PASSCODE

  // Output extra debug info for Touch UI events
  //#define TOUCH_UI_DEBUG

  // Developer menu (accessed by touching "About Printer" copyright text)
  //#define TOUCH_UI_DEVELOPER_MENU
#endif

//
// Classic UI Options
//
#if TFT_SCALED_DOGLCD
  //#define TFT_MARLINUI_COLOR 0xFFFF // White
  //#define TFT_MARLINBG_COLOR 0x0000 // Black
  //#define TFT_DISABLED_COLOR 0x0003 // Almost black
  //#define TFT_BTCANCEL_COLOR 0xF800 // Red
  //#define TFT_BTARROWS_COLOR 0xDEE6 // 11011 110111 00110 Yellow
  //#define TFT_BTOKMENU_COLOR 0x145F // 00010 100010 11111 Cyan
#endif

//
// ADC Button Debounce
//
#if HAS_ADC_BUTTONS
  #define ADC_BUTTON_DEBOUNCE_DELAY 16  // Increase if buttons bounce or repeat too fast
#endif

// @section safety

/**
 * The watchdog hardware timer will do a reset and disable all outputs
 * if the firmware gets too overloaded to read the temperature sensors.
 *
 * If you find that watchdog reboot causes your AVR board to hang forever,
 * enable WATCHDOG_RESET_MANUAL to use a custom timer instead of WDTO.
 * NOTE: This method is less reliable as it can only catch hangups while
 * interrupts are enabled.
 */
#define USE_WATCHDOG
#if ENABLED(USE_WATCHDOG)
  //#define WATCHDOG_RESET_MANUAL
#endif

// @section lcd

/**
 * Babystepping enables movement of the axes by tiny increments without changing
 * the current position values. This feature is used primarily to adjust the Z
 * axis in the first layer of a print in real-time.
 *
 * Warning: Does not respect endstops!
 */
#define BABYSTEPPING
#if ENABLED(BABYSTEPPING)
  #define INTEGRATED_BABYSTEPPING         // EXPERIMENTAL integration of babystepping into the Stepper ISR
  //#define BABYSTEP_WITHOUT_HOMING
  #define BABYSTEP_ALWAYS_AVAILABLE       // Allow babystepping at all times (not just during movement).
  //#define BABYSTEP_XY                     // Also enable X/Y Babystepping. Not supported on DELTA!
  #define BABYSTEP_INVERT_Z false           // Change if Z babysteps should go the other way
  //#define BABYSTEP_MILLIMETER_UNITS       // Specify BABYSTEP_MULTIPLICATOR_(XY|Z) in mm instead of micro-steps
  #define BABYSTEP_MULTIPLICATOR_Z  10       // (steps or mm) Steps or millimeter distance for each Z babystep
  #define BABYSTEP_MULTIPLICATOR_XY 1       // (steps or mm) Steps or millimeter distance for each XY babystep

  #define DOUBLECLICK_FOR_Z_BABYSTEPPING  // Double-click on the Status Screen for Z Babystepping.
  #if ENABLED(DOUBLECLICK_FOR_Z_BABYSTEPPING)
    #define DOUBLECLICK_MAX_INTERVAL 1250   // Maximum interval between clicks, in milliseconds.
                                            // Note: Extra time may be added to mitigate controller latency.
    //#define MOVE_Z_WHEN_IDLE              // Jump to the move Z menu on doubleclick when printer is idle.
    #if ENABLED(MOVE_Z_WHEN_IDLE)
      #define MOVE_Z_IDLE_MULTIPLICATOR 1   // Multiply 1mm by this factor for the move step size.
    #endif
  #endif

  #if ENABLED(EXTENSIBLE_UI) && NONE(ABL_EZABL, ABL_NCSW, ABL_BLTOUCH, ABL_TOUCH_MI)
    #define BABYSTEP_DISPLAY_TOTAL          // Display total babysteps since last G28
  #endif

  #if ANY(ABL_EZABL, ABL_BLTOUCH, ABL_NCSW, ABL_TOUCH_MI)
    #define BABYSTEP_ZPROBE_OFFSET          // Combine M851 Z and Babystepping
  #endif
  #if ENABLED(BABYSTEP_ZPROBE_OFFSET)
    //#define BABYSTEP_HOTEND_Z_OFFSET      // For multiple hotends, babystep relative Z offsets
    #if NONE(MachineCR10Orig, LowMemoryBoard, EXTENSIBLE_UI, SKRMiniE3V2, MachineEnder3V2) && (DISABLED(MachineEnder4) || ENABLED(GraphicLCD))
      #define BABYSTEP_ZPROBE_GFX_OVERLAY   // Enable graphical overlay on Z-offset editor
    #endif
  #endif
#endif

// @section extruder

/**
 * Linear Pressure Control v1.5
 *
 * Assumption: advance [steps] = k * (delta velocity [steps/s])
 * K=0 means advance disabled.
 *
 * NOTE: K values for LIN_ADVANCE 1.5 differ from earlier versions!
 *
 * Set K around 0.22 for 3mm PLA Direct Drive with ~6.5cm between the drive gear and heatbreak.
 * Larger K values will be needed for flexible filament and greater distances.
 * If this algorithm produces a higher speed offset than the extruder can handle (compared to E jerk)
 * print acceleration will be reduced during the affected moves to keep within the limit.
 *
 * See https://marlinfw.org/docs/features/lin_advance.html for full instructions.
 */
#if NONE(MachineCR10Orig, SKRMiniE3V2, LowMemoryBoard, MachineCR10SPro, MachineCR10Max, SKR13, SKR14, SKR14Turbo, MachineCR10SV2, CrealitySilentBoard) || ENABLED(OrigLA) || (ANY(SKR13, SKR14, SKR14Turbo, SKRPRO11) && ENABLED(SKR_UART))
  #define LIN_ADVANCE
#endif
#if ENABLED(LIN_ADVANCE)
  //#define EXTRA_LIN_ADVANCE_K // Enable for second linear advance constants
  #define LIN_ADVANCE_K 0.0    // Unit: mm compression per 1mm/s extruder speed
  //#define LA_DEBUG            // If enabled, this will generate debug information output over USB.
  #define EXPERIMENTAL_SCURVE // Enable this option to permit S-Curve Acceleration
#endif

// @section leveling

/**
 * Points to probe for all 3-point Leveling procedures.
 * Override if the automatically selected points are inadequate.
 */
#if EITHER(AUTO_BED_LEVELING_3POINT, AUTO_BED_LEVELING_UBL)
  //#define PROBE_PT_1_X 15
  //#define PROBE_PT_1_Y 180
  //#define PROBE_PT_2_X 15
  //#define PROBE_PT_2_Y 20
  //#define PROBE_PT_3_X 170
  //#define PROBE_PT_3_Y 20
#endif

/**
 * Probing Margins
 *
 * Override PROBING_MARGIN for each side of the build plate
 * Useful to get probe points to exact positions on targets or
 * to allow leveling to avoid plate clamps on only specific
 * sides of the bed. With NOZZLE_AS_PROBE negative values are
 * allowed, to permit probing outside the bed.
 *
 * If you are replacing the prior *_PROBE_BED_POSITION options,
 * LEFT and FRONT values in most cases will map directly over
 * RIGHT and REAR would be the inverse such as
 * (X/Y_BED_SIZE - RIGHT/BACK_PROBE_BED_POSITION)
 *
 * This will allow all positions to match at compilation, however
 * should the probe position be modified with M851XY then the
 * probe points will follow. This prevents any change from causing
 * the probe to be unable to reach any points.
 */
#if PROBE_SELECTED && !IS_KINEMATIC
  //#define PROBING_MARGIN_LEFT PROBING_MARGIN
  //#define PROBING_MARGIN_RIGHT PROBING_MARGIN
  #define PROBING_MARGIN_FRONT (PROBING_MARGIN + ClipClearance)
  #define PROBING_MARGIN_BACK (PROBING_MARGIN + ClipClearance)
#endif

#if EITHER(MESH_BED_LEVELING, AUTO_BED_LEVELING_UBL)
  // Override the mesh area if the automatic (max) area is too large
  //#define MESH_MIN_X MESH_INSET
  //#define MESH_MIN_Y MESH_INSET
  //#define MESH_MAX_X X_BED_SIZE - (MESH_INSET)
  //#define MESH_MAX_Y Y_BED_SIZE - (MESH_INSET)
#endif

#if BOTH(AUTO_BED_LEVELING_UBL, EEPROM_SETTINGS)
  //#define OPTIMIZED_MESH_STORAGE  // Store mesh with less precision to save EEPROM space
#endif

/**
 * Repeatedly attempt G29 leveling until it succeeds.
 * Stop after G29_MAX_RETRIES attempts.
 */
#if ENABLED(ABL_BI) && NONE(MachineCR10Orig, LowMemoryBoard, SKRMiniE3V2)
  #define G29_RETRY_AND_RECOVER
#endif
#if ENABLED(G29_RETRY_AND_RECOVER)
  #define G29_MAX_RETRIES 3
  #define G29_HALT_ON_FAILURE
  /**
   * Specify the GCODE commands that will be executed when leveling succeeds,
   * between attempts, and after the maximum number of retries have been tried.
   */
  #define G29_SUCCESS_COMMANDS "M117 Bed leveling done."
  #define G29_RECOVER_COMMANDS "M117 Probe failed.\nG28\n"
  #define G29_FAILURE_COMMANDS "M117 Bed leveling failed.\nG0 Z10\nM300 P25 S880\nM300 P50 S0\nM300 P25 S880\nM300 P50 S0\nM300 P25 S880\nM300 P50 S0\nG4 S1"

#endif

/**
 * Thermal Probe Compensation
 * Probe measurements are adjusted to compensate for temperature distortion.
 * Use G76 to calibrate this feature. Use M871 to set values manually.
 * For a more detailed explanation of the process see G76_M871.cpp.
 */
#if HAS_BED_PROBE && TEMP_SENSOR_PROBE && TEMP_SENSOR_BED
  // Enable thermal first layer compensation using bed and probe temperatures
  #define PROBE_TEMP_COMPENSATION

  // Add additional compensation depending on hotend temperature
  // Note: this values cannot be calibrated and have to be set manually
  #if ENABLED(PROBE_TEMP_COMPENSATION)
    // Park position to wait for probe cooldown
    #define PTC_PARK_POS   { 0, 0, 100 }

    // Probe position to probe and wait for probe to reach target temperature
    #define PTC_PROBE_POS  { 90, 100 }

    // Enable additional compensation using hotend temperature
    // Note: this values cannot be calibrated automatically but have to be set manually
    //#define USE_TEMP_EXT_COMPENSATION

    // Probe temperature calibration generates a table of values starting at PTC_SAMPLE_START
    // (e.g. 30), in steps of PTC_SAMPLE_RES (e.g. 5) with PTC_SAMPLE_COUNT (e.g. 10) samples.

    //#define PTC_SAMPLE_START  30.0f
    //#define PTC_SAMPLE_RES    5.0f
    //#define PTC_SAMPLE_COUNT  10U

    // Bed temperature calibration builds a similar table.

    //#define BTC_SAMPLE_START  60.0f
    //#define BTC_SAMPLE_RES    5.0f
    //#define BTC_SAMPLE_COUNT  10U

    // The temperature the probe should be at while taking measurements during bed temperature
    // calibration.
    //#define BTC_PROBE_TEMP 30.0f

    // Height above Z=0.0f to raise the nozzle. Lowering this can help the probe to heat faster.
    // Note: the Z=0.0f offset is determined by the probe offset which can be set using M851.
    //#define PTC_PROBE_HEATING_OFFSET 0.5f

    // Height to raise the Z-probe between heating and taking the next measurement. Some probes
    // may fail to untrigger if they have been triggered for a long time, which can be solved by
    // increasing the height the probe is raised to.
    //#define PTC_PROBE_RAISE 15U

    // If the probe is outside of the defined range, use linear extrapolation using the closest
    // point and the PTC_LINEAR_EXTRAPOLATION'th next point. E.g. if set to 4 it will use data[0]
    // and data[4] to perform linear extrapolation for values below PTC_SAMPLE_START.
    //#define PTC_LINEAR_EXTRAPOLATION 4
  #endif
#endif

// @section extras

//
// G60/G61 Position Save and Return
//
//#define SAVED_POSITIONS 1         // Each saved position slot costs 12 bytes

//
// G2/G3 Arc Support
//
#if NONE(MachineCR10Orig, SKRMiniE3V2)
  #define ARC_SUPPORT               // Disable this feature to save ~3226 bytes
#endif
#if ENABLED(ARC_SUPPORT)
  #define MM_PER_ARC_SEGMENT      1 // (mm) Length (or minimum length) of each arc segment
  //#define ARC_SEGMENTS_PER_R    1 // Max segment length, MM_PER = Min
  #define MIN_ARC_SEGMENTS       24 // Minimum number of segments in a complete circle
  //#define ARC_SEGMENTS_PER_SEC 50 // Use feedrate to choose segment length (with MM_PER_ARC_SEGMENT as the minimum)
  #define N_ARC_CORRECTION       25 // Number of interpolated segments between corrections
  //#define ARC_P_CIRCLES           // Enable the 'P' parameter to specify complete circles
  //#define CNC_WORKSPACE_PLANES    // Allow G2/G3 to operate in XY, ZX, or YZ planes
  //#define SF_ARC_FIX              // Enable only if using SkeinForge with "Arc Point" fillet procedure
#endif

// Support for G5 with XYZE destination and IJPQ offsets. Requires ~2666 bytes.
//#define BEZIER_CURVE_SUPPORT

/**
 * Direct Stepping
 *
 * Comparable to the method used by Klipper, G6 direct stepping significantly
 * reduces motion calculations, increases top printing speeds, and results in
 * less step aliasing by calculating all motions in advance.
 * Preparing your G-code: https://github.com/colinrgodsey/step-daemon
 */
//#define DIRECT_STEPPING

/**
 * G38 Probe Target
 *
 * This option adds G38.2 and G38.3 (probe towards target)
 * and optionally G38.4 and G38.5 (probe away from target).
 * Set MULTIPLE_PROBING for G38 to probe more than once.
 */
//#define G38_PROBE_TARGET
#if ENABLED(G38_PROBE_TARGET)
  //#define G38_PROBE_AWAY        // Include G38.4 and G38.5 to probe away from target
  #define G38_MINIMUM_MOVE 0.0275 // (mm) Minimum distance that will produce a move.
#endif

// Moves (or segments) with fewer steps than this will be joined with the next move
#define MIN_STEPS_PER_SEGMENT 6

/**
 * Minimum delay before and after setting the stepper DIR (in ns)
 *     0 : No delay (Expect at least 10µS since one Stepper ISR must transpire)
 *    20 : Minimum for TMC2xxx drivers
 *   200 : Minimum for A4988 drivers
 *   400 : Minimum for A5984 drivers
 *   500 : Minimum for LV8729 drivers (guess, no info in datasheet)
 *   650 : Minimum for DRV8825 drivers
 *  1500 : Minimum for TB6600 drivers (guess, no info in datasheet)
 * 15000 : Minimum for TB6560 drivers (guess, no info in datasheet)
 *
 * Override the default value based on the driver type set in Configuration.h.
 */
//#define MINIMUM_STEPPER_POST_DIR_DELAY 650
//#define MINIMUM_STEPPER_PRE_DIR_DELAY 650

/**
 * Minimum stepper driver pulse width (in µs)
 *   0 : Smallest possible width the MCU can produce, compatible with TMC2xxx drivers
 *   0 : Minimum 500ns for LV8729, adjusted in stepper.h
 *   1 : Minimum for A4988 and A5984 stepper drivers
 *   2 : Minimum for DRV8825 stepper drivers
 *   3 : Minimum for TB6600 stepper drivers
 *  30 : Minimum for TB6560 stepper drivers
 *
 * Override the default value based on the driver type set in Configuration.h.
 */
//#define MINIMUM_STEPPER_PULSE 2

/**
 * Maximum stepping rate (in Hz) the stepper driver allows
 *  If undefined, defaults to 1MHz / (2 * MINIMUM_STEPPER_PULSE)
 *  5000000 : Maximum for TMC2xxx stepper drivers
 *  1000000 : Maximum for LV8729 stepper driver
 *  500000  : Maximum for A4988 stepper driver
 *  250000  : Maximum for DRV8825 stepper driver
 *  150000  : Maximum for TB6600 stepper driver
 *   15000  : Maximum for TB6560 stepper driver
 *
 * Override the default value based on the driver type set in Configuration.h.
 */
//#define MAXIMUM_STEPPER_RATE 250000

// @section temperature

// Control heater 0 and heater 1 in parallel.
//#define HEATERS_PARALLEL

//===========================================================================
//================================= Buffers =================================
//===========================================================================

// @section motion

// The number of linear moves that can be in the planner at once.
// The value of BLOCK_BUFFER_SIZE must be a power of 2 (e.g. 8, 16, 32)
#if ANY(SKR13, SKR14, SKR14Turbo, SKRPRO11, SKRMiniE3V2, MachineEnder3V2, Creality422, Creality427) || DISABLED(EXTENSIBLE_UI)
  #define BLOCK_BUFFER_SIZE 16
#else
  #define BLOCK_BUFFER_SIZE 8
#endif

// @section serial

// The ASCII buffer for serial input
#define MAX_CMD_SIZE 96
#if ANY(MachineCR10Orig, SKRMiniE3V2, MachineEnder3V2, Creality422, Creality427) //melzi has more ram than a 2560
  #define BUFSIZE 16
#elif ANY(SKR13, SKR14, SKR14Turbo, SKRPRO11)
  #define BUFSIZE 8
#else
  #define BUFSIZE 4
#endif
// Transmission to Host Buffer Size
// To save 386 bytes of PROGMEM (and TX_BUFFER_SIZE+3 bytes of RAM) set to 0.
// To buffer a simple "ok" you need 4 bytes.
// For ADVANCED_OK (M105) you need 32 bytes.
// For debug-echo: 128 bytes for the optimal speed.
// Other output doesn't need to be that speedy.
// :[0, 2, 4, 8, 16, 32, 64, 128, 256]
#if ANY(SKR13, SKR14, SKR14Turbo, SKRPRO11)
  #define TX_BUFFER_SIZE 32
#else
  #define TX_BUFFER_SIZE 0
#endif

// Host Receive Buffer Size
// Without XON/XOFF flow control (see SERIAL_XON_XOFF below) 32 bytes should be enough.
// To use flow control, set this buffer size to at least 1024 bytes.
// :[0, 2, 4, 8, 16, 32, 64, 128, 256, 512, 1024, 2048]
//#define RX_BUFFER_SIZE 1024

#if RX_BUFFER_SIZE >= 1024
  // Enable to have the controller send XON/XOFF control characters to
  // the host to signal the RX buffer is becoming full.
  //#define SERIAL_XON_XOFF
#endif

#if ENABLED(SDSUPPORT)
  // Enable this option to collect and display the maximum
  // RX queue usage after transferring a file to SD.
  //#define SERIAL_STATS_MAX_RX_QUEUED

  // Enable this option to collect and display the number
  // of dropped bytes after a file transfer to SD.
  //#define SERIAL_STATS_DROPPED_RX
#endif

// Monitor RX buffer usage
// Dump an error to the serial port if the serial receive buffer overflows.
// If you see these errors, increase the RX_BUFFER_SIZE value.
// Not supported on all platforms.
//#define RX_BUFFER_MONITOR

/**
 * Emergency Command Parser
 *
 * Add a low-level parser to intercept certain commands as they
 * enter the serial receive buffer, so they cannot be blocked.
 * Currently handles M108, M112, M410, M876
 * NOTE: Not yet implemented for all platforms.
 */
#if NONE(SKRPRO11, SKRMiniE3V2)
  #define EMERGENCY_PARSER
#endif

/**
 * Realtime Reporting (requires EMERGENCY_PARSER)
 *
 * - Report position and state of the machine (like Grbl).
 * - Auto-report position during long moves.
 * - Useful for CNC/LASER.
 *
 * Adds support for commands:
 *  S000 : Report State and Position while moving.
 *  P000 : Instant Pause / Hold while moving.
 *  R000 : Resume from Pause / Hold.
 *
 * - During Hold all Emergency Parser commands are available, as usual.
 * - Enable NANODLP_Z_SYNC and NANODLP_ALL_AXIS for move command end-state reports.
 */
//#define REALTIME_REPORTING_COMMANDS
#if ENABLED(REALTIME_REPORTING_COMMANDS)
  //#define FULL_REPORT_TO_HOST_FEATURE   // Auto-report the machine status like Grbl CNC
#endif

// Bad Serial-connections can miss a received command by sending an 'ok'
// Therefore some clients abort after 30 seconds in a timeout.
// Some other clients start sending commands while receiving a 'wait'.
// This "wait" is only sent when the buffer is empty. 1 second is a good value here.
#if NONE(MachineCR10Orig, LowMemoryBoard, MachineEnder3V2) || ENABLED(MelziHostOnly)
  #define NO_TIMEOUTS 1000 // Milliseconds
#endif

// Some clients will have this feature soon. This could make the NO_TIMEOUTS unnecessary.
#if NONE(MachineCR10Orig, LowMemoryBoard, SKRMiniE3V2) || ENABLED(MelziHostOnly)
  #define ADVANCED_OK
#endif

// Printrun may have trouble receiving long strings all at once.
// This option inserts short delays between lines of serial output.
#define SERIAL_OVERRUN_PROTECTION

// For serial echo, the number of digits after the decimal point
//#define SERIAL_FLOAT_PRECISION 4

// @section extras

/**
 * Extra Fan Speed
 * Adds a secondary fan speed for each print-cooling fan.
 *   'M106 P<fan> T3-255' : Set a secondary speed for <fan>
 *   'M106 P<fan> T2'     : Use the set secondary speed
 *   'M106 P<fan> T1'     : Restore the previous fan speed
 */
//#define EXTRA_FAN_SPEED

/**
 * Firmware-based and LCD-controlled retract
 *
 * Add G10 / G11 commands for automatic firmware-based retract / recover.
 * Use M207 and M208 to define parameters for retract / recover.
 *
 * Use M209 to enable or disable auto-retract.
 * With auto-retract enabled, all G1 E moves within the set range
 * will be converted to firmware-based retract/recover moves.
 *
 * Be sure to turn off auto-retract during filament change.
 *
 * Note that M207 / M208 / M209 settings are saved to EEPROM.
 */
 #if ANY(SKR13, SKR14, SKR14Turbo, SKRPRO11, MachineEnder3V2, Creality422, Creality427)
  #define FWRETRACT
#endif
#if ENABLED(FWRETRACT)
  //#define FWRETRACT_AUTORETRACT             // Override slicer retractions
  #if ENABLED(FWRETRACT_AUTORETRACT)
    #define MIN_AUTORETRACT             0.1 // (mm) Don't convert E moves under this length
    #define MAX_AUTORETRACT            10.0 // (mm) Don't convert E moves over this length
  #endif
  #define RETRACT_LENGTH                3   // (mm) Default retract length (positive value)
  #define RETRACT_LENGTH_SWAP          13   // (mm) Default swap retract length (positive value)
  #define RETRACT_FEEDRATE             45   // (mm/s) Default feedrate for retracting
  #define RETRACT_ZRAISE                0   // (mm) Default retract Z-raise
  #define RETRACT_RECOVER_LENGTH        0   // (mm) Default additional recover length (added to retract length on recover)
  #define RETRACT_RECOVER_LENGTH_SWAP   0   // (mm) Default additional swap recover length (added to retract length on recover from toolchange)
  #define RETRACT_RECOVER_FEEDRATE      8   // (mm/s) Default feedrate for recovering from retraction
  #define RETRACT_RECOVER_FEEDRATE_SWAP 8   // (mm/s) Default feedrate for recovering from swap retraction
  #if ENABLED(MIXING_EXTRUDER)
    //#define RETRACT_SYNC_MIXING           // Retract and restore all mixing steppers simultaneously
  #endif
#endif

/**
 * Universal tool change settings.
 * Applies to all types of extruders except where explicitly noted.
 */
#if HAS_MULTI_EXTRUDER
  // Z raise distance for tool-change, as needed for some extruders
  #define TOOLCHANGE_ZRAISE                 2 // (mm)
  //#define TOOLCHANGE_ZRAISE_BEFORE_RETRACT  // Apply raise before swap retraction (if enabled)
  #define TOOLCHANGE_NO_RETURN              // Never return to previous position on tool-change
  #if ENABLED(TOOLCHANGE_NO_RETURN)
    #if ENABLED(PurgeBucket)
      #define EVENT_GCODE_AFTER_TOOLCHANGE "G12X"   // G-code to run after tool-change is complete
    #endif
  #endif

  /**
   * Extra G-code to run while executing tool-change commands. Can be used to use an additional
   * stepper motor (I axis, see option LINEAR_AXES in Configuration.h) to drive the tool-changer.
   */
  //#define EVENT_GCODE_TOOLCHANGE_T0 "G28 A\nG1 A0" // Extra G-code to run while executing tool-change command T0
  //#define EVENT_GCODE_TOOLCHANGE_T1 "G1 A10"       // Extra G-code to run while executing tool-change command T1

  /**
   * Tool Sensors detect when tools have been picked up or dropped.
   * Requires the pins TOOL_SENSOR1_PIN, TOOL_SENSOR2_PIN, etc.
   */
  //#define TOOL_SENSOR

  /**
   * Retract and prime filament on tool-change to reduce
   * ooze and stringing and to get cleaner transitions.
   */
  #define TOOLCHANGE_FILAMENT_SWAP
  #if ENABLED(TOOLCHANGE_FILAMENT_SWAP)
    // Load / Unload
    #define TOOLCHANGE_FS_LENGTH              80  // (mm) Load / Unload length
    #define TOOLCHANGE_FS_EXTRA_RESUME_LENGTH  0  // (mm) Extra length for better restart, fine tune by LCD/Gcode)
    #define TOOLCHANGE_FS_RETRACT_SPEED   (50*60) // (mm/min) (Unloading)
    #define TOOLCHANGE_FS_UNRETRACT_SPEED (25*60) // (mm/min) (On SINGLENOZZLE or Bowden loading must be slowed down)

    // Longer prime to clean out a SINGLENOZZLE
    #define TOOLCHANGE_FS_EXTRA_PRIME          2  // (mm) Extra priming length
    #define TOOLCHANGE_FS_PRIME_SPEED    (4.6*60) // (mm/min) Extra priming feedrate
    #define TOOLCHANGE_FS_WIPE_RETRACT         0  // (mm/min) Retract before cooling for less stringing, better wipe, etc.

    // Cool after prime to reduce stringing
    #define TOOLCHANGE_FS_FAN                 -1  // Fan index or -1 to skip
    #define TOOLCHANGE_FS_FAN_SPEED          255  // 0-255
    #define TOOLCHANGE_FS_FAN_TIME            10  // (seconds)

    // Swap uninitialized extruder with TOOLCHANGE_FS_PRIME_SPEED for all lengths (recover + prime)
    // (May break filament if not retracted beforehand.)
    //#define TOOLCHANGE_FS_INIT_BEFORE_SWAP

    // Prime on the first T0 (If other, TOOLCHANGE_FS_INIT_BEFORE_SWAP applied)
    // Enable it (M217 V[0/1]) before printing, to avoid unwanted priming on host connect
    //#define TOOLCHANGE_FS_PRIME_FIRST_USED

    /**
     * Tool Change Migration
     * This feature provides G-code and LCD options to switch tools mid-print.
     * All applicable tool properties are migrated so the print can continue.
     * Tools must be closely matching and other restrictions may apply.
     * Useful to:
     *   - Change filament color without interruption
     *   - Switch spools automatically on filament runout
     *   - Switch to a different nozzle on an extruder jam
     */
    #define TOOLCHANGE_MIGRATION_FEATURE

  #endif

  /**
   * Position to park head during tool change.
   * Doesn't apply to SWITCHING_TOOLHEAD, DUAL_X_CARRIAGE, or PARKING_EXTRUDER
   */
  #define TOOLCHANGE_PARK
  #if ENABLED(TOOLCHANGE_PARK)
    #define TOOLCHANGE_PARK_XY    { X_MAX_POS, Y_MIN_POS + 10 }
    #define TOOLCHANGE_PARK_XY_FEEDRATE 6000  // (mm/m)
    //#define TOOLCHANGE_PARK_X_ONLY          // X axis only move
    //#define TOOLCHANGE_PARK_Y_ONLY          // Y axis only move
  #endif
#endif // HAS_MULTI_EXTRUDER

/**
 * Advanced Pause for Filament Change
 *  - Adds the G-code M600 Filament Change to initiate a filament change.
 *  - This feature is required for the default FILAMENT_RUNOUT_SCRIPT.
 *
 * Requirements:
 *  - For Filament Change parking enable and configure NOZZLE_PARK_FEATURE.
 *  - For user interaction enable an LCD display, HOST_PROMPT_SUPPORT, or EMERGENCY_PARSER.
 *
 * Enable PARK_HEAD_ON_PAUSE to add the G-code M125 Pause and Park.
 */
#if DISABLED(MachineCR10Orig) && ((ENABLED(SKRMiniE3V2) && DISABLED(POWER_LOSS_RECOVERY)) || DISABLED(SKRMiniE3V2))
  #define ADVANCED_PAUSE_FEATURE
#endif
#if ENABLED(ADVANCED_PAUSE_FEATURE)
  #define PAUSE_PARK_RETRACT_FEEDRATE         60  // (mm/s) Initial retract feedrate.
  #define PAUSE_PARK_RETRACT_LENGTH            4  // (mm) Initial retract.
                                                  // This short retract is done immediately, before parking the nozzle.
  #if ANY(MachineCR10SPro, MachineCR10SProV2, MachineCR10Max)
    #define FILAMENT_CHANGE_UNLOAD_FEEDRATE     20  // (mm/s) Unload filament feedrate. This can be pretty fast.
  #else
    #define FILAMENT_CHANGE_UNLOAD_FEEDRATE     40  // (mm/s) Unload filament feedrate. This can be pretty fast.
  #endif
  #define FILAMENT_CHANGE_UNLOAD_ACCEL        25  // (mm/s^2) Lower acceleration may allow a faster feedrate.
  #if ANY(MachineEnder5Plus, MachineCR10SPro, MachineCR10SProV2)
    #define FILAMENT_CHANGE_UNLOAD_LENGTH      75
  #elif ENABLED(DirectDrive)
    #define FILAMENT_CHANGE_UNLOAD_LENGTH      125
  #elif ANY(MachineEnder5Plus, MachineCR10Max, MachineCR10S4, MachineCR10S5)
    #define FILAMENT_CHANGE_UNLOAD_LENGTH   700
  #else
    #define FILAMENT_CHANGE_UNLOAD_LENGTH      430  // (mm) The length of filament for a complete unload.
  #endif
                                                  //   For Bowden, the full length of the tube and nozzle.
                                                  //   For direct drive, the full length of the nozzle.
                                                  //   Set to 0 for manual unloading.
  #define FILAMENT_CHANGE_SLOW_LOAD_FEEDRATE   6  // (mm/s) Slow move when starting load.
  #define FILAMENT_CHANGE_SLOW_LOAD_LENGTH     0  // (mm) Slow length, to allow time to insert material.
                                                  // 0 to disable start loading and skip to fast load only
  #define FILAMENT_CHANGE_FAST_LOAD_FEEDRATE  20  // (mm/s) Load filament feedrate. This can be pretty fast.
  #define FILAMENT_CHANGE_FAST_LOAD_ACCEL     15  // (mm/s^2) Lower acceleration may allow a faster feedrate.

  #if ENABLED(DirectDrive)
    #define FILAMENT_CHANGE_FAST_LOAD_LENGTH   100
  #elif(ENABLED(MachineCRX))
    #define FILAMENT_CHANGE_FAST_LOAD_LENGTH   450  // (mm) Load length of filament, from extruder gear to nozzle.
  #elif ANY(MachineEnder5Plus, MachineCR10Max, MachineCR10S4, MachineCR10S5)
    #define FILAMENT_CHANGE_FAST_LOAD_LENGTH   600
  #else
    #define FILAMENT_CHANGE_FAST_LOAD_LENGTH   430  // (mm) Load length of filament, from extruder gear to nozzle.
  #endif
                                                  //   For Bowden, the full length of the tube and nozzle.
                                                  //   For direct drive, the full length of the nozzle.
  //#define ADVANCED_PAUSE_CONTINUOUS_PURGE       // Purge continuously up to the purge length until interrupted.
  #define ADVANCED_PAUSE_PURGE_FEEDRATE        3  // (mm/s) Extrude feedrate (after loading). Should be slower than load feedrate.
  #define ADVANCED_PAUSE_PURGE_LENGTH         20  // (mm) Length to extrude after loading.
                                                  //   Set to 0 for manual extrusion.
                                                  //   Filament can be extruded repeatedly from the Filament Change menu
                                                  //   until extrusion is consistent, and to purge old filament.
  #define ADVANCED_PAUSE_RESUME_PRIME          0  // (mm) Extra distance to prime nozzle after returning from park.
  #define ADVANCED_PAUSE_FANS_PAUSE             // Turn off print-cooling fans while the machine is paused.

                                                  // Filament Unload does a Retract, Delay, and Purge first:
  #define FILAMENT_UNLOAD_PURGE_RETRACT        4  // (mm) Unload initial retract length.
  #define FILAMENT_UNLOAD_PURGE_DELAY       5000  // (ms) Delay for the filament to cool after retract.
  #define FILAMENT_UNLOAD_PURGE_LENGTH         0  // (mm) An unretract is done, then this length is purged.
  #define FILAMENT_UNLOAD_PURGE_FEEDRATE      25  // (mm/s) feedrate to purge before unload

  #define PAUSE_PARK_NOZZLE_TIMEOUT           45  // (seconds) Time limit before the nozzle is turned off for safety.
  #define FILAMENT_CHANGE_ALERT_BEEPS          2  // Number of alert beeps to play when a response is needed.
  #define PAUSE_PARK_NO_STEPPER_TIMEOUT           // Enable for XYZ steppers to stay powered on during filament change.

  #define PARK_HEAD_ON_PAUSE                      // Park the nozzle during pause and filament change.
  //#define HOME_BEFORE_FILAMENT_CHANGE             // Ensure homing has been completed prior to parking for filament change
  #if NONE(MachineCR10Orig, MachineEnder4, SKRMiniE3V2)
    #define FILAMENT_LOAD_UNLOAD_GCODES           // Add M701/M702 Load/Unload G-codes, plus Load/Unload in the LCD Prepare menu.
    #define FILAMENT_UNLOAD_ALL_EXTRUDERS         // Allow M702 to unload all extruders above a minimum target temp (as set by M302)
  #endif
#endif

// @section tmc

/**
 * TMC26X Stepper Driver options
 *
 * The TMC26XStepper library is required for this stepper driver.
 * https://github.com/trinamic/TMC26XStepper
 */
#if HAS_DRIVER(TMC26X)

  #if AXIS_DRIVER_TYPE_X(TMC26X)
    #define X_MAX_CURRENT     1000  // (mA)
    #define X_SENSE_RESISTOR    91  // (mOhms)
    #define X_MICROSTEPS        16  // Number of microsteps
  #endif

  #if AXIS_DRIVER_TYPE_X2(TMC26X)
    #define X2_MAX_CURRENT    1000
    #define X2_SENSE_RESISTOR   91
    #define X2_MICROSTEPS       X_MICROSTEPS
  #endif

  #if AXIS_DRIVER_TYPE_Y(TMC26X)
    #define Y_MAX_CURRENT     1000
    #define Y_SENSE_RESISTOR    91
    #define Y_MICROSTEPS        16
  #endif

  #if AXIS_DRIVER_TYPE_Y2(TMC26X)
    #define Y2_MAX_CURRENT    1000
    #define Y2_SENSE_RESISTOR   91
    #define Y2_MICROSTEPS       Y_MICROSTEPS
  #endif

  #if AXIS_DRIVER_TYPE_Z(TMC26X)
    #define Z_MAX_CURRENT     1000
    #define Z_SENSE_RESISTOR    91
    #define Z_MICROSTEPS        16
  #endif

  #if AXIS_DRIVER_TYPE_Z2(TMC26X)
    #define Z2_MAX_CURRENT    1000
    #define Z2_SENSE_RESISTOR   91
    #define Z2_MICROSTEPS       Z_MICROSTEPS
  #endif

  #if AXIS_DRIVER_TYPE_Z3(TMC26X)
    #define Z3_MAX_CURRENT    1000
    #define Z3_SENSE_RESISTOR   91
    #define Z3_MICROSTEPS       Z_MICROSTEPS
  #endif

  #if AXIS_DRIVER_TYPE_Z4(TMC26X)
    #define Z4_MAX_CURRENT    1000
    #define Z4_SENSE_RESISTOR   91
    #define Z4_MICROSTEPS       Z_MICROSTEPS
  #endif

  #if AXIS_DRIVER_TYPE_I(TMC26X)
    #define I_MAX_CURRENT    1000
    #define I_SENSE_RESISTOR   91
    #define I_MICROSTEPS       16
  #endif

  #if AXIS_DRIVER_TYPE_J(TMC26X)
    #define J_MAX_CURRENT    1000
    #define J_SENSE_RESISTOR   91
    #define J_MICROSTEPS       16
  #endif

  #if AXIS_DRIVER_TYPE_K(TMC26X)
    #define K_MAX_CURRENT    1000
    #define K_SENSE_RESISTOR   91
    #define K_MICROSTEPS       16
  #endif

  #if AXIS_DRIVER_TYPE_E0(TMC26X)
    #define E0_MAX_CURRENT    1000
    #define E0_SENSE_RESISTOR   91
    #define E0_MICROSTEPS       16
  #endif

  #if AXIS_DRIVER_TYPE_E1(TMC26X)
    #define E1_MAX_CURRENT    1000
    #define E1_SENSE_RESISTOR   91
    #define E1_MICROSTEPS       E0_MICROSTEPS
  #endif

  #if AXIS_DRIVER_TYPE_E2(TMC26X)
    #define E2_MAX_CURRENT    1000
    #define E2_SENSE_RESISTOR   91
    #define E2_MICROSTEPS       E0_MICROSTEPS
  #endif

  #if AXIS_DRIVER_TYPE_E3(TMC26X)
    #define E3_MAX_CURRENT    1000
    #define E3_SENSE_RESISTOR   91
    #define E3_MICROSTEPS       E0_MICROSTEPS
  #endif

  #if AXIS_DRIVER_TYPE_E4(TMC26X)
    #define E4_MAX_CURRENT    1000
    #define E4_SENSE_RESISTOR   91
    #define E4_MICROSTEPS       E0_MICROSTEPS
  #endif

  #if AXIS_DRIVER_TYPE_E5(TMC26X)
    #define E5_MAX_CURRENT    1000
    #define E5_SENSE_RESISTOR   91
    #define E5_MICROSTEPS       E0_MICROSTEPS
  #endif

  #if AXIS_DRIVER_TYPE_E6(TMC26X)
    #define E6_MAX_CURRENT    1000
    #define E6_SENSE_RESISTOR   91
    #define E6_MICROSTEPS       E0_MICROSTEPS
  #endif

  #if AXIS_DRIVER_TYPE_E7(TMC26X)
    #define E7_MAX_CURRENT    1000
    #define E7_SENSE_RESISTOR   91
    #define E7_MICROSTEPS       E0_MICROSTEPS
  #endif

#endif // TMC26X

// @section tmc_smart

/**
 * To use TMC2130, TMC2160, TMC2660, TMC5130, TMC5160 stepper drivers in SPI mode
 * connect your SPI pins to the hardware SPI interface on your board and define
 * the required CS pins in your `pins_MYBOARD.h` file. (e.g., RAMPS 1.4 uses AUX3
 * pins `X_CS_PIN 53`, `Y_CS_PIN 49`, etc.).
 * You may also use software SPI if you wish to use general purpose IO pins.
 *
 * To use TMC2208 stepper UART-configurable stepper drivers connect #_SERIAL_TX_PIN
 * to the driver side PDN_UART pin with a 1K resistor.
 * To use the reading capabilities, also connect #_SERIAL_RX_PIN to PDN_UART without
 * a resistor.
 * The drivers can also be used with hardware serial.
 *
 * TMCStepper library is required to use TMC stepper drivers.
 * https://github.com/teemuatlut/TMCStepper
 */
#if HAS_TRINAMIC_CONFIG

  #define HOLD_MULTIPLIER    0.5  // Scales down the holding current from run current

  /**
   * Interpolate microsteps to 256
   * Override for each driver with <driver>_INTERPOLATE settings below
   */
  #define INTERPOLATE      true

  #if AXIS_IS_TMC(X)
    #define X_CURRENT       730        // (mA) RMS current. Multiply by 1.414 for peak current.
    #define X_CURRENT_HOME  X_CURRENT  // (mA) RMS current for sensorless homing
    #define X_MICROSTEPS     16        // 0..256
    #define X_RSENSE          0.11
    #define X_CHAIN_POS      -1        // -1..0: Not chained. 1: MCU MOSI connected. 2: Next in chain, ...
    //#define X_INTERPOLATE  true      // Enable to override 'INTERPOLATE' for the X axis
  #endif

  #if AXIS_IS_TMC(X2)
    #define X2_CURRENT      800
    #define X2_CURRENT_HOME X2_CURRENT
    #define X2_MICROSTEPS    X_MICROSTEPS
    #define X2_RSENSE         0.11
    #define X2_CHAIN_POS     -1
    //#define X2_INTERPOLATE true
  #endif

  #if AXIS_IS_TMC(Y)
    #define Y_CURRENT       730
    #define Y_CURRENT_HOME  Y_CURRENT
    #define Y_MICROSTEPS     16
    #define Y_RSENSE          0.11
    #define Y_CHAIN_POS      -1
    //#define Y_INTERPOLATE  true
  #endif

  #if AXIS_IS_TMC(Y2)
    #define Y2_CURRENT      800
    #define Y2_CURRENT_HOME Y2_CURRENT
    #define Y2_MICROSTEPS    Y_MICROSTEPS
    #define Y2_RSENSE         0.11
    #define Y2_CHAIN_POS     -1
    //#define Y2_INTERPOLATE true
  #endif

  #if AXIS_IS_TMC(Z)
    #define Z_CURRENT       850
    #define Z_CURRENT_HOME  Z_CURRENT
    #define Z_MICROSTEPS     16
    #define Z_RSENSE          0.11
    #define Z_CHAIN_POS      -1
    //#define Z_INTERPOLATE  true
  #endif

  #if AXIS_IS_TMC(Z2)
    #define Z2_CURRENT      850
    #define Z2_CURRENT_HOME Z2_CURRENT
    #define Z2_MICROSTEPS    Z_MICROSTEPS
    #define Z2_RSENSE         0.11
    #define Z2_CHAIN_POS     -1
    //#define Z2_INTERPOLATE true
  #endif

  #if AXIS_IS_TMC(Z3)
    #define Z3_CURRENT      800
    #define Z3_CURRENT_HOME Z3_CURRENT
    #define Z3_MICROSTEPS    Z_MICROSTEPS
    #define Z3_RSENSE         0.11
    #define Z3_CHAIN_POS     -1
    //#define Z3_INTERPOLATE true
  #endif

  #if AXIS_IS_TMC(Z4)
    #define Z4_CURRENT      800
    #define Z4_CURRENT_HOME Z4_CURRENT
    #define Z4_MICROSTEPS    Z_MICROSTEPS
    #define Z4_RSENSE         0.11
    #define Z4_CHAIN_POS     -1
    //#define Z4_INTERPOLATE true
  #endif

  #if AXIS_IS_TMC(I)
    #define I_CURRENT      800
    #define I_CURRENT_HOME I_CURRENT
    #define I_MICROSTEPS    16
    #define I_RSENSE         0.11
    #define I_CHAIN_POS     -1
    //#define I_INTERPOLATE  true
  #endif

  #if AXIS_IS_TMC(J)
    #define J_CURRENT      800
    #define J_CURRENT_HOME J_CURRENT
    #define J_MICROSTEPS    16
    #define J_RSENSE         0.11
    #define J_CHAIN_POS     -1
    //#define J_INTERPOLATE  true
  #endif

  #if AXIS_IS_TMC(K)
    #define K_CURRENT      800
    #define K_CURRENT_HOME K_CURRENT
    #define K_MICROSTEPS    16
    #define K_RSENSE         0.11
    #define K_CHAIN_POS     -1
    //#define K_INTERPOLATE  true
  #endif

  #if AXIS_IS_TMC(E0)
    #define E0_CURRENT      730
    #define E0_MICROSTEPS    16
    #define E0_RSENSE         0.11
    #define E0_CHAIN_POS     -1
    //#define E0_INTERPOLATE true
  #endif

  #if AXIS_IS_TMC(E1)
    #define E1_CURRENT      730
    #define E1_MICROSTEPS    16
    #define E1_RSENSE         0.11
    #define E1_CHAIN_POS     -1
    //#define E1_INTERPOLATE true
  #endif

  #if AXIS_IS_TMC(E2)
    #define E2_CURRENT      800
    #define E2_MICROSTEPS   E0_MICROSTEPS
    #define E2_RSENSE         0.11
    #define E2_CHAIN_POS     -1
    //#define E2_INTERPOLATE true
  #endif

  #if AXIS_IS_TMC(E3)
    #define E3_CURRENT      800
    #define E3_MICROSTEPS   E0_MICROSTEPS
    #define E3_RSENSE         0.11
    #define E3_CHAIN_POS     -1
    //#define E3_INTERPOLATE true
  #endif

  #if AXIS_IS_TMC(E4)
    #define E4_CURRENT      800
    #define E4_MICROSTEPS   E0_MICROSTEPS
    #define E4_RSENSE         0.11
    #define E4_CHAIN_POS     -1
    //#define E4_INTERPOLATE true
  #endif

  #if AXIS_IS_TMC(E5)
    #define E5_CURRENT      800
    #define E5_MICROSTEPS   E0_MICROSTEPS
    #define E5_RSENSE         0.11
    #define E5_CHAIN_POS     -1
    //#define E5_INTERPOLATE true
  #endif

  #if AXIS_IS_TMC(E6)
    #define E6_CURRENT      800
    #define E6_MICROSTEPS   E0_MICROSTEPS
    #define E6_RSENSE         0.11
    #define E6_CHAIN_POS     -1
    //#define E6_INTERPOLATE true
  #endif

  #if AXIS_IS_TMC(E7)
    #define E7_CURRENT      800
    #define E7_MICROSTEPS   E0_MICROSTEPS
    #define E7_RSENSE         0.11
    #define E7_CHAIN_POS     -1
    //#define E7_INTERPOLATE true
  #endif

  /**
   * Override default SPI pins for TMC2130, TMC2160, TMC2660, TMC5130 and TMC5160 drivers here.
   * The default pins can be found in your board's pins file.
   */
  //#define X_CS_PIN          -1
  //#define Y_CS_PIN          -1
  //#define Z_CS_PIN          -1
  //#define X2_CS_PIN         -1
  //#define Y2_CS_PIN         -1
  //#define Z2_CS_PIN         -1
  //#define Z3_CS_PIN         -1
  //#define Z4_CS_PIN         -1
  //#define I_CS_PIN          -1
  //#define J_CS_PIN          -1
  //#define K_CS_PIN          -1
  //#define E0_CS_PIN         -1
  //#define E1_CS_PIN         -1
  //#define E2_CS_PIN         -1
  //#define E3_CS_PIN         -1
  //#define E4_CS_PIN         -1
  //#define E5_CS_PIN         -1
  //#define E6_CS_PIN         -1
  //#define E7_CS_PIN         -1

  /**
   * Software option for SPI driven drivers (TMC2130, TMC2160, TMC2660, TMC5130 and TMC5160).
   * The default SW SPI pins are defined the respective pins files,
   * but you can override or define them here.
   */
  #if ENABLED(SKR_2130)
    #define TMC_USE_SW_SPI
  #endif
  //#define TMC_SW_MOSI       -1
  //#define TMC_SW_MISO       -1
  //#define TMC_SW_SCK        -1

  /**
   * Four TMC2209 drivers can use the same HW/SW serial port with hardware configured addresses.
   * Set the address using jumpers on pins MS1 and MS2.
   * Address | MS1  | MS2
   *       0 | LOW  | LOW
   *       1 | HIGH | LOW
   *       2 | LOW  | HIGH
   *       3 | HIGH | HIGH
   *
   * Set *_SERIAL_TX_PIN and *_SERIAL_RX_PIN to match for all drivers
   * on the same serial port, either here or in your board's pins file.
   */
<<<<<<< HEAD
  #if ENABLED(SKRMiniE3V2)
    #define  X_SLAVE_ADDRESS 0
    #define  Y_SLAVE_ADDRESS 2
    #define  Z_SLAVE_ADDRESS 1
    #define E0_SLAVE_ADDRESS 3
  #else
    #define  X_SLAVE_ADDRESS 0
    #define  Y_SLAVE_ADDRESS 0
    #define  Z_SLAVE_ADDRESS 0
    #define X2_SLAVE_ADDRESS 0
    #define Y2_SLAVE_ADDRESS 0
    #define Z2_SLAVE_ADDRESS 0
    #define Z3_SLAVE_ADDRESS 0
    #define Z4_SLAVE_ADDRESS 0
    #define E0_SLAVE_ADDRESS 0
    #define E1_SLAVE_ADDRESS 0
    #define E2_SLAVE_ADDRESS 0
    #define E3_SLAVE_ADDRESS 0
    #define E4_SLAVE_ADDRESS 0
    #define E5_SLAVE_ADDRESS 0
    #define E6_SLAVE_ADDRESS 0
    #define E7_SLAVE_ADDRESS 0
  #endif
=======
  //#define  X_SLAVE_ADDRESS 0
  //#define  Y_SLAVE_ADDRESS 0
  //#define  Z_SLAVE_ADDRESS 0
  //#define X2_SLAVE_ADDRESS 0
  //#define Y2_SLAVE_ADDRESS 0
  //#define Z2_SLAVE_ADDRESS 0
  //#define Z3_SLAVE_ADDRESS 0
  //#define Z4_SLAVE_ADDRESS 0
  //#define  I_SLAVE_ADDRESS 0
  //#define  J_SLAVE_ADDRESS 0
  //#define  K_SLAVE_ADDRESS 0
  //#define E0_SLAVE_ADDRESS 0
  //#define E1_SLAVE_ADDRESS 0
  //#define E2_SLAVE_ADDRESS 0
  //#define E3_SLAVE_ADDRESS 0
  //#define E4_SLAVE_ADDRESS 0
  //#define E5_SLAVE_ADDRESS 0
  //#define E6_SLAVE_ADDRESS 0
  //#define E7_SLAVE_ADDRESS 0
>>>>>>> 63d1ae10

  /**
   * Software enable
   *
   * Use for drivers that do not use a dedicated enable pin, but rather handle the same
   * function through a communication line such as SPI or UART.
   */
  //#define SOFTWARE_DRIVER_ENABLE

  /**
   * TMC2130, TMC2160, TMC2208, TMC2209, TMC5130 and TMC5160 only
   * Use Trinamic's ultra quiet stepping mode.
   * When disabled, Marlin will use spreadCycle stepping mode.
   */
  #define STEALTHCHOP_XY
  #define STEALTHCHOP_Z
<<<<<<< HEAD
  //#define STEALTHCHOP_E
=======
  #define STEALTHCHOP_I
  #define STEALTHCHOP_J
  #define STEALTHCHOP_K
  #define STEALTHCHOP_E
>>>>>>> 63d1ae10

  /**
   * Optimize spreadCycle chopper parameters by using predefined parameter sets
   * or with the help of an example included in the library.
   * Provided parameter sets are
   * CHOPPER_DEFAULT_12V
   * CHOPPER_DEFAULT_19V
   * CHOPPER_DEFAULT_24V
   * CHOPPER_DEFAULT_36V
   * CHOPPER_09STEP_24V   // 0.9 degree steppers (24V)
   * CHOPPER_PRUSAMK3_24V // Imported parameters from the official Průša firmware for MK3 (24V)
   * CHOPPER_MARLIN_119   // Old defaults from Marlin v1.1.9
   *
   * Define your own with:
   * { <off_time[1..15]>, <hysteresis_end[-3..12]>, hysteresis_start[1..8] }
   */
  #define CHOPPER_TIMING CHOPPER_DEFAULT_12V        // All axes (override below)
  //#define CHOPPER_TIMING_X  CHOPPER_TIMING        // For X Axes (override below)
  //#define CHOPPER_TIMING_X2 CHOPPER_TIMING_X
  //#define CHOPPER_TIMING_Y  CHOPPER_TIMING        // For Y Axes (override below)
  //#define CHOPPER_TIMING_Y2 CHOPPER_TIMING_Y
  //#define CHOPPER_TIMING_Z  CHOPPER_TIMING        // For Z Axes (override below)
  //#define CHOPPER_TIMING_Z2 CHOPPER_TIMING_Z
  //#define CHOPPER_TIMING_Z3 CHOPPER_TIMING_Z
  //#define CHOPPER_TIMING_Z4 CHOPPER_TIMING_Z
  //#define CHOPPER_TIMING_E  CHOPPER_TIMING        // For Extruders (override below)
  //#define CHOPPER_TIMING_E1 CHOPPER_TIMING_E
  //#define CHOPPER_TIMING_E2 CHOPPER_TIMING_E
  //#define CHOPPER_TIMING_E3 CHOPPER_TIMING_E
  //#define CHOPPER_TIMING_E4 CHOPPER_TIMING_E
  //#define CHOPPER_TIMING_E5 CHOPPER_TIMING_E
  //#define CHOPPER_TIMING_E6 CHOPPER_TIMING_E
  //#define CHOPPER_TIMING_E7 CHOPPER_TIMING_E

  /**
   * Monitor Trinamic drivers
   * for error conditions like overtemperature and short to ground.
   * To manage over-temp Marlin can decrease the driver current until the error condition clears.
   * Other detected conditions can be used to stop the current print.
   * Relevant G-codes:
   * M906 - Set or get motor current in milliamps using axis codes X, Y, Z, E. Report values if no axis codes given.
   * M911 - Report stepper driver overtemperature pre-warn condition.
   * M912 - Clear stepper driver overtemperature pre-warn condition flag.
   * M122 - Report driver parameters (Requires TMC_DEBUG)
   */
  #if ENABLED(SKR_UART) && DISABLED(SKRMiniE3V2)
    #define MONITOR_DRIVER_STATUS
  #endif

  #if ENABLED(MONITOR_DRIVER_STATUS)
    #define CURRENT_STEP_DOWN     50  // [mA]
    #define REPORT_CURRENT_CHANGE
    #define STOP_ON_ERROR
  #endif

  /**
   * TMC2130, TMC2160, TMC2208, TMC2209, TMC5130 and TMC5160 only
   * The driver will switch to spreadCycle when stepper speed is over HYBRID_THRESHOLD.
   * This mode allows for faster movements at the expense of higher noise levels.
   * STEALTHCHOP_(XY|Z|E) must be enabled to use HYBRID_THRESHOLD.
   * M913 X/Y/Z/E to live tune the setting
   */
  #define HYBRID_THRESHOLD

  #define X_HYBRID_THRESHOLD     150  // [mm/s]
  #define X2_HYBRID_THRESHOLD    100
  #define Y_HYBRID_THRESHOLD     150
  #define Y2_HYBRID_THRESHOLD    100
  #define Z_HYBRID_THRESHOLD      10
  #define Z2_HYBRID_THRESHOLD     10
  #define Z3_HYBRID_THRESHOLD      3
<<<<<<< HEAD
  #define E0_HYBRID_THRESHOLD     50
=======
  #define Z4_HYBRID_THRESHOLD      3
  #define I_HYBRID_THRESHOLD       3
  #define J_HYBRID_THRESHOLD       3
  #define K_HYBRID_THRESHOLD       3
  #define E0_HYBRID_THRESHOLD     30
>>>>>>> 63d1ae10
  #define E1_HYBRID_THRESHOLD     30
  #define E2_HYBRID_THRESHOLD     30
  #define E3_HYBRID_THRESHOLD     30
  #define E4_HYBRID_THRESHOLD     30
  #define E5_HYBRID_THRESHOLD     30
  #define E6_HYBRID_THRESHOLD     30
  #define E7_HYBRID_THRESHOLD     30

  /**
   * Use StallGuard to home / probe X, Y, Z.
   *
   * TMC2130, TMC2160, TMC2209, TMC2660, TMC5130, and TMC5160 only
   * Connect the stepper driver's DIAG1 pin to the X/Y endstop pin.
   * X, Y, and Z homing will always be done in spreadCycle mode.
   *
   * X/Y/Z_STALL_SENSITIVITY is the default stall threshold.
   * Use M914 X Y Z to set the stall threshold at runtime:
   *
   *  Sensitivity   TMC2209   Others
   *    HIGHEST       255      -64    (Too sensitive => False positive)
   *    LOWEST         0        63    (Too insensitive => No trigger)
   *
   * It is recommended to set HOMING_BUMP_MM to { 0, 0, 0 }.
   *
   * SPI_ENDSTOPS  *** Beta feature! *** TMC2130 Only ***
   * Poll the driver through SPI to determine load when homing.
   * Removes the need for a wire from DIAG1 to an endstop pin.
   *
   * IMPROVE_HOMING_RELIABILITY tunes acceleration and jerk when
   * homing and adds a guard period for endstop triggering.
   *
   * Comment *_STALL_SENSITIVITY to disable sensorless homing for that axis.
   */
  //#define SENSORLESS_HOMING // StallGuard capable drivers only

  #if EITHER(SENSORLESS_HOMING, SENSORLESS_PROBING)
    // TMC2209: 0...255. TMC2130: -64...63
    #define X_STALL_SENSITIVITY  8
    #define X2_STALL_SENSITIVITY X_STALL_SENSITIVITY
    #define Y_STALL_SENSITIVITY  8
    #define Y2_STALL_SENSITIVITY Y_STALL_SENSITIVITY
    //#define Z_STALL_SENSITIVITY  8
    //#define Z2_STALL_SENSITIVITY Z_STALL_SENSITIVITY
    //#define Z3_STALL_SENSITIVITY Z_STALL_SENSITIVITY
    //#define Z4_STALL_SENSITIVITY Z_STALL_SENSITIVITY
    //#define I_STALL_SENSITIVITY  8
    //#define J_STALL_SENSITIVITY  8
    //#define K_STALL_SENSITIVITY  8
    //#define SPI_ENDSTOPS              // TMC2130 only
    //#define IMPROVE_HOMING_RELIABILITY
  #endif

  /**
   * TMC Homing stepper phase.
   *
   * Improve homing repeatability by homing to stepper coil's nearest absolute
   * phase position. Trinamic drivers use a stepper phase table with 1024 values
   * spanning 4 full steps with 256 positions each (ergo, 1024 positions).
   * Full step positions (128, 384, 640, 896) have the highest holding torque.
   *
   * Values from 0..1023, -1 to disable homing phase for that axis.
   */
   //#define TMC_HOME_PHASE { 896, 896, 896 }

  /**
   * Beta feature!
   * Create a 50/50 square wave step pulse optimal for stepper drivers.
   */
  #define SQUARE_WAVE_STEPPING

  /**
   * Enable M122 debugging command for TMC stepper drivers.
   * M122 S0/1 will enable continuous reporting.
   */
    #if ENABLED(SKR_UART) && DISABLED(SKRMiniE3V2)
      #define TMC_DEBUG
    #endif

  /**
   * You can set your own advanced settings by filling in predefined functions.
   * A list of available functions can be found on the library github page
   * https://github.com/teemuatlut/TMCStepper
   *
   * Example:
   * #define TMC_ADV() { \
   *   stepperX.diag0_otpw(1); \
   *   stepperY.intpol(0); \
   * }
   */
  #define TMC_ADV() {  }

#endif // HAS_TRINAMIC_CONFIG

// @section L64XX

/**
 * L64XX Stepper Driver options
 *
 * Arduino-L6470 library (0.8.0 or higher) is required.
 * https://github.com/ameyer/Arduino-L6470
 *
 * Requires the following to be defined in your pins_YOUR_BOARD file
 *     L6470_CHAIN_SCK_PIN
 *     L6470_CHAIN_MISO_PIN
 *     L6470_CHAIN_MOSI_PIN
 *     L6470_CHAIN_SS_PIN
 *     ENABLE_RESET_L64XX_CHIPS(Q)  where Q is 1 to enable and 0 to reset
 */

#if HAS_L64XX

  //#define L6470_CHITCHAT        // Display additional status info

  #if AXIS_IS_L64XX(X)
    #define X_MICROSTEPS       128  // Number of microsteps (VALID: 1, 2, 4, 8, 16, 32, 128) - L6474 max is 16
    #define X_OVERCURRENT     2000  // (mA) Current where the driver detects an over current
                                    //   L6470 & L6474 - VALID: 375 x (1 - 16) - 6A max - rounds down
                                    //   POWERSTEP01: VALID: 1000 x (1 - 32) - 32A max - rounds down
    #define X_STALLCURRENT    1500  // (mA) Current where the driver detects a stall (VALID: 31.25 * (1-128) -  4A max - rounds down)
                                    //   L6470 & L6474 - VALID: 31.25 * (1-128) -  4A max - rounds down
                                    //   POWERSTEP01: VALID: 200 x (1 - 32) - 6.4A max - rounds down
                                    //   L6474 - STALLCURRENT setting is used to set the nominal (TVAL) current
    #define X_MAX_VOLTAGE      127  // 0-255, Maximum effective voltage seen by stepper - not used by L6474
    #define X_CHAIN_POS         -1  // Position in SPI chain, 0=Not in chain, 1=Nearest MOSI
    #define X_SLEW_RATE          1  // 0-3, Slew 0 is slowest, 3 is fastest
  #endif

  #if AXIS_IS_L64XX(X2)
    #define X2_MICROSTEPS     X_MICROSTEPS
    #define X2_OVERCURRENT            2000
    #define X2_STALLCURRENT           1500
    #define X2_MAX_VOLTAGE             127
    #define X2_CHAIN_POS                -1
    #define X2_SLEW_RATE                 1
  #endif

  #if AXIS_IS_L64XX(Y)
    #define Y_MICROSTEPS               128
    #define Y_OVERCURRENT             2000
    #define Y_STALLCURRENT            1500
    #define Y_MAX_VOLTAGE              127
    #define Y_CHAIN_POS                 -1
    #define Y_SLEW_RATE                  1
  #endif

  #if AXIS_IS_L64XX(Y2)
    #define Y2_MICROSTEPS     Y_MICROSTEPS
    #define Y2_OVERCURRENT            2000
    #define Y2_STALLCURRENT           1500
    #define Y2_MAX_VOLTAGE             127
    #define Y2_CHAIN_POS                -1
    #define Y2_SLEW_RATE                 1
  #endif

  #if AXIS_IS_L64XX(Z)
    #define Z_MICROSTEPS               128
    #define Z_OVERCURRENT             2000
    #define Z_STALLCURRENT            1500
    #define Z_MAX_VOLTAGE              127
    #define Z_CHAIN_POS                 -1
    #define Z_SLEW_RATE                  1
  #endif

  #if AXIS_IS_L64XX(Z2)
    #define Z2_MICROSTEPS     Z_MICROSTEPS
    #define Z2_OVERCURRENT            2000
    #define Z2_STALLCURRENT           1500
    #define Z2_MAX_VOLTAGE             127
    #define Z2_CHAIN_POS                -1
    #define Z2_SLEW_RATE                 1
  #endif

  #if AXIS_IS_L64XX(Z3)
    #define Z3_MICROSTEPS     Z_MICROSTEPS
    #define Z3_OVERCURRENT            2000
    #define Z3_STALLCURRENT           1500
    #define Z3_MAX_VOLTAGE             127
    #define Z3_CHAIN_POS                -1
    #define Z3_SLEW_RATE                 1
  #endif

  #if AXIS_IS_L64XX(Z4)
    #define Z4_MICROSTEPS     Z_MICROSTEPS
    #define Z4_OVERCURRENT            2000
    #define Z4_STALLCURRENT           1500
    #define Z4_MAX_VOLTAGE             127
    #define Z4_CHAIN_POS                -1
    #define Z4_SLEW_RATE                 1
  #endif

  #if AXIS_DRIVER_TYPE_I(L6470)
    #define I_MICROSTEPS      128
    #define I_OVERCURRENT    2000
    #define I_STALLCURRENT   1500
    #define I_MAX_VOLTAGE     127
    #define I_CHAIN_POS        -1
    #define I_SLEW_RATE         1
  #endif

  #if AXIS_DRIVER_TYPE_J(L6470)
    #define J_MICROSTEPS      128
    #define J_OVERCURRENT    2000
    #define J_STALLCURRENT   1500
    #define J_MAX_VOLTAGE     127
    #define J_CHAIN_POS        -1
    #define J_SLEW_RATE         1
  #endif

  #if AXIS_DRIVER_TYPE_K(L6470)
    #define K_MICROSTEPS      128
    #define K_OVERCURRENT    2000
    #define K_STALLCURRENT   1500
    #define K_MAX_VOLTAGE     127
    #define K_CHAIN_POS        -1
    #define K_SLEW_RATE         1
  #endif

  #if AXIS_IS_L64XX(E0)
    #define E0_MICROSTEPS              128
    #define E0_OVERCURRENT            2000
    #define E0_STALLCURRENT           1500
    #define E0_MAX_VOLTAGE             127
    #define E0_CHAIN_POS                -1
    #define E0_SLEW_RATE                 1
  #endif

  #if AXIS_IS_L64XX(E1)
    #define E1_MICROSTEPS    E0_MICROSTEPS
    #define E1_OVERCURRENT            2000
    #define E1_STALLCURRENT           1500
    #define E1_MAX_VOLTAGE             127
    #define E1_CHAIN_POS                -1
    #define E1_SLEW_RATE                 1
  #endif

  #if AXIS_IS_L64XX(E2)
    #define E2_MICROSTEPS    E0_MICROSTEPS
    #define E2_OVERCURRENT            2000
    #define E2_STALLCURRENT           1500
    #define E2_MAX_VOLTAGE             127
    #define E2_CHAIN_POS                -1
    #define E2_SLEW_RATE                 1
  #endif

  #if AXIS_IS_L64XX(E3)
    #define E3_MICROSTEPS    E0_MICROSTEPS
    #define E3_OVERCURRENT            2000
    #define E3_STALLCURRENT           1500
    #define E3_MAX_VOLTAGE             127
    #define E3_CHAIN_POS                -1
    #define E3_SLEW_RATE                 1
  #endif

  #if AXIS_IS_L64XX(E4)
    #define E4_MICROSTEPS    E0_MICROSTEPS
    #define E4_OVERCURRENT            2000
    #define E4_STALLCURRENT           1500
    #define E4_MAX_VOLTAGE             127
    #define E4_CHAIN_POS                -1
    #define E4_SLEW_RATE                 1
  #endif

  #if AXIS_IS_L64XX(E5)
    #define E5_MICROSTEPS    E0_MICROSTEPS
    #define E5_OVERCURRENT            2000
    #define E5_STALLCURRENT           1500
    #define E5_MAX_VOLTAGE             127
    #define E5_CHAIN_POS                -1
    #define E5_SLEW_RATE                 1
  #endif

  #if AXIS_IS_L64XX(E6)
    #define E6_MICROSTEPS    E0_MICROSTEPS
    #define E6_OVERCURRENT            2000
    #define E6_STALLCURRENT           1500
    #define E6_MAX_VOLTAGE             127
    #define E6_CHAIN_POS                -1
    #define E6_SLEW_RATE                 1
  #endif

  #if AXIS_IS_L64XX(E7)
    #define E7_MICROSTEPS    E0_MICROSTEPS
    #define E7_OVERCURRENT            2000
    #define E7_STALLCURRENT           1500
    #define E7_MAX_VOLTAGE             127
    #define E7_CHAIN_POS                -1
    #define E7_SLEW_RATE                 1
  #endif

  /**
   * Monitor L6470 drivers for error conditions like over temperature and over current.
   * In the case of over temperature Marlin can decrease the drive until the error condition clears.
   * Other detected conditions can be used to stop the current print.
   * Relevant G-codes:
   * M906 - I1/2/3/4/5  Set or get motor drive level using axis codes X, Y, Z, E. Report values if no axis codes given.
   *         I not present or I0 or I1 - X, Y, Z or E0
   *         I2 - X2, Y2, Z2 or E1
   *         I3 - Z3 or E3
   *         I4 - Z4 or E4
   *         I5 - E5
   * M916 - Increase drive level until get thermal warning
   * M917 - Find minimum current thresholds
   * M918 - Increase speed until max or error
   * M122 S0/1 - Report driver parameters
   */
  //#define MONITOR_L6470_DRIVER_STATUS

  #if ENABLED(MONITOR_L6470_DRIVER_STATUS)
    #define KVAL_HOLD_STEP_DOWN     1
    //#define L6470_STOP_ON_ERROR
  #endif

#endif // HAS_L64XX

// @section i2cbus

//
// I2C Master ID for LPC176x LCD and Digital Current control
// Does not apply to other peripherals based on the Wire library.
//
//#define I2C_MASTER_ID  1  // Set a value from 0 to 2

/**
 * TWI/I2C BUS
 *
 * This feature is an EXPERIMENTAL feature so it shall not be used on production
 * machines. Enabling this will allow you to send and receive I2C data from slave
 * devices on the bus.
 *
 * ; Example #1
 * ; This macro send the string "Marlin" to the slave device with address 0x63 (99)
 * ; It uses multiple M260 commands with one B<base 10> arg
 * M260 A99  ; Target slave address
 * M260 B77  ; M
 * M260 B97  ; a
 * M260 B114 ; r
 * M260 B108 ; l
 * M260 B105 ; i
 * M260 B110 ; n
 * M260 S1   ; Send the current buffer
 *
 * ; Example #2
 * ; Request 6 bytes from slave device with address 0x63 (99)
 * M261 A99 B5
 *
 * ; Example #3
 * ; Example serial output of a M261 request
 * echo:i2c-reply: from:99 bytes:5 data:hello
 */

//#define EXPERIMENTAL_I2CBUS
#if ENABLED(EXPERIMENTAL_I2CBUS)
  #define I2C_SLAVE_ADDRESS  0  // Set a value from 8 to 127 to act as a slave
#endif

// @section extras

/**
 * Photo G-code
 * Add the M240 G-code to take a photo.
 * The photo can be triggered by a digital pin or a physical movement.
 */
//#define PHOTO_GCODE
#if ENABLED(PHOTO_GCODE)
  // A position to move to (and raise Z) before taking the photo
  //#define PHOTO_POSITION { X_MAX_POS - 5, Y_MAX_POS, 0 }  // { xpos, ypos, zraise } (M240 X Y Z)
  //#define PHOTO_DELAY_MS   100                            // (ms) Duration to pause before moving back (M240 P)
  //#define PHOTO_RETRACT_MM   6.5                          // (mm) E retract/recover for the photo move (M240 R S)

  // Canon RC-1 or homebrew digital camera trigger
  // Data from: https://www.doc-diy.net/photo/rc-1_hacked/
  //#define PHOTOGRAPH_PIN 23

  // Canon Hack Development Kit
  // https://captain-slow.dk/2014/03/09/3d-printing-timelapses/
  //#define CHDK_PIN        4

  // Optional second move with delay to trigger the camera shutter
  //#define PHOTO_SWITCH_POSITION { X_MAX_POS, Y_MAX_POS }  // { xpos, ypos } (M240 I J)

  // Duration to hold the switch or keep CHDK_PIN high
  //#define PHOTO_SWITCH_MS   50 // (ms) (M240 D)

  /**
   * PHOTO_PULSES_US may need adjustment depending on board and camera model.
   * Pin must be running at 48.4kHz.
   * Be sure to use a PHOTOGRAPH_PIN which can rise and fall quick enough.
   * (e.g., MKS SBase temp sensor pin was too slow, so used P1.23 on J8.)
   *
   *  Example pulse data for Nikon: https://bit.ly/2FKD0Aq
   *                     IR Wiring: https://git.io/JvJf7
   */
  //#define PHOTO_PULSES_US { 2000, 27850, 400, 1580, 400, 3580, 400 }  // (µs) Durations for each 48.4kHz oscillation
  #ifdef PHOTO_PULSES_US
    #define PHOTO_PULSE_DELAY_US 13 // (µs) Approximate duration of each HIGH and LOW pulse in the oscillation
  #endif
#endif

/**
 * Spindle & Laser control
 *
 * Add the M3, M4, and M5 commands to turn the spindle/laser on and off, and
 * to set spindle speed, spindle direction, and laser power.
 *
 * SuperPid is a router/spindle speed controller used in the CNC milling community.
 * Marlin can be used to turn the spindle on and off. It can also be used to set
 * the spindle speed from 5,000 to 30,000 RPM.
 *
 * You'll need to select a pin for the ON/OFF function and optionally choose a 0-5V
 * hardware PWM pin for the speed control and a pin for the rotation direction.
 *
 * See https://marlinfw.org/docs/configuration/laser_spindle.html for more config details.
 */
//#define SPINDLE_FEATURE
//#define LASER_FEATURE
#if EITHER(SPINDLE_FEATURE, LASER_FEATURE)
  #define SPINDLE_LASER_ACTIVE_STATE    LOW    // Set to "HIGH" if the on/off function is active HIGH
  #define SPINDLE_LASER_PWM             true   // Set to "true" if your controller supports setting the speed/power
  #define SPINDLE_LASER_PWM_INVERT      false  // Set to "true" if the speed/power goes up when you want it to go slower

  #define SPINDLE_LASER_FREQUENCY       2500   // (Hz) Spindle/laser frequency (only on supported HALs: AVR and LPC)

  //#define AIR_EVACUATION                     // Cutter Vacuum / Laser Blower motor control with G-codes M10-M11
  #if ENABLED(AIR_EVACUATION)
    #define AIR_EVACUATION_ACTIVE       LOW    // Set to "HIGH" if the on/off function is active HIGH
    //#define AIR_EVACUATION_PIN        42     // Override the default Cutter Vacuum or Laser Blower pin
  #endif

  //#define AIR_ASSIST                         // Air Assist control with G-codes M8-M9
  #if ENABLED(AIR_ASSIST)
    #define AIR_ASSIST_ACTIVE           LOW    // Active state on air assist pin
    //#define AIR_ASSIST_PIN            44     // Override the default Air Assist pin
  #endif

  //#define SPINDLE_SERVO                      // A servo converting an angle to spindle power
  #ifdef SPINDLE_SERVO
    #define SPINDLE_SERVO_NR   0               // Index of servo used for spindle control
    #define SPINDLE_SERVO_MIN 10               // Minimum angle for servo spindle
  #endif

  /**
   * Speed / Power can be set ('M3 S') and displayed in terms of:
   *  - PWM255  (S0 - S255)
   *  - PERCENT (S0 - S100)
   *  - RPM     (S0 - S50000)  Best for use with a spindle
   *  - SERVO   (S0 - S180)
   */
  #define CUTTER_POWER_UNIT PWM255

  /**
   * Relative Cutter Power
   * Normally, 'M3 O<power>' sets
   * OCR power is relative to the range SPEED_POWER_MIN...SPEED_POWER_MAX.
   * so input powers of 0...255 correspond to SPEED_POWER_MIN...SPEED_POWER_MAX
   * instead of normal range (0 to SPEED_POWER_MAX).
   * Best used with (e.g.) SuperPID router controller: S0 = 5,000 RPM and S255 = 30,000 RPM
   */
  //#define CUTTER_POWER_RELATIVE              // Set speed proportional to [SPEED_POWER_MIN...SPEED_POWER_MAX]

  #if ENABLED(SPINDLE_FEATURE)
    //#define SPINDLE_CHANGE_DIR               // Enable if your spindle controller can change spindle direction
    #define SPINDLE_CHANGE_DIR_STOP            // Enable if the spindle should stop before changing spin direction
    #define SPINDLE_INVERT_DIR          false  // Set to "true" if the spin direction is reversed

    #define SPINDLE_LASER_POWERUP_DELAY   5000 // (ms) Delay to allow the spindle/laser to come up to speed/power
    #define SPINDLE_LASER_POWERDOWN_DELAY 5000 // (ms) Delay to allow the spindle to stop

    /**
     * M3/M4 Power Equation
     *
     * Each tool uses different value ranges for speed / power control.
     * These parameters are used to convert between tool power units and PWM.
     *
     * Speed/Power = (PWMDC / 255 * 100 - SPEED_POWER_INTERCEPT) / SPEED_POWER_SLOPE
     * PWMDC = (spdpwr - SPEED_POWER_MIN) / (SPEED_POWER_MAX - SPEED_POWER_MIN) / SPEED_POWER_SLOPE
     */
    #define SPEED_POWER_INTERCEPT         0    // (%) 0-100 i.e., Minimum power percentage
    #define SPEED_POWER_MIN            5000    // (RPM)
    #define SPEED_POWER_MAX           30000    // (RPM) SuperPID router controller 0 - 30,000 RPM
    #define SPEED_POWER_STARTUP       25000    // (RPM) M3/M4 speed/power default (with no arguments)

  #else

    #define SPEED_POWER_INTERCEPT         0    // (%) 0-100 i.e., Minimum power percentage
    #define SPEED_POWER_MIN               0    // (%) 0-100
    #define SPEED_POWER_MAX             100    // (%) 0-100
    #define SPEED_POWER_STARTUP          80    // (%) M3/M4 speed/power default (with no arguments)

    // Define the minimum and maximum test pulse time values for a laser test fire function
    #define LASER_TEST_PULSE_MIN           1   // Used with Laser Control Menu
    #define LASER_TEST_PULSE_MAX         999   // Caution: Menu may not show more than 3 characters

    /**
     * Enable inline laser power to be handled in the planner / stepper routines.
     * Inline power is specified by the I (inline) flag in an M3 command (e.g., M3 S20 I)
     * or by the 'S' parameter in G0/G1/G2/G3 moves (see LASER_MOVE_POWER).
     *
     * This allows the laser to keep in perfect sync with the planner and removes
     * the powerup/down delay since lasers require negligible time.
     */
    //#define LASER_POWER_INLINE

    #if ENABLED(LASER_POWER_INLINE)
      /**
       * Scale the laser's power in proportion to the movement rate.
       *
       * - Sets the entry power proportional to the entry speed over the nominal speed.
       * - Ramps the power up every N steps to approximate the speed trapezoid.
       * - Due to the limited power resolution this is only approximate.
       */
      #define LASER_POWER_INLINE_TRAPEZOID

      /**
       * Continuously calculate the current power (nominal_power * current_rate / nominal_rate).
       * Required for accurate power with non-trapezoidal acceleration (e.g., S_CURVE_ACCELERATION).
       * This is a costly calculation so this option is discouraged on 8-bit AVR boards.
       *
       * LASER_POWER_INLINE_TRAPEZOID_CONT_PER defines how many step cycles there are between power updates. If your
       * board isn't able to generate steps fast enough (and you are using LASER_POWER_INLINE_TRAPEZOID_CONT), increase this.
       * Note that when this is zero it means it occurs every cycle; 1 means a delay wait one cycle then run, etc.
       */
      //#define LASER_POWER_INLINE_TRAPEZOID_CONT

      /**
       * Stepper iterations between power updates. Increase this value if the board
       * can't keep up with the processing demands of LASER_POWER_INLINE_TRAPEZOID_CONT.
       * Disable (or set to 0) to recalculate power on every stepper iteration.
       */
      //#define LASER_POWER_INLINE_TRAPEZOID_CONT_PER 10

      /**
       * Include laser power in G0/G1/G2/G3/G5 commands with the 'S' parameter
       */
      //#define LASER_MOVE_POWER

      #if ENABLED(LASER_MOVE_POWER)
        // Turn off the laser on G0 moves with no power parameter.
        // If a power parameter is provided, use that instead.
        //#define LASER_MOVE_G0_OFF

        // Turn off the laser on G28 homing.
        //#define LASER_MOVE_G28_OFF
      #endif

      /**
       * Inline flag inverted
       *
       * WARNING: M5 will NOT turn off the laser unless another move
       *          is done (so G-code files must end with 'M5 I').
       */
      //#define LASER_POWER_INLINE_INVERT

      /**
       * Continuously apply inline power. ('M3 S3' == 'G1 S3' == 'M3 S3 I')
       *
       * The laser might do some weird things, so only enable this
       * feature if you understand the implications.
       */
      //#define LASER_POWER_INLINE_CONTINUOUS

    #else

      #define SPINDLE_LASER_POWERUP_DELAY     50 // (ms) Delay to allow the spindle/laser to come up to speed/power
      #define SPINDLE_LASER_POWERDOWN_DELAY   50 // (ms) Delay to allow the spindle to stop

    #endif
  #endif
#endif

/**
 * Synchronous Laser Control with M106/M107
 *
 * Marlin normally applies M106/M107 fan speeds at a time "soon after" processing
 * a planner block. This is too inaccurate for a PWM/TTL laser attached to the fan
 * header (as with some add-on laser kits). Enable this option to set fan/laser
 * speeds with much more exact timing for improved print fidelity.
 *
 * NOTE: This option sacrifices some cooling fan speed options.
 */
//#define LASER_SYNCHRONOUS_M106_M107

/**
 * Coolant Control
 *
 * Add the M7, M8, and M9 commands to turn mist or flood coolant on and off.
 *
 * Note: COOLANT_MIST_PIN and/or COOLANT_FLOOD_PIN must also be defined.
 */
//#define COOLANT_CONTROL
#if ENABLED(COOLANT_CONTROL)
  #define COOLANT_MIST                // Enable if mist coolant is present
  #define COOLANT_FLOOD               // Enable if flood coolant is present
  #define COOLANT_MIST_INVERT  false  // Set "true" if the on/off function is reversed
  #define COOLANT_FLOOD_INVERT false  // Set "true" if the on/off function is reversed
#endif

/**
 * Filament Width Sensor
 *
 * Measures the filament width in real-time and adjusts
 * flow rate to compensate for any irregularities.
 *
 * Also allows the measured filament diameter to set the
 * extrusion rate, so the slicer only has to specify the
 * volume.
 *
 * Only a single extruder is supported at this time.
 *
 *  34 RAMPS_14    : Analog input 5 on the AUX2 connector
 *  81 PRINTRBOARD : Analog input 2 on the Exp1 connector (version B,C,D,E)
 * 301 RAMBO       : Analog input 3
 *
 * Note: May require analog pins to be defined for other boards.
 */
//#define FILAMENT_WIDTH_SENSOR

#if ENABLED(FILAMENT_WIDTH_SENSOR)
  #define FILAMENT_SENSOR_EXTRUDER_NUM 0    // Index of the extruder that has the filament sensor. :[0,1,2,3,4]
  #define MEASUREMENT_DELAY_CM        14    // (cm) The distance from the filament sensor to the melting chamber

  #define FILWIDTH_ERROR_MARGIN        1.0  // (mm) If a measurement differs too much from nominal width ignore it
  #define MAX_MEASUREMENT_DELAY       20    // (bytes) Buffer size for stored measurements (1 byte per cm). Must be larger than MEASUREMENT_DELAY_CM.

  #define DEFAULT_MEASURED_FILAMENT_DIA DEFAULT_NOMINAL_FILAMENT_DIA // Set measured to nominal initially

  // Display filament width on the LCD status line. Status messages will expire after 5 seconds.
  //#define FILAMENT_LCD_DISPLAY
#endif

/**
 * Power Monitor
 * Monitor voltage (V) and/or current (A), and -when possible- power (W)
 *
 * Read and configure with M430
 *
 * The current sensor feeds DC voltage (relative to the measured current) to an analog pin
 * The voltage sensor feeds DC voltage (relative to the measured voltage) to an analog pin
 */
//#define POWER_MONITOR_CURRENT   // Monitor the system current
//#define POWER_MONITOR_VOLTAGE   // Monitor the system voltage

#if ENABLED(POWER_MONITOR_CURRENT)
  #define POWER_MONITOR_VOLTS_PER_AMP    0.05000  // Input voltage to the MCU analog pin per amp  - DO NOT apply more than ADC_VREF!
  #define POWER_MONITOR_CURRENT_OFFSET   0        // Offset (in amps) applied to the calculated current
  #define POWER_MONITOR_FIXED_VOLTAGE   13.6      // Voltage for a current sensor with no voltage sensor (for power display)
#endif

#if ENABLED(POWER_MONITOR_VOLTAGE)
  #define POWER_MONITOR_VOLTS_PER_VOLT  0.077933  // Input voltage to the MCU analog pin per volt - DO NOT apply more than ADC_VREF!
  #define POWER_MONITOR_VOLTAGE_OFFSET  0         // Offset (in volts) applied to the calculated voltage
#endif

/**
 * Stepper Driver Anti-SNAFU Protection
 *
 * If the SAFE_POWER_PIN is defined for your board, Marlin will check
 * that stepper drivers are properly plugged in before applying power.
 * Disable protection if your stepper drivers don't support the feature.
 */
//#define DISABLE_DRIVER_SAFE_POWER_PROTECT

/**
 * CNC Coordinate Systems
 *
 * Enables G53 and G54-G59.3 commands to select coordinate systems
 * and G92.1 to reset the workspace to native machine space.
 */
//#define CNC_COORDINATE_SYSTEMS

/**
 * Auto-report temperatures with M155 S<seconds>
 */
#if NONE(MachineCR10Orig, LowMemoryBoard)
  #define AUTO_REPORT_TEMPERATURES
#endif
/**
 * Auto-report position with M154 S<seconds>
 */
//#define AUTO_REPORT_POSITION

/**
 * Include capabilities in M115 output
 */
#if NONE(MachineCR10Orig, LowMemoryBoard)
  #define EXTENDED_CAPABILITIES_REPORT
#if ENABLED(EXTENDED_CAPABILITIES_REPORT)
  //#define M115_GEOMETRY_REPORT
#endif
#endif

/**
 * Expected Printer Check
 * Add the M16 G-code to compare a string to the MACHINE_NAME.
 * M16 with a non-matching string causes the printer to halt.
 */
//#define EXPECTED_PRINTER_CHECK

/**
 * Disable all Volumetric extrusion options
 */
//#define NO_VOLUMETRICS

#if DISABLED(NO_VOLUMETRICS)
  /**
   * Volumetric extrusion default state
   * Activate to make volumetric extrusion the default method,
   * with DEFAULT_NOMINAL_FILAMENT_DIA as the default diameter.
   *
   * M200 D0 to disable, M200 Dn to set a new diameter (and enable volumetric).
   * M200 S0/S1 to disable/enable volumetric extrusion.
   */
  //#define VOLUMETRIC_DEFAULT_ON

  //#define VOLUMETRIC_EXTRUDER_LIMIT
  #if ENABLED(VOLUMETRIC_EXTRUDER_LIMIT)
    /**
     * Default volumetric extrusion limit in cubic mm per second (mm^3/sec).
     * This factory setting applies to all extruders.
     * Use 'M200 [T<extruder>] L<limit>' to override and 'M502' to reset.
     * A non-zero value activates Volume-based Extrusion Limiting.
     */
    #define DEFAULT_VOLUMETRIC_EXTRUDER_LIMIT 0.00      // (mm^3/sec)
  #endif
#endif

/**
 * Enable this option for a leaner build of Marlin that removes all
 * workspace offsets, simplifying coordinate transformations, leveling, etc.
 *
 *  - M206 and M428 are disabled.
 *  - G92 will revert to its behavior from Marlin 1.0.
 */
//#define NO_WORKSPACE_OFFSETS

// Extra options for the M114 "Current Position" report
//#define M114_DETAIL         // Use 'M114` for details to check planner calculations
//#define M114_REALTIME       // Real current position based on forward kinematics
//#define M114_LEGACY         // M114 used to synchronize on every call. Enable if needed.

//#define REPORT_FAN_CHANGE   // Report the new fan speed when changed by M106 (and others)

/**
 * Set the number of proportional font spaces required to fill up a typical character space.
 * This can help to better align the output of commands like `G29 O` Mesh Output.
 *
 * For clients that use a fixed-width font (like OctoPrint), leave this set to 1.0.
 * Otherwise, adjust according to your client and font.
 */
#define PROPORTIONAL_FONT_RATIO 1.0

/**
 * Spend 28 bytes of SRAM to optimize the G-code parser
 */
#if NONE(MachineCR10Orig, LowMemoryBoard)
  #define FASTER_GCODE_PARSER
#endif

#if ENABLED(FASTER_GCODE_PARSER)
  //#define GCODE_QUOTED_STRINGS  // Support for quoted string parameters
#endif

// Support for MeatPack G-code compression (https://github.com/scottmudge/OctoPrint-MeatPack)
//#define MEATPACK_ON_SERIAL_PORT_1
//#define MEATPACK_ON_SERIAL_PORT_2

//#define GCODE_CASE_INSENSITIVE  // Accept G-code sent to the firmware in lowercase

//#define REPETIER_GCODE_M360     // Add commands originally from Repetier FW

/**
 * CNC G-code options
 * Support CNC-style G-code dialects used by laser cutters, drawing machine cams, etc.
 * Note that G0 feedrates should be used with care for 3D printing (if used at all).
 * High feedrates may cause ringing and harm print quality.
 */
//#define PAREN_COMMENTS      // Support for parentheses-delimited comments
//#define GCODE_MOTION_MODES  // Remember the motion mode (G0 G1 G2 G3 G5 G38.X) and apply for X Y Z E F, etc.

// Enable and set a (default) feedrate for all G0 moves
//#define G0_FEEDRATE 3000 // (mm/min)
#ifdef G0_FEEDRATE
  //#define VARIABLE_G0_FEEDRATE // The G0 feedrate is set by F in G0 motion mode
#endif

/**
 * Startup commands
 *
 * Execute certain G-code commands immediately after power-on.
 */
//#define STARTUP_COMMANDS "M17 Z"

/**
 * G-code Macros
 *
 * Add G-codes M810-M819 to define and run G-code macros.
 * Macros are not saved to EEPROM.
 */
#if ANY(SKR13, SKR14, SKR14Turbo, SKRPRO11)
  #define GCODE_MACROS
#endif
#if ENABLED(GCODE_MACROS)
  #define GCODE_MACROS_SLOTS       5  // Up to 10 may be used
  #define GCODE_MACROS_SLOT_SIZE  50  // Maximum length of a single macro
#endif

/**
 * User-defined menu items to run custom G-code.
 * Up to 25 may be defined, but the actual number is LCD-dependent.
 */
#if ANY(ABL_UBL, ABL_BI)
  #define CUSTOM_MENU_MAIN
#endif

#if ENABLED(CUSTOM_MENU_MAIN)
  #define CUSTOM_MENU_MAIN_TITLE "Leveling Tools"
  //#define CUSTOM_MENU_MAIN_SCRIPT_DONE "M117 Wireless Script Done"
  #define CUSTOM_MENU_MAIN_SCRIPT_AUDIBLE_FEEDBACK
  #define CUSTOM_MENU_MAIN_SCRIPT_RETURN  // Return to status screen after a script
  #define CUSTOM_MENU_MAIN_ONLY_IDLE        // Only show custom menu when the machine is idle

  #if ENABLED(BedDC)
    #define CommBedTmp "55"
  #else
    #define CommBedTmp "75"
  #endif

  #if ENABLED(DualZ)
    #define DualZComm "\nG34I8"
  #else
    #define DualZComm ""
  #endif

  #define MAIN_MENU_ITEM_1_DESC "Setup"
  #if (ENABLED(ABL_UBL))
    #define MAIN_MENU_ITEM_1_GCODE "M190S" CommBedTmp "\nG28" DualZComm "\nG29P1\nG29P3\nG29S1\nG29S0\nG29F0.0\nG29A\nM104S215\nG28\nM109S215\nG1X150Y150F5000\nG1Z0\nM500\nM400\nM117 Set Z Offset"
  #elif ENABLED(ABL_BI)
    #define MAIN_MENU_ITEM_1_GCODE "M190S" CommBedTmp "\nG28" DualZComm "\nG29\nM400\nM104S215\nG28\nM109S215\nM420S1\nG1X100Y100F5000\nG1Z0\nM500\nM117 Set Z Offset"
  #endif
  //#define MAIN_MENU_ITEM_1_CONFIRM          // Show a confirmation dialog before this action

    #define MAIN_MENU_ITEM_2_DESC "PID Tune"
    #define MAIN_MENU_ITEM_2_GCODE "M106S128\nM303C8S215E0U\nM500\nM117 PID Tune Done"
  //#define MAIN_MENU_ITEM_2_CONFIRM          // Show a confirmation dialog before this action

    #define MAIN_MENU_ITEM_3_DESC "Prep for Z Adjust"
    #define MAIN_MENU_ITEM_3_GCODE "M190S" CommBedTmp "\nM104S215\nG28\nG29L1\nG1 X100Y100F5000\nG1Z0"
  //#define MAIN_MENU_ITEM_3_CONFIRM          // Show a confirmation dialog before this action

    #define MAIN_MENU_ITEM_4_DESC "Store Settings"
    #define MAIN_MENU_ITEM_4_GCODE "M500\nM117 Settings Stored"
  //#define MAIN_MENU_ITEM_4_CONFIRM          // Show a confirmation dialog before this action

  //#define MAIN_MENU_ITEM_5_DESC "Run Mesh Validation"
  //#define MAIN_MENU_ITEM_5_GCODE "G26"
  //#define MAIN_MENU_ITEM_5_CONFIRM          // Show a confirmation dialog before this action
#endif

// Custom Menu: Configuration Menu
//#define CUSTOM_MENU_CONFIG
#if ENABLED(CUSTOM_MENU_CONFIG)
  //#define CUSTOM_MENU_CONFIG_TITLE "Custom Commands"
  #define CUSTOM_MENU_CONFIG_SCRIPT_DONE "M117 Wireless Script Done"
  #define CUSTOM_MENU_CONFIG_SCRIPT_AUDIBLE_FEEDBACK
  //#define CUSTOM_MENU_CONFIG_SCRIPT_RETURN  // Return to status screen after a script
  #define CUSTOM_MENU_CONFIG_ONLY_IDLE        // Only show custom menu when the machine is idle

  #define CONFIG_MENU_ITEM_1_DESC "Wifi ON"
  #define CONFIG_MENU_ITEM_1_GCODE "M118 [ESP110] WIFI-STA pwd=12345678"
  //#define CONFIG_MENU_ITEM_1_CONFIRM        // Show a confirmation dialog before this action

  #define CONFIG_MENU_ITEM_2_DESC "Bluetooth ON"
  #define CONFIG_MENU_ITEM_2_GCODE "M118 [ESP110] BT pwd=12345678"
  //#define CONFIG_MENU_ITEM_2_CONFIRM

  //#define CONFIG_MENU_ITEM_3_DESC "Radio OFF"
  //#define CONFIG_MENU_ITEM_3_GCODE "M118 [ESP110] OFF pwd=12345678"
  //#define CONFIG_MENU_ITEM_3_CONFIRM

  //#define CONFIG_MENU_ITEM_4_DESC "Wifi ????"
  //#define CONFIG_MENU_ITEM_4_GCODE "M118 ????"
  //#define CONFIG_MENU_ITEM_4_CONFIRM

  //#define CONFIG_MENU_ITEM_5_DESC "Wifi ????"
  //#define CONFIG_MENU_ITEM_5_GCODE "M118 ????"
  //#define CONFIG_MENU_ITEM_5_CONFIRM
#endif

/**
 * User-defined buttons to run custom G-code.
 * Up to 25 may be defined.
 */
//#define CUSTOM_USER_BUTTONS
#if ENABLED(CUSTOM_USER_BUTTONS)
  //#define BUTTON1_PIN -1
  #if PIN_EXISTS(BUTTON1)
    #define BUTTON1_HIT_STATE     LOW       // State of the triggered button. NC=LOW. NO=HIGH.
    #define BUTTON1_WHEN_PRINTING false     // Button allowed to trigger during printing?
    #define BUTTON1_GCODE         "G28"
    #define BUTTON1_DESC          "Homing"  // Optional string to set the LCD status
  #endif

  //#define BUTTON2_PIN -1
  #if PIN_EXISTS(BUTTON2)
    #define BUTTON2_HIT_STATE     LOW
    #define BUTTON2_WHEN_PRINTING false
    #define BUTTON2_GCODE         "M140 S" STRINGIFY(PREHEAT_1_TEMP_BED) "\nM104 S" STRINGIFY(PREHEAT_1_TEMP_HOTEND)
    #define BUTTON2_DESC          "Preheat for " PREHEAT_1_LABEL
  #endif

  //#define BUTTON3_PIN -1
  #if PIN_EXISTS(BUTTON3)
    #define BUTTON3_HIT_STATE     LOW
    #define BUTTON3_WHEN_PRINTING false
    #define BUTTON3_GCODE         "M140 S" STRINGIFY(PREHEAT_2_TEMP_BED) "\nM104 S" STRINGIFY(PREHEAT_2_TEMP_HOTEND)
    #define BUTTON3_DESC          "Preheat for " PREHEAT_2_LABEL
  #endif
#endif

/**
 * Host Action Commands
 *
 * Define host streamer action commands in compliance with the standard.
 *
 * See https://reprap.org/wiki/G-code#Action_commands
 * Common commands ........ poweroff, pause, paused, resume, resumed, cancel
 * G29_RETRY_AND_RECOVER .. probe_rewipe, probe_failed
 *
 * Some features add reason codes to extend these commands.
 *
 * Host Prompt Support enables Marlin to use the host for user prompts so
 * filament runout and other processes can be managed from the host side.
 */
#define HOST_ACTION_COMMANDS
#if ENABLED(HOST_ACTION_COMMANDS)
  #if DISABLED(MachineCR10Orig) || ENABLED(MelziHostOnly)
    #define HOST_PROMPT_SUPPORT
    #define HOST_START_MENU_ITEM  // Add a menu item that tells the host to start
  #endif
#endif

/**
 * Cancel Objects
 *
 * Implement M486 to allow Marlin to skip objects
 */
#if NONE(MachineCR10Orig, LowMemoryBoard, EXTENSIBLE_UI, SKRMiniE3V2)
  #define CANCEL_OBJECTS
#endif
#if ENABLED(CANCEL_OBJECTS)
  #define CANCEL_OBJECTS_REPORTING // Emit the current object as a status message
#endif

/**
 * I2C position encoders for closed loop control.
 * Developed by Chris Barr at Aus3D.
 *
 * Wiki: https://wiki.aus3d.com.au/Magnetic_Encoder
 * Github: https://github.com/Aus3D/MagneticEncoder
 *
 * Supplier: https://aus3d.com.au/magnetic-encoder-module
 * Alternative Supplier: https://reliabuild3d.com/
 *
 * Reliabuild encoders have been modified to improve reliability.
 */

//#define I2C_POSITION_ENCODERS
#if ENABLED(I2C_POSITION_ENCODERS)

  #define I2CPE_ENCODER_CNT         1                       // The number of encoders installed; max of 5
                                                            // encoders supported currently.

  #define I2CPE_ENC_1_ADDR          I2CPE_PRESET_ADDR_X     // I2C address of the encoder. 30-200.
  #define I2CPE_ENC_1_AXIS          X_AXIS                  // Axis the encoder module is installed on.  <X|Y|Z|E>_AXIS.
  #define I2CPE_ENC_1_TYPE          I2CPE_ENC_TYPE_LINEAR   // Type of encoder:  I2CPE_ENC_TYPE_LINEAR -or-
                                                            // I2CPE_ENC_TYPE_ROTARY.
  #define I2CPE_ENC_1_TICKS_UNIT    2048                    // 1024 for magnetic strips with 2mm poles; 2048 for
                                                            // 1mm poles. For linear encoders this is ticks / mm,
                                                            // for rotary encoders this is ticks / revolution.
  //#define I2CPE_ENC_1_TICKS_REV     (16 * 200)            // Only needed for rotary encoders; number of stepper
                                                            // steps per full revolution (motor steps/rev * microstepping)
  //#define I2CPE_ENC_1_INVERT                              // Invert the direction of axis travel.
  #define I2CPE_ENC_1_EC_METHOD     I2CPE_ECM_MICROSTEP     // Type of error error correction.
  #define I2CPE_ENC_1_EC_THRESH     0.10                    // Threshold size for error (in mm) above which the
                                                            // printer will attempt to correct the error; errors
                                                            // smaller than this are ignored to minimize effects of
                                                            // measurement noise / latency (filter).

  #define I2CPE_ENC_2_ADDR          I2CPE_PRESET_ADDR_Y     // Same as above, but for encoder 2.
  #define I2CPE_ENC_2_AXIS          Y_AXIS
  #define I2CPE_ENC_2_TYPE          I2CPE_ENC_TYPE_LINEAR
  #define I2CPE_ENC_2_TICKS_UNIT    2048
  //#define I2CPE_ENC_2_TICKS_REV   (16 * 200)
  //#define I2CPE_ENC_2_INVERT
  #define I2CPE_ENC_2_EC_METHOD     I2CPE_ECM_MICROSTEP
  #define I2CPE_ENC_2_EC_THRESH     0.10

  #define I2CPE_ENC_3_ADDR          I2CPE_PRESET_ADDR_Z     // Encoder 3.  Add additional configuration options
  #define I2CPE_ENC_3_AXIS          Z_AXIS                  // as above, or use defaults below.

  #define I2CPE_ENC_4_ADDR          I2CPE_PRESET_ADDR_E     // Encoder 4.
  #define I2CPE_ENC_4_AXIS          E_AXIS

  #define I2CPE_ENC_5_ADDR          34                      // Encoder 5.
  #define I2CPE_ENC_5_AXIS          E_AXIS

  // Default settings for encoders which are enabled, but without settings configured above.
  #define I2CPE_DEF_TYPE            I2CPE_ENC_TYPE_LINEAR
  #define I2CPE_DEF_ENC_TICKS_UNIT  2048
  #define I2CPE_DEF_TICKS_REV       (16 * 200)
  #define I2CPE_DEF_EC_METHOD       I2CPE_ECM_NONE
  #define I2CPE_DEF_EC_THRESH       0.1

  //#define I2CPE_ERR_THRESH_ABORT  100.0                   // Threshold size for error (in mm) error on any given
                                                            // axis after which the printer will abort. Comment out to
                                                            // disable abort behavior.

  #define I2CPE_TIME_TRUSTED        10000                   // After an encoder fault, there must be no further fault
                                                            // for this amount of time (in ms) before the encoder
                                                            // is trusted again.

  /**
   * Position is checked every time a new command is executed from the buffer but during long moves,
   * this setting determines the minimum update time between checks. A value of 100 works well with
   * error rolling average when attempting to correct only for skips and not for vibration.
   */
  #define I2CPE_MIN_UPD_TIME_MS     4                       // (ms) Minimum time between encoder checks.

  // Use a rolling average to identify persistant errors that indicate skips, as opposed to vibration and noise.
  #define I2CPE_ERR_ROLLING_AVERAGE

#endif // I2C_POSITION_ENCODERS

/**
 * Analog Joystick(s)
 */
//#define JOYSTICK
#if ENABLED(JOYSTICK)
  #define JOY_X_PIN    5  // RAMPS: Suggested pin A5  on AUX2
  #define JOY_Y_PIN   10  // RAMPS: Suggested pin A10 on AUX2
  #define JOY_Z_PIN   12  // RAMPS: Suggested pin A12 on AUX2
  #define JOY_EN_PIN  44  // RAMPS: Suggested pin D44 on AUX2

  //#define INVERT_JOY_X  // Enable if X direction is reversed
  //#define INVERT_JOY_Y  // Enable if Y direction is reversed
  //#define INVERT_JOY_Z  // Enable if Z direction is reversed

  // Use M119 with JOYSTICK_DEBUG to find reasonable values after connecting:
  #define JOY_X_LIMITS { 5600, 8190-100, 8190+100, 10800 } // min, deadzone start, deadzone end, max
  #define JOY_Y_LIMITS { 5600, 8250-100, 8250+100, 11000 }
  #define JOY_Z_LIMITS { 4800, 8080-100, 8080+100, 11550 }
  //#define JOYSTICK_DEBUG
#endif

/**
 * Mechanical Gantry Calibration
 * Modern replacement for the Prusa TMC_Z_CALIBRATION.
 * Adds capability to work with any adjustable current drivers.
 * Implemented as G34 because M915 is deprecated.
 */
//#define MECHANICAL_GANTRY_CALIBRATION
#if ENABLED(MECHANICAL_GANTRY_CALIBRATION)
  #define GANTRY_CALIBRATION_CURRENT          600     // Default calibration current in ma
  #define GANTRY_CALIBRATION_EXTRA_HEIGHT      15     // Extra distance in mm past Z_###_POS to move
  #define GANTRY_CALIBRATION_FEEDRATE         500     // Feedrate for correction move
  //#define GANTRY_CALIBRATION_TO_MIN                 // Enable to calibrate Z in the MIN direction

  //#define GANTRY_CALIBRATION_SAFE_POSITION XY_CENTER // Safe position for nozzle
  //#define GANTRY_CALIBRATION_XY_PARK_FEEDRATE 3000  // XY Park Feedrate - MMM
  //#define GANTRY_CALIBRATION_COMMANDS_PRE   ""
  #define GANTRY_CALIBRATION_COMMANDS_POST  "G28"     // G28 highly recommended to ensure an accurate position
#endif

/**
 * Instant freeze / unfreeze functionality
 * Specified pin has pullup and connecting to ground will instantly pause motion.
 * Potentially useful for emergency stop that allows being resumed.
 */
//#define FREEZE_FEATURE
#if ENABLED(FREEZE_FEATURE)
  //#define FREEZE_PIN 41   // Override the default (KILL) pin here
#endif

/**
 * MAX7219 Debug Matrix
 *
 * Add support for a low-cost 8x8 LED Matrix based on the Max7219 chip as a realtime status display.
 * Requires 3 signal wires. Some useful debug options are included to demonstrate its usage.
 */
//#define MAX7219_DEBUG
#if ENABLED(MAX7219_DEBUG)
  #define MAX7219_CLK_PIN   64
  #define MAX7219_DIN_PIN   57
  #define MAX7219_LOAD_PIN  44

  //#define MAX7219_GCODE          // Add the M7219 G-code to control the LED matrix
  #define MAX7219_INIT_TEST    2   // Test pattern at startup: 0=none, 1=sweep, 2=spiral
  #define MAX7219_NUMBER_UNITS 1   // Number of Max7219 units in chain.
  #define MAX7219_ROTATE       0   // Rotate the display clockwise (in multiples of +/- 90°)
                                   // connector at:  right=0   bottom=-90  top=90  left=180
  //#define MAX7219_REVERSE_ORDER  // The individual LED matrix units may be in reversed order
  //#define MAX7219_SIDE_BY_SIDE   // Big chip+matrix boards can be chained side-by-side

  /**
   * Sample debug features
   * If you add more debug displays, be careful to avoid conflicts!
   */
  #define MAX7219_DEBUG_PRINTER_ALIVE    // Blink corner LED of 8x8 matrix to show that the firmware is functioning
  #define MAX7219_DEBUG_PLANNER_HEAD  3  // Show the planner queue head position on this and the next LED matrix row
  #define MAX7219_DEBUG_PLANNER_TAIL  5  // Show the planner queue tail position on this and the next LED matrix row

  #define MAX7219_DEBUG_PLANNER_QUEUE 0  // Show the current planner queue depth on this and the next LED matrix row
                                         // If you experience stuttering, reboots, etc. this option can reveal how
                                         // tweaks made to the configuration are affecting the printer in real-time.
#endif

/**
 * NanoDLP Sync support
 *
 * Support for Synchronized Z moves when used with NanoDLP. G0/G1 axis moves will
 * output a "Z_move_comp" string to enable synchronization with DLP projector exposure.
 * This feature allows you to use [[WaitForDoneMessage]] instead of M400 commands.
 */
//#define NANODLP_Z_SYNC
#if ENABLED(NANODLP_Z_SYNC)
  //#define NANODLP_ALL_AXIS  // Send a "Z_move_comp" report for any axis move (not just Z).
#endif

/**
 * Ethernet. Use M552 to enable and set the IP address.
 */
#if HAS_ETHERNET
  #define MAC_ADDRESS { 0xDE, 0xAD, 0xBE, 0xEF, 0xF0, 0x0D }  // A MAC address unique to your network
#endif

/**
 * WiFi Support (Espressif ESP32 WiFi)
 */
//#define WIFISUPPORT         // Marlin embedded WiFi managenent
//#define ESP3D_WIFISUPPORT   // ESP3D Library WiFi management (https://github.com/luc-github/ESP3DLib)

#if EITHER(WIFISUPPORT, ESP3D_WIFISUPPORT)
  //#define WEBSUPPORT          // Start a webserver (which may include auto-discovery)
  //#define OTASUPPORT          // Support over-the-air firmware updates
  //#define WIFI_CUSTOM_COMMAND // Accept feature config commands (e.g., WiFi ESP3D) from the host

  /**
   * To set a default WiFi SSID / Password, create a file called Configuration_Secure.h with
   * the following defines, customized for your network. This specific file is excluded via
   * .gitignore to prevent it from accidentally leaking to the public.
   *
   *   #define WIFI_SSID "WiFi SSID"
   *   #define WIFI_PWD  "WiFi Password"
   */
  //#include "Configuration_Secure.h" // External file with WiFi SSID / Password
#endif

/**
 * Průša Multi-Material Unit (MMU)
 * Enable in Configuration.h
 *
 * These devices allow a single stepper driver on the board to drive
 * multi-material feeders with any number of stepper motors.
 */
#if HAS_PRUSA_MMU1
  /**
   * This option only allows the multiplexer to switch on tool-change.
   * Additional options to configure custom E moves are pending.
   *
   * Override the default DIO selector pins here, if needed.
   * Some pins files may provide defaults for these pins.
   */
  //#define E_MUX0_PIN 40  // Always Required
  //#define E_MUX1_PIN 42  // Needed for 3 to 8 inputs
  //#define E_MUX2_PIN 44  // Needed for 5 to 8 inputs
#elif HAS_PRUSA_MMU2
  // Serial port used for communication with MMU2.
  #define MMU2_SERIAL_PORT 2

  // Use hardware reset for MMU if a pin is defined for it
  //#define MMU2_RST_PIN 23

  // Enable if the MMU2 has 12V stepper motors (MMU2 Firmware 1.0.2 and up)
  //#define MMU2_MODE_12V

  // G-code to execute when MMU2 F.I.N.D.A. probe detects filament runout
  #define MMU2_FILAMENT_RUNOUT_SCRIPT "M600"

  // Add an LCD menu for MMU2
  //#define MMU2_MENUS
  #if EITHER(MMU2_MENUS, HAS_PRUSA_MMU2S)
    // Settings for filament load / unload from the LCD menu.
    // This is for Průša MK3-style extruders. Customize for your hardware.
    #define MMU2_FILAMENTCHANGE_EJECT_FEED 80.0
    #define MMU2_LOAD_TO_NOZZLE_SEQUENCE \
      {  7.2, 1145 }, \
      { 14.4,  871 }, \
      { 36.0, 1393 }, \
      { 14.4,  871 }, \
      { 50.0,  198 }

    #define MMU2_RAMMING_SEQUENCE \
      {   1.0, 1000 }, \
      {   1.0, 1500 }, \
      {   2.0, 2000 }, \
      {   1.5, 3000 }, \
      {   2.5, 4000 }, \
      { -15.0, 5000 }, \
      { -14.0, 1200 }, \
      {  -6.0,  600 }, \
      {  10.0,  700 }, \
      { -10.0,  400 }, \
      { -50.0, 2000 }
  #endif

  /**
   * Using a sensor like the MMU2S
   * This mode requires a MK3S extruder with a sensor at the extruder idler, like the MMU2S.
   * See https://help.prusa3d.com/en/guide/3b-mk3s-mk2-5s-extruder-upgrade_41560, step 11
   */
  #if HAS_PRUSA_MMU2S
    #define MMU2_C0_RETRY   5             // Number of retries (total time = timeout*retries)

    #define MMU2_CAN_LOAD_FEEDRATE 800    // (mm/min)
    #define MMU2_CAN_LOAD_SEQUENCE \
      {  0.1, MMU2_CAN_LOAD_FEEDRATE }, \
      {  60.0, MMU2_CAN_LOAD_FEEDRATE }, \
      { -52.0, MMU2_CAN_LOAD_FEEDRATE }

    #define MMU2_CAN_LOAD_RETRACT   6.0   // (mm) Keep under the distance between Load Sequence values
    #define MMU2_CAN_LOAD_DEVIATION 0.8   // (mm) Acceptable deviation

    #define MMU2_CAN_LOAD_INCREMENT 0.2   // (mm) To reuse within MMU2 module
    #define MMU2_CAN_LOAD_INCREMENT_SEQUENCE \
      { -MMU2_CAN_LOAD_INCREMENT, MMU2_CAN_LOAD_FEEDRATE }

  #else

    /**
     * MMU1 Extruder Sensor
     *
     * Support for a Průša (or other) IR Sensor to detect filament near the extruder
     * and make loading more reliable. Suitable for an extruder equipped with a filament
     * sensor less than 38mm from the gears.
     *
     * During loading the extruder will stop when the sensor is triggered, then do a last
     * move up to the gears. If no filament is detected, the MMU2 can make some more attempts.
     * If all attempts fail, a filament runout will be triggered.
     */
    //#define MMU_EXTRUDER_SENSOR
    #if ENABLED(MMU_EXTRUDER_SENSOR)
      #define MMU_LOADING_ATTEMPTS_NR 5 // max. number of attempts to load filament if first load fail
    #endif

  #endif

  //#define MMU2_DEBUG  // Write debug info to serial output

#endif // HAS_PRUSA_MMU2

/**
 * Advanced Print Counter settings
 */
#if ENABLED(PRINTCOUNTER)
  #define SERVICE_WARNING_BUZZES  3
  // Activate up to 3 service interval watchdogs
  //#define SERVICE_NAME_1      "Service S"
  //#define SERVICE_INTERVAL_1  100 // print hours
  //#define SERVICE_NAME_2      "Service L"
  //#define SERVICE_INTERVAL_2  200 // print hours
  //#define SERVICE_NAME_3      "Service 3"
  //#define SERVICE_INTERVAL_3    1 // print hours
#endif

// @section develop

//
// M100 Free Memory Watcher to debug memory usage
//
//#define M100_FREE_MEMORY_WATCHER

//
// M42 - Set pin states
//
//#define DIRECT_PIN_CONTROL

//
// M43 - display pin status, toggle pins, watch pins, watch endstops & toggle LED, test servo probe
//
#if ANY(SKR13, SKR14, SKR14Turbo, SKRPRO11, MachineEnder3V2, Creality422, Creality427)
  #define PINS_DEBUGGING
#endif

// Enable Marlin dev mode which adds some special commands
//#define MARLIN_DEV_MODE

/**
 * Postmortem Debugging captures misbehavior and outputs the CPU status and backtrace to serial.
 * When running in the debugger it will break for debugging. This is useful to help understand
 * a crash from a remote location. Requires ~400 bytes of SRAM and 5Kb of flash.
 */
//#define POSTMORTEM_DEBUGGING

/**
 * Software Reset options
 */
//#define SOFT_RESET_VIA_SERIAL         // 'KILL' and '^X' commands will soft-reset the controller
//#define SOFT_RESET_ON_KILL            // Use a digital button to soft-reset the controller after KILL<|MERGE_RESOLUTION|>--- conflicted
+++ resolved
@@ -1377,13 +1377,9 @@
 
   //#define BROWSE_MEDIA_ON_INSERT          // Open the file browser when media is inserted
 
-<<<<<<< HEAD
+  //#define MEDIA_MENU_AT_TOP               // Force the media menu to be listed on the top of the main menu
+
   #define EVENT_GCODE_SD_ABORT "G91\nG1Z5\nG90\nM84\nM104S0\nM140S0"      // G-code to run on SD Abort Print (e.g., "G28XY" or "G27")
-=======
-  //#define MEDIA_MENU_AT_TOP               // Force the media menu to be listed on the top of the main menu
-
-  #define EVENT_GCODE_SD_ABORT "G28XY"      // G-code to run on SD Abort Print (e.g., "G28XY" or "G27")
->>>>>>> 63d1ae10
 
   #if ENABLED(PRINTER_EVENT_LEDS)
     #define PE_LEDS_COMPLETED_TIME  (30*60) // (seconds) Time to keep the LED "done" color before restoring normal illumination
@@ -2883,31 +2879,12 @@
    * Set *_SERIAL_TX_PIN and *_SERIAL_RX_PIN to match for all drivers
    * on the same serial port, either here or in your board's pins file.
    */
-<<<<<<< HEAD
   #if ENABLED(SKRMiniE3V2)
     #define  X_SLAVE_ADDRESS 0
     #define  Y_SLAVE_ADDRESS 2
     #define  Z_SLAVE_ADDRESS 1
     #define E0_SLAVE_ADDRESS 3
   #else
-    #define  X_SLAVE_ADDRESS 0
-    #define  Y_SLAVE_ADDRESS 0
-    #define  Z_SLAVE_ADDRESS 0
-    #define X2_SLAVE_ADDRESS 0
-    #define Y2_SLAVE_ADDRESS 0
-    #define Z2_SLAVE_ADDRESS 0
-    #define Z3_SLAVE_ADDRESS 0
-    #define Z4_SLAVE_ADDRESS 0
-    #define E0_SLAVE_ADDRESS 0
-    #define E1_SLAVE_ADDRESS 0
-    #define E2_SLAVE_ADDRESS 0
-    #define E3_SLAVE_ADDRESS 0
-    #define E4_SLAVE_ADDRESS 0
-    #define E5_SLAVE_ADDRESS 0
-    #define E6_SLAVE_ADDRESS 0
-    #define E7_SLAVE_ADDRESS 0
-  #endif
-=======
   //#define  X_SLAVE_ADDRESS 0
   //#define  Y_SLAVE_ADDRESS 0
   //#define  Z_SLAVE_ADDRESS 0
@@ -2927,7 +2904,7 @@
   //#define E5_SLAVE_ADDRESS 0
   //#define E6_SLAVE_ADDRESS 0
   //#define E7_SLAVE_ADDRESS 0
->>>>>>> 63d1ae10
+  #endif
 
   /**
    * Software enable
@@ -2944,14 +2921,10 @@
    */
   #define STEALTHCHOP_XY
   #define STEALTHCHOP_Z
-<<<<<<< HEAD
-  //#define STEALTHCHOP_E
-=======
   #define STEALTHCHOP_I
   #define STEALTHCHOP_J
   #define STEALTHCHOP_K
-  #define STEALTHCHOP_E
->>>>>>> 63d1ae10
+  //#define STEALTHCHOP_E
 
   /**
    * Optimize spreadCycle chopper parameters by using predefined parameter sets
@@ -3023,15 +2996,11 @@
   #define Z_HYBRID_THRESHOLD      10
   #define Z2_HYBRID_THRESHOLD     10
   #define Z3_HYBRID_THRESHOLD      3
-<<<<<<< HEAD
-  #define E0_HYBRID_THRESHOLD     50
-=======
   #define Z4_HYBRID_THRESHOLD      3
   #define I_HYBRID_THRESHOLD       3
   #define J_HYBRID_THRESHOLD       3
   #define K_HYBRID_THRESHOLD       3
   #define E0_HYBRID_THRESHOLD     30
->>>>>>> 63d1ae10
   #define E1_HYBRID_THRESHOLD     30
   #define E2_HYBRID_THRESHOLD     30
   #define E3_HYBRID_THRESHOLD     30
