/**
 * Marlin 3D Printer Firmware
 * Copyright (c) 2020 MarlinFirmware [https://github.com/MarlinFirmware/Marlin]
 *
 * Based on Sprinter and grbl.
 * Copyright (c) 2011 Camiel Gubbels / Erik van der Zalm
 *
 * This program is free software: you can redistribute it and/or modify
 * it under the terms of the GNU General Public License as published by
 * the Free Software Foundation, either version 3 of the License, or
 * (at your option) any later version.
 *
 * This program is distributed in the hope that it will be useful,
 * but WITHOUT ANY WARRANTY; without even the implied warranty of
 * MERCHANTABILITY or FITNESS FOR A PARTICULAR PURPOSE.  See the
 * GNU General Public License for more details.
 *
 * You should have received a copy of the GNU General Public License
 * along with this program.  If not, see <https://www.gnu.org/licenses/>.
 *
 */
#pragma once

/**
 * Configuration_adv.h
 *
 * Advanced settings.
 * Only change these if you know exactly what you're doing.
 * Some of these settings can damage your printer if improperly set!
 *
 * Basic settings can be found in Configuration.h
 */
#define CONFIGURATION_ADV_H_VERSION 020008

//===========================================================================
//============================= Thermal Settings ============================
//===========================================================================
// @section temperature

/**
 * Thermocouple sensors are quite sensitive to noise.  Any noise induced in
 * the sensor wires, such as by stepper motor wires run in parallel to them,
 * may result in the thermocouple sensor reporting spurious errors.  This
 * value is the number of errors which can occur in a row before the error
 * is reported.  This allows us to ignore intermittent error conditions while
 * still detecting an actual failure, which should result in a continuous
 * stream of errors from the sensor.
 *
 * Set this value to 0 to fail on the first error to occur.
 */
#define THERMOCOUPLE_MAX_ERRORS 15

//
// Custom Thermistor 1000 parameters
//
#if TEMP_SENSOR_0 == 1000
  #define HOTEND0_PULLUP_RESISTOR_OHMS 4700    // Pullup resistor
  #define HOTEND0_RESISTANCE_25C_OHMS  100000  // Resistance at 25C
  #define HOTEND0_BETA                 3950    // Beta value
#endif

#if TEMP_SENSOR_1 == 1000
  #define HOTEND1_PULLUP_RESISTOR_OHMS 4700    // Pullup resistor
  #define HOTEND1_RESISTANCE_25C_OHMS  100000  // Resistance at 25C
  #define HOTEND1_BETA                 3950    // Beta value
#endif

#if TEMP_SENSOR_2 == 1000
  #define HOTEND2_PULLUP_RESISTOR_OHMS 4700    // Pullup resistor
  #define HOTEND2_RESISTANCE_25C_OHMS  100000  // Resistance at 25C
  #define HOTEND2_BETA                 3950    // Beta value
#endif

#if TEMP_SENSOR_3 == 1000
  #define HOTEND3_PULLUP_RESISTOR_OHMS 4700    // Pullup resistor
  #define HOTEND3_RESISTANCE_25C_OHMS  100000  // Resistance at 25C
  #define HOTEND3_BETA                 3950    // Beta value
#endif

#if TEMP_SENSOR_4 == 1000
  #define HOTEND4_PULLUP_RESISTOR_OHMS 4700    // Pullup resistor
  #define HOTEND4_RESISTANCE_25C_OHMS  100000  // Resistance at 25C
  #define HOTEND4_BETA                 3950    // Beta value
#endif

#if TEMP_SENSOR_5 == 1000
  #define HOTEND5_PULLUP_RESISTOR_OHMS 4700    // Pullup resistor
  #define HOTEND5_RESISTANCE_25C_OHMS  100000  // Resistance at 25C
  #define HOTEND5_BETA                 3950    // Beta value
#endif

#if TEMP_SENSOR_6 == 1000
  #define HOTEND6_PULLUP_RESISTOR_OHMS 4700    // Pullup resistor
  #define HOTEND6_RESISTANCE_25C_OHMS  100000  // Resistance at 25C
  #define HOTEND6_BETA                 3950    // Beta value
#endif

#if TEMP_SENSOR_7 == 1000
  #define HOTEND7_PULLUP_RESISTOR_OHMS 4700    // Pullup resistor
  #define HOTEND7_RESISTANCE_25C_OHMS  100000  // Resistance at 25C
  #define HOTEND7_BETA                 3950    // Beta value
#endif

#if TEMP_SENSOR_BED == 1000
  #define BED_PULLUP_RESISTOR_OHMS     4700    // Pullup resistor
  #define BED_RESISTANCE_25C_OHMS      100000  // Resistance at 25C
  #define BED_BETA                     3950    // Beta value
#endif

#if TEMP_SENSOR_CHAMBER == 1000
  #define CHAMBER_PULLUP_RESISTOR_OHMS 4700    // Pullup resistor
  #define CHAMBER_RESISTANCE_25C_OHMS  100000  // Resistance at 25C
  #define CHAMBER_BETA                 3950    // Beta value
#endif

//
// Hephestos 2 24V heated bed upgrade kit.
// https://store.bq.com/en/heated-bed-kit-hephestos2
//
//#define HEPHESTOS2_HEATED_BED_KIT
#if ENABLED(HEPHESTOS2_HEATED_BED_KIT)
  #undef TEMP_SENSOR_BED
  #define TEMP_SENSOR_BED 70
  #define HEATER_BED_INVERTING true
#endif

//
// Heated Bed Bang-Bang options
//
#if DISABLED(PIDTEMPBED)
  #define BED_CHECK_INTERVAL 5000   // (ms) Interval between checks in bang-bang control
  #if ENABLED(BED_LIMIT_SWITCHING)
    #define BED_HYSTERESIS 2        // (°C) Only set the relevant heater state when ABS(T-target) > BED_HYSTERESIS
  #endif
#endif

//
// Heated Chamber options
//
#if TEMP_SENSOR_CHAMBER
  #define CHAMBER_MINTEMP             5
  #define CHAMBER_MAXTEMP            60
  #define TEMP_CHAMBER_HYSTERESIS     1   // (°C) Temperature proximity considered "close enough" to the target
  //#define CHAMBER_LIMIT_SWITCHING
  //#define HEATER_CHAMBER_PIN       44   // Chamber heater on/off pin
  //#define HEATER_CHAMBER_INVERTING false

  //#define CHAMBER_FAN               // Enable a fan on the chamber
  #if ENABLED(CHAMBER_FAN)
    #define CHAMBER_FAN_MODE 2        // Fan control mode: 0=Static; 1=Linear increase when temp is higher than target; 2=V-shaped curve.
    #if CHAMBER_FAN_MODE == 0
      #define CHAMBER_FAN_BASE  255   // Chamber fan PWM (0-255)
    #elif CHAMBER_FAN_MODE == 1
      #define CHAMBER_FAN_BASE  128   // Base chamber fan PWM (0-255); turns on when chamber temperature is above the target
      #define CHAMBER_FAN_FACTOR 25   // PWM increase per °C above target
    #elif CHAMBER_FAN_MODE == 2
      #define CHAMBER_FAN_BASE  128   // Minimum chamber fan PWM (0-255)
      #define CHAMBER_FAN_FACTOR 25   // PWM increase per °C difference from target
    #endif
  #endif

  //#define CHAMBER_VENT              // Enable a servo-controlled vent on the chamber
  #if ENABLED(CHAMBER_VENT)
    #define CHAMBER_VENT_SERVO_NR  1  // Index of the vent servo
    #define HIGH_EXCESS_HEAT_LIMIT 5  // How much above target temp to consider there is excess heat in the chamber
    #define LOW_EXCESS_HEAT_LIMIT 3
    #define MIN_COOLING_SLOPE_TIME_CHAMBER_VENT 20
    #define MIN_COOLING_SLOPE_DEG_CHAMBER_VENT 1.5
  #endif
#endif

/**
 * Thermal Protection provides additional protection to your printer from damage
 * and fire. Marlin always includes safe min and max temperature ranges which
 * protect against a broken or disconnected thermistor wire.
 *
 * The issue: If a thermistor falls out, it will report the much lower
 * temperature of the air in the room, and the the firmware will keep
 * the heater on.
 *
 * The solution: Once the temperature reaches the target, start observing.
 * If the temperature stays too far below the target (hysteresis) for too
 * long (period), the firmware will halt the machine as a safety precaution.
 *
 * If you get false positives for "Thermal Runaway", increase
 * THERMAL_PROTECTION_HYSTERESIS and/or THERMAL_PROTECTION_PERIOD
 */
#if ENABLED(THERMAL_PROTECTION_HOTENDS)
  #define THERMAL_PROTECTION_PERIOD 60        // Seconds
  #define THERMAL_PROTECTION_HYSTERESIS 4     // Degrees Celsius

  //#define ADAPTIVE_FAN_SLOWING              // Slow part cooling fan if temperature drops
  #if BOTH(ADAPTIVE_FAN_SLOWING, PIDTEMP)
    //#define NO_FAN_SLOWING_IN_PID_TUNING    // Don't slow fan speed during M303
  #endif

  /**
   * Whenever an M104, M109, or M303 increases the target temperature, the
   * firmware will wait for the WATCH_TEMP_PERIOD to expire. If the temperature
   * hasn't increased by WATCH_TEMP_INCREASE degrees, the machine is halted and
   * requires a hard reset. This test restarts with any M104/M109/M303, but only
   * if the current temperature is far enough below the target for a reliable
   * test.
   *
   * If you get false positives for "Heating failed", increase WATCH_TEMP_PERIOD
   * and/or decrease WATCH_TEMP_INCREASE. WATCH_TEMP_INCREASE should not be set
   * below 2.
   */
  #define WATCH_TEMP_PERIOD 60                // Seconds
  #define WATCH_TEMP_INCREASE 2               // Degrees Celsius
#endif

/**
 * Thermal Protection parameters for the bed are just as above for hotends.
 */
#if ENABLED(THERMAL_PROTECTION_BED)
  #define THERMAL_PROTECTION_BED_PERIOD        90 // Seconds
  #define THERMAL_PROTECTION_BED_HYSTERESIS     2 // Degrees Celsius

  /**
   * As described above, except for the bed (M140/M190/M303).
   */
  #define WATCH_BED_TEMP_PERIOD                180 // Seconds
  #define WATCH_BED_TEMP_INCREASE               2 // Degrees Celsius
#endif

/**
 * Thermal Protection parameters for the heated chamber.
 */
#if ENABLED(THERMAL_PROTECTION_CHAMBER)
  #define THERMAL_PROTECTION_CHAMBER_PERIOD    20 // Seconds
  #define THERMAL_PROTECTION_CHAMBER_HYSTERESIS 2 // Degrees Celsius

  /**
   * Heated chamber watch settings (M141/M191).
   */
  #define WATCH_CHAMBER_TEMP_PERIOD            60 // Seconds
  #define WATCH_CHAMBER_TEMP_INCREASE           2 // Degrees Celsius
#endif

#if ENABLED(PIDTEMP)
  // Add an experimental additional term to the heater power, proportional to the extrusion speed.
  // A well-chosen Kc value should add just enough power to melt the increased material volume.
  //#define PID_EXTRUSION_SCALING
  #if ENABLED(PID_EXTRUSION_SCALING)
    #define DEFAULT_Kc (100) // heating power = Kc * e_speed
    #define LPQ_MAX_LEN 50
  #endif

  /**
   * Add an experimental additional term to the heater power, proportional to the fan speed.
   * A well-chosen Kf value should add just enough power to compensate for power-loss from the cooling fan.
   * You can either just add a constant compensation with the DEFAULT_Kf value
   * or follow the instruction below to get speed-dependent compensation.
   *
   * Constant compensation (use only with fanspeeds of 0% and 100%)
   * ---------------------------------------------------------------------
   * A good starting point for the Kf-value comes from the calculation:
   *   kf = (power_fan * eff_fan) / power_heater * 255
   * where eff_fan is between 0.0 and 1.0, based on fan-efficiency and airflow to the nozzle / heater.
   *
   * Example:
   *   Heater: 40W, Fan: 0.1A * 24V = 2.4W, eff_fan = 0.8
   *   Kf = (2.4W * 0.8) / 40W * 255 = 12.24
   *
   * Fan-speed dependent compensation
   * --------------------------------
   * 1. To find a good Kf value, set the hotend temperature, wait for it to settle, and enable the fan (100%).
   *    Make sure PID_FAN_SCALING_LIN_FACTOR is 0 and PID_FAN_SCALING_ALTERNATIVE_DEFINITION is not enabled.
   *    If you see the temperature drop repeat the test, increasing the Kf value slowly, until the temperature
   *    drop goes away. If the temperature overshoots after enabling the fan, the Kf value is too big.
   * 2. Note the Kf-value for fan-speed at 100%
   * 3. Determine a good value for PID_FAN_SCALING_MIN_SPEED, which is around the speed, where the fan starts moving.
   * 4. Repeat step 1. and 2. for this fan speed.
   * 5. Enable PID_FAN_SCALING_ALTERNATIVE_DEFINITION and enter the two identified Kf-values in
   *    PID_FAN_SCALING_AT_FULL_SPEED and PID_FAN_SCALING_AT_MIN_SPEED. Enter the minimum speed in PID_FAN_SCALING_MIN_SPEED
   */
  //#define PID_FAN_SCALING
  #if ENABLED(PID_FAN_SCALING)
    //#define PID_FAN_SCALING_ALTERNATIVE_DEFINITION
    #if ENABLED(PID_FAN_SCALING_ALTERNATIVE_DEFINITION)
      // The alternative definition is used for an easier configuration.
      // Just figure out Kf at fullspeed (255) and PID_FAN_SCALING_MIN_SPEED.
      // DEFAULT_Kf and PID_FAN_SCALING_LIN_FACTOR are calculated accordingly.

      #define PID_FAN_SCALING_AT_FULL_SPEED 13.0        //=PID_FAN_SCALING_LIN_FACTOR*255+DEFAULT_Kf
      #define PID_FAN_SCALING_AT_MIN_SPEED 6.0          //=PID_FAN_SCALING_LIN_FACTOR*PID_FAN_SCALING_MIN_SPEED+DEFAULT_Kf
      #define PID_FAN_SCALING_MIN_SPEED 10.0            // Minimum fan speed at which to enable PID_FAN_SCALING

      #define DEFAULT_Kf (255.0*PID_FAN_SCALING_AT_MIN_SPEED-PID_FAN_SCALING_AT_FULL_SPEED*PID_FAN_SCALING_MIN_SPEED)/(255.0-PID_FAN_SCALING_MIN_SPEED)
      #define PID_FAN_SCALING_LIN_FACTOR (PID_FAN_SCALING_AT_FULL_SPEED-DEFAULT_Kf)/255.0

    #else
      #define PID_FAN_SCALING_LIN_FACTOR (0)             // Power loss due to cooling = Kf * (fan_speed)
      #define DEFAULT_Kf 10                              // A constant value added to the PID-tuner
      #define PID_FAN_SCALING_MIN_SPEED 10               // Minimum fan speed at which to enable PID_FAN_SCALING
    #endif
  #endif
#endif

/**
 * Automatic Temperature Mode
 *
 * Dynamically adjust the hotend target temperature based on planned E moves.
 *
 * (Contrast with PID_EXTRUSION_SCALING, which tracks E movement and adjusts PID
 *  behavior using an additional kC value.)
 *
 * Autotemp is calculated by (mintemp + factor * mm_per_sec), capped to maxtemp.
 *
 * Enable Autotemp Mode with M104/M109 F<factor> S<mintemp> B<maxtemp>.
 * Disable by sending M104/M109 with no F parameter (or F0 with AUTOTEMP_PROPORTIONAL).
 */
#define AUTOTEMP
#if ENABLED(AUTOTEMP)
  #define AUTOTEMP_OLDWEIGHT    0.98
  // Turn on AUTOTEMP on M104/M109 by default using proportions set here
  //#define AUTOTEMP_PROPORTIONAL
  #if ENABLED(AUTOTEMP_PROPORTIONAL)
    #define AUTOTEMP_MIN_P      0 // (°C) Added to the target temperature
    #define AUTOTEMP_MAX_P      5 // (°C) Added to the target temperature
    #define AUTOTEMP_FACTOR_P   1 // Apply this F parameter by default (overridden by M104/M109 F)
  #endif
#endif

// Show Temperature ADC value
// Enable for M105 to include ADC values read from temperature sensors.
//#define SHOW_TEMP_ADC_VALUES

/**
 * High Temperature Thermistor Support
 *
 * Thermistors able to support high temperature tend to have a hard time getting
 * good readings at room and lower temperatures. This means HEATER_X_RAW_LO_TEMP
 * will probably be caught when the heating element first turns on during the
 * preheating process, which will trigger a min_temp_error as a safety measure
 * and force stop everything.
 * To circumvent this limitation, we allow for a preheat time (during which,
 * min_temp_error won't be triggered) and add a min_temp buffer to handle
 * aberrant readings.
 *
 * If you want to enable this feature for your hotend thermistor(s)
 * uncomment and set values > 0 in the constants below
 */

// The number of consecutive low temperature errors that can occur
// before a min_temp_error is triggered. (Shouldn't be more than 10.)
//#define MAX_CONSECUTIVE_LOW_TEMPERATURE_ERROR_ALLOWED 0

// The number of milliseconds a hotend will preheat before starting to check
// the temperature. This value should NOT be set to the time it takes the
// hot end to reach the target temperature, but the time it takes to reach
// the minimum temperature your thermistor can read. The lower the better/safer.
// This shouldn't need to be more than 30 seconds (30000)
//#define MILLISECONDS_PREHEAT_TIME 0

// @section extruder

// Extruder runout prevention.
// If the machine is idle and the temperature over MINTEMP
// then extrude some filament every couple of SECONDS.
//#define EXTRUDER_RUNOUT_PREVENT
#if ENABLED(EXTRUDER_RUNOUT_PREVENT)
  #define EXTRUDER_RUNOUT_MINTEMP 190
  #define EXTRUDER_RUNOUT_SECONDS 30
  #define EXTRUDER_RUNOUT_SPEED 1500  // (mm/min)
  #define EXTRUDER_RUNOUT_EXTRUDE 5   // (mm)
#endif

/**
 * Hotend Idle Timeout
 * Prevent filament in the nozzle from charring and causing a critical jam.
 */
#define HOTEND_IDLE_TIMEOUT
#if ENABLED(HOTEND_IDLE_TIMEOUT)
  #define HOTEND_IDLE_TIMEOUT_SEC (30*60)    // (seconds) Time without extruder movement to trigger protection
  #define HOTEND_IDLE_MIN_TRIGGER   120     // (°C) Minimum temperature to enable hotend protection
  #define HOTEND_IDLE_NOZZLE_TARGET 0     // (°C) Safe temperature for the nozzle after timeout
  #define HOTEND_IDLE_BED_TARGET    50     // (°C) Safe temperature for the bed after timeout
#endif

// @section temperature

// Calibration for AD595 / AD8495 sensor to adjust temperature measurements.
// The final temperature is calculated as (measuredTemp * GAIN) + OFFSET.
#define TEMP_SENSOR_AD595_OFFSET  0.0
#define TEMP_SENSOR_AD595_GAIN    1.0
#define TEMP_SENSOR_AD8495_OFFSET 0.0
#define TEMP_SENSOR_AD8495_GAIN   1.0

/**
 * Controller Fan
 * To cool down the stepper drivers and MOSFETs.
 *
 * The fan turns on automatically whenever any driver is enabled and turns
 * off (or reduces to idle speed) shortly after drivers are turned off.
 */
//#define USE_CONTROLLER_FAN
#if ENABLED(USE_CONTROLLER_FAN)
  //#define CONTROLLER_FAN_PIN -1        // Set a custom pin for the controller fan
  #define CONTROLLER_FAN_USE_Z_ONLY    // With this option only the Z axis is considered
  //#define CONTROLLER_FAN_IGNORE_Z      // Ignore Z stepper. Useful when stepper timeout is disabled.
  #define CONTROLLERFAN_SPEED_MIN      0 // (0-255) Minimum speed. (If set below this value the fan is turned off.)
  #define CONTROLLERFAN_SPEED_ACTIVE 255 // (0-255) Active speed, used when any motor is enabled
  #define CONTROLLERFAN_SPEED_IDLE     0 // (0-255) Idle speed, used when motors are disabled
  #define CONTROLLERFAN_IDLE_TIME     60 // (seconds) Extra time to keep the fan running after disabling motors
  //#define CONTROLLER_FAN_EDITABLE      // Enable M710 configurable settings
  #if ENABLED(CONTROLLER_FAN_EDITABLE)
    #define CONTROLLER_FAN_MENU          // Enable the Controller Fan submenu
  #endif
#endif

// When first starting the main fan, run it at full speed for the
// given number of milliseconds.  This gets the fan spinning reliably
// before setting a PWM value. (Does not work with software PWM for fan on Sanguinololu)
#define FAN_KICKSTART_TIME 100

// Some coolers may require a non-zero "off" state.
//#define FAN_OFF_PWM  1

/**
 * PWM Fan Scaling
 *
 * Define the min/max speeds for PWM fans (as set with M106).
 *
 * With these options the M106 0-255 value range is scaled to a subset
 * to ensure that the fan has enough power to spin, or to run lower
 * current fans with higher current. (e.g., 5V/12V fans with 12V/24V)
 * Value 0 always turns off the fan.
 *
 * Define one or both of these to override the default 0-255 range.
 */
#define FAN_MIN_PWM 50
//#define FAN_MAX_PWM 128

/**
 * FAST PWM FAN Settings
 *
 * Use to change the FAST FAN PWM frequency (if enabled in Configuration.h)
 * Combinations of PWM Modes, prescale values and TOP resolutions are used internally to produce a
 * frequency as close as possible to the desired frequency.
 *
 * FAST_PWM_FAN_FREQUENCY [undefined by default]
 *   Set this to your desired frequency.
 *   If left undefined this defaults to F = F_CPU/(2*255*1)
 *   i.e., F = 31.4kHz on 16MHz microcontrollers or F = 39.2kHz on 20MHz microcontrollers.
 *   These defaults are the same as with the old FAST_PWM_FAN implementation - no migration is required
 *   NOTE: Setting very low frequencies (< 10 Hz) may result in unexpected timer behavior.
 *
 * USE_OCR2A_AS_TOP [undefined by default]
 *   Boards that use TIMER2 for PWM have limitations resulting in only a few possible frequencies on TIMER2:
 *   16MHz MCUs: [62.5KHz, 31.4KHz (default), 7.8KHz, 3.92KHz, 1.95KHz, 977Hz, 488Hz, 244Hz, 60Hz, 122Hz, 30Hz]
 *   20MHz MCUs: [78.1KHz, 39.2KHz (default), 9.77KHz, 4.9KHz, 2.44KHz, 1.22KHz, 610Hz, 305Hz, 153Hz, 76Hz, 38Hz]
 *   A greater range can be achieved by enabling USE_OCR2A_AS_TOP. But note that this option blocks the use of
 *   PWM on pin OC2A. Only use this option if you don't need PWM on 0C2A. (Check your schematic.)
 *   USE_OCR2A_AS_TOP sacrifices duty cycle control resolution to achieve this broader range of frequencies.
 */
#if ENABLED(FAST_PWM_FAN)
  //#define FAST_PWM_FAN_FREQUENCY 31400
  //#define USE_OCR2A_AS_TOP
#endif

// @section extruder

/**
 * Extruder cooling fans
 *
 * Extruder auto fans automatically turn on when their extruders'
 * temperatures go above EXTRUDER_AUTO_FAN_TEMPERATURE.
 *
 * Your board's pins file specifies the recommended pins. Override those here
 * or set to -1 to disable completely.
 *
 * Multiple extruders can be assigned to the same pin in which case
 * the fan will turn on when any selected extruder is above the threshold.
 */
#define E0_AUTO_FAN_PIN -1
#define E1_AUTO_FAN_PIN -1
#define E2_AUTO_FAN_PIN -1
#define E3_AUTO_FAN_PIN -1
#define E4_AUTO_FAN_PIN -1
#define E5_AUTO_FAN_PIN -1
#define E6_AUTO_FAN_PIN -1
#define E7_AUTO_FAN_PIN -1
#define CHAMBER_AUTO_FAN_PIN -1

#define EXTRUDER_AUTO_FAN_TEMPERATURE 50
#define EXTRUDER_AUTO_FAN_SPEED 255   // 255 == full speed
#define CHAMBER_AUTO_FAN_TEMPERATURE 30
#define CHAMBER_AUTO_FAN_SPEED 255

/**
 * Part-Cooling Fan Multiplexer
 *
 * This feature allows you to digitally multiplex the fan output.
 * The multiplexer is automatically switched at tool-change.
 * Set FANMUX[012]_PINs below for up to 2, 4, or 8 multiplexed fans.
 */
#define FANMUX0_PIN -1
#define FANMUX1_PIN -1
#define FANMUX2_PIN -1

/**
 * M355 Case Light on-off / brightness
 */
#define CASE_LIGHT_ENABLE
#if ENABLED(CASE_LIGHT_ENABLE)
  //#define CASE_LIGHT_PIN 4                  // Override the default pin if needed
  #define INVERT_CASE_LIGHT false             // Set true if Case Light is ON when pin is LOW
  #define CASE_LIGHT_DEFAULT_ON false          // Set default power-up state on
  #define CASE_LIGHT_DEFAULT_BRIGHTNESS 105   // Set default power-up brightness (0-255, requires PWM pin)
  //#define CASE_LIGHT_MAX_PWM 128            // Limit pwm
  //#define CASE_LIGHT_MENU                   // Add Case Light options to the LCD menu
  //#define CASE_LIGHT_NO_BRIGHTNESS          // Disable brightness control. Enable for non-PWM lighting.
  //#define CASE_LIGHT_USE_NEOPIXEL           // Use NeoPixel LED as case light, requires NEOPIXEL_LED.
  #if ENABLED(CASE_LIGHT_USE_NEOPIXEL)
    #define CASE_LIGHT_NEOPIXEL_COLOR { 255, 255, 255, 255 } // { Red, Green, Blue, White }
  #endif
#endif

// @section homing

// If you want endstops to stay on (by default) even when not homing
// enable this option. Override at any time with M120, M121.
//#define ENDSTOPS_ALWAYS_ON_DEFAULT

// @section extras

//#define Z_LATE_ENABLE // Enable Z the last moment. Needed if your Z driver overheats.

// Employ an external closed loop controller. Override pins here if needed.
//#define EXTERNAL_CLOSED_LOOP_CONTROLLER
#if ENABLED(EXTERNAL_CLOSED_LOOP_CONTROLLER)
  //#define CLOSED_LOOP_ENABLE_PIN        -1
  //#define CLOSED_LOOP_MOVE_COMPLETE_PIN -1
#endif

/**
 * Dual Steppers / Dual Endstops
 *
 * This section will allow you to use extra E drivers to drive a second motor for X, Y, or Z axes.
 *
 * For example, set X_DUAL_STEPPER_DRIVERS setting to use a second motor. If the motors need to
 * spin in opposite directions set INVERT_X2_VS_X_DIR. If the second motor needs its own endstop
 * set X_DUAL_ENDSTOPS. This can adjust for "racking." Use X2_USE_ENDSTOP to set the endstop plug
 * that should be used for the second endstop. Extra endstops will appear in the output of 'M119'.
 *
 * Use X_DUAL_ENDSTOP_ADJUSTMENT to adjust for mechanical imperfection. After homing both motors
 * this offset is applied to the X2 motor. To find the offset home the X axis, and measure the error
 * in X2. Dual endstop offsets can be set at runtime with 'M666 X<offset> Y<offset> Z<offset>'.
 */

//#define X_DUAL_STEPPER_DRIVERS
#if ENABLED(X_DUAL_STEPPER_DRIVERS)
  #define INVERT_X2_VS_X_DIR true   // Set 'true' if X motors should rotate in opposite directions
  //#define X_DUAL_ENDSTOPS
  #if ENABLED(X_DUAL_ENDSTOPS)
    #define X2_USE_ENDSTOP _XMAX_
    #define X2_ENDSTOP_ADJUSTMENT  0
  #endif
#endif

//#define Y_DUAL_STEPPER_DRIVERS
#if ENABLED(Y_DUAL_STEPPER_DRIVERS)
  #define INVERT_Y2_VS_Y_DIR true   // Set 'true' if Y motors should rotate in opposite directions
  //#define Y_DUAL_ENDSTOPS
  #if ENABLED(Y_DUAL_ENDSTOPS)
    #define Y2_USE_ENDSTOP _YMAX_
    #define Y2_ENDSTOP_ADJUSTMENT  0
  #endif
#endif

//
// For Z set the number of stepper drivers
//
#define NUM_Z_STEPPER_DRIVERS 1   // (1-4) Z options change based on how many

#if NUM_Z_STEPPER_DRIVERS > 1
  //#define Z_MULTI_ENDSTOPS
  #if ENABLED(Z_MULTI_ENDSTOPS)
    #define Z2_USE_ENDSTOP          _XMAX_
    #define Z2_ENDSTOP_ADJUSTMENT   0
    #if NUM_Z_STEPPER_DRIVERS >= 3
      #define Z3_USE_ENDSTOP        _YMAX_
      #define Z3_ENDSTOP_ADJUSTMENT 0
    #endif
    #if NUM_Z_STEPPER_DRIVERS >= 4
      #define Z4_USE_ENDSTOP        _ZMAX_
      #define Z4_ENDSTOP_ADJUSTMENT 0
    #endif
  #endif
#endif

/**
 * Dual X Carriage
 *
 * This setup has two X carriages that can move independently, each with its own hotend.
 * The carriages can be used to print an object with two colors or materials, or in
 * "duplication mode" it can print two identical or X-mirrored objects simultaneously.
 * The inactive carriage is parked automatically to prevent oozing.
 * X1 is the left carriage, X2 the right. They park and home at opposite ends of the X axis.
 * By default the X2 stepper is assigned to the first unused E plug on the board.
 *
 * The following Dual X Carriage modes can be selected with M605 S<mode>:
 *
 *   0 : (FULL_CONTROL) The slicer has full control over both X-carriages and can achieve optimal travel
 *       results as long as it supports dual X-carriages. (M605 S0)
 *
 *   1 : (AUTO_PARK) The firmware automatically parks and unparks the X-carriages on tool-change so
 *       that additional slicer support is not required. (M605 S1)
 *
 *   2 : (DUPLICATION) The firmware moves the second X-carriage and extruder in synchronization with
 *       the first X-carriage and extruder, to print 2 copies of the same object at the same time.
 *       Set the constant X-offset and temperature differential with M605 S2 X[offs] R[deg] and
 *       follow with M605 S2 to initiate duplicated movement.
 *
 *   3 : (MIRRORED) Formbot/Vivedino-inspired mirrored mode in which the second extruder duplicates
 *       the movement of the first except the second extruder is reversed in the X axis.
 *       Set the initial X offset and temperature differential with M605 S2 X[offs] R[deg] and
 *       follow with M605 S3 to initiate mirrored movement.
 */
//#define DUAL_X_CARRIAGE
#if ENABLED(DUAL_X_CARRIAGE)
  #define X1_MIN_POS X_MIN_POS   // Set to X_MIN_POS
  #define X1_MAX_POS X_BED_SIZE  // Set a maximum so the first X-carriage can't hit the parked second X-carriage
  #define X2_MIN_POS    80       // Set a minimum to ensure the  second X-carriage can't hit the parked first X-carriage
  #define X2_MAX_POS   353       // Set this to the distance between toolheads when both heads are homed
  #define X2_HOME_DIR    1       // Set to 1. The second X-carriage always homes to the maximum endstop position
  #define X2_HOME_POS X2_MAX_POS // Default X2 home position. Set to X2_MAX_POS.
                      // However: In this mode the HOTEND_OFFSET_X value for the second extruder provides a software
                      // override for X2_HOME_POS. This also allow recalibration of the distance between the two endstops
                      // without modifying the firmware (through the "M218 T1 X???" command).
                      // Remember: you should set the second extruder x-offset to 0 in your slicer.

  // This is the default power-up mode which can be later using M605.
  #define DEFAULT_DUAL_X_CARRIAGE_MODE DXC_AUTO_PARK_MODE

  // Default x offset in duplication mode (typically set to half print bed width)
  #define DEFAULT_DUPLICATION_X_OFFSET 100

  // Default action to execute following M605 mode change commands. Typically G28X to apply new mode.
  //#define EVENT_GCODE_IDEX_AFTER_MODECHANGE "G28X"
#endif

// Activate a solenoid on the active extruder with M380. Disable all with M381.
// Define SOL0_PIN, SOL1_PIN, etc., for each extruder that has a solenoid.
//#define EXT_SOLENOID

// @section homing

/**
 * Homing Procedure
 * Homing (G28) does an indefinite move towards the endstops to establish
 * the position of the toolhead relative to the workspace.
 */

//#define SENSORLESS_BACKOFF_MM  { 2, 2 }     // (mm) Backoff from endstops before sensorless homing

#define HOMING_BUMP_MM      { 5, 5, 2 }       // (mm) Backoff from endstops after first bump
#define HOMING_BUMP_DIVISOR { 2, 2, 4 }       // Re-Bump Speed Divisor (Divides the Homing Feedrate)

//#define HOMING_BACKOFF_POST_MM { 2, 2, 2 }  // (mm) Backoff from endstops after homing

#define QUICK_HOME                          // If G28 contains XY do a diagonal move first
//#define HOME_Y_BEFORE_X                     // If G28 contains XY home Y before X
//#define HOME_Z_FIRST                        // Home Z first. Requires a Z-MIN endstop (not a probe).
//#define CODEPENDENT_XY_HOMING               // If X/Y can't home without homing Y/X first

// @section bltouch

#if ENABLED(BLTOUCH)
  /**
   * Either: Use the defaults (recommended) or: For special purposes, use the following DEFINES
   * Do not activate settings that the probe might not understand. Clones might misunderstand
   * advanced commands.
   *
   * Note: If the probe is not deploying, do a "Reset" and "Self-Test" and then check the
   *       wiring of the BROWN, RED and ORANGE wires.
   *
   * Note: If the trigger signal of your probe is not being recognized, it has been very often
   *       because the BLACK and WHITE wires needed to be swapped. They are not "interchangeable"
   *       like they would be with a real switch. So please check the wiring first.
   *
   * Settings for all BLTouch and clone probes:
   */

  // Safety: The probe needs time to recognize the command.
  //         Minimum command delay (ms). Enable and increase if needed.
  //#define BLTOUCH_DELAY 500

  /**
   * Settings for BLTOUCH Classic 1.2, 1.3 or BLTouch Smart 1.0, 2.0, 2.2, 3.0, 3.1, and most clones:
   */

  // Feature: Switch into SW mode after a deploy. It makes the output pulse longer. Can be useful
  //          in special cases, like noisy or filtered input configurations.
  //#define BLTOUCH_FORCE_SW_MODE

  /**
   * Settings for BLTouch Smart 3.0 and 3.1
   * Summary:
   *   - Voltage modes: 5V and OD (open drain - "logic voltage free") output modes
   *   - High-Speed mode
   *   - Disable LCD voltage options
   */

  /**
   * Danger: Don't activate 5V mode unless attached to a 5V-tolerant controller!
   * V3.0 or 3.1: Set default mode to 5V mode at Marlin startup.
   * If disabled, OD mode is the hard-coded default on 3.0
   * On startup, Marlin will compare its eeprom to this value. If the selected mode
   * differs, a mode set eeprom write will be completed at initialization.
   * Use the option below to force an eeprom write to a V3.1 probe regardless.
   */
  //#define BLTOUCH_SET_5V_MODE

  /**
   * Safety: Activate if connecting a probe with an unknown voltage mode.
   * V3.0: Set a probe into mode selected above at Marlin startup. Required for 5V mode on 3.0
   * V3.1: Force a probe with unknown mode into selected mode at Marlin startup ( = Probe EEPROM write )
   * To preserve the life of the probe, use this once then turn it off and re-flash.
   */
  //#define BLTOUCH_FORCE_MODE_SET

  /**
   * Use "HIGH SPEED" mode for probing.
   * Danger: Disable if your probe sometimes fails. Only suitable for stable well-adjusted systems.
   * This feature was designed for Delta's with very fast Z moves however higher speed cartesians may function
   * If the machine cannot raise the probe fast enough after a trigger, it may enter a fault state.
   */
  //#define BLTOUCH_HS_MODE

  // Safety: Enable voltage mode settings in the LCD menu.
  //#define BLTOUCH_LCD_VOLTAGE_MENU

#endif // BLTOUCH

// @section extras

/**
 * Z Steppers Auto-Alignment
 * Add the G34 command to align multiple Z steppers using a bed probe.
 */
//#define Z_STEPPER_AUTO_ALIGN
#if ENABLED(Z_STEPPER_AUTO_ALIGN)
  // Define probe X and Y positions for Z1, Z2 [, Z3 [, Z4]]
  // If not defined, probe limits will be used.
  // Override with 'M422 S<index> X<pos> Y<pos>'
  //#define Z_STEPPER_ALIGN_XY { {  10, 190 }, { 100,  10 }, { 190, 190 } }

  /**
   * Orientation for the automatically-calculated probe positions.
   * Override Z stepper align points with 'M422 S<index> X<pos> Y<pos>'
   *
   * 2 Steppers:  (0)     (1)
   *               |       |   2   |
   *               | 1   2 |       |
   *               |       |   1   |
   *
   * 3 Steppers:  (0)     (1)     (2)     (3)
   *               |   3   | 1     | 2   1 |     2 |
   *               |       |     3 |       | 3     |
   *               | 1   2 | 2     |   3   |     1 |
   *
   * 4 Steppers:  (0)     (1)     (2)     (3)
   *               | 4   3 | 1   4 | 2   1 | 3   2 |
   *               |       |       |       |       |
   *               | 1   2 | 2   3 | 3   4 | 4   1 |
   */
  #ifndef Z_STEPPER_ALIGN_XY
    //#define Z_STEPPERS_ORIENTATION 0
  #endif

  // Provide Z stepper positions for more rapid convergence in bed alignment.
  // Requires triple stepper drivers (i.e., set NUM_Z_STEPPER_DRIVERS to 3)
  //#define Z_STEPPER_ALIGN_KNOWN_STEPPER_POSITIONS
  #if ENABLED(Z_STEPPER_ALIGN_KNOWN_STEPPER_POSITIONS)
    // Define Stepper XY positions for Z1, Z2, Z3 corresponding to
    // the Z screw positions in the bed carriage.
    // Define one position per Z stepper in stepper driver order.
    #define Z_STEPPER_ALIGN_STEPPER_XY { { 210.7, 102.5 }, { 152.6, 220.0 }, { 94.5, 102.5 } }
  #else
    // Amplification factor. Used to scale the correction step up or down in case
    // the stepper (spindle) position is farther out than the test point.
    #define Z_STEPPER_ALIGN_AMP 1.0       // Use a value > 1.0 NOTE: This may cause instability!
  #endif

  // On a 300mm bed a 5% grade would give a misalignment of ~1.5cm
  #define G34_MAX_GRADE              5    // (%) Maximum incline that G34 will handle
  #define Z_STEPPER_ALIGN_ITERATIONS 5    // Number of iterations to apply during alignment
  #define Z_STEPPER_ALIGN_ACC        0.02 // Stop iterating early if the accuracy is better than this
  #define RESTORE_LEVELING_AFTER_G34      // Restore leveling after G34 is done?
  // After G34, re-home Z (G28 Z) or just calculate it from the last probe heights?
  // Re-homing might be more precise in reproducing the actual 'G28 Z' homing height, especially on an uneven bed.
  #define HOME_AFTER_G34
#endif

//
// Add the G35 command to read bed corners to help adjust screws. Requires a bed probe.
//
//#define ASSISTED_TRAMMING
#if ENABLED(ASSISTED_TRAMMING)

  // Define positions for probing points, use the hotend as reference not the sensor.
  #define TRAMMING_POINT_XY { {  20, 20 }, { 200,  20 }, { 200, 200 }, { 20, 200 } }

  // Define positions names for probing points.
  #define TRAMMING_POINT_NAME_1 "Front-Left"
  #define TRAMMING_POINT_NAME_2 "Front-Right"
  #define TRAMMING_POINT_NAME_3 "Back-Right"
  #define TRAMMING_POINT_NAME_4 "Back-Left"

  #define RESTORE_LEVELING_AFTER_G35    // Enable to restore leveling setup after operation
  //#define REPORT_TRAMMING_MM          // Report Z deviation (mm) for each point relative to the first

  //#define ASSISTED_TRAMMING_MENU_ITEM // Add a menu item to run G35 Assisted Tramming (MarlinUI)
  //#define ASSISTED_TRAMMING_WIZARD    // Make the menu item open a Tramming Wizard sub-menu
  //#define ASSISTED_TRAMMING_WAIT_POSITION { X_CENTER, Y_CENTER, 30 } // Move the nozzle out of the way for adjustment

  /**
   * Screw thread:
   *   M3: 30 = Clockwise, 31 = Counter-Clockwise
   *   M4: 40 = Clockwise, 41 = Counter-Clockwise
   *   M5: 50 = Clockwise, 51 = Counter-Clockwise
   */
  #define TRAMMING_SCREW_THREAD 30

#endif

// @section motion

#define AXIS_RELATIVE_MODES { false, false, false, false }

// Add a Duplicate option for well-separated conjoined nozzles
//#define MULTI_NOZZLE_DUPLICATION

// By default pololu step drivers require an active high signal. However, some high power drivers require an active low signal as step.
#define INVERT_X_STEP_PIN false
#define INVERT_Y_STEP_PIN false
#define INVERT_Z_STEP_PIN false
#define INVERT_E_STEP_PIN false

/**
 * Idle Stepper Shutdown
 * Set DISABLE_INACTIVE_? 'true' to shut down axis steppers after an idle period.
 * The Deactive Time can be overridden with M18 and M84. Set to 0 for No Timeout.
 */
#define DEFAULT_STEPPER_DEACTIVE_TIME 120
#define DISABLE_INACTIVE_X true
#define DISABLE_INACTIVE_Y true
#define DISABLE_INACTIVE_Z false  // Set 'false' if the nozzle could fall onto your printed part!
#define DISABLE_INACTIVE_E true

// If the Nozzle or Bed falls when the Z stepper is disabled, set its resting position here.
//#define Z_AFTER_DEACTIVATE Z_HOME_POS

// Default Minimum Feedrates for printing and travel moves
#define DEFAULT_MINIMUMFEEDRATE       0.0     // (mm/s) Minimum feedrate. Set with M205 S.
#define DEFAULT_MINTRAVELFEEDRATE     0.0     // (mm/s) Minimum travel feedrate. Set with M205 T.

// Minimum time that a segment needs to take as the buffer gets emptied
#define DEFAULT_MINSEGMENTTIME        20000   // (µs) Set with M205 B.

// Slow down the machine if the lookahead buffer is (by default) half full.
// Increase the slowdown divisor for larger buffer sizes.
#define SLOWDOWN
#if ENABLED(SLOWDOWN)
  #define SLOWDOWN_DIVISOR 2
#endif

/**
 * XY Frequency limit
 * Reduce resonance by limiting the frequency of small zigzag infill moves.
 * See https://hydraraptor.blogspot.com/2010/12/frequency-limit.html
 * Use M201 F<freq> G<min%> to change limits at runtime.
 */
//#define XY_FREQUENCY_LIMIT      10 // (Hz) Maximum frequency of small zigzag infill moves. Set with M201 F<hertz>.
#ifdef XY_FREQUENCY_LIMIT
  #define XY_FREQUENCY_MIN_PERCENT 5 // (percent) Minimum FR percentage to apply. Set with M201 G<min%>.
#endif

// Minimum planner junction speed. Sets the default minimum speed the planner plans for at the end
// of the buffer and all stops. This should not be much greater than zero and should only be changed
// if unwanted behavior is observed on a user's machine when running at very slow speeds.
#define MINIMUM_PLANNER_SPEED 0.05 // (mm/s)

//
// Backlash Compensation
// Adds extra movement to axes on direction-changes to account for backlash.
//
//#define BACKLASH_COMPENSATION
#if ENABLED(BACKLASH_COMPENSATION)
  // Define values for backlash distance and correction.
  // If BACKLASH_GCODE is enabled these values are the defaults.
  #define BACKLASH_DISTANCE_MM { 0, 0, 0 } // (mm)
  #define BACKLASH_CORRECTION    0.0       // 0.0 = no correction; 1.0 = full correction

  // Set BACKLASH_SMOOTHING_MM to spread backlash correction over multiple segments
  // to reduce print artifacts. (Enabling this is costly in memory and computation!)
  //#define BACKLASH_SMOOTHING_MM 3 // (mm)

  // Add runtime configuration and tuning of backlash values (M425)
  //#define BACKLASH_GCODE

  #if ENABLED(BACKLASH_GCODE)
    // Measure the Z backlash when probing (G29) and set with "M425 Z"
    #define MEASURE_BACKLASH_WHEN_PROBING

    #if ENABLED(MEASURE_BACKLASH_WHEN_PROBING)
      // When measuring, the probe will move up to BACKLASH_MEASUREMENT_LIMIT
      // mm away from point of contact in BACKLASH_MEASUREMENT_RESOLUTION
      // increments while checking for the contact to be broken.
      #define BACKLASH_MEASUREMENT_LIMIT       0.5   // (mm)
      #define BACKLASH_MEASUREMENT_RESOLUTION  0.005 // (mm)
      #define BACKLASH_MEASUREMENT_FEEDRATE    Z_PROBE_SPEED_SLOW // (mm/min)
    #endif
  #endif
#endif

/**
 * Automatic backlash, position and hotend offset calibration
 *
 * Enable G425 to run automatic calibration using an electrically-
 * conductive cube, bolt, or washer mounted on the bed.
 *
 * G425 uses the probe to touch the top and sides of the calibration object
 * on the bed and measures and/or correct positional offsets, axis backlash
 * and hotend offsets.
 *
 * Note: HOTEND_OFFSET and CALIBRATION_OBJECT_CENTER must be set to within
 *       ±5mm of true values for G425 to succeed.
 */
//#define CALIBRATION_GCODE
#if ENABLED(CALIBRATION_GCODE)

  //#define CALIBRATION_SCRIPT_PRE  "M117 Starting Auto-Calibration\nT0\nG28\nG12\nM117 Calibrating..."
  //#define CALIBRATION_SCRIPT_POST "M500\nM117 Calibration data saved"

  #define CALIBRATION_MEASUREMENT_RESOLUTION     0.01 // mm

  #define CALIBRATION_FEEDRATE_SLOW             60    // mm/min
  #define CALIBRATION_FEEDRATE_FAST           1200    // mm/min
  #define CALIBRATION_FEEDRATE_TRAVEL         3000    // mm/min

  // The following parameters refer to the conical section of the nozzle tip.
  #define CALIBRATION_NOZZLE_TIP_HEIGHT          1.0  // mm
  #define CALIBRATION_NOZZLE_OUTER_DIAMETER      2.0  // mm

  // Uncomment to enable reporting (required for "G425 V", but consumes PROGMEM).
  //#define CALIBRATION_REPORTING

  // The true location and dimension the cube/bolt/washer on the bed.
  #define CALIBRATION_OBJECT_CENTER     { 264.0, -22.0,  -2.0 } // mm
  #define CALIBRATION_OBJECT_DIMENSIONS {  10.0,  10.0,  10.0 } // mm

  // Comment out any sides which are unreachable by the probe. For best
  // auto-calibration results, all sides must be reachable.
  #define CALIBRATION_MEASURE_RIGHT
  #define CALIBRATION_MEASURE_FRONT
  #define CALIBRATION_MEASURE_LEFT
  #define CALIBRATION_MEASURE_BACK

  // Probing at the exact top center only works if the center is flat. If
  // probing on a screwhead or hollow washer, probe near the edges.
  //#define CALIBRATION_MEASURE_AT_TOP_EDGES

  // Define the pin to read during calibration
  #ifndef CALIBRATION_PIN
    //#define CALIBRATION_PIN -1            // Define here to override the default pin
    #define CALIBRATION_PIN_INVERTING false // Set to true to invert the custom pin
    //#define CALIBRATION_PIN_PULLDOWN
    #define CALIBRATION_PIN_PULLUP
  #endif
#endif

/**
 * Adaptive Step Smoothing increases the resolution of multi-axis moves, particularly at step frequencies
 * below 1kHz (for AVR) or 10kHz (for ARM), where aliasing between axes in multi-axis moves causes audible
 * vibration and surface artifacts. The algorithm adapts to provide the best possible step smoothing at the
 * lowest stepping frequencies.
 */
//#define ADAPTIVE_STEP_SMOOTHING

/**
 * Custom Microstepping
 * Override as-needed for your setup. Up to 3 MS pins are supported.
 */
//#define MICROSTEP1 LOW,LOW,LOW
//#define MICROSTEP2 HIGH,LOW,LOW
//#define MICROSTEP4 LOW,HIGH,LOW
//#define MICROSTEP8 HIGH,HIGH,LOW
//#define MICROSTEP16 LOW,LOW,HIGH
//#define MICROSTEP32 HIGH,LOW,HIGH

// Microstep settings (Requires a board with pins named X_MS1, X_MS2, etc.)
#define MICROSTEP_MODES { 16, 16, 16, 16, 16, 16 } // [1,2,4,8,16]

/**
 *  @section  stepper motor current
 *
 *  Some boards have a means of setting the stepper motor current via firmware.
 *
 *  The power on motor currents are set by:
 *    PWM_MOTOR_CURRENT - used by MINIRAMBO & ULTIMAIN_2
 *                         known compatible chips: A4982
 *    DIGIPOT_MOTOR_CURRENT - used by BQ_ZUM_MEGA_3D, RAMBO & SCOOVO_X9H
 *                         known compatible chips: AD5206
 *    DAC_MOTOR_CURRENT_DEFAULT - used by PRINTRBOARD_REVF & RIGIDBOARD_V2
 *                         known compatible chips: MCP4728
 *    DIGIPOT_I2C_MOTOR_CURRENTS - used by 5DPRINT, AZTEEG_X3_PRO, AZTEEG_X5_MINI_WIFI, MIGHTYBOARD_REVE
 *                         known compatible chips: MCP4451, MCP4018
 *
 *  Motor currents can also be set by M907 - M910 and by the LCD.
 *    M907 - applies to all.
 *    M908 - BQ_ZUM_MEGA_3D, RAMBO, PRINTRBOARD_REVF, RIGIDBOARD_V2 & SCOOVO_X9H
 *    M909, M910 & LCD - only PRINTRBOARD_REVF & RIGIDBOARD_V2
 */
//#define PWM_MOTOR_CURRENT { 1300, 1300, 1250 }          // Values in milliamps
//#define DIGIPOT_MOTOR_CURRENT { 135,135,135,135,135 }   // Values 0-255 (RAMBO 135 = ~0.75A, 185 = ~1A)
//#define DAC_MOTOR_CURRENT_DEFAULT { 70, 80, 90, 80 }    // Default drive percent - X, Y, Z, E axis

/**
 * I2C-based DIGIPOTs (e.g., Azteeg X3 Pro)
 */
//#define DIGIPOT_MCP4018             // Requires https://github.com/felias-fogg/SlowSoftI2CMaster
//#define DIGIPOT_MCP4451
#if EITHER(DIGIPOT_MCP4018, DIGIPOT_MCP4451)
  #define DIGIPOT_I2C_NUM_CHANNELS 8  // 5DPRINT:4   AZTEEG_X3_PRO:8   MKS_SBASE:5   MIGHTYBOARD_REVE:5

  // Actual motor currents in Amps. The number of entries must match DIGIPOT_I2C_NUM_CHANNELS.
  // These correspond to the physical drivers, so be mindful if the order is changed.
  #define DIGIPOT_I2C_MOTOR_CURRENTS { 1.0, 1.0, 1.0, 1.0, 1.0, 1.0, 1.0, 1.0 } // AZTEEG_X3_PRO

  //#define DIGIPOT_USE_RAW_VALUES    // Use DIGIPOT_MOTOR_CURRENT raw wiper values (instead of A4988 motor currents)

  /**
   * Common slave addresses:
   *
   *                        A   (A shifted)   B   (B shifted)  IC
   * Smoothie              0x2C (0x58)       0x2D (0x5A)       MCP4451
   * AZTEEG_X3_PRO         0x2C (0x58)       0x2E (0x5C)       MCP4451
   * AZTEEG_X5_MINI        0x2C (0x58)       0x2E (0x5C)       MCP4451
   * AZTEEG_X5_MINI_WIFI         0x58              0x5C        MCP4451
   * MIGHTYBOARD_REVE      0x2F (0x5E)                         MCP4018
   */
  //#define DIGIPOT_I2C_ADDRESS_A 0x2C  // Unshifted slave address for first DIGIPOT
  //#define DIGIPOT_I2C_ADDRESS_B 0x2D  // Unshifted slave address for second DIGIPOT
#endif

//===========================================================================
//=============================Additional Features===========================
//===========================================================================

// @section lcd

#if EITHER(IS_ULTIPANEL, EXTENSIBLE_UI)
  #define MANUAL_FEEDRATE { 50*60, 50*60, 4*60, 2*60 } // (mm/min) Feedrates for manual moves along X, Y, Z, E from panel
  #define FINE_MANUAL_MOVE 0.025    // (mm) Smallest manual move (< 0.1mm) applying to Z on most machines
  #if IS_ULTIPANEL
    #define MANUAL_E_MOVES_RELATIVE // Display extruder move distance rather than "position"
    #define ULTIPANEL_FEEDMULTIPLY  // Encoder sets the feedrate multiplier on the Status Screen
  #endif
#endif

// Change values more rapidly when the encoder is rotated faster
#define ENCODER_RATE_MULTIPLIER
#if ENABLED(ENCODER_RATE_MULTIPLIER)
  #define ENCODER_10X_STEPS_PER_SEC   30  // (steps/s) Encoder rate for 10x speed
  #define ENCODER_100X_STEPS_PER_SEC  80  // (steps/s) Encoder rate for 100x speed
#endif

// Play a beep when the feedrate is changed from the Status Screen
//#define BEEP_ON_FEEDRATE_CHANGE
#if ENABLED(BEEP_ON_FEEDRATE_CHANGE)
  #define FEEDRATE_CHANGE_BEEP_DURATION   10
  #define FEEDRATE_CHANGE_BEEP_FREQUENCY 440
#endif

#if HAS_LCD_MENU

  // Add Probe Z Offset calibration to the Z Probe Offsets menu
  #if HAS_BED_PROBE
    #define PROBE_OFFSET_WIZARD
    #if ENABLED(PROBE_OFFSET_WIZARD)
      //
      // Enable to init the Probe Z-Offset when starting the Wizard.
      // Use a height slightly above the estimated nozzle-to-probe Z offset.
      // For example, with an offset of -5, consider a starting height of -4.
      //
      #define PROBE_OFFSET_WIZARD_START_Z -0.5

      // Set a convenient position to do the calibration (probing point and nozzle/bed-distance)
      //#define PROBE_OFFSET_WIZARD_XY_POS { X_CENTER, Y_CENTER }
    #endif
  #endif

  // Include a page of printer information in the LCD Main Menu
  //#define LCD_INFO_MENU
  #if ENABLED(LCD_INFO_MENU)
    //#define LCD_PRINTER_INFO_IS_BOOTSCREEN // Show bootscreen(s) instead of Printer Info pages
  #endif

  // BACK menu items keep the highlight at the top
  //#define TURBO_BACK_MENU_ITEM

  // Add a mute option to the LCD menu
  //#define SOUND_MENU_ITEM

  /**
   * LED Control Menu
   * Add LED Control to the LCD menu
   */
  //#define LED_CONTROL_MENU
  #if ENABLED(LED_CONTROL_MENU)
    #define LED_COLOR_PRESETS                 // Enable the Preset Color menu option
    //#define NEO2_COLOR_PRESETS              // Enable a second NeoPixel Preset Color menu option
    #if ENABLED(LED_COLOR_PRESETS)
      #define LED_USER_PRESET_RED        255  // User defined RED value
      #define LED_USER_PRESET_GREEN      128  // User defined GREEN value
      #define LED_USER_PRESET_BLUE         0  // User defined BLUE value
      #define LED_USER_PRESET_WHITE      255  // User defined WHITE value
      #define LED_USER_PRESET_BRIGHTNESS 255  // User defined intensity
      //#define LED_USER_PRESET_STARTUP       // Have the printer display the user preset color on startup
    #endif
    #if ENABLED(NEO2_COLOR_PRESETS)
      #define NEO2_USER_PRESET_RED        255  // User defined RED value
      #define NEO2_USER_PRESET_GREEN      128  // User defined GREEN value
      #define NEO2_USER_PRESET_BLUE         0  // User defined BLUE value
      #define NEO2_USER_PRESET_WHITE      255  // User defined WHITE value
      #define NEO2_USER_PRESET_BRIGHTNESS 255  // User defined intensity
      //#define NEO2_USER_PRESET_STARTUP       // Have the printer display the user preset color on startup for the second strip
    #endif
  #endif

#endif // HAS_LCD_MENU

// Scroll a longer status message into view
//#define STATUS_MESSAGE_SCROLLING

// On the Info Screen, display XY with one decimal place when possible
//#define LCD_DECIMAL_SMALL_XY

// The timeout (in ms) to return to the status screen from sub-menus
//#define LCD_TIMEOUT_TO_STATUS 15000

// Add an 'M73' G-code to set the current percentage
#define LCD_SET_PROGRESS_MANUALLY

// Show the E position (filament used) during printing
//#define LCD_SHOW_E_TOTAL

#if ENABLED(SHOW_BOOTSCREEN)
  #define BOOTSCREEN_TIMEOUT 4000        // (ms) Total Duration to display the boot screen(s)
#endif

#if EITHER(SDSUPPORT, LCD_SET_PROGRESS_MANUALLY) && ANY(HAS_MARLINUI_U8GLIB, HAS_MARLINUI_HD44780, IS_TFTGLCD_PANEL)
  //#define SHOW_REMAINING_TIME       // Display estimated time to completion
  #if ENABLED(SHOW_REMAINING_TIME)
    //#define USE_M73_REMAINING_TIME  // Use remaining time from M73 command instead of estimation
    //#define ROTATE_PROGRESS_DISPLAY // Display (P)rogress, (E)lapsed, and (R)emaining time
  #endif

  #if HAS_MARLINUI_U8GLIB
    //#define PRINT_PROGRESS_SHOW_DECIMALS // Show progress with decimal digits
  #endif

  #if EITHER(HAS_MARLINUI_HD44780, IS_TFTGLCD_PANEL)
    //#define LCD_PROGRESS_BAR            // Show a progress bar on HD44780 LCDs for SD printing
    #if ENABLED(LCD_PROGRESS_BAR)
      #define PROGRESS_BAR_BAR_TIME 2000  // (ms) Amount of time to show the bar
      #define PROGRESS_BAR_MSG_TIME 3000  // (ms) Amount of time to show the status message
      #define PROGRESS_MSG_EXPIRE   0     // (ms) Amount of time to retain the status message (0=forever)
      //#define PROGRESS_MSG_ONCE         // Show the message for MSG_TIME then clear it
      //#define LCD_PROGRESS_BAR_TEST     // Add a menu item to test the progress bar
    #endif
  #endif
#endif

#if ENABLED(SDSUPPORT)

  // The standard SD detect circuit reads LOW when media is inserted and HIGH when empty.
  // Enable this option and set to HIGH if your SD cards are incorrectly detected.
  //#define SD_DETECT_STATE HIGH

  //#define SD_IGNORE_AT_STARTUP            // Don't mount the SD card when starting up
  //#define SDCARD_READONLY                 // Read-only SD card (to save over 2K of flash)

  //#define GCODE_REPEAT_MARKERS            // Enable G-code M808 to set repeat markers and do looping

  #define SD_PROCEDURE_DEPTH 1              // Increase if you need more nested M32 calls

  #define SD_FINISHED_STEPPERRELEASE true   // Disable steppers when SD Print is finished
  #define SD_FINISHED_RELEASECOMMAND "M84"  // Use "M84XYE" to keep Z enabled so your bed stays in place

  // Reverse SD sort to show "more recent" files first, according to the card's FAT.
  // Since the FAT gets out of order with usage, SDCARD_SORT_ALPHA is recommended.
  #define SDCARD_RATHERRECENTFIRST

  #define SD_MENU_CONFIRM_START             // Confirm the selected SD file before printing

  //#define NO_SD_AUTOSTART                 // Remove auto#.g file support completely to save some Flash, SRAM
  //#define MENU_ADDAUTOSTART               // Add a menu option to run auto#.g files

  //#define BROWSE_MEDIA_ON_INSERT          // Open the file browser when media is inserted

  #define EVENT_GCODE_SD_ABORT "G27\nM84"      // G-code to run on SD Abort Print (e.g., "G28XY" or "G27")

  #if ENABLED(PRINTER_EVENT_LEDS)
    #define PE_LEDS_COMPLETED_TIME  (30*60) // (seconds) Time to keep the LED "done" color before restoring normal illumination
  #endif

  /**
   * Continue after Power-Loss (Creality3D)
   *
   * Store the current state to the SD Card at the start of each layer
   * during SD printing. If the recovery file is found at boot time, present
   * an option on the LCD screen to continue the print from the last-known
   * point in the file.
   */
  #define POWER_LOSS_RECOVERY
  #if ENABLED(POWER_LOSS_RECOVERY)
    #define PLR_ENABLED_DEFAULT   true // Power Loss Recovery enabled by default. (Set with 'M413 Sn' & M500)
    //#define BACKUP_POWER_SUPPLY       // Backup power / UPS to move the steppers on power loss
    //#define POWER_LOSS_RECOVER_ZHOME  // Z homing is needed for proper recovery. 99.9% of the time this should be disabled!
    //#define POWER_LOSS_ZRAISE       2 // (mm) Z axis raise on resume (on power loss with UPS)
    //#define POWER_LOSS_PIN         44 // Pin to detect power loss. Set to -1 to disable default pin on boards without module.
    //#define POWER_LOSS_STATE     HIGH // State of pin indicating power loss
    //#define POWER_LOSS_PULLUP         // Set pullup / pulldown as appropriate for your sensor
    //#define POWER_LOSS_PULLDOWN
    //#define POWER_LOSS_PURGE_LEN   20 // (mm) Length of filament to purge on resume
    //#define POWER_LOSS_RETRACT_LEN 10 // (mm) Length of filament to retract on fail. Requires backup power.

    // Without a POWER_LOSS_PIN the following option helps reduce wear on the SD card,
    // especially with "vase mode" printing. Set too high and vases cannot be continued.
    #define POWER_LOSS_MIN_Z_CHANGE 0.05 // (mm) Minimum Z change before saving power-loss data
  #endif

  /**
   * Sort SD file listings in alphabetical order.
   *
   * With this option enabled, items on SD cards will be sorted
   * by name for easier navigation.
   *
   * By default...
   *
   *  - Use the slowest -but safest- method for sorting.
   *  - Folders are sorted to the top.
   *  - The sort key is statically allocated.
   *  - No added G-code (M34) support.
   *  - 40 item sorting limit. (Items after the first 40 are unsorted.)
   *
   * SD sorting uses static allocation (as set by SDSORT_LIMIT), allowing the
   * compiler to calculate the worst-case usage and throw an error if the SRAM
   * limit is exceeded.
   *
   *  - SDSORT_USES_RAM provides faster sorting via a static directory buffer.
   *  - SDSORT_USES_STACK does the same, but uses a local stack-based buffer.
   *  - SDSORT_CACHE_NAMES will retain the sorted file listing in RAM. (Expensive!)
   *  - SDSORT_DYNAMIC_RAM only uses RAM when the SD menu is visible. (Use with caution!)
   */
  #define SDCARD_SORT_ALPHA

  // SD Card Sorting options
  #if ENABLED(SDCARD_SORT_ALPHA)
    #define SDSORT_LIMIT       40     // Maximum number of sorted items (10-256). Costs 27 bytes each.
    #define FOLDER_SORTING     -1     // -1=above  0=none  1=below
    #define SDSORT_GCODE       true  // Allow turning sorting on/off with LCD and M34 G-code.
    #define SDSORT_USES_RAM    true  // Pre-allocate a static array for faster pre-sorting.
    #define SDSORT_USES_STACK  false  // Prefer the stack for pre-sorting to give back some SRAM. (Negated by next 2 options.)
    #define SDSORT_CACHE_NAMES true  // Keep sorted items in RAM longer for speedy performance. Most expensive option.
    #define SDSORT_DYNAMIC_RAM false  // Use dynamic allocation (within SD menus). Least expensive option. Set SDSORT_LIMIT before use!
    #define SDSORT_CACHE_VFATS 2      // Maximum number of 13-byte VFAT entries to use for sorting.
                                      // Note: Only affects SCROLL_LONG_FILENAMES with SDSORT_CACHE_NAMES but not SDSORT_DYNAMIC_RAM.
  #endif

  // Allow international symbols in long filenames. To display correctly, the
  // LCD's font must contain the characters. Check your selected LCD language.
  //#define UTF_FILENAME_SUPPORT

  // This allows hosts to request long names for files and folders with M33
  #define LONG_FILENAME_HOST_SUPPORT

  // Enable this option to scroll long filenames in the SD card menu
  #define SCROLL_LONG_FILENAMES

  // Leave the heaters on after Stop Print (not recommended!)
  //#define SD_ABORT_NO_COOLDOWN

  /**
   * This option allows you to abort SD printing when any endstop is triggered.
   * This feature must be enabled with "M540 S1" or from the LCD menu.
   * To have any effect, endstops must be enabled during SD printing.
   */
  //#define SD_ABORT_ON_ENDSTOP_HIT

  /**
   * This option makes it easier to print the same SD Card file again.
   * On print completion the LCD Menu will open with the file selected.
   * You can just click to start the print, or navigate elsewhere.
   */
  //#define SD_REPRINT_LAST_SELECTED_FILE

  /**
   * Auto-report SdCard status with M27 S<seconds>
   */
  //#define AUTO_REPORT_SD_STATUS

  /**
   * Support for USB thumb drives using an Arduino USB Host Shield or
   * equivalent MAX3421E breakout board. The USB thumb drive will appear
   * to Marlin as an SD card.
   *
   * The MAX3421E can be assigned the same pins as the SD card reader, with
   * the following pin mapping:
   *
   *    SCLK, MOSI, MISO --> SCLK, MOSI, MISO
   *    INT              --> SD_DETECT_PIN [1]
   *    SS               --> SDSS
   *
   * [1] On AVR an interrupt-capable pin is best for UHS3 compatibility.
   */
  //#define USB_FLASH_DRIVE_SUPPORT
  #if ENABLED(USB_FLASH_DRIVE_SUPPORT)
    #define USB_CS_PIN    SDSS
    #define USB_INTR_PIN  SD_DETECT_PIN

    /**
     * USB Host Shield Library
     *
     * - UHS2 uses no interrupts and has been production-tested
     *   on a LulzBot TAZ Pro with a 32-bit Archim board.
     *
     * - UHS3 is newer code with better USB compatibility. But it
     *   is less tested and is known to interfere with Servos.
     *   [1] This requires USB_INTR_PIN to be interrupt-capable.
     */
    //#define USE_UHS3_USB
  #endif

  /**
   * When using a bootloader that supports SD-Firmware-Flashing,
   * add a menu item to activate SD-FW-Update on the next reboot.
   *
   * Requires ATMEGA2560 (Arduino Mega)
   *
   * Tested with this bootloader:
   *   https://github.com/FleetProbe/MicroBridge-Arduino-ATMega2560
   */
  //#define SD_FIRMWARE_UPDATE
  #if ENABLED(SD_FIRMWARE_UPDATE)
    #define SD_FIRMWARE_UPDATE_EEPROM_ADDR    0x1FF
    #define SD_FIRMWARE_UPDATE_ACTIVE_VALUE   0xF0
    #define SD_FIRMWARE_UPDATE_INACTIVE_VALUE 0xFF
  #endif

  // Add an optimized binary file transfer mode, initiated with 'M28 B1'
  //#define BINARY_FILE_TRANSFER

  /**
   * Set this option to one of the following (or the board's defaults apply):
   *
   *           LCD - Use the SD drive in the external LCD controller.
   *       ONBOARD - Use the SD drive on the control board. (No SD_DETECT_PIN. M21 to init.)
   *  CUSTOM_CABLE - Use a custom cable to access the SD (as defined in a pins file).
   *
   * :[ 'LCD', 'ONBOARD', 'CUSTOM_CABLE' ]
   */
  //#define SDCARD_CONNECTION LCD

#endif // SDSUPPORT

/**
 * By default an onboard SD card reader may be shared as a USB mass-
 * storage device. This option hides the SD card from the host PC.
 */
//#define NO_SD_HOST_DRIVE   // Disable SD Card access over USB (for security).

/**
 * Additional options for Graphical Displays
 *
 * Use the optimizations here to improve printing performance,
 * which can be adversely affected by graphical display drawing,
 * especially when doing several short moves, and when printing
 * on DELTA and SCARA machines.
 *
 * Some of these options may result in the display lagging behind
 * controller events, as there is a trade-off between reliable
 * printing performance versus fast display updates.
 */
#if HAS_MARLINUI_U8GLIB
  // Show SD percentage next to the progress bar
  //#define DOGM_SD_PERCENT

  // Save many cycles by drawing a hollow frame or no frame on the Info Screen
  //#define XYZ_NO_FRAME
  #define XYZ_HOLLOW_FRAME

  // Enable to save many cycles by drawing a hollow frame on Menu Screens
  #define MENU_HOLLOW_FRAME

  // A bigger font is available for edit items. Costs 3120 bytes of PROGMEM.
  // Western only. Not available for Cyrillic, Kana, Turkish, Greek, or Chinese.
  //#define USE_BIG_EDIT_FONT

  // A smaller font may be used on the Info Screen. Costs 2434 bytes of PROGMEM.
  // Western only. Not available for Cyrillic, Kana, Turkish, Greek, or Chinese.
  //#define USE_SMALL_INFOFONT

  // Swap the CW/CCW indicators in the graphics overlay
  //#define OVERLAY_GFX_REVERSE

  /**
   * ST7920-based LCDs can emulate a 16 x 4 character display using
   * the ST7920 character-generator for very fast screen updates.
   * Enable LIGHTWEIGHT_UI to use this special display mode.
   *
   * Since LIGHTWEIGHT_UI has limited space, the position and status
   * message occupy the same line. Set STATUS_EXPIRE_SECONDS to the
   * length of time to display the status message before clearing.
   *
   * Set STATUS_EXPIRE_SECONDS to zero to never clear the status.
   * This will prevent position updates from being displayed.
   */
  #if ENABLED(U8GLIB_ST7920)
    // Enable this option and reduce the value to optimize screen updates.
    // The normal delay is 10µs. Use the lowest value that still gives a reliable display.
    //#define DOGM_SPI_DELAY_US 5

    //#define LIGHTWEIGHT_UI
    #if ENABLED(LIGHTWEIGHT_UI)
      #define STATUS_EXPIRE_SECONDS 20
    #endif
  #endif

  /**
   * Status (Info) Screen customizations
   * These options may affect code size and screen render time.
   * Custom status screens can forcibly override these settings.
   */
  //#define STATUS_COMBINE_HEATERS    // Use combined heater images instead of separate ones
  //#define STATUS_HOTEND_NUMBERLESS  // Use plain hotend icons instead of numbered ones (with 2+ hotends)
  #define STATUS_HOTEND_INVERTED      // Show solid nozzle bitmaps when heating (Requires STATUS_HOTEND_ANIM)
  #define STATUS_HOTEND_ANIM          // Use a second bitmap to indicate hotend heating
  #define STATUS_BED_ANIM             // Use a second bitmap to indicate bed heating
  #define STATUS_CHAMBER_ANIM         // Use a second bitmap to indicate chamber heating
  //#define STATUS_CUTTER_ANIM        // Use a second bitmap to indicate spindle / laser active
  //#define STATUS_ALT_BED_BITMAP     // Use the alternative bed bitmap
  //#define STATUS_ALT_FAN_BITMAP     // Use the alternative fan bitmap
  //#define STATUS_FAN_FRAMES 3       // :[0,1,2,3,4] Number of fan animation frames
  //#define STATUS_HEAT_PERCENT       // Show heating in a progress bar
  //#define BOOT_MARLIN_LOGO_SMALL    // Show a smaller Marlin logo on the Boot Screen (saving 399 bytes of flash)
  #define BOOT_MARLIN_LOGO_ANIMATED // Animated Marlin logo. Costs ~‭3260 (or ~940) bytes of PROGMEM.

  // Frivolous Game Options
  #define MARLIN_BRICKOUT
  #define MARLIN_INVADERS
  #define MARLIN_SNAKE
  #define GAMES_EASTER_EGG          // Add extra blank lines above the "Games" sub-menu

#endif // HAS_MARLINUI_U8GLIB

//
// Additional options for DGUS / DWIN displays
//
#if HAS_DGUS_LCD || ENABLED(DGUS_LCD_UI_CREALITY_TOUCH)
  #define LCD_SERIAL_PORT 3
  #define LCD_BAUDRATE 115200

  #define DGUS_RX_BUFFER_SIZE 128
  #define DGUS_TX_BUFFER_SIZE 48
  //#define SERIAL_STATS_RX_BUFFER_OVERRUNS  // Fix Rx overrun situation (Currently only for AVR)

  #define DGUS_UPDATE_INTERVAL_MS  500    // (ms) Interval between automatic screen updates

  #if EITHER(DGUS_LCD_UI_FYSETC, DGUS_LCD_UI_HIPRECY)
    #define DGUS_PRINT_FILENAME           // Display the filename during printing
    #define DGUS_PREHEAT_UI               // Display a preheat screen during heatup

    #if ENABLED(DGUS_LCD_UI_FYSETC)
      //#define DGUS_UI_MOVE_DIS_OPTION   // Disabled by default for UI_FYSETC
    #else
      #define DGUS_UI_MOVE_DIS_OPTION     // Enabled by default for UI_HIPRECY
    #endif

    #define DGUS_FILAMENT_LOADUNLOAD
    #if ENABLED(DGUS_FILAMENT_LOADUNLOAD)
      #define DGUS_FILAMENT_PURGE_LENGTH 10
      #define DGUS_FILAMENT_LOAD_LENGTH_PER_TIME 0.5 // (mm) Adjust in proportion to DGUS_UPDATE_INTERVAL_MS
    #endif

    #define DGUS_UI_WAITING               // Show a "waiting" screen between some screens
    #if ENABLED(DGUS_UI_WAITING)
      #define DGUS_UI_WAITING_STATUS 10
      #define DGUS_UI_WAITING_STATUS_PERIOD 8 // Increase to slower waiting status looping
    #endif
  #endif
#endif // HAS_DGUS_LCD

//
<<<<<<< HEAD
=======
// Specify additional languages for the UI. Default specified by LCD_LANGUAGE.
//
#if ANY(DOGLCD, TFT_COLOR_UI, TOUCH_UI_FTDI_EVE)
  //#define LCD_LANGUAGE_2 fr
  //#define LCD_LANGUAGE_3 de
  //#define LCD_LANGUAGE_4 es
  //#define LCD_LANGUAGE_5 it
  #ifdef LCD_LANGUAGE_2
    //#define LCD_LANGUAGE_AUTO_SAVE // Automatically save language to EEPROM on change
  #endif
#endif

//
>>>>>>> 1c19af2c
// Touch UI for the FTDI Embedded Video Engine (EVE)
//
#if ENABLED(TOUCH_UI_FTDI_EVE)
  // Display board used
  //#define LCD_FTDI_VM800B35A        // FTDI 3.5" with FT800 (320x240)
  //#define LCD_4DSYSTEMS_4DLCD_FT843 // 4D Systems 4.3" (480x272)
  //#define LCD_HAOYU_FT800CB         // Haoyu with 4.3" or 5" (480x272)
  //#define LCD_HAOYU_FT810CB         // Haoyu with 5" (800x480)
  //#define LCD_ALEPHOBJECTS_CLCD_UI  // Aleph Objects Color LCD UI
  //#define LCD_FYSETC_TFT81050       // FYSETC with 5" (800x480)

  // Correct the resolution if not using the stock TFT panel.
  //#define TOUCH_UI_320x240
  //#define TOUCH_UI_480x272
  //#define TOUCH_UI_800x480

  // Mappings for boards with a standard RepRapDiscount Display connector
  //#define AO_EXP1_PINMAP      // AlephObjects CLCD UI EXP1 mapping
  //#define AO_EXP2_PINMAP      // AlephObjects CLCD UI EXP2 mapping
  //#define CR10_TFT_PINMAP     // Rudolph Riedel's CR10 pin mapping
  //#define S6_TFT_PINMAP       // FYSETC S6 pin mapping
  //#define F6_TFT_PINMAP       // FYSETC F6 pin mapping

  //#define OTHER_PIN_LAYOUT  // Define pins manually below
  #if ENABLED(OTHER_PIN_LAYOUT)
    // Pins for CS and MOD_RESET (PD) must be chosen
    #define CLCD_MOD_RESET  9
    #define CLCD_SPI_CS    10

    // If using software SPI, specify pins for SCLK, MOSI, MISO
    //#define CLCD_USE_SOFT_SPI
    #if ENABLED(CLCD_USE_SOFT_SPI)
      #define CLCD_SOFT_SPI_MOSI 11
      #define CLCD_SOFT_SPI_MISO 12
      #define CLCD_SOFT_SPI_SCLK 13
    #endif
  #endif

  // Display Orientation. An inverted (i.e. upside-down) display
  // is supported on the FT800. The FT810 and beyond also support
  // portrait and mirrored orientations.
  //#define TOUCH_UI_INVERTED
  //#define TOUCH_UI_PORTRAIT
  //#define TOUCH_UI_MIRRORED

  // UTF8 processing and rendering.
  // Unsupported characters are shown as '?'.
  //#define TOUCH_UI_USE_UTF8
  #if ENABLED(TOUCH_UI_USE_UTF8)
    // Western accents support. These accented characters use
    // combined bitmaps and require relatively little storage.
    #define TOUCH_UI_UTF8_WESTERN_CHARSET
    #if ENABLED(TOUCH_UI_UTF8_WESTERN_CHARSET)
      // Additional character groups. These characters require
      // full bitmaps and take up considerable storage:
      //#define TOUCH_UI_UTF8_SUPERSCRIPTS  // ¹ ² ³
      //#define TOUCH_UI_UTF8_COPYRIGHT     // © ®
      //#define TOUCH_UI_UTF8_GERMANIC      // ß
      //#define TOUCH_UI_UTF8_SCANDINAVIAN  // Æ Ð Ø Þ æ ð ø þ
      //#define TOUCH_UI_UTF8_PUNCTUATION   // « » ¿ ¡
      //#define TOUCH_UI_UTF8_CURRENCY      // ¢ £ ¤ ¥
      //#define TOUCH_UI_UTF8_ORDINALS      // º ª
      //#define TOUCH_UI_UTF8_MATHEMATICS   // ± × ÷
      //#define TOUCH_UI_UTF8_FRACTIONS     // ¼ ½ ¾
      //#define TOUCH_UI_UTF8_SYMBOLS       // µ ¶ ¦ § ¬
    #endif
  #endif

  // Use a smaller font when labels don't fit buttons
  #define TOUCH_UI_FIT_TEXT

  // Allow language selection from menu at run-time (otherwise use LCD_LANGUAGE)
  //#define LCD_LANGUAGE_1 en
  //#define LCD_LANGUAGE_2 fr
  //#define LCD_LANGUAGE_3 de
  //#define LCD_LANGUAGE_4 es
  //#define LCD_LANGUAGE_5 it

  // Use a numeric passcode for "Screen lock" keypad.
  // (recommended for smaller displays)
  //#define TOUCH_UI_PASSCODE

  // Output extra debug info for Touch UI events
  //#define TOUCH_UI_DEBUG

  // Developer menu (accessed by touching "About Printer" copyright text)
  //#define TOUCH_UI_DEVELOPER_MENU
#endif

//
// Classic UI Options
//
#if TFT_SCALED_DOGLCD
  //#define TFT_MARLINUI_COLOR 0xFFFF // White
  //#define TFT_MARLINBG_COLOR 0x0000 // Black
  //#define TFT_DISABLED_COLOR 0x0003 // Almost black
  //#define TFT_BTCANCEL_COLOR 0xF800 // Red
  //#define TFT_BTARROWS_COLOR 0xDEE6 // 11011 110111 00110 Yellow
  //#define TFT_BTOKMENU_COLOR 0x145F // 00010 100010 11111 Cyan
#endif

//
// ADC Button Debounce
//
#if HAS_ADC_BUTTONS
  #define ADC_BUTTON_DEBOUNCE_DELAY 16  // Increase if buttons bounce or repeat too fast
#endif

// @section safety

/**
 * The watchdog hardware timer will do a reset and disable all outputs
 * if the firmware gets too overloaded to read the temperature sensors.
 *
 * If you find that watchdog reboot causes your AVR board to hang forever,
 * enable WATCHDOG_RESET_MANUAL to use a custom timer instead of WDTO.
 * NOTE: This method is less reliable as it can only catch hangups while
 * interrupts are enabled.
 */
#define USE_WATCHDOG
#if ENABLED(USE_WATCHDOG)
  //#define WATCHDOG_RESET_MANUAL
#endif

// @section lcd

/**
 * Babystepping enables movement of the axes by tiny increments without changing
 * the current position values. This feature is used primarily to adjust the Z
 * axis in the first layer of a print in real-time.
 *
 * Warning: Does not respect endstops!
 */
#define BABYSTEPPING
#if ENABLED(BABYSTEPPING)
  //#define INTEGRATED_BABYSTEPPING         // EXPERIMENTAL integration of babystepping into the Stepper ISR
  //#define BABYSTEP_WITHOUT_HOMING
  //#define BABYSTEP_ALWAYS_AVAILABLE       // Allow babystepping at all times (not just during movement).
  //#define BABYSTEP_XY                     // Also enable X/Y Babystepping. Not supported on DELTA!
  #define BABYSTEP_INVERT_Z false           // Change if Z babysteps should go the other way
  #define BABYSTEP_MILLIMETER_UNITS       // Specify BABYSTEP_MULTIPLICATOR_(XY|Z) in mm instead of micro-steps
  #define BABYSTEP_MULTIPLICATOR_Z  0.01       // (steps or mm) Steps or millimeter distance for each Z babystep
  #define BABYSTEP_MULTIPLICATOR_XY 1       // (steps or mm) Steps or millimeter distance for each XY babystep

  //#define DOUBLECLICK_FOR_Z_BABYSTEPPING  // Double-click on the Status Screen for Z Babystepping.
  #if ENABLED(DOUBLECLICK_FOR_Z_BABYSTEPPING)
    #define DOUBLECLICK_MAX_INTERVAL 1250   // Maximum interval between clicks, in milliseconds.
                                            // Note: Extra time may be added to mitigate controller latency.
    //#define MOVE_Z_WHEN_IDLE              // Jump to the move Z menu on doubleclick when printer is idle.
    #if ENABLED(MOVE_Z_WHEN_IDLE)
      #define MOVE_Z_IDLE_MULTIPLICATOR 1   // Multiply 1mm by this factor for the move step size.
    #endif
  #endif

  //#define BABYSTEP_DISPLAY_TOTAL          // Display total babysteps since last G28

  #define BABYSTEP_ZPROBE_OFFSET          // Combine M851 Z and Babystepping
  #if ENABLED(BABYSTEP_ZPROBE_OFFSET)
    //#define BABYSTEP_HOTEND_Z_OFFSET      // For multiple hotends, babystep relative Z offsets
    //#define BABYSTEP_ZPROBE_GFX_OVERLAY   // Enable graphical overlay on Z-offset editor
  #endif
#endif

// @section extruder

/**
 * Linear Pressure Control v1.5
 *
 * Assumption: advance [steps] = k * (delta velocity [steps/s])
 * K=0 means advance disabled.
 *
 * NOTE: K values for LIN_ADVANCE 1.5 differ from earlier versions!
 *
 * Set K around 0.22 for 3mm PLA Direct Drive with ~6.5cm between the drive gear and heatbreak.
 * Larger K values will be needed for flexible filament and greater distances.
 * If this algorithm produces a higher speed offset than the extruder can handle (compared to E jerk)
 * print acceleration will be reduced during the affected moves to keep within the limit.
 *
 * See https://marlinfw.org/docs/features/lin_advance.html for full instructions.
 */
#define LIN_ADVANCE
#if ENABLED(LIN_ADVANCE)
  //#define EXTRA_LIN_ADVANCE_K // Enable for second linear advance constants
  #define LIN_ADVANCE_K 0    // Unit: mm compression per 1mm/s extruder speed
  //#define LA_DEBUG            // If enabled, this will generate debug information output over USB.
  #define EXPERIMENTAL_SCURVE // Enable this option to permit S-Curve Acceleration
#endif

// @section leveling

/**
 * Points to probe for all 3-point Leveling procedures.
 * Override if the automatically selected points are inadequate.
 */
#if EITHER(AUTO_BED_LEVELING_3POINT, AUTO_BED_LEVELING_UBL)
  //#define PROBE_PT_1_X 15
  //#define PROBE_PT_1_Y 180
  //#define PROBE_PT_2_X 15
  //#define PROBE_PT_2_Y 20
  //#define PROBE_PT_3_X 170
  //#define PROBE_PT_3_Y 20
#endif

/**
 * Probing Margins
 *
 * Override PROBING_MARGIN for each side of the build plate
 * Useful to get probe points to exact positions on targets or
 * to allow leveling to avoid plate clamps on only specific
 * sides of the bed. With NOZZLE_AS_PROBE negative values are
 * allowed, to permit probing outside the bed.
 *
 * If you are replacing the prior *_PROBE_BED_POSITION options,
 * LEFT and FRONT values in most cases will map directly over
 * RIGHT and REAR would be the inverse such as
 * (X/Y_BED_SIZE - RIGHT/BACK_PROBE_BED_POSITION)
 *
 * This will allow all positions to match at compilation, however
 * should the probe position be modified with M851XY then the
 * probe points will follow. This prevents any change from causing
 * the probe to be unable to reach any points.
 */
#if PROBE_SELECTED && !IS_KINEMATIC
  //#define PROBING_MARGIN_LEFT PROBING_MARGIN
  //#define PROBING_MARGIN_RIGHT PROBING_MARGIN
  //#define PROBING_MARGIN_FRONT PROBING_MARGIN
  //#define PROBING_MARGIN_BACK PROBING_MARGIN
#endif

#if EITHER(MESH_BED_LEVELING, AUTO_BED_LEVELING_UBL)
  // Override the mesh area if the automatic (max) area is too large
  //#define MESH_MIN_X MESH_INSET
  //#define MESH_MIN_Y MESH_INSET
  //#define MESH_MAX_X X_BED_SIZE - (MESH_INSET)
  //#define MESH_MAX_Y Y_BED_SIZE - (MESH_INSET)
#endif

/**
 * Repeatedly attempt G29 leveling until it succeeds.
 * Stop after G29_MAX_RETRIES attempts.
 */
//#define G29_RETRY_AND_RECOVER
#if ENABLED(G29_RETRY_AND_RECOVER)
  #define G29_MAX_RETRIES 3
  #define G29_HALT_ON_FAILURE
  /**
   * Specify the GCODE commands that will be executed when leveling succeeds,
   * between attempts, and after the maximum number of retries have been tried.
   */
  #define G29_SUCCESS_COMMANDS "M117 Bed leveling done."
  #define G29_RECOVER_COMMANDS "M117 Probe failed. Rewiping.\nG28\nG12 P0 S12 T0"
  #define G29_FAILURE_COMMANDS "M117 Bed leveling failed.\nG0 Z10\nM300 P25 S880\nM300 P50 S0\nM300 P25 S880\nM300 P50 S0\nM300 P25 S880\nM300 P50 S0\nG4 S1"

#endif

/**
 * Thermal Probe Compensation
 * Probe measurements are adjusted to compensate for temperature distortion.
 * Use G76 to calibrate this feature. Use M871 to set values manually.
 * For a more detailed explanation of the process see G76_M871.cpp.
 */
#if HAS_BED_PROBE && TEMP_SENSOR_PROBE && TEMP_SENSOR_BED
  // Enable thermal first layer compensation using bed and probe temperatures
  #define PROBE_TEMP_COMPENSATION

  // Add additional compensation depending on hotend temperature
  // Note: this values cannot be calibrated and have to be set manually
  #if ENABLED(PROBE_TEMP_COMPENSATION)
    // Park position to wait for probe cooldown
    #define PTC_PARK_POS   { 0, 0, 100 }

    // Probe position to probe and wait for probe to reach target temperature
    #define PTC_PROBE_POS  { 90, 100 }

    // Enable additional compensation using hotend temperature
    // Note: this values cannot be calibrated automatically but have to be set manually
    //#define USE_TEMP_EXT_COMPENSATION

    // Probe temperature calibration generates a table of values starting at PTC_SAMPLE_START
    // (e.g. 30), in steps of PTC_SAMPLE_RES (e.g. 5) with PTC_SAMPLE_COUNT (e.g. 10) samples.

    //#define PTC_SAMPLE_START  30.0f
    //#define PTC_SAMPLE_RES    5.0f
    //#define PTC_SAMPLE_COUNT  10U

    // Bed temperature calibration builds a similar table.

    //#define BTC_SAMPLE_START  60.0f
    //#define BTC_SAMPLE_RES    5.0f
    //#define BTC_SAMPLE_COUNT  10U

    // The temperature the probe should be at while taking measurements during bed temperature
    // calibration.
    //#define BTC_PROBE_TEMP 30.0f

    // Height above Z=0.0f to raise the nozzle. Lowering this can help the probe to heat faster.
    // Note: the Z=0.0f offset is determined by the probe offset which can be set using M851.
    //#define PTC_PROBE_HEATING_OFFSET 0.5f

    // Height to raise the Z-probe between heating and taking the next measurement. Some probes
    // may fail to untrigger if they have been triggered for a long time, which can be solved by
    // increasing the height the probe is raised to.
    //#define PTC_PROBE_RAISE 15U

    // If the probe is outside of the defined range, use linear extrapolation using the closest
    // point and the PTC_LINEAR_EXTRAPOLATION'th next point. E.g. if set to 4 it will use data[0]
    // and data[4] to perform linear extrapolation for values below PTC_SAMPLE_START.
    //#define PTC_LINEAR_EXTRAPOLATION 4
  #endif
#endif

// @section extras

//
// G60/G61 Position Save and Return
//
//#define SAVED_POSITIONS 1         // Each saved position slot costs 12 bytes

//
// G2/G3 Arc Support
//
#define ARC_SUPPORT                 // Disable this feature to save ~3226 bytes
#if ENABLED(ARC_SUPPORT)
  #define MM_PER_ARC_SEGMENT      1 // (mm) Length (or minimum length) of each arc segment
  //#define ARC_SEGMENTS_PER_R    1 // Max segment length, MM_PER = Min
  #define MIN_ARC_SEGMENTS       24 // Minimum number of segments in a complete circle
  //#define ARC_SEGMENTS_PER_SEC 50 // Use feedrate to choose segment length (with MM_PER_ARC_SEGMENT as the minimum)
  #define N_ARC_CORRECTION       25 // Number of interpolated segments between corrections
  //#define ARC_P_CIRCLES           // Enable the 'P' parameter to specify complete circles
  //#define CNC_WORKSPACE_PLANES    // Allow G2/G3 to operate in XY, ZX, or YZ planes
  //#define SF_ARC_FIX              // Enable only if using SkeinForge with "Arc Point" fillet procedure
#endif

// Support for G5 with XYZE destination and IJPQ offsets. Requires ~2666 bytes.
//#define BEZIER_CURVE_SUPPORT

/**
 * Direct Stepping
 *
 * Comparable to the method used by Klipper, G6 direct stepping significantly
 * reduces motion calculations, increases top printing speeds, and results in
 * less step aliasing by calculating all motions in advance.
 * Preparing your G-code: https://github.com/colinrgodsey/step-daemon
 */
//#define DIRECT_STEPPING

/**
 * G38 Probe Target
 *
 * This option adds G38.2 and G38.3 (probe towards target)
 * and optionally G38.4 and G38.5 (probe away from target).
 * Set MULTIPLE_PROBING for G38 to probe more than once.
 */
//#define G38_PROBE_TARGET
#if ENABLED(G38_PROBE_TARGET)
  //#define G38_PROBE_AWAY        // Include G38.4 and G38.5 to probe away from target
  #define G38_MINIMUM_MOVE 0.0275 // (mm) Minimum distance that will produce a move.
#endif

// Moves (or segments) with fewer steps than this will be joined with the next move
#define MIN_STEPS_PER_SEGMENT 6

/**
 * Minimum delay before and after setting the stepper DIR (in ns)
 *     0 : No delay (Expect at least 10µS since one Stepper ISR must transpire)
 *    20 : Minimum for TMC2xxx drivers
 *   200 : Minimum for A4988 drivers
 *   400 : Minimum for A5984 drivers
 *   500 : Minimum for LV8729 drivers (guess, no info in datasheet)
 *   650 : Minimum for DRV8825 drivers
 *  1500 : Minimum for TB6600 drivers (guess, no info in datasheet)
 * 15000 : Minimum for TB6560 drivers (guess, no info in datasheet)
 *
 * Override the default value based on the driver type set in Configuration.h.
 */
//#define MINIMUM_STEPPER_POST_DIR_DELAY 650
//#define MINIMUM_STEPPER_PRE_DIR_DELAY 650

/**
 * Minimum stepper driver pulse width (in µs)
 *   0 : Smallest possible width the MCU can produce, compatible with TMC2xxx drivers
 *   0 : Minimum 500ns for LV8729, adjusted in stepper.h
 *   1 : Minimum for A4988 and A5984 stepper drivers
 *   2 : Minimum for DRV8825 stepper drivers
 *   3 : Minimum for TB6600 stepper drivers
 *  30 : Minimum for TB6560 stepper drivers
 *
 * Override the default value based on the driver type set in Configuration.h.
 */
//#define MINIMUM_STEPPER_PULSE 2

/**
 * Maximum stepping rate (in Hz) the stepper driver allows
 *  If undefined, defaults to 1MHz / (2 * MINIMUM_STEPPER_PULSE)
 *  5000000 : Maximum for TMC2xxx stepper drivers
 *  1000000 : Maximum for LV8729 stepper driver
 *  500000  : Maximum for A4988 stepper driver
 *  250000  : Maximum for DRV8825 stepper driver
 *  150000  : Maximum for TB6600 stepper driver
 *   15000  : Maximum for TB6560 stepper driver
 *
 * Override the default value based on the driver type set in Configuration.h.
 */
//#define MAXIMUM_STEPPER_RATE 250000

// @section temperature

// Control heater 0 and heater 1 in parallel.
//#define HEATERS_PARALLEL

//===========================================================================
//================================= Buffers =================================
//===========================================================================

// @section motion

// The number of linear moves that can be in the planner at once.
// The value of BLOCK_BUFFER_SIZE must be a power of 2 (e.g. 8, 16, 32)
#if BOTH(SDSUPPORT, DIRECT_STEPPING)
  #define BLOCK_BUFFER_SIZE  8
#elif ENABLED(SDSUPPORT)
  #define BLOCK_BUFFER_SIZE 16
#else
  #define BLOCK_BUFFER_SIZE 16
#endif

// @section serial

// The ASCII buffer for serial input
#define MAX_CMD_SIZE 96
#define BUFSIZE 32

// Transmission to Host Buffer Size
// To save 386 bytes of PROGMEM (and TX_BUFFER_SIZE+3 bytes of RAM) set to 0.
// To buffer a simple "ok" you need 4 bytes.
// For ADVANCED_OK (M105) you need 32 bytes.
// For debug-echo: 128 bytes for the optimal speed.
// Other output doesn't need to be that speedy.
// :[0, 2, 4, 8, 16, 32, 64, 128, 256]
#define TX_BUFFER_SIZE 32

// Host Receive Buffer Size
// Without XON/XOFF flow control (see SERIAL_XON_XOFF below) 32 bytes should be enough.
// To use flow control, set this buffer size to at least 1024 bytes.
// :[0, 2, 4, 8, 16, 32, 64, 128, 256, 512, 1024, 2048]
#define RX_BUFFER_SIZE 1024

#if RX_BUFFER_SIZE >= 1024
  // Enable to have the controller send XON/XOFF control characters to
  // the host to signal the RX buffer is becoming full.
  //#define SERIAL_XON_XOFF
#endif

// Add M575 G-code to change the baud rate
//#define BAUD_RATE_GCODE

#if ENABLED(SDSUPPORT)
  // Enable this option to collect and display the maximum
  // RX queue usage after transferring a file to SD.
  //#define SERIAL_STATS_MAX_RX_QUEUED

  // Enable this option to collect and display the number
  // of dropped bytes after a file transfer to SD.
  //#define SERIAL_STATS_DROPPED_RX
#endif

/**
 * Emergency Command Parser
 *
 * Add a low-level parser to intercept certain commands as they
 * enter the serial receive buffer, so they cannot be blocked.
 * Currently handles M108, M112, M410, M876
 * NOTE: Not yet implemented for all platforms.
 */
#define EMERGENCY_PARSER

// Bad Serial-connections can miss a received command by sending an 'ok'
// Therefore some clients abort after 30 seconds in a timeout.
// Some other clients start sending commands while receiving a 'wait'.
// This "wait" is only sent when the buffer is empty. 1 second is a good value here.
#define NO_TIMEOUTS 25000 // Milliseconds

// Some clients will have this feature soon. This could make the NO_TIMEOUTS unnecessary.
//#define ADVANCED_OK

// Printrun may have trouble receiving long strings all at once.
// This option inserts short delays between lines of serial output.
#define SERIAL_OVERRUN_PROTECTION

// For serial echo, the number of digits after the decimal point
#define SERIAL_FLOAT_PRECISION 4

// @section extras

/**
 * Extra Fan Speed
 * Adds a secondary fan speed for each print-cooling fan.
 *   'M106 P<fan> T3-255' : Set a secondary speed for <fan>
 *   'M106 P<fan> T2'     : Use the set secondary speed
 *   'M106 P<fan> T1'     : Restore the previous fan speed
 */
//#define EXTRA_FAN_SPEED

/**
 * Firmware-based and LCD-controlled retract
 *
 * Add G10 / G11 commands for automatic firmware-based retract / recover.
 * Use M207 and M208 to define parameters for retract / recover.
 *
 * Use M209 to enable or disable auto-retract.
 * With auto-retract enabled, all G1 E moves within the set range
 * will be converted to firmware-based retract/recover moves.
 *
 * Be sure to turn off auto-retract during filament change.
 *
 * Note that M207 / M208 / M209 settings are saved to EEPROM.
 */
#define FWRETRACT
#if ENABLED(FWRETRACT)
  #define FWRETRACT_AUTORETRACT           // Override slicer retractions
  #define FWRETRACT_AUTORESET             // Automatically reset firmware retract and do not save this setting
  #if ENABLED(FWRETRACT_AUTORETRACT)
    #define MIN_AUTORETRACT 0.1           // (mm) Don't convert E moves under this length
    #define MAX_AUTORETRACT 10.0          // (mm) Don't convert E moves over this length
  #endif
  #define RETRACT_LENGTH 6.5                // (mm) Default retract length (positive value)
  #define RETRACT_LENGTH_SWAP 13          // (mm) Default swap retract length (positive value)
  #define RETRACT_FEEDRATE 25             // (mm/s) Default feedrate for retracting
  #define RETRACT_ZRAISE 0                // (mm) Default retract Z-raise
  #define RETRACT_RECOVER_LENGTH 0        // (mm) Default additional recover length (added to retract length on recover)
  #define RETRACT_RECOVER_LENGTH_SWAP 0   // (mm) Default additional swap recover length (added to retract length on recover from toolchange)
  #define RETRACT_RECOVER_FEEDRATE 8      // (mm/s) Default feedrate for recovering from retraction
  #define RETRACT_RECOVER_FEEDRATE_SWAP 8 // (mm/s) Default feedrate for recovering from swap retraction
  #if ENABLED(MIXING_EXTRUDER)
    //#define RETRACT_SYNC_MIXING         // Retract and restore all mixing steppers simultaneously
  #endif
#endif

/**
 * Universal tool change settings.
 * Applies to all types of extruders except where explicitly noted.
 */
#if HAS_MULTI_EXTRUDER
  // Z raise distance for tool-change, as needed for some extruders
  #define TOOLCHANGE_ZRAISE                 2 // (mm)
  //#define TOOLCHANGE_ZRAISE_BEFORE_RETRACT  // Apply raise before swap retraction (if enabled)
  //#define TOOLCHANGE_NO_RETURN              // Never return to previous position on tool-change
  #if ENABLED(TOOLCHANGE_NO_RETURN)
    //#define EVENT_GCODE_AFTER_TOOLCHANGE "G12X"   // Extra G-code to run after tool-change
  #endif

  /**
   * Retract and prime filament on tool-change to reduce
   * ooze and stringing and to get cleaner transitions.
   */
  //#define TOOLCHANGE_FILAMENT_SWAP
  #if ENABLED(TOOLCHANGE_FILAMENT_SWAP)
    // Load / Unload
    #define TOOLCHANGE_FS_LENGTH              12  // (mm) Load / Unload length
    #define TOOLCHANGE_FS_EXTRA_RESUME_LENGTH  0  // (mm) Extra length for better restart, fine tune by LCD/Gcode)
    #define TOOLCHANGE_FS_RETRACT_SPEED   (50*60) // (mm/min) (Unloading)
    #define TOOLCHANGE_FS_UNRETRACT_SPEED (25*60) // (mm/min) (On SINGLENOZZLE or Bowden loading must be slowed down)

    // Longer prime to clean out a SINGLENOZZLE
    #define TOOLCHANGE_FS_EXTRA_PRIME          0  // (mm) Extra priming length
    #define TOOLCHANGE_FS_PRIME_SPEED    (4.6*60) // (mm/min) Extra priming feedrate
    #define TOOLCHANGE_FS_WIPE_RETRACT         0  // (mm/min) Retract before cooling for less stringing, better wipe, etc.

    // Cool after prime to reduce stringing
    #define TOOLCHANGE_FS_FAN                 -1  // Fan index or -1 to skip
    #define TOOLCHANGE_FS_FAN_SPEED          255  // 0-255
    #define TOOLCHANGE_FS_FAN_TIME            10  // (seconds)

    // Swap uninitialized extruder with TOOLCHANGE_FS_PRIME_SPEED for all lengths (recover + prime)
    // (May break filament if not retracted beforehand.)
    //#define TOOLCHANGE_FS_INIT_BEFORE_SWAP

    // Prime on the first T0 (If other, TOOLCHANGE_FS_INIT_BEFORE_SWAP applied)
    // Enable it (M217 V[0/1]) before printing, to avoid unwanted priming on host connect
    //#define TOOLCHANGE_FS_PRIME_FIRST_USED

    /**
     * Tool Change Migration
     * This feature provides G-code and LCD options to switch tools mid-print.
     * All applicable tool properties are migrated so the print can continue.
     * Tools must be closely matching and other restrictions may apply.
     * Useful to:
     *   - Change filament color without interruption
     *   - Switch spools automatically on filament runout
     *   - Switch to a different nozzle on an extruder jam
     */
    #define TOOLCHANGE_MIGRATION_FEATURE

  #endif

  /**
   * Position to park head during tool change.
   * Doesn't apply to SWITCHING_TOOLHEAD, DUAL_X_CARRIAGE, or PARKING_EXTRUDER
   */
  //#define TOOLCHANGE_PARK
  #if ENABLED(TOOLCHANGE_PARK)
    #define TOOLCHANGE_PARK_XY    { X_MIN_POS + 10, Y_MIN_POS + 10 }
    #define TOOLCHANGE_PARK_XY_FEEDRATE 6000  // (mm/min)
    //#define TOOLCHANGE_PARK_X_ONLY          // X axis only move
    //#define TOOLCHANGE_PARK_Y_ONLY          // Y axis only move
  #endif
#endif // HAS_MULTI_EXTRUDER

/**
 * Advanced Pause
 * Experimental feature for filament change support and for parking the nozzle when paused.
 * Adds the GCode M600 for initiating filament change.
 * If PARK_HEAD_ON_PAUSE enabled, adds the GCode M125 to pause printing and park the nozzle.
 *
 * Requires an LCD display.
 * Requires NOZZLE_PARK_FEATURE.
 * This feature is required for the default FILAMENT_RUNOUT_SCRIPT.
 */
#define ADVANCED_PAUSE_FEATURE
#if ENABLED(ADVANCED_PAUSE_FEATURE)
  #define PAUSE_PARK_RETRACT_FEEDRATE         60  // (mm/s) Initial retract feedrate.
  #define PAUSE_PARK_RETRACT_LENGTH            5  // (mm) Initial retract.
                                                  // This short retract is done immediately, before parking the nozzle.
  #define FILAMENT_CHANGE_UNLOAD_FEEDRATE     50  // (mm/s) Unload filament feedrate. This can be pretty fast.
  #define FILAMENT_CHANGE_UNLOAD_ACCEL        25  // (mm/s^2) Lower acceleration may allow a faster feedrate.
  #define FILAMENT_CHANGE_UNLOAD_LENGTH      100  // (mm) The length of filament for a complete unload.
                                                  //   For Bowden, the full length of the tube and nozzle.
                                                  //   For direct drive, the full length of the nozzle.
                                                  //   Set to 0 for manual unloading.
  #define FILAMENT_CHANGE_SLOW_LOAD_FEEDRATE   6  // (mm/s) Slow move when starting load.
  #define FILAMENT_CHANGE_SLOW_LOAD_LENGTH     0  // (mm) Slow length, to allow time to insert material.
                                                  // 0 to disable start loading and skip to fast load only
  #define FILAMENT_CHANGE_FAST_LOAD_FEEDRATE   10  // (mm/s) Load filament feedrate. This can be pretty fast.
  #define FILAMENT_CHANGE_FAST_LOAD_ACCEL     25  // (mm/s^2) Lower acceleration may allow a faster feedrate.
  #define FILAMENT_CHANGE_FAST_LOAD_LENGTH     0  // (mm) Load length of filament, from extruder gear to nozzle.
                                                  //   For Bowden, the full length of the tube and nozzle.
                                                  //   For direct drive, the full length of the nozzle.
  //#define ADVANCED_PAUSE_CONTINUOUS_PURGE       // Purge continuously up to the purge length until interrupted.
  #define ADVANCED_PAUSE_PURGE_FEEDRATE        3  // (mm/s) Extrude feedrate (after loading). Should be slower than load feedrate.
  #define ADVANCED_PAUSE_PURGE_LENGTH         0  // (mm) Length to extrude after loading.
                                                  //   Set to 0 for manual extrusion.
                                                  //   Filament can be extruded repeatedly from the Filament Change menu
                                                  //   until extrusion is consistent, and to purge old filament.
  #define ADVANCED_PAUSE_RESUME_PRIME          0  // (mm) Extra distance to prime nozzle after returning from park.
  //#define ADVANCED_PAUSE_FANS_PAUSE             // Turn off print-cooling fans while the machine is paused.

                                                  // Filament Unload does a Retract, Delay, and Purge first:
  #define FILAMENT_UNLOAD_PURGE_RETRACT       13  // (mm) Unload initial retract length.
  #define FILAMENT_UNLOAD_PURGE_DELAY       5000  // (ms) Delay for the filament to cool after retract.
  #define FILAMENT_UNLOAD_PURGE_LENGTH         8  // (mm) An unretract is done, then this length is purged.
  #define FILAMENT_UNLOAD_PURGE_FEEDRATE      25  // (mm/s) feedrate to purge before unload

  #define PAUSE_PARK_NOZZLE_TIMEOUT           90  // (seconds) Time limit before the nozzle is turned off for safety.
  #define FILAMENT_CHANGE_ALERT_BEEPS         10  // Number of alert beeps to play when a response is needed.
  #define PAUSE_PARK_NO_STEPPER_TIMEOUT           // Enable for XYZ steppers to stay powered on during filament change.

  #define PARK_HEAD_ON_PAUSE                    // Park the nozzle during pause and filament change.
  //#define HOME_BEFORE_FILAMENT_CHANGE           // If needed, home before parking for filament change

  #define FILAMENT_LOAD_UNLOAD_GCODES           // Add M701/M702 Load/Unload G-codes, plus Load/Unload in the LCD Prepare menu.
  //#define FILAMENT_UNLOAD_ALL_EXTRUDERS         // Allow M702 to unload all extruders above a minimum target temp (as set by M302)
#endif

// @section tmc

/**
 * TMC26X Stepper Driver options
 *
 * The TMC26XStepper library is required for this stepper driver.
 * https://github.com/trinamic/TMC26XStepper
 */
#if HAS_DRIVER(TMC26X)

  #if AXIS_DRIVER_TYPE_X(TMC26X)
    #define X_MAX_CURRENT     1000  // (mA)
    #define X_SENSE_RESISTOR    91  // (mOhms)
    #define X_MICROSTEPS        16  // Number of microsteps
  #endif

  #if AXIS_DRIVER_TYPE_X2(TMC26X)
    #define X2_MAX_CURRENT    1000
    #define X2_SENSE_RESISTOR   91
    #define X2_MICROSTEPS       16
  #endif

  #if AXIS_DRIVER_TYPE_Y(TMC26X)
    #define Y_MAX_CURRENT     1000
    #define Y_SENSE_RESISTOR    91
    #define Y_MICROSTEPS        16
  #endif

  #if AXIS_DRIVER_TYPE_Y2(TMC26X)
    #define Y2_MAX_CURRENT    1000
    #define Y2_SENSE_RESISTOR   91
    #define Y2_MICROSTEPS       16
  #endif

  #if AXIS_DRIVER_TYPE_Z(TMC26X)
    #define Z_MAX_CURRENT     1000
    #define Z_SENSE_RESISTOR    91
    #define Z_MICROSTEPS        16
  #endif

  #if AXIS_DRIVER_TYPE_Z2(TMC26X)
    #define Z2_MAX_CURRENT    1000
    #define Z2_SENSE_RESISTOR   91
    #define Z2_MICROSTEPS       16
  #endif

  #if AXIS_DRIVER_TYPE_Z3(TMC26X)
    #define Z3_MAX_CURRENT    1000
    #define Z3_SENSE_RESISTOR   91
    #define Z3_MICROSTEPS       16
  #endif

  #if AXIS_DRIVER_TYPE_Z4(TMC26X)
    #define Z4_MAX_CURRENT    1000
    #define Z4_SENSE_RESISTOR   91
    #define Z4_MICROSTEPS       16
  #endif

  #if AXIS_DRIVER_TYPE_E0(TMC26X)
    #define E0_MAX_CURRENT    1000
    #define E0_SENSE_RESISTOR   91
    #define E0_MICROSTEPS       16
  #endif

  #if AXIS_DRIVER_TYPE_E1(TMC26X)
    #define E1_MAX_CURRENT    1000
    #define E1_SENSE_RESISTOR   91
    #define E1_MICROSTEPS       16
  #endif

  #if AXIS_DRIVER_TYPE_E2(TMC26X)
    #define E2_MAX_CURRENT    1000
    #define E2_SENSE_RESISTOR   91
    #define E2_MICROSTEPS       16
  #endif

  #if AXIS_DRIVER_TYPE_E3(TMC26X)
    #define E3_MAX_CURRENT    1000
    #define E3_SENSE_RESISTOR   91
    #define E3_MICROSTEPS       16
  #endif

  #if AXIS_DRIVER_TYPE_E4(TMC26X)
    #define E4_MAX_CURRENT    1000
    #define E4_SENSE_RESISTOR   91
    #define E4_MICROSTEPS       16
  #endif

  #if AXIS_DRIVER_TYPE_E5(TMC26X)
    #define E5_MAX_CURRENT    1000
    #define E5_SENSE_RESISTOR   91
    #define E5_MICROSTEPS       16
  #endif

  #if AXIS_DRIVER_TYPE_E6(TMC26X)
    #define E6_MAX_CURRENT    1000
    #define E6_SENSE_RESISTOR   91
    #define E6_MICROSTEPS       16
  #endif

  #if AXIS_DRIVER_TYPE_E7(TMC26X)
    #define E7_MAX_CURRENT    1000
    #define E7_SENSE_RESISTOR   91
    #define E7_MICROSTEPS       16
  #endif

#endif // TMC26X

// @section tmc_smart

/**
 * To use TMC2130, TMC2160, TMC2660, TMC5130, TMC5160 stepper drivers in SPI mode
 * connect your SPI pins to the hardware SPI interface on your board and define
 * the required CS pins in your `pins_MYBOARD.h` file. (e.g., RAMPS 1.4 uses AUX3
 * pins `X_CS_PIN 53`, `Y_CS_PIN 49`, etc.).
 * You may also use software SPI if you wish to use general purpose IO pins.
 *
 * To use TMC2208 stepper UART-configurable stepper drivers connect #_SERIAL_TX_PIN
 * to the driver side PDN_UART pin with a 1K resistor.
 * To use the reading capabilities, also connect #_SERIAL_RX_PIN to PDN_UART without
 * a resistor.
 * The drivers can also be used with hardware serial.
 *
 * TMCStepper library is required to use TMC stepper drivers.
 * https://github.com/teemuatlut/TMCStepper
 */
#if HAS_TRINAMIC_CONFIG

  #define HOLD_MULTIPLIER    0.5  // Scales down the holding current from run current

  /**
   * Interpolate microsteps to 256
   * Override for each driver with <driver>_INTERPOLATE settings below
   */
  #define INTERPOLATE      true

  #if AXIS_IS_TMC(X)
    #define X_CURRENT       550        // (mA) RMS current. Multiply by 1.414 for peak current.
    #define X_CURRENT_HOME  X_CURRENT  // (mA) RMS current for sensorless homing
    #define X_MICROSTEPS     16        // 0..256
    #define X_RSENSE          0.11
    #define X_CHAIN_POS      -1        // -1..0: Not chained. 1: MCU MOSI connected. 2: Next in chain, ...
    //#define X_INTERPOLATE  true      // Enable to override 'INTERPOLATE' for the X axis
  #endif

  #if AXIS_IS_TMC(X2)
    #define X2_CURRENT      800
    #define X2_CURRENT_HOME X2_CURRENT
    #define X2_MICROSTEPS    16
    #define X2_RSENSE         0.11
    #define X2_CHAIN_POS     -1
    //#define X2_INTERPOLATE true
  #endif

  #if AXIS_IS_TMC(Y)
    #define Y_CURRENT       600
    #define Y_CURRENT_HOME  Y_CURRENT
    #define Y_MICROSTEPS     16
    #define Y_RSENSE          0.11
    #define Y_CHAIN_POS      -1
    //#define Y_INTERPOLATE  true
  #endif

  #if AXIS_IS_TMC(Y2)
    #define Y2_CURRENT      800
    #define Y2_CURRENT_HOME Y2_CURRENT
    #define Y2_MICROSTEPS    16
    #define Y2_RSENSE         0.11
    #define Y2_CHAIN_POS     -1
    //#define Y2_INTERPOLATE true
  #endif

  #if AXIS_IS_TMC(Z)
    #define Z_CURRENT       1000
    #define Z_CURRENT_HOME  Z_CURRENT
    #define Z_MICROSTEPS     16
    #define Z_RSENSE          0.11
    #define Z_CHAIN_POS      -1
    //#define Z_INTERPOLATE  true
  #endif

  #if AXIS_IS_TMC(Z2)
    #define Z2_CURRENT      800
    #define Z2_CURRENT_HOME Z2_CURRENT
    #define Z2_MICROSTEPS    16
    #define Z2_RSENSE         0.11
    #define Z2_CHAIN_POS     -1
    //#define Z2_INTERPOLATE true
  #endif

  #if AXIS_IS_TMC(Z3)
    #define Z3_CURRENT      800
    #define Z3_CURRENT_HOME Z3_CURRENT
    #define Z3_MICROSTEPS    16
    #define Z3_RSENSE         0.11
    #define Z3_CHAIN_POS     -1
    //#define Z3_INTERPOLATE true
  #endif

  #if AXIS_IS_TMC(Z4)
    #define Z4_CURRENT      800
    #define Z4_CURRENT_HOME Z4_CURRENT
    #define Z4_MICROSTEPS    16
    #define Z4_RSENSE         0.11
    #define Z4_CHAIN_POS     -1
    //#define Z4_INTERPOLATE true
  #endif

  #if AXIS_IS_TMC(E0)
    #define E0_CURRENT      600
    #define E0_MICROSTEPS    16
    #define E0_RSENSE         0.11
    #define E0_CHAIN_POS     -1
    //#define E0_INTERPOLATE true
  #endif

  #if AXIS_IS_TMC(E1)
    #define E1_CURRENT      800
    #define E1_MICROSTEPS    16
    #define E1_RSENSE         0.11
    #define E1_CHAIN_POS     -1
    //#define E1_INTERPOLATE true
  #endif

  #if AXIS_IS_TMC(E2)
    #define E2_CURRENT      800
    #define E2_MICROSTEPS    16
    #define E2_RSENSE         0.11
    #define E2_CHAIN_POS     -1
    //#define E2_INTERPOLATE true
  #endif

  #if AXIS_IS_TMC(E3)
    #define E3_CURRENT      800
    #define E3_MICROSTEPS    16
    #define E3_RSENSE         0.11
    #define E3_CHAIN_POS     -1
    //#define E3_INTERPOLATE true
  #endif

  #if AXIS_IS_TMC(E4)
    #define E4_CURRENT      800
    #define E4_MICROSTEPS    16
    #define E4_RSENSE         0.11
    #define E4_CHAIN_POS     -1
    //#define E4_INTERPOLATE true
  #endif

  #if AXIS_IS_TMC(E5)
    #define E5_CURRENT      800
    #define E5_MICROSTEPS    16
    #define E5_RSENSE         0.11
    #define E5_CHAIN_POS     -1
    //#define E5_INTERPOLATE true
  #endif

  #if AXIS_IS_TMC(E6)
    #define E6_CURRENT      800
    #define E6_MICROSTEPS    16
    #define E6_RSENSE         0.11
    #define E6_CHAIN_POS     -1
    //#define E6_INTERPOLATE true
  #endif

  #if AXIS_IS_TMC(E7)
    #define E7_CURRENT      800
    #define E7_MICROSTEPS    16
    #define E7_RSENSE         0.11
    #define E7_CHAIN_POS     -1
    //#define E7_INTERPOLATE true
  #endif

  /**
   * Override default SPI pins for TMC2130, TMC2160, TMC2660, TMC5130 and TMC5160 drivers here.
   * The default pins can be found in your board's pins file.
   */
  //#define X_CS_PIN          -1
  //#define Y_CS_PIN          -1
  //#define Z_CS_PIN          -1
  //#define X2_CS_PIN         -1
  //#define Y2_CS_PIN         -1
  //#define Z2_CS_PIN         -1
  //#define Z3_CS_PIN         -1
  //#define E0_CS_PIN         -1
  //#define E1_CS_PIN         -1
  //#define E2_CS_PIN         -1
  //#define E3_CS_PIN         -1
  //#define E4_CS_PIN         -1
  //#define E5_CS_PIN         -1
  //#define E6_CS_PIN         -1
  //#define E7_CS_PIN         -1

  /**
   * Software option for SPI driven drivers (TMC2130, TMC2160, TMC2660, TMC5130 and TMC5160).
   * The default SW SPI pins are defined the respective pins files,
   * but you can override or define them here.
   */
  //#define TMC_USE_SW_SPI
  //#define TMC_SW_MOSI       -1
  //#define TMC_SW_MISO       -1
  //#define TMC_SW_SCK        -1

  /**
   * Four TMC2209 drivers can use the same HW/SW serial port with hardware configured addresses.
   * Set the address using jumpers on pins MS1 and MS2.
   * Address | MS1  | MS2
   *       0 | LOW  | LOW
   *       1 | HIGH | LOW
   *       2 | LOW  | HIGH
   *       3 | HIGH | HIGH
   *
   * Set *_SERIAL_TX_PIN and *_SERIAL_RX_PIN to match for all drivers
   * on the same serial port, either here or in your board's pins file.
   */
  //#define  X_SLAVE_ADDRESS 0
  //#define  Y_SLAVE_ADDRESS 1
  //#define  Z_SLAVE_ADDRESS 2
  //#define X2_SLAVE_ADDRESS 0
  //#define Y2_SLAVE_ADDRESS 0
  //#define Z2_SLAVE_ADDRESS 0
  //#define Z3_SLAVE_ADDRESS 0
  //#define Z4_SLAVE_ADDRESS 0
  //#define E0_SLAVE_ADDRESS 3
  //#define E1_SLAVE_ADDRESS 0
  //#define E2_SLAVE_ADDRESS 0
  //#define E3_SLAVE_ADDRESS 0
  //#define E4_SLAVE_ADDRESS 0
  //#define E5_SLAVE_ADDRESS 0
  //#define E6_SLAVE_ADDRESS 0
  //#define E7_SLAVE_ADDRESS 0

  /**
   * Software enable
   *
   * Use for drivers that do not use a dedicated enable pin, but rather handle the same
   * function through a communication line such as SPI or UART.
   */
  //#define SOFTWARE_DRIVER_ENABLE

  /**
   * TMC2130, TMC2160, TMC2208, TMC2209, TMC5130 and TMC5160 only
   * Use Trinamic's ultra quiet stepping mode.
   * When disabled, Marlin will use spreadCycle stepping mode.
   */
  #define STEALTHCHOP_XY
  #define STEALTHCHOP_Z
  #define STEALTHCHOP_E

  /**
   * Optimize spreadCycle chopper parameters by using predefined parameter sets
   * or with the help of an example included in the library.
   * Provided parameter sets are
   * CHOPPER_DEFAULT_12V
   * CHOPPER_DEFAULT_19V
   * CHOPPER_DEFAULT_24V
   * CHOPPER_DEFAULT_36V
   * CHOPPER_09STEP_24V   // 0.9 degree steppers (24V)
   * CHOPPER_PRUSAMK3_24V // Imported parameters from the official Průša firmware for MK3 (24V)
   * CHOPPER_MARLIN_119   // Old defaults from Marlin v1.1.9
   *
   * Define your own with:
   * { <off_time[1..15]>, <hysteresis_end[-3..12]>, hysteresis_start[1..8] }
   */
  #define CHOPPER_TIMING CHOPPER_DEFAULT_24V        // All axes (override below)
  //#define CHOPPER_TIMING_X  CHOPPER_DEFAULT_24V   // For X Axes (override below)
  //#define CHOPPER_TIMING_X2 CHOPPER_DEFAULT_12V
  //#define CHOPPER_TIMING_Y  CHOPPER_DEFAULT_24V   // For Y Axes (override below)
  //#define CHOPPER_TIMING_Y2 CHOPPER_DEFAULT_12V
  //#define CHOPPER_TIMING_Z  CHOPPER_DEFAULT_24V   // For Z Axes (override below)
  //#define CHOPPER_TIMING_Z2 CHOPPER_DEFAULT_12V
  //#define CHOPPER_TIMING_Z3 CHOPPER_DEFAULT_12V
  //#define CHOPPER_TIMING_Z4 CHOPPER_DEFAULT_12V
  //#define CHOPPER_TIMING_E  CHOPPER_DEFAULT_24V   // For Extruders (override below)
  //#define CHOPPER_TIMING_E1 CHOPPER_DEFAULT_12V
  //#define CHOPPER_TIMING_E2 CHOPPER_DEFAULT_12V
  //#define CHOPPER_TIMING_E3 CHOPPER_DEFAULT_12V
  //#define CHOPPER_TIMING_E4 CHOPPER_DEFAULT_12V
  //#define CHOPPER_TIMING_E5 CHOPPER_DEFAULT_12V
  //#define CHOPPER_TIMING_E6 CHOPPER_DEFAULT_12V
  //#define CHOPPER_TIMING_E7 CHOPPER_DEFAULT_12V

  /**
   * Monitor Trinamic drivers
   * for error conditions like overtemperature and short to ground.
   * To manage over-temp Marlin can decrease the driver current until the error condition clears.
   * Other detected conditions can be used to stop the current print.
   * Relevant G-codes:
   * M906 - Set or get motor current in milliamps using axis codes X, Y, Z, E. Report values if no axis codes given.
   * M911 - Report stepper driver overtemperature pre-warn condition.
   * M912 - Clear stepper driver overtemperature pre-warn condition flag.
   * M122 - Report driver parameters (Requires TMC_DEBUG)
   */
  #define MONITOR_DRIVER_STATUS

  #if ENABLED(MONITOR_DRIVER_STATUS)
    #define CURRENT_STEP_DOWN     50  // [mA]
    #define REPORT_CURRENT_CHANGE
    #define STOP_ON_ERROR
  #endif

  /**
   * TMC2130, TMC2160, TMC2208, TMC2209, TMC5130 and TMC5160 only
   * The driver will switch to spreadCycle when stepper speed is over HYBRID_THRESHOLD.
   * This mode allows for faster movements at the expense of higher noise levels.
   * STEALTHCHOP_(XY|Z|E) must be enabled to use HYBRID_THRESHOLD.
   * M913 X/Y/Z/E to live tune the setting
   */
  #define HYBRID_THRESHOLD

  #define X_HYBRID_THRESHOLD     5000  // [mm/s]
  #define X2_HYBRID_THRESHOLD    100
  #define Y_HYBRID_THRESHOLD     5000
  #define Y2_HYBRID_THRESHOLD    100
  #define Z_HYBRID_THRESHOLD       3
  #define Z2_HYBRID_THRESHOLD      3
  #define Z3_HYBRID_THRESHOLD      3
  #define Z4_HYBRID_THRESHOLD      3
  #define E0_HYBRID_THRESHOLD     7000
  #define E1_HYBRID_THRESHOLD     30
  #define E2_HYBRID_THRESHOLD     30
  #define E3_HYBRID_THRESHOLD     30
  #define E4_HYBRID_THRESHOLD     30
  #define E5_HYBRID_THRESHOLD     30
  #define E6_HYBRID_THRESHOLD     30
  #define E7_HYBRID_THRESHOLD     30

  /**
   * Use StallGuard to home / probe X, Y, Z.
   *
   * TMC2130, TMC2160, TMC2209, TMC2660, TMC5130, and TMC5160 only
   * Connect the stepper driver's DIAG1 pin to the X/Y endstop pin.
   * X, Y, and Z homing will always be done in spreadCycle mode.
   *
   * X/Y/Z_STALL_SENSITIVITY is the default stall threshold.
   * Use M914 X Y Z to set the stall threshold at runtime:
   *
   *  Sensitivity   TMC2209   Others
   *    HIGHEST       255      -64    (Too sensitive => False positive)
   *    LOWEST         0        63    (Too insensitive => No trigger)
   *
   * It is recommended to set HOMING_BUMP_MM to { 0, 0, 0 }.
   *
   * SPI_ENDSTOPS  *** Beta feature! *** TMC2130 Only ***
   * Poll the driver through SPI to determine load when homing.
   * Removes the need for a wire from DIAG1 to an endstop pin.
   *
   * IMPROVE_HOMING_RELIABILITY tunes acceleration and jerk when
   * homing and adds a guard period for endstop triggering.
   *
   * Comment *_STALL_SENSITIVITY to disable sensorless homing for that axis.
   */
  //#define SENSORLESS_HOMING // StallGuard capable drivers only

  #if EITHER(SENSORLESS_HOMING, SENSORLESS_PROBING)
    // TMC2209: 0...255. TMC2130: -64...63
    #define X_STALL_SENSITIVITY  8
    #define X2_STALL_SENSITIVITY X_STALL_SENSITIVITY
    #define Y_STALL_SENSITIVITY  8
    #define Y2_STALL_SENSITIVITY Y_STALL_SENSITIVITY
    //#define Z_STALL_SENSITIVITY  8
    //#define Z2_STALL_SENSITIVITY Z_STALL_SENSITIVITY
    //#define Z3_STALL_SENSITIVITY Z_STALL_SENSITIVITY
    //#define Z4_STALL_SENSITIVITY Z_STALL_SENSITIVITY
    //#define SPI_ENDSTOPS              // TMC2130 only
    //#define IMPROVE_HOMING_RELIABILITY
  #endif

  /**
   * TMC Homing stepper phase.
   *
   * Improve homing repeatability by homing to stepper coil's nearest absolute
   * phase position. Trinamic drivers use a stepper phase table with 1024 values
   * spanning 4 full steps with 256 positions each (ergo, 1024 positions).
   * Full step positions (128, 384, 640, 896) have the highest holding torque.
   *
   * Values from 0..1023, -1 to disable homing phase for that axis.
   */
   //#define TMC_HOME_PHASE { 896, 896, 896 }

  /**
   * Beta feature!
   * Create a 50/50 square wave step pulse optimal for stepper drivers.
   */
  //#define SQUARE_WAVE_STEPPING

  /**
   * Enable M122 debugging command for TMC stepper drivers.
   * M122 S0/1 will enable continous reporting.
   */
  //#define TMC_DEBUG

  /**
   * You can set your own advanced settings by filling in predefined functions.
   * A list of available functions can be found on the library github page
   * https://github.com/teemuatlut/TMCStepper
   *
   * Example:
   * #define TMC_ADV() { \
   *   stepperX.diag0_otpw(1); \
   *   stepperY.intpol(0); \
   * }
   */
  #define TMC_ADV() {  }

#endif // HAS_TRINAMIC_CONFIG

// @section L64XX

/**
 * L64XX Stepper Driver options
 *
 * Arduino-L6470 library (0.8.0 or higher) is required.
 * https://github.com/ameyer/Arduino-L6470
 *
 * Requires the following to be defined in your pins_YOUR_BOARD file
 *     L6470_CHAIN_SCK_PIN
 *     L6470_CHAIN_MISO_PIN
 *     L6470_CHAIN_MOSI_PIN
 *     L6470_CHAIN_SS_PIN
 *     ENABLE_RESET_L64XX_CHIPS(Q)  where Q is 1 to enable and 0 to reset
 */

#if HAS_L64XX

  //#define L6470_CHITCHAT        // Display additional status info

  #if AXIS_IS_L64XX(X)
    #define X_MICROSTEPS       128  // Number of microsteps (VALID: 1, 2, 4, 8, 16, 32, 128) - L6474 max is 16
    #define X_OVERCURRENT     2000  // (mA) Current where the driver detects an over current
                                    //   L6470 & L6474 - VALID: 375 x (1 - 16) - 6A max - rounds down
                                    //   POWERSTEP01: VALID: 1000 x (1 - 32) - 32A max - rounds down
    #define X_STALLCURRENT    1500  // (mA) Current where the driver detects a stall (VALID: 31.25 * (1-128) -  4A max - rounds down)
                                    //   L6470 & L6474 - VALID: 31.25 * (1-128) -  4A max - rounds down
                                    //   POWERSTEP01: VALID: 200 x (1 - 32) - 6.4A max - rounds down
                                    //   L6474 - STALLCURRENT setting is used to set the nominal (TVAL) current
    #define X_MAX_VOLTAGE      127  // 0-255, Maximum effective voltage seen by stepper - not used by L6474
    #define X_CHAIN_POS         -1  // Position in SPI chain, 0=Not in chain, 1=Nearest MOSI
    #define X_SLEW_RATE          1  // 0-3, Slew 0 is slowest, 3 is fastest
  #endif

  #if AXIS_IS_L64XX(X2)
    #define X2_MICROSTEPS      128
    #define X2_OVERCURRENT    2000
    #define X2_STALLCURRENT   1500
    #define X2_MAX_VOLTAGE     127
    #define X2_CHAIN_POS        -1
    #define X2_SLEW_RATE         1
  #endif

  #if AXIS_IS_L64XX(Y)
    #define Y_MICROSTEPS       128
    #define Y_OVERCURRENT     2000
    #define Y_STALLCURRENT    1500
    #define Y_MAX_VOLTAGE      127
    #define Y_CHAIN_POS         -1
    #define Y_SLEW_RATE          1
  #endif

  #if AXIS_IS_L64XX(Y2)
    #define Y2_MICROSTEPS      128
    #define Y2_OVERCURRENT    2000
    #define Y2_STALLCURRENT   1500
    #define Y2_MAX_VOLTAGE     127
    #define Y2_CHAIN_POS        -1
    #define Y2_SLEW_RATE         1
  #endif

  #if AXIS_IS_L64XX(Z)
    #define Z_MICROSTEPS       128
    #define Z_OVERCURRENT     2000
    #define Z_STALLCURRENT    1500
    #define Z_MAX_VOLTAGE      127
    #define Z_CHAIN_POS         -1
    #define Z_SLEW_RATE          1
  #endif

  #if AXIS_IS_L64XX(Z2)
    #define Z2_MICROSTEPS      128
    #define Z2_OVERCURRENT    2000
    #define Z2_STALLCURRENT   1500
    #define Z2_MAX_VOLTAGE     127
    #define Z2_CHAIN_POS        -1
    #define Z2_SLEW_RATE         1
  #endif

  #if AXIS_IS_L64XX(Z3)
    #define Z3_MICROSTEPS      128
    #define Z3_OVERCURRENT    2000
    #define Z3_STALLCURRENT   1500
    #define Z3_MAX_VOLTAGE     127
    #define Z3_CHAIN_POS        -1
    #define Z3_SLEW_RATE         1
  #endif

  #if AXIS_IS_L64XX(Z4)
    #define Z4_MICROSTEPS      128
    #define Z4_OVERCURRENT    2000
    #define Z4_STALLCURRENT   1500
    #define Z4_MAX_VOLTAGE     127
    #define Z4_CHAIN_POS        -1
    #define Z4_SLEW_RATE         1
  #endif

  #if AXIS_IS_L64XX(E0)
    #define E0_MICROSTEPS      128
    #define E0_OVERCURRENT    2000
    #define E0_STALLCURRENT   1500
    #define E0_MAX_VOLTAGE     127
    #define E0_CHAIN_POS        -1
    #define E0_SLEW_RATE         1
  #endif

  #if AXIS_IS_L64XX(E1)
    #define E1_MICROSTEPS      128
    #define E1_OVERCURRENT    2000
    #define E1_STALLCURRENT   1500
    #define E1_MAX_VOLTAGE     127
    #define E1_CHAIN_POS        -1
    #define E1_SLEW_RATE         1
  #endif

  #if AXIS_IS_L64XX(E2)
    #define E2_MICROSTEPS      128
    #define E2_OVERCURRENT    2000
    #define E2_STALLCURRENT   1500
    #define E2_MAX_VOLTAGE     127
    #define E2_CHAIN_POS        -1
    #define E2_SLEW_RATE         1
  #endif

  #if AXIS_IS_L64XX(E3)
    #define E3_MICROSTEPS      128
    #define E3_OVERCURRENT    2000
    #define E3_STALLCURRENT   1500
    #define E3_MAX_VOLTAGE     127
    #define E3_CHAIN_POS        -1
    #define E3_SLEW_RATE         1
  #endif

  #if AXIS_IS_L64XX(E4)
    #define E4_MICROSTEPS      128
    #define E4_OVERCURRENT    2000
    #define E4_STALLCURRENT   1500
    #define E4_MAX_VOLTAGE     127
    #define E4_CHAIN_POS        -1
    #define E4_SLEW_RATE         1
  #endif

  #if AXIS_IS_L64XX(E5)
    #define E5_MICROSTEPS      128
    #define E5_OVERCURRENT    2000
    #define E5_STALLCURRENT   1500
    #define E5_MAX_VOLTAGE     127
    #define E5_CHAIN_POS        -1
    #define E5_SLEW_RATE         1
  #endif

  #if AXIS_IS_L64XX(E6)
    #define E6_MICROSTEPS      128
    #define E6_OVERCURRENT    2000
    #define E6_STALLCURRENT   1500
    #define E6_MAX_VOLTAGE     127
    #define E6_CHAIN_POS        -1
    #define E6_SLEW_RATE         1
  #endif

  #if AXIS_IS_L64XX(E7)
    #define E7_MICROSTEPS      128
    #define E7_OVERCURRENT    2000
    #define E7_STALLCURRENT   1500
    #define E7_MAX_VOLTAGE     127
    #define E7_CHAIN_POS        -1
    #define E7_SLEW_RATE         1
  #endif

  /**
   * Monitor L6470 drivers for error conditions like over temperature and over current.
   * In the case of over temperature Marlin can decrease the drive until the error condition clears.
   * Other detected conditions can be used to stop the current print.
   * Relevant G-codes:
   * M906 - I1/2/3/4/5  Set or get motor drive level using axis codes X, Y, Z, E. Report values if no axis codes given.
   *         I not present or I0 or I1 - X, Y, Z or E0
   *         I2 - X2, Y2, Z2 or E1
   *         I3 - Z3 or E3
   *         I4 - Z4 or E4
   *         I5 - E5
   * M916 - Increase drive level until get thermal warning
   * M917 - Find minimum current thresholds
   * M918 - Increase speed until max or error
   * M122 S0/1 - Report driver parameters
   */
  //#define MONITOR_L6470_DRIVER_STATUS

  #if ENABLED(MONITOR_L6470_DRIVER_STATUS)
    #define KVAL_HOLD_STEP_DOWN     1
    //#define L6470_STOP_ON_ERROR
  #endif

#endif // HAS_L64XX

// @section i2cbus

//
// I2C Master ID for LPC176x LCD and Digital Current control
// Does not apply to other peripherals based on the Wire library.
//
//#define I2C_MASTER_ID  1  // Set a value from 0 to 2

/**
 * TWI/I2C BUS
 *
 * This feature is an EXPERIMENTAL feature so it shall not be used on production
 * machines. Enabling this will allow you to send and receive I2C data from slave
 * devices on the bus.
 *
 * ; Example #1
 * ; This macro send the string "Marlin" to the slave device with address 0x63 (99)
 * ; It uses multiple M260 commands with one B<base 10> arg
 * M260 A99  ; Target slave address
 * M260 B77  ; M
 * M260 B97  ; a
 * M260 B114 ; r
 * M260 B108 ; l
 * M260 B105 ; i
 * M260 B110 ; n
 * M260 S1   ; Send the current buffer
 *
 * ; Example #2
 * ; Request 6 bytes from slave device with address 0x63 (99)
 * M261 A99 B5
 *
 * ; Example #3
 * ; Example serial output of a M261 request
 * echo:i2c-reply: from:99 bytes:5 data:hello
 */

//#define EXPERIMENTAL_I2CBUS
#if ENABLED(EXPERIMENTAL_I2CBUS)
  #define I2C_SLAVE_ADDRESS  0  // Set a value from 8 to 127 to act as a slave
#endif

// @section extras

/**
 * Photo G-code
 * Add the M240 G-code to take a photo.
 * The photo can be triggered by a digital pin or a physical movement.
 */
//#define PHOTO_GCODE
#if ENABLED(PHOTO_GCODE)
  // A position to move to (and raise Z) before taking the photo
  //#define PHOTO_POSITION { X_MAX_POS - 5, Y_MAX_POS, 0 }  // { xpos, ypos, zraise } (M240 X Y Z)
  //#define PHOTO_DELAY_MS   100                            // (ms) Duration to pause before moving back (M240 P)
  //#define PHOTO_RETRACT_MM   6.5                          // (mm) E retract/recover for the photo move (M240 R S)

  // Canon RC-1 or homebrew digital camera trigger
  // Data from: https://www.doc-diy.net/photo/rc-1_hacked/
  //#define PHOTOGRAPH_PIN 23

  // Canon Hack Development Kit
  // https://captain-slow.dk/2014/03/09/3d-printing-timelapses/
  //#define CHDK_PIN        4

  // Optional second move with delay to trigger the camera shutter
  //#define PHOTO_SWITCH_POSITION { X_MAX_POS, Y_MAX_POS }  // { xpos, ypos } (M240 I J)

  // Duration to hold the switch or keep CHDK_PIN high
  //#define PHOTO_SWITCH_MS   50 // (ms) (M240 D)

  /**
   * PHOTO_PULSES_US may need adjustment depending on board and camera model.
   * Pin must be running at 48.4kHz.
   * Be sure to use a PHOTOGRAPH_PIN which can rise and fall quick enough.
   * (e.g., MKS SBase temp sensor pin was too slow, so used P1.23 on J8.)
   *
   *  Example pulse data for Nikon: https://bit.ly/2FKD0Aq
   *                     IR Wiring: https://git.io/JvJf7
   */
  //#define PHOTO_PULSES_US { 2000, 27850, 400, 1580, 400, 3580, 400 }  // (µs) Durations for each 48.4kHz oscillation
  #ifdef PHOTO_PULSES_US
    #define PHOTO_PULSE_DELAY_US 13 // (µs) Approximate duration of each HIGH and LOW pulse in the oscillation
  #endif
#endif

/**
 * Spindle & Laser control
 *
 * Add the M3, M4, and M5 commands to turn the spindle/laser on and off, and
 * to set spindle speed, spindle direction, and laser power.
 *
 * SuperPid is a router/spindle speed controller used in the CNC milling community.
 * Marlin can be used to turn the spindle on and off. It can also be used to set
 * the spindle speed from 5,000 to 30,000 RPM.
 *
 * You'll need to select a pin for the ON/OFF function and optionally choose a 0-5V
 * hardware PWM pin for the speed control and a pin for the rotation direction.
 *
 * See https://marlinfw.org/docs/configuration/laser_spindle.html for more config details.
 */
//#define SPINDLE_FEATURE
//#define LASER_FEATURE
#if EITHER(SPINDLE_FEATURE, LASER_FEATURE)
  #define SPINDLE_LASER_ACTIVE_STATE    LOW    // Set to "HIGH" if the on/off function is active HIGH
  #define SPINDLE_LASER_PWM             true   // Set to "true" if your controller supports setting the speed/power
  #define SPINDLE_LASER_PWM_INVERT      false  // Set to "true" if the speed/power goes up when you want it to go slower

  #define SPINDLE_LASER_FREQUENCY       2500   // (Hz) Spindle/laser frequency (only on supported HALs: AVR and LPC)

  //#define SPINDLE_SERVO         // A servo converting an angle to spindle power
  #ifdef SPINDLE_SERVO
    #define SPINDLE_SERVO_NR   0  // Index of servo used for spindle control
    #define SPINDLE_SERVO_MIN 10  // Minimum angle for servo spindle
  #endif

  /**
   * Speed / Power can be set ('M3 S') and displayed in terms of:
   *  - PWM255  (S0 - S255)
   *  - PERCENT (S0 - S100)
   *  - RPM     (S0 - S50000)  Best for use with a spindle
   *  - SERVO   (S0 - S180)
   */
  #define CUTTER_POWER_UNIT PWM255

  /**
   * Relative Cutter Power
   * Normally, 'M3 O<power>' sets
   * OCR power is relative to the range SPEED_POWER_MIN...SPEED_POWER_MAX.
   * so input powers of 0...255 correspond to SPEED_POWER_MIN...SPEED_POWER_MAX
   * instead of normal range (0 to SPEED_POWER_MAX).
   * Best used with (e.g.) SuperPID router controller: S0 = 5,000 RPM and S255 = 30,000 RPM
   */
  //#define CUTTER_POWER_RELATIVE              // Set speed proportional to [SPEED_POWER_MIN...SPEED_POWER_MAX]

  #if ENABLED(SPINDLE_FEATURE)
    //#define SPINDLE_CHANGE_DIR               // Enable if your spindle controller can change spindle direction
    #define SPINDLE_CHANGE_DIR_STOP            // Enable if the spindle should stop before changing spin direction
    #define SPINDLE_INVERT_DIR          false  // Set to "true" if the spin direction is reversed

    #define SPINDLE_LASER_POWERUP_DELAY   5000 // (ms) Delay to allow the spindle/laser to come up to speed/power
    #define SPINDLE_LASER_POWERDOWN_DELAY 5000 // (ms) Delay to allow the spindle to stop

    /**
     * M3/M4 Power Equation
     *
     * Each tool uses different value ranges for speed / power control.
     * These parameters are used to convert between tool power units and PWM.
     *
     * Speed/Power = (PWMDC / 255 * 100 - SPEED_POWER_INTERCEPT) / SPEED_POWER_SLOPE
     * PWMDC = (spdpwr - SPEED_POWER_MIN) / (SPEED_POWER_MAX - SPEED_POWER_MIN) / SPEED_POWER_SLOPE
     */
    #define SPEED_POWER_INTERCEPT         0    // (%) 0-100 i.e., Minimum power percentage
    #define SPEED_POWER_MIN            5000    // (RPM)
    #define SPEED_POWER_MAX           30000    // (RPM) SuperPID router controller 0 - 30,000 RPM
    #define SPEED_POWER_STARTUP       25000    // (RPM) M3/M4 speed/power default (with no arguments)

  #else

    #define SPEED_POWER_INTERCEPT         0    // (%) 0-100 i.e., Minimum power percentage
    #define SPEED_POWER_MIN               0    // (%) 0-100
    #define SPEED_POWER_MAX             100    // (%) 0-100
    #define SPEED_POWER_STARTUP          80    // (%) M3/M4 speed/power default (with no arguments)

    /**
     * Enable inline laser power to be handled in the planner / stepper routines.
     * Inline power is specified by the I (inline) flag in an M3 command (e.g., M3 S20 I)
     * or by the 'S' parameter in G0/G1/G2/G3 moves (see LASER_MOVE_POWER).
     *
     * This allows the laser to keep in perfect sync with the planner and removes
     * the powerup/down delay since lasers require negligible time.
     */
    //#define LASER_POWER_INLINE

    #if ENABLED(LASER_POWER_INLINE)
      /**
       * Scale the laser's power in proportion to the movement rate.
       *
       * - Sets the entry power proportional to the entry speed over the nominal speed.
       * - Ramps the power up every N steps to approximate the speed trapezoid.
       * - Due to the limited power resolution this is only approximate.
       */
      #define LASER_POWER_INLINE_TRAPEZOID

      /**
       * Continuously calculate the current power (nominal_power * current_rate / nominal_rate).
       * Required for accurate power with non-trapezoidal acceleration (e.g., S_CURVE_ACCELERATION).
       * This is a costly calculation so this option is discouraged on 8-bit AVR boards.
       *
       * LASER_POWER_INLINE_TRAPEZOID_CONT_PER defines how many step cycles there are between power updates. If your
       * board isn't able to generate steps fast enough (and you are using LASER_POWER_INLINE_TRAPEZOID_CONT), increase this.
       * Note that when this is zero it means it occurs every cycle; 1 means a delay wait one cycle then run, etc.
       */
      //#define LASER_POWER_INLINE_TRAPEZOID_CONT

      /**
       * Stepper iterations between power updates. Increase this value if the board
       * can't keep up with the processing demands of LASER_POWER_INLINE_TRAPEZOID_CONT.
       * Disable (or set to 0) to recalculate power on every stepper iteration.
       */
      //#define LASER_POWER_INLINE_TRAPEZOID_CONT_PER 10

      /**
       * Include laser power in G0/G1/G2/G3/G5 commands with the 'S' parameter
       */
      //#define LASER_MOVE_POWER

      #if ENABLED(LASER_MOVE_POWER)
        // Turn off the laser on G0 moves with no power parameter.
        // If a power parameter is provided, use that instead.
        //#define LASER_MOVE_G0_OFF

        // Turn off the laser on G28 homing.
        //#define LASER_MOVE_G28_OFF
      #endif

      /**
       * Inline flag inverted
       *
       * WARNING: M5 will NOT turn off the laser unless another move
       *          is done (so G-code files must end with 'M5 I').
       */
      //#define LASER_POWER_INLINE_INVERT

      /**
       * Continuously apply inline power. ('M3 S3' == 'G1 S3' == 'M3 S3 I')
       *
       * The laser might do some weird things, so only enable this
       * feature if you understand the implications.
       */
      //#define LASER_POWER_INLINE_CONTINUOUS

    #else

      #define SPINDLE_LASER_POWERUP_DELAY     50 // (ms) Delay to allow the spindle/laser to come up to speed/power
      #define SPINDLE_LASER_POWERDOWN_DELAY   50 // (ms) Delay to allow the spindle to stop

    #endif
  #endif
#endif

/**
 * Coolant Control
 *
 * Add the M7, M8, and M9 commands to turn mist or flood coolant on and off.
 *
 * Note: COOLANT_MIST_PIN and/or COOLANT_FLOOD_PIN must also be defined.
 */
//#define COOLANT_CONTROL
#if ENABLED(COOLANT_CONTROL)
  #define COOLANT_MIST                // Enable if mist coolant is present
  #define COOLANT_FLOOD               // Enable if flood coolant is present
  #define COOLANT_MIST_INVERT  false  // Set "true" if the on/off function is reversed
  #define COOLANT_FLOOD_INVERT false  // Set "true" if the on/off function is reversed
#endif

/**
 * Filament Width Sensor
 *
 * Measures the filament width in real-time and adjusts
 * flow rate to compensate for any irregularities.
 *
 * Also allows the measured filament diameter to set the
 * extrusion rate, so the slicer only has to specify the
 * volume.
 *
 * Only a single extruder is supported at this time.
 *
 *  34 RAMPS_14    : Analog input 5 on the AUX2 connector
 *  81 PRINTRBOARD : Analog input 2 on the Exp1 connector (version B,C,D,E)
 * 301 RAMBO       : Analog input 3
 *
 * Note: May require analog pins to be defined for other boards.
 */
//#define FILAMENT_WIDTH_SENSOR

#if ENABLED(FILAMENT_WIDTH_SENSOR)
  #define FILAMENT_SENSOR_EXTRUDER_NUM 0    // Index of the extruder that has the filament sensor. :[0,1,2,3,4]
  #define MEASUREMENT_DELAY_CM        14    // (cm) The distance from the filament sensor to the melting chamber

  #define FILWIDTH_ERROR_MARGIN        1.0  // (mm) If a measurement differs too much from nominal width ignore it
  #define MAX_MEASUREMENT_DELAY       20    // (bytes) Buffer size for stored measurements (1 byte per cm). Must be larger than MEASUREMENT_DELAY_CM.

  #define DEFAULT_MEASURED_FILAMENT_DIA DEFAULT_NOMINAL_FILAMENT_DIA // Set measured to nominal initially

  // Display filament width on the LCD status line. Status messages will expire after 5 seconds.
  //#define FILAMENT_LCD_DISPLAY
#endif

/**
 * Power Monitor
 * Monitor voltage (V) and/or current (A), and -when possible- power (W)
 *
 * Read and configure with M430
 *
 * The current sensor feeds DC voltage (relative to the measured current) to an analog pin
 * The voltage sensor feeds DC voltage (relative to the measured voltage) to an analog pin
 */
//#define POWER_MONITOR_CURRENT   // Monitor the system current
//#define POWER_MONITOR_VOLTAGE   // Monitor the system voltage
#if EITHER(POWER_MONITOR_CURRENT, POWER_MONITOR_VOLTAGE)
  #define POWER_MONITOR_VOLTS_PER_AMP   0.05000   // Input voltage to the MCU analog pin per amp  - DO NOT apply more than ADC_VREF!
  #define POWER_MONITOR_CURRENT_OFFSET -1         // Offset value for current sensors with linear function output
  #define POWER_MONITOR_VOLTS_PER_VOLT  0.11786   // Input voltage to the MCU analog pin per volt - DO NOT apply more than ADC_VREF!
  #define POWER_MONITOR_FIXED_VOLTAGE   13.6      // Voltage for a current sensor with no voltage sensor (for power display)
#endif

/**
 * CNC Coordinate Systems
 *
 * Enables G53 and G54-G59.3 commands to select coordinate systems
 * and G92.1 to reset the workspace to native machine space.
 */
//#define CNC_COORDINATE_SYSTEMS

/**
 * Auto-report temperatures with M155 S<seconds>
 */
#define AUTO_REPORT_TEMPERATURES

/**
 * Include capabilities in M115 output
 */
#define EXTENDED_CAPABILITIES_REPORT
#if ENABLED(EXTENDED_CAPABILITIES_REPORT)
  #define M115_GEOMETRY_REPORT
#endif

/**
 * Expected Printer Check
 * Add the M16 G-code to compare a string to the MACHINE_NAME.
 * M16 with a non-matching string causes the printer to halt.
 */
//#define EXPECTED_PRINTER_CHECK

/**
 * Disable all Volumetric extrusion options
 */
//#define NO_VOLUMETRICS

#if DISABLED(NO_VOLUMETRICS)
  /**
   * Volumetric extrusion default state
   * Activate to make volumetric extrusion the default method,
   * with DEFAULT_NOMINAL_FILAMENT_DIA as the default diameter.
   *
   * M200 D0 to disable, M200 Dn to set a new diameter (and enable volumetric).
   * M200 S0/S1 to disable/enable volumetric extrusion.
   */
  //#define VOLUMETRIC_DEFAULT_ON

  //#define VOLUMETRIC_EXTRUDER_LIMIT
  #if ENABLED(VOLUMETRIC_EXTRUDER_LIMIT)
    /**
     * Default volumetric extrusion limit in cubic mm per second (mm^3/sec).
     * This factory setting applies to all extruders.
     * Use 'M200 [T<extruder>] L<limit>' to override and 'M502' to reset.
     * A non-zero value activates Volume-based Extrusion Limiting.
     */
    #define DEFAULT_VOLUMETRIC_EXTRUDER_LIMIT 0.00      // (mm^3/sec)
  #endif
#endif

/**
 * Enable this option for a leaner build of Marlin that removes all
 * workspace offsets, simplifying coordinate transformations, leveling, etc.
 *
 *  - M206 and M428 are disabled.
 *  - G92 will revert to its behavior from Marlin 1.0.
 */
//#define NO_WORKSPACE_OFFSETS

// Extra options for the M114 "Current Position" report
#define M114_DETAIL         // Use 'M114` for details to check planner calculations
//#define M114_REALTIME       // Real current position based on forward kinematics
//#define M114_LEGACY         // M114 used to synchronize on every call. Enable if needed.

#define REPORT_FAN_CHANGE   // Report the new fan speed when changed by M106 (and others)

/**
 * Set the number of proportional font spaces required to fill up a typical character space.
 * This can help to better align the output of commands like `G29 O` Mesh Output.
 *
 * For clients that use a fixed-width font (like OctoPrint), leave this set to 1.0.
 * Otherwise, adjust according to your client and font.
 */
#define PROPORTIONAL_FONT_RATIO 1.0

/**
 * Spend 28 bytes of SRAM to optimize the GCode parser
 */
#define FASTER_GCODE_PARSER

#if ENABLED(FASTER_GCODE_PARSER)
  //#define GCODE_QUOTED_STRINGS  // Support for quoted string parameters
#endif

#define MEATPACK                // Support for MeatPack G-code compression (https://github.com/scottmudge/OctoPrint-MeatPack)

#define GCODE_CASE_INSENSITIVE  // Accept G-code sent to the firmware in lowercase

//#define REPETIER_GCODE_M360     // Add commands originally from Repetier FW

/**
 * CNC G-code options
 * Support CNC-style G-code dialects used by laser cutters, drawing machine cams, etc.
 * Note that G0 feedrates should be used with care for 3D printing (if used at all).
 * High feedrates may cause ringing and harm print quality.
 */
//#define PAREN_COMMENTS      // Support for parentheses-delimited comments
//#define GCODE_MOTION_MODES  // Remember the motion mode (G0 G1 G2 G3 G5 G38.X) and apply for X Y Z E F, etc.

// Enable and set a (default) feedrate for all G0 moves
//#define G0_FEEDRATE 3000 // (mm/min)
#ifdef G0_FEEDRATE
  //#define VARIABLE_G0_FEEDRATE // The G0 feedrate is set by F in G0 motion mode
#endif

/**
 * Startup commands
 *
 * Execute certain G-code commands immediately after power-on.
 */
//#define STARTUP_COMMANDS "M17 Z"

/**
 * G-code Macros
 *
 * Add G-codes M810-M819 to define and run G-code macros.
 * Macros are not saved to EEPROM.
 */
//#define GCODE_MACROS
#if ENABLED(GCODE_MACROS)
  #define GCODE_MACROS_SLOTS       5  // Up to 10 may be used
  #define GCODE_MACROS_SLOT_SIZE  50  // Maximum length of a single macro
#endif

/**
 * User-defined menu items to run custom G-code.
 * Up to 25 may be defined, but the actual number is LCD-dependent.
 */
//#define CUSTOM_USER_MENUS
#if ENABLED(CUSTOM_USER_MENUS)
  //#define CUSTOM_USER_MENU_TITLE "Custom Commands"
  #define USER_SCRIPT_DONE "M117 User Script Done"
  #define USER_SCRIPT_AUDIBLE_FEEDBACK
  //#define USER_SCRIPT_RETURN  // Return to status screen after a script

  #define USER_DESC_1 "Shutdown / present"
  #define USER_GCODE_1 "G0 X125 Y125 Z180"

  //#define USER_DESC_2 "Preheat for " PREHEAT_1_LABEL
  //#define USER_GCODE_2 "M140 S" STRINGIFY(PREHEAT_1_TEMP_BED) "\nM104 S" STRINGIFY(PREHEAT_1_TEMP_HOTEND)

  //#define USER_DESC_3 "Preheat for " PREHEAT_2_LABEL
  //#define USER_GCODE_3 "M140 S" STRINGIFY(PREHEAT_2_TEMP_BED) "\nM104 S" STRINGIFY(PREHEAT_2_TEMP_HOTEND)

  //#define USER_DESC_4 "Heat Bed/Home/Level"
  //#define USER_GCODE_4 "M140 S" STRINGIFY(PREHEAT_2_TEMP_BED) "\nG28\nG29"

  //#define USER_DESC_5 "Home & Info"
  //#define USER_GCODE_5 "G28\nM503"
#endif

/**
 * Host Action Commands
 *
 * Define host streamer action commands in compliance with the standard.
 *
 * See https://reprap.org/wiki/G-code#Action_commands
 * Common commands ........ poweroff, pause, paused, resume, resumed, cancel
 * G29_RETRY_AND_RECOVER .. probe_rewipe, probe_failed
 *
 * Some features add reason codes to extend these commands.
 *
 * Host Prompt Support enables Marlin to use the host for user prompts so
 * filament runout and other processes can be managed from the host side.
 */
#define HOST_ACTION_COMMANDS
#if ENABLED(HOST_ACTION_COMMANDS)
  #define HOST_PROMPT_SUPPORT
  //#define HOST_START_MENU_ITEM  // Add a menu item that tells the host to start
#endif

/**
 * Cancel Objects
 *
 * Implement M486 to allow Marlin to skip objects
 */
//#define CANCEL_OBJECTS

/**
 * I2C position encoders for closed loop control.
 * Developed by Chris Barr at Aus3D.
 *
 * Wiki: https://wiki.aus3d.com.au/Magnetic_Encoder
 * Github: https://github.com/Aus3D/MagneticEncoder
 *
 * Supplier: https://aus3d.com.au/magnetic-encoder-module
 * Alternative Supplier: https://reliabuild3d.com/
 *
 * Reliabuild encoders have been modified to improve reliability.
 */

//#define I2C_POSITION_ENCODERS
#if ENABLED(I2C_POSITION_ENCODERS)

  #define I2CPE_ENCODER_CNT         1                       // The number of encoders installed; max of 5
                                                            // encoders supported currently.

  #define I2CPE_ENC_1_ADDR          I2CPE_PRESET_ADDR_X     // I2C address of the encoder. 30-200.
  #define I2CPE_ENC_1_AXIS          X_AXIS                  // Axis the encoder module is installed on.  <X|Y|Z|E>_AXIS.
  #define I2CPE_ENC_1_TYPE          I2CPE_ENC_TYPE_LINEAR   // Type of encoder:  I2CPE_ENC_TYPE_LINEAR -or-
                                                            // I2CPE_ENC_TYPE_ROTARY.
  #define I2CPE_ENC_1_TICKS_UNIT    2048                    // 1024 for magnetic strips with 2mm poles; 2048 for
                                                            // 1mm poles. For linear encoders this is ticks / mm,
                                                            // for rotary encoders this is ticks / revolution.
  //#define I2CPE_ENC_1_TICKS_REV     (16 * 200)            // Only needed for rotary encoders; number of stepper
                                                            // steps per full revolution (motor steps/rev * microstepping)
  //#define I2CPE_ENC_1_INVERT                              // Invert the direction of axis travel.
  #define I2CPE_ENC_1_EC_METHOD     I2CPE_ECM_MICROSTEP     // Type of error error correction.
  #define I2CPE_ENC_1_EC_THRESH     0.10                    // Threshold size for error (in mm) above which the
                                                            // printer will attempt to correct the error; errors
                                                            // smaller than this are ignored to minimize effects of
                                                            // measurement noise / latency (filter).

  #define I2CPE_ENC_2_ADDR          I2CPE_PRESET_ADDR_Y     // Same as above, but for encoder 2.
  #define I2CPE_ENC_2_AXIS          Y_AXIS
  #define I2CPE_ENC_2_TYPE          I2CPE_ENC_TYPE_LINEAR
  #define I2CPE_ENC_2_TICKS_UNIT    2048
  //#define I2CPE_ENC_2_TICKS_REV   (16 * 200)
  //#define I2CPE_ENC_2_INVERT
  #define I2CPE_ENC_2_EC_METHOD     I2CPE_ECM_MICROSTEP
  #define I2CPE_ENC_2_EC_THRESH     0.10

  #define I2CPE_ENC_3_ADDR          I2CPE_PRESET_ADDR_Z     // Encoder 3.  Add additional configuration options
  #define I2CPE_ENC_3_AXIS          Z_AXIS                  // as above, or use defaults below.

  #define I2CPE_ENC_4_ADDR          I2CPE_PRESET_ADDR_E     // Encoder 4.
  #define I2CPE_ENC_4_AXIS          E_AXIS

  #define I2CPE_ENC_5_ADDR          34                      // Encoder 5.
  #define I2CPE_ENC_5_AXIS          E_AXIS

  // Default settings for encoders which are enabled, but without settings configured above.
  #define I2CPE_DEF_TYPE            I2CPE_ENC_TYPE_LINEAR
  #define I2CPE_DEF_ENC_TICKS_UNIT  2048
  #define I2CPE_DEF_TICKS_REV       (16 * 200)
  #define I2CPE_DEF_EC_METHOD       I2CPE_ECM_NONE
  #define I2CPE_DEF_EC_THRESH       0.1

  //#define I2CPE_ERR_THRESH_ABORT  100.0                   // Threshold size for error (in mm) error on any given
                                                            // axis after which the printer will abort. Comment out to
                                                            // disable abort behavior.

  #define I2CPE_TIME_TRUSTED        10000                   // After an encoder fault, there must be no further fault
                                                            // for this amount of time (in ms) before the encoder
                                                            // is trusted again.

  /**
   * Position is checked every time a new command is executed from the buffer but during long moves,
   * this setting determines the minimum update time between checks. A value of 100 works well with
   * error rolling average when attempting to correct only for skips and not for vibration.
   */
  #define I2CPE_MIN_UPD_TIME_MS     4                       // (ms) Minimum time between encoder checks.

  // Use a rolling average to identify persistant errors that indicate skips, as opposed to vibration and noise.
  #define I2CPE_ERR_ROLLING_AVERAGE

#endif // I2C_POSITION_ENCODERS

/**
 * Analog Joystick(s)
 */
//#define JOYSTICK
#if ENABLED(JOYSTICK)
  #define JOY_X_PIN    5  // RAMPS: Suggested pin A5  on AUX2
  #define JOY_Y_PIN   10  // RAMPS: Suggested pin A10 on AUX2
  #define JOY_Z_PIN   12  // RAMPS: Suggested pin A12 on AUX2
  #define JOY_EN_PIN  44  // RAMPS: Suggested pin D44 on AUX2

  //#define INVERT_JOY_X  // Enable if X direction is reversed
  //#define INVERT_JOY_Y  // Enable if Y direction is reversed
  //#define INVERT_JOY_Z  // Enable if Z direction is reversed

  // Use M119 with JOYSTICK_DEBUG to find reasonable values after connecting:
  #define JOY_X_LIMITS { 5600, 8190-100, 8190+100, 10800 } // min, deadzone start, deadzone end, max
  #define JOY_Y_LIMITS { 5600, 8250-100, 8250+100, 11000 }
  #define JOY_Z_LIMITS { 4800, 8080-100, 8080+100, 11550 }
  //#define JOYSTICK_DEBUG
#endif

/**
 * Mechanical Gantry Calibration
 * Modern replacement for the Prusa TMC_Z_CALIBRATION.
 * Adds capability to work with any adjustable current drivers.
 * Implemented as G34 because M915 is deprecated.
 */
//#define MECHANICAL_GANTRY_CALIBRATION
#if ENABLED(MECHANICAL_GANTRY_CALIBRATION)
  #define GANTRY_CALIBRATION_CURRENT          600     // Default calibration current in ma
  #define GANTRY_CALIBRATION_EXTRA_HEIGHT      15     // Extra distance in mm past Z_###_POS to move
  #define GANTRY_CALIBRATION_FEEDRATE         500     // Feedrate for correction move
  //#define GANTRY_CALIBRATION_TO_MIN                 // Enable to calibrate Z in the MIN direction

  //#define GANTRY_CALIBRATION_SAFE_POSITION XY_CENTER // Safe position for nozzle
  //#define GANTRY_CALIBRATION_XY_PARK_FEEDRATE 3000  // XY Park Feedrate - MMM
  //#define GANTRY_CALIBRATION_COMMANDS_PRE   ""
  #define GANTRY_CALIBRATION_COMMANDS_POST  "G28"     // G28 highly recommended to ensure an accurate position
#endif

/**
 * MAX7219 Debug Matrix
 *
 * Add support for a low-cost 8x8 LED Matrix based on the Max7219 chip as a realtime status display.
 * Requires 3 signal wires. Some useful debug options are included to demonstrate its usage.
 */
//#define MAX7219_DEBUG
#if ENABLED(MAX7219_DEBUG)
  #define MAX7219_CLK_PIN   64
  #define MAX7219_DIN_PIN   57
  #define MAX7219_LOAD_PIN  44

  //#define MAX7219_GCODE          // Add the M7219 G-code to control the LED matrix
  #define MAX7219_INIT_TEST    2   // Test pattern at startup: 0=none, 1=sweep, 2=spiral
  #define MAX7219_NUMBER_UNITS 1   // Number of Max7219 units in chain.
  #define MAX7219_ROTATE       0   // Rotate the display clockwise (in multiples of +/- 90°)
                                   // connector at:  right=0   bottom=-90  top=90  left=180
  //#define MAX7219_REVERSE_ORDER  // The individual LED matrix units may be in reversed order
  //#define MAX7219_SIDE_BY_SIDE   // Big chip+matrix boards can be chained side-by-side

  /**
   * Sample debug features
   * If you add more debug displays, be careful to avoid conflicts!
   */
  #define MAX7219_DEBUG_PRINTER_ALIVE    // Blink corner LED of 8x8 matrix to show that the firmware is functioning
  #define MAX7219_DEBUG_PLANNER_HEAD  3  // Show the planner queue head position on this and the next LED matrix row
  #define MAX7219_DEBUG_PLANNER_TAIL  5  // Show the planner queue tail position on this and the next LED matrix row

  #define MAX7219_DEBUG_PLANNER_QUEUE 0  // Show the current planner queue depth on this and the next LED matrix row
                                         // If you experience stuttering, reboots, etc. this option can reveal how
                                         // tweaks made to the configuration are affecting the printer in real-time.
#endif

/**
 * NanoDLP Sync support
 *
 * Add support for Synchronized Z moves when using with NanoDLP. G0/G1 axis moves will output "Z_move_comp"
 * string to enable synchronization with DLP projector exposure. This change will allow to use
 * [[WaitForDoneMessage]] instead of populating your gcode with M400 commands
 */
//#define NANODLP_Z_SYNC
#if ENABLED(NANODLP_Z_SYNC)
  //#define NANODLP_ALL_AXIS  // Enables "Z_move_comp" output on any axis move.
                              // Default behavior is limited to Z axis only.
#endif

/**
 * Ethernet. Use M552 to enable and set the IP address.
 */
#if HAS_ETHERNET
  #define MAC_ADDRESS { 0xDE, 0xAD, 0xBE, 0xEF, 0xF0, 0x0D }  // A MAC address unique to your network
#endif

/**
 * WiFi Support (Espressif ESP32 WiFi)
 */
//#define WIFISUPPORT         // Marlin embedded WiFi managenent
//#define ESP3D_WIFISUPPORT   // ESP3D Library WiFi management (https://github.com/luc-github/ESP3DLib)

#if EITHER(WIFISUPPORT, ESP3D_WIFISUPPORT)
  //#define WEBSUPPORT          // Start a webserver (which may include auto-discovery)
  //#define OTASUPPORT          // Support over-the-air firmware updates
  //#define WIFI_CUSTOM_COMMAND // Accept feature config commands (e.g., WiFi ESP3D) from the host

  /**
   * To set a default WiFi SSID / Password, create a file called Configuration_Secure.h with
   * the following defines, customized for your network. This specific file is excluded via
   * .gitignore to prevent it from accidentally leaking to the public.
   *
   *   #define WIFI_SSID "WiFi SSID"
   *   #define WIFI_PWD  "WiFi Password"
   */
  //#include "Configuration_Secure.h" // External file with WiFi SSID / Password
#endif

/**
 * Průša Multi-Material Unit (MMU)
 * Enable in Configuration.h
 *
 * These devices allow a single stepper driver on the board to drive
 * multi-material feeders with any number of stepper motors.
 */
#if HAS_PRUSA_MMU1
  /**
   * This option only allows the multiplexer to switch on tool-change.
   * Additional options to configure custom E moves are pending.
   *
   * Override the default DIO selector pins here, if needed.
   * Some pins files may provide defaults for these pins.
   */
  //#define E_MUX0_PIN 40  // Always Required
  //#define E_MUX1_PIN 42  // Needed for 3 to 8 inputs
  //#define E_MUX2_PIN 44  // Needed for 5 to 8 inputs
#elif HAS_PRUSA_MMU2
  // Serial port used for communication with MMU2.
  // For AVR enable the UART port used for the MMU. (e.g., mmuSerial)
  // For 32-bit boards check your HAL for available serial ports. (e.g., Serial2)
  #define MMU2_SERIAL_PORT 2
  #define MMU2_SERIAL mmuSerial

  // Use hardware reset for MMU if a pin is defined for it
  //#define MMU2_RST_PIN 23

  // Enable if the MMU2 has 12V stepper motors (MMU2 Firmware 1.0.2 and up)
  //#define MMU2_MODE_12V

  // G-code to execute when MMU2 F.I.N.D.A. probe detects filament runout
  #define MMU2_FILAMENT_RUNOUT_SCRIPT "M600"

  // Add an LCD menu for MMU2
  //#define MMU2_MENUS
  #if EITHER(MMU2_MENUS, HAS_PRUSA_MMU2S)
    // Settings for filament load / unload from the LCD menu.
    // This is for Průša MK3-style extruders. Customize for your hardware.
    #define MMU2_FILAMENTCHANGE_EJECT_FEED 80.0
    #define MMU2_LOAD_TO_NOZZLE_SEQUENCE \
      {  7.2, 1145 }, \
      { 14.4,  871 }, \
      { 36.0, 1393 }, \
      { 14.4,  871 }, \
      { 50.0,  198 }

    #define MMU2_RAMMING_SEQUENCE \
      {   1.0, 1000 }, \
      {   1.0, 1500 }, \
      {   2.0, 2000 }, \
      {   1.5, 3000 }, \
      {   2.5, 4000 }, \
      { -15.0, 5000 }, \
      { -14.0, 1200 }, \
      {  -6.0,  600 }, \
      {  10.0,  700 }, \
      { -10.0,  400 }, \
      { -50.0, 2000 }
  #endif

  /**
   * Using a sensor like the MMU2S
   * This mode requires a MK3S extruder with a sensor at the extruder idler, like the MMU2S.
   * See https://help.prusa3d.com/en/guide/3b-mk3s-mk2-5s-extruder-upgrade_41560, step 11
   */
  #if HAS_PRUSA_MMU2S
    #define MMU2_C0_RETRY   5             // Number of retries (total time = timeout*retries)

    #define MMU2_CAN_LOAD_FEEDRATE 800    // (mm/min)
    #define MMU2_CAN_LOAD_SEQUENCE \
      {  0.1, MMU2_CAN_LOAD_FEEDRATE }, \
      {  60.0, MMU2_CAN_LOAD_FEEDRATE }, \
      { -52.0, MMU2_CAN_LOAD_FEEDRATE }

    #define MMU2_CAN_LOAD_RETRACT   6.0   // (mm) Keep under the distance between Load Sequence values
    #define MMU2_CAN_LOAD_DEVIATION 0.8   // (mm) Acceptable deviation

    #define MMU2_CAN_LOAD_INCREMENT 0.2   // (mm) To reuse within MMU2 module
    #define MMU2_CAN_LOAD_INCREMENT_SEQUENCE \
      { -MMU2_CAN_LOAD_INCREMENT, MMU2_CAN_LOAD_FEEDRATE }

  #else

    /**
     * MMU1 Extruder Sensor
     *
     * Support for a Průša (or other) IR Sensor to detect filament near the extruder
     * and make loading more reliable. Suitable for an extruder equipped with a filament
     * sensor less than 38mm from the gears.
     *
     * During loading the extruder will stop when the sensor is triggered, then do a last
     * move up to the gears. If no filament is detected, the MMU2 can make some more attempts.
     * If all attempts fail, a filament runout will be triggered.
     */
    //#define MMU_EXTRUDER_SENSOR
    #if ENABLED(MMU_EXTRUDER_SENSOR)
      #define MMU_LOADING_ATTEMPTS_NR 5 // max. number of attempts to load filament if first load fail
    #endif

  #endif

  //#define MMU2_DEBUG  // Write debug info to serial output

#endif // HAS_PRUSA_MMU2

/**
 * Advanced Print Counter settings
 */
#if ENABLED(PRINTCOUNTER)
  #define SERVICE_WARNING_BUZZES  3
  // Activate up to 3 service interval watchdogs
  //#define SERVICE_NAME_1      "Service S"
  //#define SERVICE_INTERVAL_1  100 // print hours
  //#define SERVICE_NAME_2      "Service L"
  //#define SERVICE_INTERVAL_2  200 // print hours
  //#define SERVICE_NAME_3      "Service 3"
  //#define SERVICE_INTERVAL_3    1 // print hours
#endif

// @section develop

//
// M100 Free Memory Watcher to debug memory usage
//
//#define M100_FREE_MEMORY_WATCHER

//
// M42 - Set pin states
//
#define DIRECT_PIN_CONTROL

//
// M43 - display pin status, toggle pins, watch pins, watch endstops & toggle LED, test servo probe
//
#define PINS_DEBUGGING

// Enable Marlin dev mode which adds some special commands
//#define MARLIN_DEV_MODE<|MERGE_RESOLUTION|>--- conflicted
+++ resolved
@@ -1497,8 +1497,6 @@
 #endif // HAS_DGUS_LCD
 
 //
-<<<<<<< HEAD
-=======
 // Specify additional languages for the UI. Default specified by LCD_LANGUAGE.
 //
 #if ANY(DOGLCD, TFT_COLOR_UI, TOUCH_UI_FTDI_EVE)
@@ -1512,7 +1510,6 @@
 #endif
 
 //
->>>>>>> 1c19af2c
 // Touch UI for the FTDI Embedded Video Engine (EVE)
 //
 #if ENABLED(TOUCH_UI_FTDI_EVE)
