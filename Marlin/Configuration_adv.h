--- conflicted
+++ resolved
@@ -1021,11 +1021,7 @@
 
   // The standard SD detect circuit reads LOW when media is inserted and HIGH when empty.
   // Enable this option and set to HIGH if your SD cards are incorrectly detected.
-<<<<<<< HEAD
   #define SD_DETECT_STATE LOW
-=======
-  //#define SD_DETECT_STATE HIGH
->>>>>>> 7070ea0b
 
   #define SD_FINISHED_STEPPERRELEASE true          // Disable steppers when SD Print is finished
   //#define SD_FINISHED_RELEASECOMMAND "M84 X Y Z E" // You might want to keep the Z enabled so your bed stays in place.
