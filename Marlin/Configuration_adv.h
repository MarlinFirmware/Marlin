/**
 * Marlin 3D Printer Firmware
 * Copyright (C) 2016 MarlinFirmware [https://github.com/MarlinFirmware/Marlin]
 *
 * Based on Sprinter and grbl.
 * Copyright (C) 2011 Camiel Gubbels / Erik van der Zalm
 *
 * This program is free software: you can redistribute it and/or modify
 * it under the terms of the GNU General Public License as published by
 * the Free Software Foundation, either version 3 of the License, or
 * (at your option) any later version.
 *
 * This program is distributed in the hope that it will be useful,
 * but WITHOUT ANY WARRANTY; without even the implied warranty of
 * MERCHANTABILITY or FITNESS FOR A PARTICULAR PURPOSE.  See the
 * GNU General Public License for more details.
 *
 * You should have received a copy of the GNU General Public License
 * along with this program.  If not, see <http://www.gnu.org/licenses/>.
 *
 */

/**
 * Configuration_adv.h
 *
 * Advanced settings.
 * Only change these if you know exactly what you're doing.
 * Some of these settings can damage your printer if improperly set!
 *
 * Basic settings can be found in Configuration.h
 *
 */
#ifndef CONFIGURATION_ADV_H
#define CONFIGURATION_ADV_H
#define CONFIGURATION_ADV_H_VERSION 020000

// @section temperature

//===========================================================================
//=============================Thermal Settings  ============================
//===========================================================================

#if DISABLED(PIDTEMPBED)
  #define BED_CHECK_INTERVAL 5000 // ms between checks in bang-bang control
  #if ENABLED(BED_LIMIT_SWITCHING)
    #define BED_HYSTERESIS 2 // Only disable heating if T>target+BED_HYSTERESIS and enable heating if T>target-BED_HYSTERESIS
  #endif
#endif

/**
 * Thermal Protection provides additional protection to your printer from damage
 * and fire. Marlin always includes safe min and max temperature ranges which
 * protect against a broken or disconnected thermistor wire.
 *
 * The issue: If a thermistor falls out, it will report the much lower
 * temperature of the air in the room, and the the firmware will keep
 * the heater on.
 *
 * The solution: Once the temperature reaches the target, start observing.
 * If the temperature stays too far below the target (hysteresis) for too
 * long (period), the firmware will halt the machine as a safety precaution.
 *
 * If you get false positives for "Thermal Runaway", increase
 * THERMAL_PROTECTION_HYSTERESIS and/or THERMAL_PROTECTION_PERIOD
 */
#if ENABLED(THERMAL_PROTECTION_HOTENDS)
  #define THERMAL_PROTECTION_PERIOD 40        // Seconds
  #define THERMAL_PROTECTION_HYSTERESIS 4     // Degrees Celsius

  /**
   * Whenever an M104, M109, or M303 increases the target temperature, the
   * firmware will wait for the WATCH_TEMP_PERIOD to expire. If the temperature
   * hasn't increased by WATCH_TEMP_INCREASE degrees, the machine is halted and
   * requires a hard reset. This test restarts with any M104/M109/M303, but only
   * if the current temperature is far enough below the target for a reliable
   * test.
   *
   * If you get false positives for "Heating failed", increase WATCH_TEMP_PERIOD
   * and/or decrease WATCH_TEMP_INCREASE. WATCH_TEMP_INCREASE should not be set
   * below 2.
   */
  #define WATCH_TEMP_PERIOD 20                // Seconds
  #define WATCH_TEMP_INCREASE 2               // Degrees Celsius
#endif

/**
 * Thermal Protection parameters for the bed are just as above for hotends.
 */
#if ENABLED(THERMAL_PROTECTION_BED)
  #define THERMAL_PROTECTION_BED_PERIOD 20    // Seconds
  #define THERMAL_PROTECTION_BED_HYSTERESIS 2 // Degrees Celsius

  /**
   * As described above, except for the bed (M140/M190/M303).
   */
  #define WATCH_BED_TEMP_PERIOD 60                // Seconds
  #define WATCH_BED_TEMP_INCREASE 2               // Degrees Celsius
#endif

#if ENABLED(PIDTEMP)
  // this adds an experimental additional term to the heating power, proportional to the extrusion speed.
  // if Kc is chosen well, the additional required power due to increased melting should be compensated.
  //#define PID_EXTRUSION_SCALING
  #if ENABLED(PID_EXTRUSION_SCALING)
    #define DEFAULT_Kc (100) //heating power=Kc*(e_speed)
    #define LPQ_MAX_LEN 50
  #endif
#endif

/**
 * Automatic Temperature:
 * The hotend target temperature is calculated by all the buffered lines of gcode.
 * The maximum buffered steps/sec of the extruder motor is called "se".
 * Start autotemp mode with M109 S<mintemp> B<maxtemp> F<factor>
 * The target temperature is set to mintemp+factor*se[steps/sec] and is limited by
 * mintemp and maxtemp. Turn this off by executing M109 without F*
 * Also, if the temperature is set to a value below mintemp, it will not be changed by autotemp.
 * On an Ultimaker, some initial testing worked with M109 S215 B260 F1 in the start.gcode
 */
#define AUTOTEMP
#if ENABLED(AUTOTEMP)
  #define AUTOTEMP_OLDWEIGHT 0.98
#endif

// Show extra position information in M114
<<<<<<< HEAD
//#define M114_DETAIL
=======
#define M114_DETAIL
>>>>>>> ed751e6a

// Show Temperature ADC value
// Enable for M105 to include ADC values read from temperature sensors.
//#define SHOW_TEMP_ADC_VALUES

/**
 * High Temperature Thermistor Support
 *
 * Thermistors able to support high temperature tend to have a hard time getting
 * good readings at room and lower temperatures. This means HEATER_X_RAW_LO_TEMP
 * will probably be caught when the heating element first turns on during the
 * preheating process, which will trigger a min_temp_error as a safety measure
 * and force stop everything.
 * To circumvent this limitation, we allow for a preheat time (during which,
 * min_temp_error won't be triggered) and add a min_temp buffer to handle
 * aberrant readings.
 *
 * If you want to enable this feature for your hotend thermistor(s)
 * uncomment and set values > 0 in the constants below
 */

// The number of consecutive low temperature errors that can occur
// before a min_temp_error is triggered. (Shouldn't be more than 10.)
//#define MAX_CONSECUTIVE_LOW_TEMPERATURE_ERROR_ALLOWED 0

// The number of milliseconds a hotend will preheat before starting to check
// the temperature. This value should NOT be set to the time it takes the
// hot end to reach the target temperature, but the time it takes to reach
// the minimum temperature your thermistor can read. The lower the better/safer.
// This shouldn't need to be more than 30 seconds (30000)
//#define MILLISECONDS_PREHEAT_TIME 0

// @section extruder

// Extruder runout prevention.
// If the machine is idle and the temperature over MINTEMP
// then extrude some filament every couple of SECONDS.
//#define EXTRUDER_RUNOUT_PREVENT
#if ENABLED(EXTRUDER_RUNOUT_PREVENT)
  #define EXTRUDER_RUNOUT_MINTEMP 190
  #define EXTRUDER_RUNOUT_SECONDS 30
  #define EXTRUDER_RUNOUT_SPEED 1500  // mm/m
  #define EXTRUDER_RUNOUT_EXTRUDE 5   // mm
#endif

// @section temperature

//These defines help to calibrate the AD595 sensor in case you get wrong temperature measurements.
//The measured temperature is defined as "actualTemp = (measuredTemp * TEMP_SENSOR_AD595_GAIN) + TEMP_SENSOR_AD595_OFFSET"
#define TEMP_SENSOR_AD595_OFFSET 0.0
#define TEMP_SENSOR_AD595_GAIN   1.0

/**
 * Controller Fan
 * To cool down the stepper drivers and MOSFETs.
 *
 * The fan will turn on automatically whenever any stepper is enabled
 * and turn off after a set period after all steppers are turned off.
 */
//#define USE_CONTROLLER_FAN
#if ENABLED(USE_CONTROLLER_FAN)
  //#define CONTROLLER_FAN_PIN FAN1_PIN  // Set a custom pin for the controller fan
  #define CONTROLLERFAN_SECS 60          // Duration in seconds for the fan to run after all motors are disabled
  #define CONTROLLERFAN_SPEED 255        // 255 == full speed
#endif

// When first starting the main fan, run it at full speed for the
// given number of milliseconds.  This gets the fan spinning reliably
// before setting a PWM value. (Does not work with software PWM for fan on Sanguinololu)
//#define FAN_KICKSTART_TIME 100

// This defines the minimal speed for the main fan, run in PWM mode
// to enable uncomment and set minimal PWM speed for reliable running (1-255)
// if fan speed is [1 - (FAN_MIN_PWM-1)] it is set to FAN_MIN_PWM
//#define FAN_MIN_PWM 50

// @section extruder

/**
 * Extruder cooling fans
 *
 * Extruder auto fans automatically turn on when their extruders'
 * temperatures go above EXTRUDER_AUTO_FAN_TEMPERATURE.
 *
 * Your board's pins file specifies the recommended pins. Override those here
 * or set to -1 to disable completely.
 *
 * Multiple extruders can be assigned to the same pin in which case
 * the fan will turn on when any selected extruder is above the threshold.
 */
#define E0_AUTO_FAN_PIN -1
#define E1_AUTO_FAN_PIN -1
#define E2_AUTO_FAN_PIN -1
#define E3_AUTO_FAN_PIN -1
#define E4_AUTO_FAN_PIN -1
#define EXTRUDER_AUTO_FAN_TEMPERATURE 50
#define EXTRUDER_AUTO_FAN_SPEED   255  // == full speed

/**
 * Part-Cooling Fan Multiplexer
 *
 * This feature allows you to digitally multiplex the fan output.
 * The multiplexer is automatically switched at tool-change.
 * Set FANMUX[012]_PINs below for up to 2, 4, or 8 multiplexed fans.
 */
#define FANMUX0_PIN -1
#define FANMUX1_PIN -1
#define FANMUX2_PIN -1

/**
 * M355 Case Light on-off / brightness
 */
//#define CASE_LIGHT_ENABLE
#if ENABLED(CASE_LIGHT_ENABLE)
  //#define CASE_LIGHT_PIN 4                  // Override the default pin if needed
  #define INVERT_CASE_LIGHT false             // Set true if Case Light is ON when pin is LOW
  #define CASE_LIGHT_DEFAULT_ON true          // Set default power-up state on
  #define CASE_LIGHT_DEFAULT_BRIGHTNESS 105   // Set default power-up brightness (0-255, requires PWM pin)
  //#define MENU_ITEM_CASE_LIGHT              // Add a Case Light option to the LCD main menu
#endif

//===========================================================================
//============================ Mechanical Settings ==========================
//===========================================================================

// @section homing

// If you want endstops to stay on (by default) even when not homing
// enable this option. Override at any time with M120, M121.
//#define ENDSTOPS_ALWAYS_ON_DEFAULT

// @section extras

//#define Z_LATE_ENABLE // Enable Z the last moment. Needed if your Z driver overheats.

/**
 * Dual Steppers / Dual Endstops
 *
 * This section will allow you to use extra E drivers to drive a second motor for X, Y, or Z axes.
 *
 * For example, set X_DUAL_STEPPER_DRIVERS setting to use a second motor. If the motors need to
 * spin in opposite directions set INVERT_X2_VS_X_DIR. If the second motor needs its own endstop
 * set X_DUAL_ENDSTOPS. This can adjust for "racking." Use X2_USE_ENDSTOP to set the endstop plug
 * that should be used for the second endstop. Extra endstops will appear in the output of 'M119'.
 *
 * Use X_DUAL_ENDSTOP_ADJUSTMENT to adjust for mechanical imperfection. After homing both motors
 * this offset is applied to the X2 motor. To find the offset home the X axis, and measure the error
 * in X2. Dual endstop offsets can be set at runtime with 'M666 X<offset> Y<offset> Z<offset>'.
 */

//#define X_DUAL_STEPPER_DRIVERS
#if ENABLED(X_DUAL_STEPPER_DRIVERS)
  #define INVERT_X2_VS_X_DIR true   // Set 'true' if X motors should rotate in opposite directions
  //#define X_DUAL_ENDSTOPS
  #if ENABLED(X_DUAL_ENDSTOPS)
    #define X2_USE_ENDSTOP _XMAX_
    #define X_DUAL_ENDSTOPS_ADJUSTMENT  0
  #endif
#endif

//#define Y_DUAL_STEPPER_DRIVERS
#if ENABLED(Y_DUAL_STEPPER_DRIVERS)
  #define INVERT_Y2_VS_Y_DIR true   // Set 'true' if Y motors should rotate in opposite directions
  //#define Y_DUAL_ENDSTOPS
  #if ENABLED(Y_DUAL_ENDSTOPS)
    #define Y2_USE_ENDSTOP _YMAX_
    #define Y_DUAL_ENDSTOPS_ADJUSTMENT  0
  #endif
#endif

//#define Z_DUAL_STEPPER_DRIVERS
#if ENABLED(Z_DUAL_STEPPER_DRIVERS)
  //#define Z_DUAL_ENDSTOPS
  #if ENABLED(Z_DUAL_ENDSTOPS)
    #define Z2_USE_ENDSTOP _XMAX_
    #define Z_DUAL_ENDSTOPS_ADJUSTMENT  0
  #endif
#endif

// Enable this for dual x-carriage printers.
// A dual x-carriage design has the advantage that the inactive extruder can be parked which
// prevents hot-end ooze contaminating the print. It also reduces the weight of each x-carriage
// allowing faster printing speeds. Connect your X2 stepper to the first unused E plug.
//#define DUAL_X_CARRIAGE
#if ENABLED(DUAL_X_CARRIAGE)
  // Configuration for second X-carriage
  // Note: the first x-carriage is defined as the x-carriage which homes to the minimum endstop;
  // the second x-carriage always homes to the maximum endstop.
  #define X2_MIN_POS 80     // set minimum to ensure second x-carriage doesn't hit the parked first X-carriage
  #define X2_MAX_POS 353    // set maximum to the distance between toolheads when both heads are homed
  #define X2_HOME_DIR 1     // the second X-carriage always homes to the maximum endstop position
  #define X2_HOME_POS X2_MAX_POS // default home position is the maximum carriage position
      // However: In this mode the HOTEND_OFFSET_X value for the second extruder provides a software
      // override for X2_HOME_POS. This also allow recalibration of the distance between the two endstops
      // without modifying the firmware (through the "M218 T1 X???" command).
      // Remember: you should set the second extruder x-offset to 0 in your slicer.

  // There are a few selectable movement modes for dual x-carriages using M605 S<mode>
  //    Mode 0 (DXC_FULL_CONTROL_MODE): Full control. The slicer has full control over both x-carriages and can achieve optimal travel results
  //                                    as long as it supports dual x-carriages. (M605 S0)
  //    Mode 1 (DXC_AUTO_PARK_MODE)   : Auto-park mode. The firmware will automatically park and unpark the x-carriages on tool changes so
  //                                    that additional slicer support is not required. (M605 S1)
  //    Mode 2 (DXC_DUPLICATION_MODE) : Duplication mode. The firmware will transparently make the second x-carriage and extruder copy all
  //                                    actions of the first x-carriage. This allows the printer to print 2 arbitrary items at
  //                                    once. (2nd extruder x offset and temp offset are set using: M605 S2 [Xnnn] [Rmmm])

  // This is the default power-up mode which can be later using M605.
  #define DEFAULT_DUAL_X_CARRIAGE_MODE DXC_FULL_CONTROL_MODE

  // Default settings in "Auto-park Mode"
  #define TOOLCHANGE_PARK_ZLIFT   0.2      // the distance to raise Z axis when parking an extruder
  #define TOOLCHANGE_UNPARK_ZLIFT 1        // the distance to raise Z axis when unparking an extruder

  // Default x offset in duplication mode (typically set to half print bed width)
  #define DEFAULT_DUPLICATION_X_OFFSET 100

#endif // DUAL_X_CARRIAGE

// Activate a solenoid on the active extruder with M380. Disable all with M381.
// Define SOL0_PIN, SOL1_PIN, etc., for each extruder that has a solenoid.
//#define EXT_SOLENOID

// @section homing

// Homing hits each endstop, retracts by these distances, then does a slower bump.
#define X_HOME_BUMP_MM 5
#define Y_HOME_BUMP_MM 5
#define Z_HOME_BUMP_MM 5
#define HOMING_BUMP_DIVISOR { 2, 2, 4 }  // Re-Bump Speed Divisor (Divides the Homing Feedrate)
//#define QUICK_HOME                     // If homing includes X and Y, do a diagonal move initially

// When G28 is called, this option will make Y home before X
//#define HOME_Y_BEFORE_X

// @section machine

#define AXIS_RELATIVE_MODES {false, false, false, false}

// Allow duplication mode with a basic dual-nozzle extruder
//#define DUAL_NOZZLE_DUPLICATION_MODE

// By default pololu step drivers require an active high signal. However, some high power drivers require an active low signal as step.
#define INVERT_X_STEP_PIN false
#define INVERT_Y_STEP_PIN false
#define INVERT_Z_STEP_PIN false
#define INVERT_E_STEP_PIN false

// Default stepper release if idle. Set to 0 to deactivate.
// Steppers will shut down DEFAULT_STEPPER_DEACTIVE_TIME seconds after the last move when DISABLE_INACTIVE_? is true.
// Time can be set by M18 and M84.
#define DEFAULT_STEPPER_DEACTIVE_TIME 120
#define DISABLE_INACTIVE_X true
#define DISABLE_INACTIVE_Y true
#define DISABLE_INACTIVE_Z true  // set to false if the nozzle will fall down on your printed part when print has finished.
#define DISABLE_INACTIVE_E true

#define DEFAULT_MINIMUMFEEDRATE       0.0     // minimum feedrate
#define DEFAULT_MINTRAVELFEEDRATE     0.0

//#define HOME_AFTER_DEACTIVATE  // Require rehoming after steppers are deactivated

// @section lcd

#if ENABLED(ULTIPANEL)
  #define MANUAL_FEEDRATE {50*60, 50*60, 4*60, 60} // Feedrates for manual moves along X, Y, Z, E from panel
  #define ULTIPANEL_FEEDMULTIPLY  // Comment to disable setting feedrate multiplier via encoder
#endif

// @section extras

// minimum time in microseconds that a movement needs to take if the buffer is emptied.
#define DEFAULT_MINSEGMENTTIME        20000

// If defined the movements slow down when the look ahead buffer is only half full
//#define SLOWDOWN

// Frequency limit
// See nophead's blog for more info
// Not working O
//#define XY_FREQUENCY_LIMIT  15

// Minimum planner junction speed. Sets the default minimum speed the planner plans for at the end
// of the buffer and all stops. This should not be much greater than zero and should only be changed
// if unwanted behavior is observed on a user's machine when running at very slow speeds.
#define MINIMUM_PLANNER_SPEED 0.05 // (mm/sec)

// Microstep setting (Only functional when stepper driver microstep pins are connected to MCU.
#define MICROSTEP_MODES {16,16,16,16,16} // [1,2,4,8,16]

/**
 *  @section  stepper motor current
 *
 *  Some boards have a means of setting the stepper motor current via firmware.
 *
 *  The power on motor currents are set by:
 *    PWM_MOTOR_CURRENT - used by MINIRAMBO & ULTIMAIN_2
 *                         known compatible chips: A4982
 *    DIGIPOT_MOTOR_CURRENT - used by BQ_ZUM_MEGA_3D, RAMBO & SCOOVO_X9H
 *                         known compatible chips: AD5206
 *    DAC_MOTOR_CURRENT_DEFAULT - used by PRINTRBOARD_REVF & RIGIDBOARD_V2
 *                         known compatible chips: MCP4728
 *    DIGIPOT_I2C_MOTOR_CURRENTS - used by 5DPRINT, AZTEEG_X3_PRO, MIGHTYBOARD_REVE
 *                         known compatible chips: MCP4451, MCP4018
 *
 *  Motor currents can also be set by M907 - M910 and by the LCD.
 *    M907 - applies to all.
 *    M908 - BQ_ZUM_MEGA_3D, RAMBO, PRINTRBOARD_REVF, RIGIDBOARD_V2 & SCOOVO_X9H
 *    M909, M910 & LCD - only PRINTRBOARD_REVF & RIGIDBOARD_V2
 */
//#define PWM_MOTOR_CURRENT { 1300, 1300, 1250 }          // Values in milliamps
//#define DIGIPOT_MOTOR_CURRENT { 135,135,135,135,135 }   // Values 0-255 (RAMBO 135 = ~0.75A, 185 = ~1A)
//#define DAC_MOTOR_CURRENT_DEFAULT { 70, 80, 90, 80 }    // Default drive percent - X, Y, Z, E axis

// Use an I2C based DIGIPOT (e.g., Azteeg X3 Pro)
//#define DIGIPOT_I2C
#if ENABLED(DIGIPOT_I2C) && !defined(DIGIPOT_I2C_ADDRESS_A)
  /**
   * Common slave addresses:
   *
   *                    A   (A shifted)   B   (B shifted)  IC
   * Smoothie          0x2C (0x58)       0x2D (0x5A)       MCP4451
   * AZTEEG_X3_PRO     0x2C (0x58)       0x2E (0x5C)       MCP4451
   * MIGHTYBOARD_REVE  0x2F (0x5E)                         MCP4018
   */
  #define DIGIPOT_I2C_ADDRESS_A 0x2C  // unshifted slave address for first DIGIPOT
  #define DIGIPOT_I2C_ADDRESS_B 0x2D  // unshifted slave address for second DIGIPOT
#endif

//#define DIGIPOT_MCP4018          // Requires library from https://github.com/stawel/SlowSoftI2CMaster
#define DIGIPOT_I2C_NUM_CHANNELS 8 // 5DPRINT: 4     AZTEEG_X3_PRO: 8
// Actual motor currents in Amps, need as many here as DIGIPOT_I2C_NUM_CHANNELS
#define DIGIPOT_I2C_MOTOR_CURRENTS { 1.0, 1.0, 1.0, 1.0, 1.0, 1.0, 1.0, 1.0 }  //  AZTEEG_X3_PRO

//===========================================================================
//=============================Additional Features===========================
//===========================================================================

#define ENCODER_RATE_MULTIPLIER         // If defined, certain menu edit operations automatically multiply the steps when the encoder is moved quickly
#define ENCODER_10X_STEPS_PER_SEC 75    // If the encoder steps per sec exceeds this value, multiply steps moved x10 to quickly advance the value
#define ENCODER_100X_STEPS_PER_SEC 160  // If the encoder steps per sec exceeds this value, multiply steps moved x100 to really quickly advance the value

//#define CHDK 4        //Pin for triggering CHDK to take a picture see how to use it here http://captain-slow.dk/2014/03/09/3d-printing-timelapses/
#define CHDK_DELAY 50 //How long in ms the pin should stay HIGH before going LOW again

// @section lcd

// Include a page of printer information in the LCD Main Menu
//#define LCD_INFO_MENU

// Scroll a longer status message into view
//#define STATUS_MESSAGE_SCROLLING

// On the Info Screen, display XY with one decimal place when possible
//#define LCD_DECIMAL_SMALL_XY

// The timeout (in ms) to return to the status screen from sub-menus
//#define LCD_TIMEOUT_TO_STATUS 15000

#if ENABLED(SDSUPPORT)

  // Some RAMPS and other boards don't detect when an SD card is inserted. You can work
  // around this by connecting a push button or single throw switch to the pin defined
  // as SD_DETECT_PIN in your board's pins definitions.
  // This setting should be disabled unless you are using a push button, pulling the pin to ground.
  // Note: This is always disabled for ULTIPANEL (except ELB_FULL_GRAPHIC_CONTROLLER).
  #define SD_DETECT_INVERTED

  #define SD_FINISHED_STEPPERRELEASE true          // Disable steppers when SD Print is finished
  #define SD_FINISHED_RELEASECOMMAND "M84 X Y Z E" // You might want to keep the z enabled so your bed stays in place.

  // Reverse SD sort to show "more recent" files first, according to the card's FAT.
  // Since the FAT gets out of order with usage, SDCARD_SORT_ALPHA is recommended.
  #define SDCARD_RATHERRECENTFIRST

  // Add an option in the menu to run all auto#.g files
  //#define MENU_ADDAUTOSTART

  /**
   * Sort SD file listings in alphabetical order.
   *
   * With this option enabled, items on SD cards will be sorted
   * by name for easier navigation.
   *
   * By default...
   *
   *  - Use the slowest -but safest- method for sorting.
   *  - Folders are sorted to the top.
   *  - The sort key is statically allocated.
   *  - No added G-code (M34) support.
   *  - 40 item sorting limit. (Items after the first 40 are unsorted.)
   *
   * SD sorting uses static allocation (as set by SDSORT_LIMIT), allowing the
   * compiler to calculate the worst-case usage and throw an error if the SRAM
   * limit is exceeded.
   *
   *  - SDSORT_USES_RAM provides faster sorting via a static directory buffer.
   *  - SDSORT_USES_STACK does the same, but uses a local stack-based buffer.
   *  - SDSORT_CACHE_NAMES will retain the sorted file listing in RAM. (Expensive!)
   *  - SDSORT_DYNAMIC_RAM only uses RAM when the SD menu is visible. (Use with caution!)
   */
  //#define SDCARD_SORT_ALPHA

  // SD Card Sorting options
  #if ENABLED(SDCARD_SORT_ALPHA)
    #define SDSORT_LIMIT       40     // Maximum number of sorted items (10-256). Costs 27 bytes each.
    #define FOLDER_SORTING     -1     // -1=above  0=none  1=below
    #define SDSORT_GCODE       false  // Allow turning sorting on/off with LCD and M34 g-code.
    #define SDSORT_USES_RAM    false  // Pre-allocate a static array for faster pre-sorting.
    #define SDSORT_USES_STACK  false  // Prefer the stack for pre-sorting to give back some SRAM. (Negated by next 2 options.)
    #define SDSORT_CACHE_NAMES false  // Keep sorted items in RAM longer for speedy performance. Most expensive option.
    #define SDSORT_DYNAMIC_RAM false  // Use dynamic allocation (within SD menus). Least expensive option. Set SDSORT_LIMIT before use!
    #define SDSORT_CACHE_VFATS 2      // Maximum number of 13-byte VFAT entries to use for sorting.
                                      // Note: Only affects SCROLL_LONG_FILENAMES with SDSORT_CACHE_NAMES but not SDSORT_DYNAMIC_RAM.
  #endif

  // Show a progress bar on HD44780 LCDs for SD printing
  //#define LCD_PROGRESS_BAR

  #if ENABLED(LCD_PROGRESS_BAR)
    // Amount of time (ms) to show the bar
    #define PROGRESS_BAR_BAR_TIME 2000
    // Amount of time (ms) to show the status message
    #define PROGRESS_BAR_MSG_TIME 3000
    // Amount of time (ms) to retain the status message (0=forever)
    #define PROGRESS_MSG_EXPIRE   0
    // Enable this to show messages for MSG_TIME then hide them
    //#define PROGRESS_MSG_ONCE
    // Add a menu item to test the progress bar:
    //#define LCD_PROGRESS_BAR_TEST
  #endif

  // Add an 'M73' G-code to set the current percentage
  //#define LCD_SET_PROGRESS_MANUALLY

  // This allows hosts to request long names for files and folders with M33
  //#define LONG_FILENAME_HOST_SUPPORT

  // Enable this option to scroll long filenames in the SD card menu
  //#define SCROLL_LONG_FILENAMES

  /**
   * This option allows you to abort SD printing when any endstop is triggered.
   * This feature must be enabled with "M540 S1" or from the LCD menu.
   * To have any effect, endstops must be enabled during SD printing.
   */
  //#define ABORT_ON_ENDSTOP_HIT_FEATURE_ENABLED

  /**
   * This option makes it easier to print the same SD Card file again.
   * On print completion the LCD Menu will open with the file selected.
   * You can just click to start the print, or navigate elsewhere.
   */
  //#define SD_REPRINT_LAST_SELECTED_FILE

#endif // SDSUPPORT

/**
 * Additional options for Graphical Displays
 *
 * Use the optimizations here to improve printing performance,
 * which can be adversely affected by graphical display drawing,
 * especially when doing several short moves, and when printing
 * on DELTA and SCARA machines.
 *
 * Some of these options may result in the display lagging behind
 * controller events, as there is a trade-off between reliable
 * printing performance versus fast display updates.
 */
#if ENABLED(DOGLCD)
  // Enable to save many cycles by drawing a hollow frame on the Info Screen
  #define XYZ_HOLLOW_FRAME

  // Enable to save many cycles by drawing a hollow frame on Menu Screens
  #define MENU_HOLLOW_FRAME

  // A bigger font is available for edit items. Costs 3120 bytes of PROGMEM.
  // Western only. Not available for Cyrillic, Kana, Turkish, Greek, or Chinese.
  //#define USE_BIG_EDIT_FONT

  // A smaller font may be used on the Info Screen. Costs 2300 bytes of PROGMEM.
  // Western only. Not available for Cyrillic, Kana, Turkish, Greek, or Chinese.
  //#define USE_SMALL_INFOFONT

  // Enable this option and reduce the value to optimize screen updates.
  // The normal delay is 10µs. Use the lowest value that still gives a reliable display.
  //#define DOGM_SPI_DELAY_US 5

#endif // DOGLCD

// @section safety

// The hardware watchdog should reset the microcontroller disabling all outputs,
// in case the firmware gets stuck and doesn't do temperature regulation.
#define USE_WATCHDOG

#if ENABLED(USE_WATCHDOG)
  // If you have a watchdog reboot in an ArduinoMega2560 then the device will hang forever, as a watchdog reset will leave the watchdog on.
  // The "WATCHDOG_RESET_MANUAL" goes around this by not using the hardware reset.
  //  However, THIS FEATURE IS UNSAFE!, as it will only work if interrupts are disabled. And the code could hang in an interrupt routine with interrupts disabled.
  //#define WATCHDOG_RESET_MANUAL
#endif

// @section lcd

/**
 * Babystepping enables movement of the axes by tiny increments without changing
 * the current position values. This feature is used primarily to adjust the Z
 * axis in the first layer of a print in real-time.
 *
 * Warning: Does not respect endstops!
 */
#define BABYSTEPPING
#if ENABLED(BABYSTEPPING)
  //#define BABYSTEP_XY              // Also enable X/Y Babystepping. Not supported on DELTA!
  #define BABYSTEP_INVERT_Z false    // Change if Z babysteps should go the other way
  #define BABYSTEP_MULTIPLICATOR 1   // Babysteps are very small. Increase for faster motion.
  //#define BABYSTEP_ZPROBE_OFFSET   // Enable to combine M851 and Babystepping
  #define DOUBLECLICK_FOR_Z_BABYSTEPPING // Double-click on the Status Screen for Z Babystepping.
  #define DOUBLECLICK_MAX_INTERVAL 1250 // Maximum interval between clicks, in milliseconds.
                                        // Note: Extra time may be added to mitigate controller latency.
  #define BABYSTEP_ZPROBE_GFX_OVERLAY // Enable graphical overlay on Z-offset editor
  //#define BABYSTEP_ZPROBE_GFX_REVERSE // Reverses the direction of the CW/CCW indicators
#endif

// @section extruder

/**
 * Implementation of linear pressure control
 *
 * Assumption: advance = k * (delta velocity)
 * K=0 means advance disabled.
 * See Marlin documentation for calibration instructions.
 */
//#define LIN_ADVANCE

#if ENABLED(LIN_ADVANCE)
  #define LIN_ADVANCE_K 75

  /**
   * Some Slicers produce Gcode with randomly jumping extrusion widths occasionally.
   * For example within a 0.4mm perimeter it may produce a single segment of 0.05mm width.
   * While this is harmless for normal printing (the fluid nature of the filament will
   * close this very, very tiny gap), it throws off the LIN_ADVANCE pressure adaption.
   *
   * For this case LIN_ADVANCE_E_D_RATIO can be used to set the extrusion:distance ratio
   * to a fixed value. Note that using a fixed ratio will lead to wrong nozzle pressures
   * if the slicer is using variable widths or layer heights within one print!
   *
   * This option sets the default E:D ratio at startup. Use `M900` to override this value.
   *
   * Example: `M900 W0.4 H0.2 D1.75`, where:
   *   - W is the extrusion width in mm
   *   - H is the layer height in mm
   *   - D is the filament diameter in mm
   *
   * Example: `M900 R0.0458` to set the ratio directly.
   *
   * Set to 0 to auto-detect the ratio based on given Gcode G1 print moves.
   *
   * Slic3r (including Průša Control) produces Gcode compatible with the automatic mode.
   * Cura (as of this writing) may produce Gcode incompatible with the automatic mode.
   */
  #define LIN_ADVANCE_E_D_RATIO 0 // The calculated ratio (or 0) according to the formula W * H / ((D / 2) ^ 2 * PI)
                                  // Example: 0.4 * 0.2 / ((1.75 / 2) ^ 2 * PI) = 0.033260135
#endif

// @section leveling

#if ENABLED(DELTA) && !defined(DELTA_PROBEABLE_RADIUS)
  #define DELTA_PROBEABLE_RADIUS DELTA_PRINTABLE_RADIUS
#elif IS_SCARA && !defined(SCARA_PRINTABLE_RADIUS)
  #define SCARA_PRINTABLE_RADIUS (SCARA_LINKAGE_1 + SCARA_LINKAGE_2)
#endif

#if ENABLED(MESH_BED_LEVELING) || ENABLED(AUTO_BED_LEVELING_UBL)
  // Override the mesh area if the automatic (max) area is too large
  //#define MESH_MIN_X MESH_INSET
  //#define MESH_MIN_Y MESH_INSET
  //#define MESH_MAX_X X_BED_SIZE - (MESH_INSET)
  //#define MESH_MAX_Y Y_BED_SIZE - (MESH_INSET)
#endif

// @section extras

//
// G2/G3 Arc Support
//
#define ARC_SUPPORT               // Disable this feature to save ~3226 bytes
#if ENABLED(ARC_SUPPORT)
  #define MM_PER_ARC_SEGMENT  1   // Length of each arc segment
  #define N_ARC_CORRECTION   25   // Number of intertpolated segments between corrections
  //#define ARC_P_CIRCLES         // Enable the 'P' parameter to specify complete circles
  //#define CNC_WORKSPACE_PLANES  // Allow G2/G3 to operate in XY, ZX, or YZ planes
#endif

// Support for G5 with XYZE destination and IJPQ offsets. Requires ~2666 bytes.
//#define BEZIER_CURVE_SUPPORT

// G38.2 and G38.3 Probe Target
// Enable PROBE_DOUBLE_TOUCH if you want G38 to double touch
//#define G38_PROBE_TARGET
#if ENABLED(G38_PROBE_TARGET)
  #define G38_MINIMUM_MOVE 0.0275 // minimum distance in mm that will produce a move (determined using the print statement in check_move)
#endif

// Moves (or segments) with fewer steps than this will be joined with the next move
#define MIN_STEPS_PER_SEGMENT 6

// The minimum pulse width (in µs) for stepping a stepper.
// Set this if you find stepping unreliable, or if using a very fast CPU.
#define MINIMUM_STEPPER_PULSE 0 // (µs) The smallest stepper pulse allowed

// @section temperature

// Control heater 0 and heater 1 in parallel.
//#define HEATERS_PARALLEL

//===========================================================================
//================================= Buffers =================================
//===========================================================================

// @section hidden

// The number of linear motions that can be in the plan at any give time.
// THE BLOCK_BUFFER_SIZE NEEDS TO BE A POWER OF 2, i.g. 8,16,32 because shifts and ors are used to do the ring-buffering.
#if ENABLED(SDSUPPORT)
  #define BLOCK_BUFFER_SIZE 16 // SD,LCD,Buttons take more memory, block buffer needs to be smaller
#else
  #define BLOCK_BUFFER_SIZE 16 // maximize block buffer
#endif

// @section serial

// The ASCII buffer for serial input
#define MAX_CMD_SIZE 96
#define BUFSIZE 4

// Transmission to Host Buffer Size
// To save 386 bytes of PROGMEM (and TX_BUFFER_SIZE+3 bytes of RAM) set to 0.
// To buffer a simple "ok" you need 4 bytes.
// For ADVANCED_OK (M105) you need 32 bytes.
// For debug-echo: 128 bytes for the optimal speed.
// Other output doesn't need to be that speedy.
// :[0, 2, 4, 8, 16, 32, 64, 128, 256]
#define TX_BUFFER_SIZE 0

// Host Receive Buffer Size
// Without XON/XOFF flow control (see SERIAL_XON_XOFF below) 32 bytes should be enough.
// To use flow control, set this buffer size to at least 1024 bytes.
// :[0, 2, 4, 8, 16, 32, 64, 128, 256, 512, 1024, 2048]
//#define RX_BUFFER_SIZE 1024

#if RX_BUFFER_SIZE >= 1024
  // Enable to have the controller send XON/XOFF control characters to
  // the host to signal the RX buffer is becoming full.
  //#define SERIAL_XON_XOFF
#endif

#if ENABLED(SDSUPPORT)
  // Enable this option to collect and display the maximum
  // RX queue usage after transferring a file to SD.
  //#define SERIAL_STATS_MAX_RX_QUEUED

  // Enable this option to collect and display the number
  // of dropped bytes after a file transfer to SD.
  //#define SERIAL_STATS_DROPPED_RX
#endif

// Enable an emergency-command parser to intercept certain commands as they
// enter the serial receive buffer, so they cannot be blocked.
// Currently handles M108, M112, M410
// Does not work on boards using AT90USB (USBCON) processors!
#define EMERGENCY_PARSER

// Bad Serial-connections can miss a received command by sending an 'ok'
// Therefore some clients abort after 30 seconds in a timeout.
// Some other clients start sending commands while receiving a 'wait'.
// This "wait" is only sent when the buffer is empty. 1 second is a good value here.
//#define NO_TIMEOUTS 1000 // Milliseconds

// Some clients will have this feature soon. This could make the NO_TIMEOUTS unnecessary.
//#define ADVANCED_OK

// @section extras

/**
 * Firmware-based and LCD-controlled retract
 *
 * Add G10 / G11 commands for automatic firmware-based retract / recover.
 * Use M207 and M208 to define parameters for retract / recover.
 *
 * Use M209 to enable or disable auto-retract.
 * With auto-retract enabled, all G1 E moves within the set range
 * will be converted to firmware-based retract/recover moves.
 *
 * Be sure to turn off auto-retract during filament change.
 *
 * Note that M207 / M208 / M209 settings are saved to EEPROM.
 *
 */
//#define FWRETRACT  // ONLY PARTIALLY TESTED
#if ENABLED(FWRETRACT)
  #define MIN_AUTORETRACT 0.1             // When auto-retract is on, convert E moves of this length and over
  #define MAX_AUTORETRACT 10.0            // Upper limit for auto-retract conversion
  #define RETRACT_LENGTH 3                // Default retract length (positive mm)
  #define RETRACT_LENGTH_SWAP 13          // Default swap retract length (positive mm), for extruder change
  #define RETRACT_FEEDRATE 45             // Default feedrate for retracting (mm/s)
  #define RETRACT_ZLIFT 0                 // Default retract Z-lift
  #define RETRACT_RECOVER_LENGTH 0        // Default additional recover length (mm, added to retract length when recovering)
  #define RETRACT_RECOVER_LENGTH_SWAP 0   // Default additional swap recover length (mm, added to retract length when recovering from extruder change)
  #define RETRACT_RECOVER_FEEDRATE 8      // Default feedrate for recovering from retraction (mm/s)
  #define RETRACT_RECOVER_FEEDRATE_SWAP 8 // Default feedrate for recovering from swap retraction (mm/s)
#endif

/**
 * Extra Fan Speed
 * Adds a secondary fan speed for each print-cooling fan.
 *   'M106 P<fan> T3-255' : Set a secondary speed for <fan>
 *   'M106 P<fan> T2'     : Use the set secondary speed
 *   'M106 P<fan> T1'     : Restore the previous fan speed
 */
//#define EXTRA_FAN_SPEED

/**
 * Advanced Pause
 * Experimental feature for filament change support and for parking the nozzle when paused.
 * Adds the GCode M600 for initiating filament change.
 * If PARK_HEAD_ON_PAUSE enabled, adds the GCode M125 to pause printing and park the nozzle.
 *
 * Requires an LCD display.
 * This feature is required for the default FILAMENT_RUNOUT_SCRIPT.
 */
//#define ADVANCED_PAUSE_FEATURE
#if ENABLED(ADVANCED_PAUSE_FEATURE)
  #define PAUSE_PARK_X_POS 3                  // X position of hotend
  #define PAUSE_PARK_Y_POS 3                  // Y position of hotend
  #define PAUSE_PARK_Z_ADD 10                 // Z addition of hotend (lift)
  #define PAUSE_PARK_XY_FEEDRATE 100          // X and Y axes feedrate in mm/s (also used for delta printers Z axis)
  #define PAUSE_PARK_Z_FEEDRATE 5             // Z axis feedrate in mm/s (not used for delta printers)
  #define PAUSE_PARK_RETRACT_FEEDRATE 60      // Initial retract feedrate in mm/s
  #define PAUSE_PARK_RETRACT_LENGTH 2         // Initial retract in mm
                                              // It is a short retract used immediately after print interrupt before move to filament exchange position
  #define FILAMENT_CHANGE_UNLOAD_FEEDRATE 10  // Unload filament feedrate in mm/s - filament unloading can be fast
  #define FILAMENT_CHANGE_UNLOAD_LENGTH 100   // Unload filament length from hotend in mm
                                              // Longer length for bowden printers to unload filament from whole bowden tube,
                                              // shorter length for printers without bowden to unload filament from extruder only,
                                              // 0 to disable unloading for manual unloading
  #define FILAMENT_CHANGE_LOAD_FEEDRATE 6     // Load filament feedrate in mm/s - filament loading into the bowden tube can be fast
  #define FILAMENT_CHANGE_LOAD_LENGTH 0       // Load filament length over hotend in mm
                                              // Longer length for bowden printers to fast load filament into whole bowden tube over the hotend,
                                              // Short or zero length for printers without bowden where loading is not used
  #define ADVANCED_PAUSE_EXTRUDE_FEEDRATE 3   // Extrude filament feedrate in mm/s - must be slower than load feedrate
  #define ADVANCED_PAUSE_EXTRUDE_LENGTH 50    // Extrude filament length in mm after filament is loaded over the hotend,
                                              // 0 to disable for manual extrusion
                                              // Filament can be extruded repeatedly from the filament exchange menu to fill the hotend,
                                              // or until outcoming filament color is not clear for filament color change
  #define PAUSE_PARK_NOZZLE_TIMEOUT 45        // Turn off nozzle if user doesn't change filament within this time limit in seconds
  #define FILAMENT_CHANGE_NUMBER_OF_ALERT_BEEPS 5 // Number of alert beeps before printer goes quiet
  #define PAUSE_PARK_NO_STEPPER_TIMEOUT       // Enable to have stepper motors hold position during filament change
                                              // even if it takes longer than DEFAULT_STEPPER_DEACTIVE_TIME.
  //#define PARK_HEAD_ON_PAUSE                // Go to filament change position on pause, return to print position on resume
  //#define HOME_BEFORE_FILAMENT_CHANGE       // Ensure homing has been completed prior to parking for filament change
#endif

// @section tmc

/**
 * Enable this section if you have TMC26X motor drivers.
 * You will need to import the TMC26XStepper library into the Arduino IDE for this
 * (https://github.com/trinamic/TMC26XStepper.git)
 */
//#define HAVE_TMCDRIVER

#if ENABLED(HAVE_TMCDRIVER)

  //#define X_IS_TMC
  //#define X2_IS_TMC
  //#define Y_IS_TMC
  //#define Y2_IS_TMC
  //#define Z_IS_TMC
  //#define Z2_IS_TMC
  //#define E0_IS_TMC
  //#define E1_IS_TMC
  //#define E2_IS_TMC
  //#define E3_IS_TMC
  //#define E4_IS_TMC

  #define X_MAX_CURRENT     1000 // in mA
  #define X_SENSE_RESISTOR    91 // in mOhms
  #define X_MICROSTEPS        16 // number of microsteps

  #define X2_MAX_CURRENT    1000
  #define X2_SENSE_RESISTOR   91
  #define X2_MICROSTEPS       16

  #define Y_MAX_CURRENT     1000
  #define Y_SENSE_RESISTOR    91
  #define Y_MICROSTEPS        16

  #define Y2_MAX_CURRENT    1000
  #define Y2_SENSE_RESISTOR   91
  #define Y2_MICROSTEPS       16

  #define Z_MAX_CURRENT     1000
  #define Z_SENSE_RESISTOR    91
  #define Z_MICROSTEPS        16

  #define Z2_MAX_CURRENT    1000
  #define Z2_SENSE_RESISTOR   91
  #define Z2_MICROSTEPS       16

  #define E0_MAX_CURRENT    1000
  #define E0_SENSE_RESISTOR   91
  #define E0_MICROSTEPS       16

  #define E1_MAX_CURRENT    1000
  #define E1_SENSE_RESISTOR   91
  #define E1_MICROSTEPS       16

  #define E2_MAX_CURRENT    1000
  #define E2_SENSE_RESISTOR   91
  #define E2_MICROSTEPS       16

  #define E3_MAX_CURRENT    1000
  #define E3_SENSE_RESISTOR   91
  #define E3_MICROSTEPS       16

  #define E4_MAX_CURRENT    1000
  #define E4_SENSE_RESISTOR   91
  #define E4_MICROSTEPS       16

#endif

// @section TMC2130

/**
 * Enable this for SilentStepStick Trinamic TMC2130 SPI-configurable stepper drivers.
 *
 * You'll also need the TMC2130Stepper Arduino library
 * (https://github.com/teemuatlut/TMC2130Stepper).
 *
 * To use TMC2130 stepper drivers in SPI mode connect your SPI2130 pins to
 * the hardware SPI interface on your board and define the required CS pins
 * in your `pins_MYBOARD.h` file. (e.g., RAMPS 1.4 uses AUX3 pins `X_CS_PIN 53`, `Y_CS_PIN 49`, etc.).
 */
//#define HAVE_TMC2130

#if ENABLED(HAVE_TMC2130)

  // CHOOSE YOUR MOTORS HERE, THIS IS MANDATORY
  //#define X_IS_TMC2130
  //#define X2_IS_TMC2130
  //#define Y_IS_TMC2130
  //#define Y2_IS_TMC2130
  //#define Z_IS_TMC2130
  //#define Z2_IS_TMC2130
  //#define E0_IS_TMC2130
  //#define E1_IS_TMC2130
  //#define E2_IS_TMC2130
  //#define E3_IS_TMC2130
  //#define E4_IS_TMC2130

  /**
   * Stepper driver settings
   */

  #define R_SENSE           0.11  // R_sense resistor for SilentStepStick2130
  #define HOLD_MULTIPLIER    0.5  // Scales down the holding current from run current
  #define INTERPOLATE          1  // Interpolate X/Y/Z_MICROSTEPS to 256

  #define X_CURRENT         1000  // rms current in mA. Multiply by 1.41 for peak current.
  #define X_MICROSTEPS        16  // 0..256

  #define Y_CURRENT         1000
  #define Y_MICROSTEPS        16

  #define Z_CURRENT         1000
  #define Z_MICROSTEPS        16

  //#define X2_CURRENT      1000
  //#define X2_MICROSTEPS     16

  //#define Y2_CURRENT      1000
  //#define Y2_MICROSTEPS     16

  //#define Z2_CURRENT      1000
  //#define Z2_MICROSTEPS     16

  //#define E0_CURRENT      1000
  //#define E0_MICROSTEPS     16

  //#define E1_CURRENT      1000
  //#define E1_MICROSTEPS     16

  //#define E2_CURRENT      1000
  //#define E2_MICROSTEPS     16

  //#define E3_CURRENT      1000
  //#define E3_MICROSTEPS     16

  //#define E4_CURRENT      1000
  //#define E4_MICROSTEPS     16

  /**
   * Use Trinamic's ultra quiet stepping mode.
   * When disabled, Marlin will use spreadCycle stepping mode.
   */
  #define STEALTHCHOP

  /**
   * Let Marlin automatically control stepper current.
   * This is still an experimental feature.
   * Increase current every 5s by CURRENT_STEP until stepper temperature prewarn gets triggered,
   * then decrease current by CURRENT_STEP until temperature prewarn is cleared.
   * Adjusting starts from X/Y/Z/E_CURRENT but will not increase over AUTO_ADJUST_MAX
   * Relevant g-codes:
   * M906 - Set or get motor current in milliamps using axis codes X, Y, Z, E. Report values if no axis codes given.
   * M906 S1 - Start adjusting current
   * M906 S0 - Stop adjusting current
   * M911 - Report stepper driver overtemperature pre-warn condition.
   * M912 - Clear stepper driver overtemperature pre-warn condition flag.
   */
  //#define AUTOMATIC_CURRENT_CONTROL

  #if ENABLED(AUTOMATIC_CURRENT_CONTROL)
    #define CURRENT_STEP          50  // [mA]
    #define AUTO_ADJUST_MAX     1300  // [mA], 1300mA_rms = 1840mA_peak
    #define REPORT_CURRENT_CHANGE
  #endif

  /**
   * The driver will switch to spreadCycle when stepper speed is over HYBRID_THRESHOLD.
   * This mode allows for faster movements at the expense of higher noise levels.
   * STEALTHCHOP needs to be enabled.
   * M913 X/Y/Z/E to live tune the setting
   */
  //#define HYBRID_THRESHOLD

  #define X_HYBRID_THRESHOLD     100  // [mm/s]
  #define X2_HYBRID_THRESHOLD    100
  #define Y_HYBRID_THRESHOLD     100
  #define Y2_HYBRID_THRESHOLD    100
  #define Z_HYBRID_THRESHOLD       4
  #define Z2_HYBRID_THRESHOLD      4
  #define E0_HYBRID_THRESHOLD     30
  #define E1_HYBRID_THRESHOLD     30
  #define E2_HYBRID_THRESHOLD     30
  #define E3_HYBRID_THRESHOLD     30
  #define E4_HYBRID_THRESHOLD     30

  /**
   * Use stallGuard2 to sense an obstacle and trigger an endstop.
   * You need to place a wire from the driver's DIAG1 pin to the X/Y endstop pin.
   * If used along with STEALTHCHOP, the movement will be louder when homing. This is normal.
   *
   * X/Y_HOMING_SENSITIVITY is used for tuning the trigger sensitivity.
   * Higher values make the system LESS sensitive.
   * Lower value make the system MORE sensitive.
   * Too low values can lead to false positives, while too high values will collide the axis without triggering.
   * It is advised to set X/Y_HOME_BUMP_MM to 0.
   * M914 X/Y to live tune the setting
   */
  //#define SENSORLESS_HOMING

  #if ENABLED(SENSORLESS_HOMING)
    #define X_HOMING_SENSITIVITY  19
    #define Y_HOMING_SENSITIVITY  19
  #endif

  /**
   * You can set your own advanced settings by filling in predefined functions.
   * A list of available functions can be found on the library github page
   * https://github.com/teemuatlut/TMC2130Stepper
   *
   * Example:
   * #define TMC2130_ADV() { \
   *   stepperX.diag0_temp_prewarn(1); \
   *   stepperX.interpolate(0); \
   * }
   */
  #define  TMC2130_ADV() {  }

#endif // HAVE_TMC2130

// @section L6470

/**
 * Enable this section if you have L6470 motor drivers.
 * You need to import the L6470 library into the Arduino IDE for this.
 * (https://github.com/ameyer/Arduino-L6470)
 */

//#define HAVE_L6470DRIVER
#if ENABLED(HAVE_L6470DRIVER)

  //#define X_IS_L6470
  //#define X2_IS_L6470
  //#define Y_IS_L6470
  //#define Y2_IS_L6470
  //#define Z_IS_L6470
  //#define Z2_IS_L6470
  //#define E0_IS_L6470
  //#define E1_IS_L6470
  //#define E2_IS_L6470
  //#define E3_IS_L6470
  //#define E4_IS_L6470

  #define X_MICROSTEPS      16 // number of microsteps
  #define X_OVERCURRENT   2000 // maxc current in mA. If the current goes over this value, the driver will switch off
  #define X_STALLCURRENT  1500 // current in mA where the driver will detect a stall

  #define X2_MICROSTEPS     16
  #define X2_OVERCURRENT  2000
  #define X2_STALLCURRENT 1500

  #define Y_MICROSTEPS      16
  #define Y_OVERCURRENT   2000
  #define Y_STALLCURRENT  1500

  #define Y2_MICROSTEPS     16
  #define Y2_OVERCURRENT  2000
  #define Y2_STALLCURRENT 1500

  #define Z_MICROSTEPS      16
  #define Z_OVERCURRENT   2000
  #define Z_STALLCURRENT  1500

  #define Z2_MICROSTEPS     16
  #define Z2_OVERCURRENT  2000
  #define Z2_STALLCURRENT 1500

  #define E0_MICROSTEPS     16
  #define E0_OVERCURRENT  2000
  #define E0_STALLCURRENT 1500

  #define E1_MICROSTEPS     16
  #define E1_OVERCURRENT  2000
  #define E1_STALLCURRENT 1500

  #define E2_MICROSTEPS     16
  #define E2_OVERCURRENT  2000
  #define E2_STALLCURRENT 1500

  #define E3_MICROSTEPS     16
  #define E3_OVERCURRENT  2000
  #define E3_STALLCURRENT 1500

  #define E4_MICROSTEPS     16
  #define E4_OVERCURRENT  2000
  #define E4_STALLCURRENT 1500

#endif

/**
 * TWI/I2C BUS
 *
 * This feature is an EXPERIMENTAL feature so it shall not be used on production
 * machines. Enabling this will allow you to send and receive I2C data from slave
 * devices on the bus.
 *
 * ; Example #1
 * ; This macro send the string "Marlin" to the slave device with address 0x63 (99)
 * ; It uses multiple M260 commands with one B<base 10> arg
 * M260 A99  ; Target slave address
 * M260 B77  ; M
 * M260 B97  ; a
 * M260 B114 ; r
 * M260 B108 ; l
 * M260 B105 ; i
 * M260 B110 ; n
 * M260 S1   ; Send the current buffer
 *
 * ; Example #2
 * ; Request 6 bytes from slave device with address 0x63 (99)
 * M261 A99 B5
 *
 * ; Example #3
 * ; Example serial output of a M261 request
 * echo:i2c-reply: from:99 bytes:5 data:hello
 */

// @section i2cbus

//#define EXPERIMENTAL_I2CBUS
#define I2C_SLAVE_ADDRESS  0 // Set a value from 8 to 127 to act as a slave

// @section extras

/**
 * Spindle & Laser control
 *
 * Add the M3, M4, and M5 commands to turn the spindle/laser on and off, and
 * to set spindle speed, spindle direction, and laser power.
 *
 * SuperPid is a router/spindle speed controller used in the CNC milling community.
 * Marlin can be used to turn the spindle on and off. It can also be used to set
 * the spindle speed from 5,000 to 30,000 RPM.
 *
 * You'll need to select a pin for the ON/OFF function and optionally choose a 0-5V
 * hardware PWM pin for the speed control and a pin for the rotation direction.
 *
 * See http://marlinfw.org/docs/configuration/laser_spindle.html for more config details.
 */
//#define SPINDLE_LASER_ENABLE
#if ENABLED(SPINDLE_LASER_ENABLE)

  #define SPINDLE_LASER_ENABLE_INVERT   false  // set to "true" if the on/off function is reversed
  #define SPINDLE_LASER_PWM             true   // set to true if your controller supports setting the speed/power
  #define SPINDLE_LASER_PWM_INVERT      true   // set to "true" if the speed/power goes up when you want it to go slower
  #define SPINDLE_LASER_POWERUP_DELAY   5000   // delay in milliseconds to allow the spindle/laser to come up to speed/power
  #define SPINDLE_LASER_POWERDOWN_DELAY 5000   // delay in milliseconds to allow the spindle to stop
  #define SPINDLE_DIR_CHANGE            true   // set to true if your spindle controller supports changing spindle direction
  #define SPINDLE_INVERT_DIR            false
  #define SPINDLE_STOP_ON_DIR_CHANGE    true   // set to true if Marlin should stop the spindle before changing rotation direction

  /**
   *  The M3 & M4 commands use the following equation to convert PWM duty cycle to speed/power
   *
   *  SPEED/POWER = PWM duty cycle * SPEED_POWER_SLOPE + SPEED_POWER_INTERCEPT
   *    where PWM duty cycle varies from 0 to 255
   *
   *  set the following for your controller (ALL MUST BE SET)
   */

  #define SPEED_POWER_SLOPE    118.4
  #define SPEED_POWER_INTERCEPT  0
  #define SPEED_POWER_MIN     5000
  #define SPEED_POWER_MAX    30000    // SuperPID router controller 0 - 30,000 RPM

  //#define SPEED_POWER_SLOPE      0.3922
  //#define SPEED_POWER_INTERCEPT  0
  //#define SPEED_POWER_MIN       10
  //#define SPEED_POWER_MAX      100      // 0-100%
#endif

/**
 * Filament Width Sensor
 *
 * Measures the filament width in real-time and adjusts
 * flow rate to compensate for any irregularities.
 *
 * Also allows the measured filament diameter to set the
 * extrusion rate, so the slicer only has to specify the
 * volume.
 *
 * Only a single extruder is supported at this time.
 *
 *  34 RAMPS_14    : Analog input 5 on the AUX2 connector
 *  81 PRINTRBOARD : Analog input 2 on the Exp1 connector (version B,C,D,E)
 * 301 RAMBO       : Analog input 3
 *
 * Note: May require analog pins to be defined for other boards.
 */
//#define FILAMENT_WIDTH_SENSOR

#if ENABLED(FILAMENT_WIDTH_SENSOR)
  #define FILAMENT_SENSOR_EXTRUDER_NUM 0    // Index of the extruder that has the filament sensor. :[0,1,2,3,4]
  #define MEASUREMENT_DELAY_CM        14    // (cm) The distance from the filament sensor to the melting chamber

  #define MEASURED_UPPER_LIMIT         3.30 // (mm) Upper limit used to validate sensor reading
  #define MEASURED_LOWER_LIMIT         1.90 // (mm) Lower limit used to validate sensor reading
  #define MAX_MEASUREMENT_DELAY       20    // (bytes) Buffer size for stored measurements (1 byte per cm). Must be larger than MEASUREMENT_DELAY_CM.

  #define DEFAULT_MEASURED_FILAMENT_DIA DEFAULT_NOMINAL_FILAMENT_DIA // Set measured to nominal initially

  // Display filament width on the LCD status line. Status messages will expire after 5 seconds.
  //#define FILAMENT_LCD_DISPLAY
#endif

/**
 * CNC Coordinate Systems
 *
 * Enables G53 and G54-G59.3 commands to select coordinate systems
 * and G92.1 to reset the workspace to native machine space.
 */
//#define CNC_COORDINATE_SYSTEMS

/**
 * M43 - display pin status, watch pins for changes, watch endstops & toggle LED, Z servo probe test, toggle pins
 */
//#define PINS_DEBUGGING

/**
 * Auto-report temperatures with M155 S<seconds>
 */
#define AUTO_REPORT_TEMPERATURES

/**
 * Include capabilities in M115 output
 */
#define EXTENDED_CAPABILITIES_REPORT

/**
 * Volumetric extrusion default state
 * Activate to make volumetric extrusion the default method,
 * with DEFAULT_NOMINAL_FILAMENT_DIA as the default diameter.
 *
 * M200 D0 to disable, M200 Dn to set a new diameter.
 */
//#define VOLUMETRIC_DEFAULT_ON

/**
 * Enable this option for a leaner build of Marlin that removes all
 * workspace offsets, simplifying coordinate transformations, leveling, etc.
 *
 *  - M206 and M428 are disabled.
 *  - G92 will revert to its behavior from Marlin 1.0.
 */
//#define NO_WORKSPACE_OFFSETS

/**
 * Set the number of proportional font spaces required to fill up a typical character space.
 * This can help to better align the output of commands like `G29 O` Mesh Output.
 *
 * For clients that use a fixed-width font (like OctoPrint), leave this set to 1.0.
 * Otherwise, adjust according to your client and font.
 */
#define PROPORTIONAL_FONT_RATIO 1.0

/**
 * Spend 28 bytes of SRAM to optimize the GCode parser
 */
#define FASTER_GCODE_PARSER

/**
 * User-defined menu items that execute custom GCode
 */
#define CUSTOM_USER_MENUS
#if ENABLED(CUSTOM_USER_MENUS)
  #define USER_SCRIPT_DONE "M117 User Script Done"
  #define USER_SCRIPT_AUDIBLE_FEEDBACK
  //#define USER_SCRIPT_RETURN  // Return to status screen after a script

  #define USER_DESC_1 "Home & UBL Info"
  #define USER_GCODE_1 "G28\nG29 W"

  #define USER_DESC_2 "Preheat for PLA"
  #define USER_GCODE_2 "M140 S" STRINGIFY(PREHEAT_1_TEMP_BED) "\nM104 S" STRINGIFY(PREHEAT_1_TEMP_HOTEND)

  #define USER_DESC_3 "Preheat for ABS"
  #define USER_GCODE_3 "M140 S" STRINGIFY(PREHEAT_2_TEMP_BED) "\nM104 S" STRINGIFY(PREHEAT_2_TEMP_HOTEND)

  #define USER_DESC_4 "Heat Bed/Home/Level"
  #define USER_GCODE_4 "M140 S" STRINGIFY(PREHEAT_2_TEMP_BED) "\nG28\nG29"

  #define USER_DESC_5 "Home & Info"
  #define USER_GCODE_5 "G28\nM503"
#endif

/**
 * Specify an action command to send to the host when the printer is killed.
 * Will be sent in the form '//action:ACTION_ON_KILL', e.g. '//action:poweroff'.
 * The host must be configured to handle the action command.
 */
//#define ACTION_ON_KILL "poweroff"

//===========================================================================
//====================== I2C Position Encoder Settings ======================
//===========================================================================

/**
 *  I2C position encoders for closed loop control.
 *  Developed by Chris Barr at Aus3D.
 *
 *  Wiki: http://wiki.aus3d.com.au/Magnetic_Encoder
 *  Github: https://github.com/Aus3D/MagneticEncoder
 *
 *  Supplier: http://aus3d.com.au/magnetic-encoder-module
 *  Alternative Supplier: http://reliabuild3d.com/
 *
 *  Reilabuild encoders have been modified to improve reliability.
 */

//#define I2C_POSITION_ENCODERS
#if ENABLED(I2C_POSITION_ENCODERS)

  #define I2CPE_ENCODER_CNT         1                       // The number of encoders installed; max of 5
                                                            // encoders supported currently.

  #define I2CPE_ENC_1_ADDR          I2CPE_PRESET_ADDR_X     // I2C address of the encoder. 30-200.
  #define I2CPE_ENC_1_AXIS          X_AXIS                  // Axis the encoder module is installed on.  <X|Y|Z|E>_AXIS.
  #define I2CPE_ENC_1_TYPE          I2CPE_ENC_TYPE_LINEAR   // Type of encoder:  I2CPE_ENC_TYPE_LINEAR -or-
                                                            // I2CPE_ENC_TYPE_ROTARY.
  #define I2CPE_ENC_1_TICKS_UNIT    2048                    // 1024 for magnetic strips with 2mm poles; 2048 for
                                                            // 1mm poles. For linear encoders this is ticks / mm,
                                                            // for rotary encoders this is ticks / revolution.
  //#define I2CPE_ENC_1_TICKS_REV     (16 * 200)            // Only needed for rotary encoders; number of stepper
                                                            // steps per full revolution (motor steps/rev * microstepping)
  //#define I2CPE_ENC_1_INVERT                              // Invert the direction of axis travel.
  #define I2CPE_ENC_1_EC_METHOD     I2CPE_ECM_NONE          // Type of error error correction.
  #define I2CPE_ENC_1_EC_THRESH     0.10                    // Threshold size for error (in mm) above which the
                                                            // printer will attempt to correct the error; errors
                                                            // smaller than this are ignored to minimize effects of
                                                            // measurement noise / latency (filter).

  #define I2CPE_ENC_2_ADDR          I2CPE_PRESET_ADDR_Y     // Same as above, but for encoder 2.
  #define I2CPE_ENC_2_AXIS          Y_AXIS
  #define I2CPE_ENC_2_TYPE          I2CPE_ENC_TYPE_LINEAR
  #define I2CPE_ENC_2_TICKS_UNIT    2048
  //#define I2CPE_ENC_2_TICKS_REV   (16 * 200)
  //#define I2CPE_ENC_2_INVERT
  #define I2CPE_ENC_2_EC_METHOD     I2CPE_ECM_NONE
  #define I2CPE_ENC_2_EC_THRESH     0.10

  #define I2CPE_ENC_3_ADDR          I2CPE_PRESET_ADDR_Z     // Encoder 3.  Add additional configuration options
  #define I2CPE_ENC_3_AXIS          Z_AXIS                  // as above, or use defaults below.

  #define I2CPE_ENC_4_ADDR          I2CPE_PRESET_ADDR_E     // Encoder 4.
  #define I2CPE_ENC_4_AXIS          E_AXIS

  #define I2CPE_ENC_5_ADDR          34                      // Encoder 5.
  #define I2CPE_ENC_5_AXIS          E_AXIS

  // Default settings for encoders which are enabled, but without settings configured above.
  #define I2CPE_DEF_TYPE            I2CPE_ENC_TYPE_LINEAR
  #define I2CPE_DEF_ENC_TICKS_UNIT  2048
  #define I2CPE_DEF_TICKS_REV       (16 * 200)
  #define I2CPE_DEF_EC_METHOD       I2CPE_ECM_NONE
  #define I2CPE_DEF_EC_THRESH       0.1

  //#define I2CPE_ERR_THRESH_ABORT  100.0                   // Threshold size for error (in mm) error on any given
                                                            // axis after which the printer will abort. Comment out to
                                                            // disable abort behaviour.

  #define I2CPE_TIME_TRUSTED        10000                   // After an encoder fault, there must be no further fault
                                                            // for this amount of time (in ms) before the encoder
                                                            // is trusted again.

  /**
   * Position is checked every time a new command is executed from the buffer but during long moves,
   * this setting determines the minimum update time between checks. A value of 100 works well with
   * error rolling average when attempting to correct only for skips and not for vibration.
   */
  #define I2CPE_MIN_UPD_TIME_MS     100                     // Minimum time in miliseconds between encoder checks.

  // Use a rolling average to identify persistant errors that indicate skips, as opposed to vibration and noise.
  #define I2CPE_ERR_ROLLING_AVERAGE

#endif // I2C_POSITION_ENCODERS

/**
 * MAX7219 Debug Matrix
 *
 * Add support for a low-cost 8x8 LED Matrix based on the Max7219 chip, which can be used as a status
 * display. Requires 3 signal wires. Some useful debug options are included to demonstrate its usage.
 *
 * Fully assembled MAX7219 boards can be found on the internet for under $2(US).
 * For example, see https://www.ebay.com/sch/i.html?_nkw=332349290049
 */
//#define MAX7219_DEBUG
#if ENABLED(MAX7219_DEBUG)
  #define MAX7219_CLK_PIN   64  // 77 on Re-ARM       // Configuration of the 3 pins to control the display
  #define MAX7219_DIN_PIN   57  // 78 on Re-ARM
  #define MAX7219_LOAD_PIN  44  // 79 on Re-ARM

  /**
   * Sample debug features
   * If you add more debug displays, be careful to avoid conflicts!
   */
  #define MAX7219_DEBUG_PRINTER_ALIVE    // Blink corner LED of 8x8 matrix to show that the firmware is functioning
  #define MAX7219_DEBUG_STEPPER_HEAD  3  // Show the stepper queue head position on this and the next LED matrix row
  #define MAX7219_DEBUG_STEPPER_TAIL  5  // Show the stepper queue tail position on this and the next LED matrix row

  #define MAX7219_DEBUG_STEPPER_QUEUE 0  // Show the current stepper queue depth on this and the next LED matrix row
                                         // If you experience stuttering, reboots, etc. this option can reveal how
                                         // tweaks made to the configuration are affecting the printer in real-time.
#endif

#endif // CONFIGURATION_ADV_H<|MERGE_RESOLUTION|>--- conflicted
+++ resolved
@@ -123,11 +123,7 @@
 #endif
 
 // Show extra position information in M114
-<<<<<<< HEAD
-//#define M114_DETAIL
-=======
 #define M114_DETAIL
->>>>>>> ed751e6a
 
 // Show Temperature ADC value
 // Enable for M105 to include ADC values read from temperature sensors.
