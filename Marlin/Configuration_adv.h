/**
 * Marlin 3D Printer Firmware
 * Copyright (c) 2020 MarlinFirmware [https://github.com/MarlinFirmware/Marlin]
 *
 * Based on Sprinter and grbl.
 * Copyright (c) 2011 Camiel Gubbels / Erik van der Zalm
 *
 * This program is free software: you can redistribute it and/or modify
 * it under the terms of the GNU General Public License as published by
 * the Free Software Foundation, either version 3 of the License, or
 * (at your option) any later version.
 *
 * This program is distributed in the hope that it will be useful,
 * but WITHOUT ANY WARRANTY; without even the implied warranty of
 * MERCHANTABILITY or FITNESS FOR A PARTICULAR PURPOSE.  See the
 * GNU General Public License for more details.
 *
 * You should have received a copy of the GNU General Public License
 * along with this program.  If not, see <https://www.gnu.org/licenses/>.
 *
 */
#pragma once

/**
 * Configuration_adv.h
 *
 * Advanced settings.
 * Only change these if you know exactly what you're doing.
 * Some of these settings can damage your printer if improperly set!
 *
 * Basic settings can be found in Configuration.h
 */
#define CONFIGURATION_ADV_H_VERSION 02000903

//===========================================================================
//============================= Thermal Settings ============================
//===========================================================================
// @section temperature

/**
 * Thermocouple sensors are quite sensitive to noise.  Any noise induced in
 * the sensor wires, such as by stepper motor wires run in parallel to them,
 * may result in the thermocouple sensor reporting spurious errors.  This
 * value is the number of errors which can occur in a row before the error
 * is reported.  This allows us to ignore intermittent error conditions while
 * still detecting an actual failure, which should result in a continuous
 * stream of errors from the sensor.
 *
 * Set this value to 0 to fail on the first error to occur.
 */
#define THERMOCOUPLE_MAX_ERRORS 15

//
// Custom Thermistor 1000 parameters
//
#if TEMP_SENSOR_0 == 1000
  #define HOTEND0_PULLUP_RESISTOR_OHMS 4700    // Pullup resistor
  #define HOTEND0_RESISTANCE_25C_OHMS  100000  // Resistance at 25C
  #define HOTEND0_BETA                 3950    // Beta value
#endif

#if TEMP_SENSOR_1 == 1000
  #define HOTEND1_PULLUP_RESISTOR_OHMS 4700    // Pullup resistor
  #define HOTEND1_RESISTANCE_25C_OHMS  100000  // Resistance at 25C
  #define HOTEND1_BETA                 3950    // Beta value
#endif

#if TEMP_SENSOR_2 == 1000
  #define HOTEND2_PULLUP_RESISTOR_OHMS 4700    // Pullup resistor
  #define HOTEND2_RESISTANCE_25C_OHMS  100000  // Resistance at 25C
  #define HOTEND2_BETA                 3950    // Beta value
#endif

#if TEMP_SENSOR_3 == 1000
  #define HOTEND3_PULLUP_RESISTOR_OHMS 4700    // Pullup resistor
  #define HOTEND3_RESISTANCE_25C_OHMS  100000  // Resistance at 25C
  #define HOTEND3_BETA                 3950    // Beta value
#endif

#if TEMP_SENSOR_4 == 1000
  #define HOTEND4_PULLUP_RESISTOR_OHMS 4700    // Pullup resistor
  #define HOTEND4_RESISTANCE_25C_OHMS  100000  // Resistance at 25C
  #define HOTEND4_BETA                 3950    // Beta value
#endif

#if TEMP_SENSOR_5 == 1000
  #define HOTEND5_PULLUP_RESISTOR_OHMS 4700    // Pullup resistor
  #define HOTEND5_RESISTANCE_25C_OHMS  100000  // Resistance at 25C
  #define HOTEND5_BETA                 3950    // Beta value
#endif

#if TEMP_SENSOR_6 == 1000
  #define HOTEND6_PULLUP_RESISTOR_OHMS 4700    // Pullup resistor
  #define HOTEND6_RESISTANCE_25C_OHMS  100000  // Resistance at 25C
  #define HOTEND6_BETA                 3950    // Beta value
#endif

#if TEMP_SENSOR_7 == 1000
  #define HOTEND7_PULLUP_RESISTOR_OHMS 4700    // Pullup resistor
  #define HOTEND7_RESISTANCE_25C_OHMS  100000  // Resistance at 25C
  #define HOTEND7_BETA                 3950    // Beta value
#endif

#if TEMP_SENSOR_BED == 1000
  #define BED_PULLUP_RESISTOR_OHMS     4700    // Pullup resistor
  #define BED_RESISTANCE_25C_OHMS      100000  // Resistance at 25C
  #define BED_BETA                     3950    // Beta value
#endif

#if TEMP_SENSOR_CHAMBER == 1000
  #define CHAMBER_PULLUP_RESISTOR_OHMS 4700    // Pullup resistor
  #define CHAMBER_RESISTANCE_25C_OHMS  100000  // Resistance at 25C
  #define CHAMBER_BETA                 3950    // Beta value
#endif

#if TEMP_SENSOR_COOLER == 1000
  #define COOLER_PULLUP_RESISTOR_OHMS 4700    // Pullup resistor
  #define COOLER_RESISTANCE_25C_OHMS  100000  // Resistance at 25C
  #define COOLER_BETA                 3950    // Beta value
#endif

#if TEMP_SENSOR_PROBE == 1000
  #define PROBE_PULLUP_RESISTOR_OHMS   4700    // Pullup resistor
  #define PROBE_RESISTANCE_25C_OHMS    100000  // Resistance at 25C
  #define PROBE_BETA                   3950    // Beta value
#endif

#if TEMP_SENSOR_BOARD == 1000
  #define BOARD_PULLUP_RESISTOR_OHMS   4700    // Pullup resistor
  #define BOARD_RESISTANCE_25C_OHMS    100000  // Resistance at 25C
  #define BOARD_BETA                   3950    // Beta value
#endif

#if TEMP_SENSOR_REDUNDANT == 1000
  #define REDUNDANT_PULLUP_RESISTOR_OHMS   4700    // Pullup resistor
  #define REDUNDANT_RESISTANCE_25C_OHMS    100000  // Resistance at 25C
  #define REDUNDANT_BETA                   3950    // Beta value
#endif

/**
 * Configuration options for MAX Thermocouples (-2, -3, -5).
 *   FORCE_HW_SPI:   Ignore SCK/MOSI/MISO pins and just use the CS pin & default SPI bus.
 *   MAX31865_WIRES: Set the number of wires for the probe connected to a MAX31865 board, 2-4. Default: 2
 *   MAX31865_50HZ:  Enable 50Hz filter instead of the default 60Hz.
 *   MAX31865_USE_READ_ERROR_DETECTION: Detects random read errors from value spikes (a 20°C difference in less than 1sec)
 *   MAX31865_USE_AUTO_MODE: Faster and more frequent reads than 1-shot, but bias voltage always on, slightly affecting RTD temperature.
 *   MAX31865_MIN_SAMPLING_TIME_MSEC: in 1-shot mode, the minimum time between subsequent reads. This reduces the effect of bias voltage by leaving the sensor unpowered for longer intervals.
 *   MAX31865_WIRE_OHMS: In 2-wire configurations, manually set the wire resistance for more accurate readings
 */
//#define TEMP_SENSOR_FORCE_HW_SPI
//#define MAX31865_SENSOR_WIRES_0 2
//#define MAX31865_SENSOR_WIRES_1 2
//#define MAX31865_50HZ_FILTER
//#define MAX31865_USE_READ_ERROR_DETECTION
//#define MAX31865_USE_AUTO_MODE
//#define MAX31865_MIN_SAMPLING_TIME_MSEC 100
//#define MAX31865_WIRE_OHMS_0 0.0f
//#define MAX31865_WIRE_OHMS_1 0.0f

/**
 * Hephestos 2 24V heated bed upgrade kit.
 * https://store.bq.com/en/heated-bed-kit-hephestos2
 */
//#define HEPHESTOS2_HEATED_BED_KIT
#if ENABLED(HEPHESTOS2_HEATED_BED_KIT)
  #undef TEMP_SENSOR_BED
  #define TEMP_SENSOR_BED 70
  #define HEATER_BED_INVERTING true
#endif

//
// Heated Bed Bang-Bang options
//
#if DISABLED(PIDTEMPBED)
  #define BED_CHECK_INTERVAL 5000   // (ms) Interval between checks in bang-bang control
  #if ENABLED(BED_LIMIT_SWITCHING)
    #define BED_HYSTERESIS 2        // (°C) Only set the relevant heater state when ABS(T-target) > BED_HYSTERESIS
  #endif
#endif

//
// Heated Chamber options
//
#if DISABLED(PIDTEMPCHAMBER)
  #define CHAMBER_CHECK_INTERVAL 5000   // (ms) Interval between checks in bang-bang control
  #if ENABLED(CHAMBER_LIMIT_SWITCHING)
    #define CHAMBER_HYSTERESIS 2        // (°C) Only set the relevant heater state when ABS(T-target) > CHAMBER_HYSTERESIS
  #endif
#endif

#if TEMP_SENSOR_CHAMBER
  //#define HEATER_CHAMBER_PIN      P2_04   // Required heater on/off pin (example: SKR 1.4 Turbo HE1 plug)
  //#define HEATER_CHAMBER_INVERTING false
  //#define FAN1_PIN                   -1   // Remove the fan signal on pin P2_04 (example: SKR 1.4 Turbo HE1 plug)

  //#define CHAMBER_FAN               // Enable a fan on the chamber
  #if ENABLED(CHAMBER_FAN)
    //#define CHAMBER_FAN_INDEX   2   // Index of a fan to repurpose as the chamber fan. (Default: first unused fan)
    #define CHAMBER_FAN_MODE      2   // Fan control mode: 0=Static; 1=Linear increase when temp is higher than target; 2=V-shaped curve; 3=similar to 1 but fan is always on.
    #if CHAMBER_FAN_MODE == 0
      #define CHAMBER_FAN_BASE  255   // Chamber fan PWM (0-255)
    #elif CHAMBER_FAN_MODE == 1
      #define CHAMBER_FAN_BASE  128   // Base chamber fan PWM (0-255); turns on when chamber temperature is above the target
      #define CHAMBER_FAN_FACTOR 25   // PWM increase per °C above target
    #elif CHAMBER_FAN_MODE == 2
      #define CHAMBER_FAN_BASE  128   // Minimum chamber fan PWM (0-255)
      #define CHAMBER_FAN_FACTOR 25   // PWM increase per °C difference from target
    #elif CHAMBER_FAN_MODE == 3
      #define CHAMBER_FAN_BASE  128   // Base chamber fan PWM (0-255)
      #define CHAMBER_FAN_FACTOR 25   // PWM increase per °C above target
    #endif
  #endif

  //#define CHAMBER_VENT              // Enable a servo-controlled vent on the chamber
  #if ENABLED(CHAMBER_VENT)
    #define CHAMBER_VENT_SERVO_NR  1  // Index of the vent servo
    #define HIGH_EXCESS_HEAT_LIMIT 5  // How much above target temp to consider there is excess heat in the chamber
    #define LOW_EXCESS_HEAT_LIMIT  3
    #define MIN_COOLING_SLOPE_TIME_CHAMBER_VENT 20
    #define MIN_COOLING_SLOPE_DEG_CHAMBER_VENT 1.5
  #endif
#endif

//
// Laser Cooler options
//
#if TEMP_SENSOR_COOLER
  #define COOLER_MINTEMP           8  // (°C)
  #define COOLER_MAXTEMP          26  // (°C)
  #define COOLER_DEFAULT_TEMP     16  // (°C)
  #define TEMP_COOLER_HYSTERESIS   1  // (°C) Temperature proximity considered "close enough" to the target
  #define COOLER_PIN               8  // Laser cooler on/off pin used to control power to the cooling element (e.g., TEC, External chiller via relay)
  #define COOLER_INVERTING     false
  #define TEMP_COOLER_PIN         15  // Laser/Cooler temperature sensor pin. ADC is required.
  #define COOLER_FAN                  // Enable a fan on the cooler, Fan# 0,1,2,3 etc.
  #define COOLER_FAN_INDEX         0  // FAN number 0, 1, 2 etc. e.g.
  #if ENABLED(COOLER_FAN)
    #define COOLER_FAN_BASE      100  // Base Cooler fan PWM (0-255); turns on when Cooler temperature is above the target
    #define COOLER_FAN_FACTOR     25  // PWM increase per °C above target
  #endif
#endif

//
// Motherboard Sensor options
//
#if TEMP_SENSOR_BOARD
  #define THERMAL_PROTECTION_BOARD   // Halt the printer if the board sensor leaves the temp range below.
  #define BOARD_MINTEMP           8  // (°C)
  #define BOARD_MAXTEMP          70  // (°C)
  #ifndef TEMP_BOARD_PIN
    //#define TEMP_BOARD_PIN -1      // Board temp sensor pin, if not set in pins file.
  #endif
#endif

//
// Laser Coolant Flow Meter
//
//#define LASER_COOLANT_FLOW_METER
#if ENABLED(LASER_COOLANT_FLOW_METER)
  #define FLOWMETER_PIN         20  // Requires an external interrupt-enabled pin (e.g., RAMPS 2,3,18,19,20,21)
  #define FLOWMETER_PPL       5880  // (pulses/liter) Flow meter pulses-per-liter on the input pin
  #define FLOWMETER_INTERVAL  1000  // (ms) Flow rate calculation interval in milliseconds
  #define FLOWMETER_SAFETY          // Prevent running the laser without the minimum flow rate set below
  #if ENABLED(FLOWMETER_SAFETY)
    #define FLOWMETER_MIN_LITERS_PER_MINUTE 1.5 // (liters/min) Minimum flow required when enabled
  #endif
#endif

/**
 * Thermal Protection provides additional protection to your printer from damage
 * and fire. Marlin always includes safe min and max temperature ranges which
 * protect against a broken or disconnected thermistor wire.
 *
 * The issue: If a thermistor falls out, it will report the much lower
 * temperature of the air in the room, and the the firmware will keep
 * the heater on.
 *
 * The solution: Once the temperature reaches the target, start observing.
 * If the temperature stays too far below the target (hysteresis) for too
 * long (period), the firmware will halt the machine as a safety precaution.
 *
 * If you get false positives for "Thermal Runaway", increase
 * THERMAL_PROTECTION_HYSTERESIS and/or THERMAL_PROTECTION_PERIOD
 */
#if ENABLED(THERMAL_PROTECTION_HOTENDS)
  #define THERMAL_PROTECTION_PERIOD 40        // Seconds
  #define THERMAL_PROTECTION_HYSTERESIS 4     // Degrees Celsius

  //#define ADAPTIVE_FAN_SLOWING              // Slow part cooling fan if temperature drops
  #if BOTH(ADAPTIVE_FAN_SLOWING, PIDTEMP)
    //#define NO_FAN_SLOWING_IN_PID_TUNING    // Don't slow fan speed during M303
  #endif

  /**
   * Whenever an M104, M109, or M303 increases the target temperature, the
   * firmware will wait for the WATCH_TEMP_PERIOD to expire. If the temperature
   * hasn't increased by WATCH_TEMP_INCREASE degrees, the machine is halted and
   * requires a hard reset. This test restarts with any M104/M109/M303, but only
   * if the current temperature is far enough below the target for a reliable
   * test.
   *
   * If you get false positives for "Heating failed", increase WATCH_TEMP_PERIOD
   * and/or decrease WATCH_TEMP_INCREASE. WATCH_TEMP_INCREASE should not be set
   * below 2.
   */
  #define WATCH_TEMP_PERIOD  20               // Seconds
  #define WATCH_TEMP_INCREASE 2               // Degrees Celsius
#endif

/**
 * Thermal Protection parameters for the bed are just as above for hotends.
 */
#if ENABLED(THERMAL_PROTECTION_BED)
  #define THERMAL_PROTECTION_BED_PERIOD        20 // Seconds
  #define THERMAL_PROTECTION_BED_HYSTERESIS     2 // Degrees Celsius

  /**
   * As described above, except for the bed (M140/M190/M303).
   */
  #define WATCH_BED_TEMP_PERIOD                60 // Seconds
  #define WATCH_BED_TEMP_INCREASE               2 // Degrees Celsius
#endif

/**
 * Thermal Protection parameters for the heated chamber.
 */
#if ENABLED(THERMAL_PROTECTION_CHAMBER)
  #define THERMAL_PROTECTION_CHAMBER_PERIOD    20 // Seconds
  #define THERMAL_PROTECTION_CHAMBER_HYSTERESIS 2 // Degrees Celsius

  /**
   * Heated chamber watch settings (M141/M191).
   */
  #define WATCH_CHAMBER_TEMP_PERIOD            60 // Seconds
  #define WATCH_CHAMBER_TEMP_INCREASE           2 // Degrees Celsius
#endif

/**
 * Thermal Protection parameters for the laser cooler.
 */
#if ENABLED(THERMAL_PROTECTION_COOLER)
  #define THERMAL_PROTECTION_COOLER_PERIOD     10 // Seconds
  #define THERMAL_PROTECTION_COOLER_HYSTERESIS  3 // Degrees Celsius

  /**
   * Laser cooling watch settings (M143/M193).
   */
  #define WATCH_COOLER_TEMP_PERIOD             60 // Seconds
  #define WATCH_COOLER_TEMP_INCREASE            3 // Degrees Celsius
#endif

#if ENABLED(PIDTEMP)
  // Add an experimental additional term to the heater power, proportional to the extrusion speed.
  // A well-chosen Kc value should add just enough power to melt the increased material volume.
  //#define PID_EXTRUSION_SCALING
  #if ENABLED(PID_EXTRUSION_SCALING)
    #define DEFAULT_Kc (100) // heating power = Kc * e_speed
    #define LPQ_MAX_LEN 50
  #endif

  /**
   * Add an experimental additional term to the heater power, proportional to the fan speed.
   * A well-chosen Kf value should add just enough power to compensate for power-loss from the cooling fan.
   * You can either just add a constant compensation with the DEFAULT_Kf value
   * or follow the instruction below to get speed-dependent compensation.
   *
   * Constant compensation (use only with fanspeeds of 0% and 100%)
   * ---------------------------------------------------------------------
   * A good starting point for the Kf-value comes from the calculation:
   *   kf = (power_fan * eff_fan) / power_heater * 255
   * where eff_fan is between 0.0 and 1.0, based on fan-efficiency and airflow to the nozzle / heater.
   *
   * Example:
   *   Heater: 40W, Fan: 0.1A * 24V = 2.4W, eff_fan = 0.8
   *   Kf = (2.4W * 0.8) / 40W * 255 = 12.24
   *
   * Fan-speed dependent compensation
   * --------------------------------
   * 1. To find a good Kf value, set the hotend temperature, wait for it to settle, and enable the fan (100%).
   *    Make sure PID_FAN_SCALING_LIN_FACTOR is 0 and PID_FAN_SCALING_ALTERNATIVE_DEFINITION is not enabled.
   *    If you see the temperature drop repeat the test, increasing the Kf value slowly, until the temperature
   *    drop goes away. If the temperature overshoots after enabling the fan, the Kf value is too big.
   * 2. Note the Kf-value for fan-speed at 100%
   * 3. Determine a good value for PID_FAN_SCALING_MIN_SPEED, which is around the speed, where the fan starts moving.
   * 4. Repeat step 1. and 2. for this fan speed.
   * 5. Enable PID_FAN_SCALING_ALTERNATIVE_DEFINITION and enter the two identified Kf-values in
   *    PID_FAN_SCALING_AT_FULL_SPEED and PID_FAN_SCALING_AT_MIN_SPEED. Enter the minimum speed in PID_FAN_SCALING_MIN_SPEED
   */
  //#define PID_FAN_SCALING
  #if ENABLED(PID_FAN_SCALING)
    //#define PID_FAN_SCALING_ALTERNATIVE_DEFINITION
    #if ENABLED(PID_FAN_SCALING_ALTERNATIVE_DEFINITION)
      // The alternative definition is used for an easier configuration.
      // Just figure out Kf at fullspeed (255) and PID_FAN_SCALING_MIN_SPEED.
      // DEFAULT_Kf and PID_FAN_SCALING_LIN_FACTOR are calculated accordingly.

      #define PID_FAN_SCALING_AT_FULL_SPEED 13.0        //=PID_FAN_SCALING_LIN_FACTOR*255+DEFAULT_Kf
      #define PID_FAN_SCALING_AT_MIN_SPEED   6.0        //=PID_FAN_SCALING_LIN_FACTOR*PID_FAN_SCALING_MIN_SPEED+DEFAULT_Kf
      #define PID_FAN_SCALING_MIN_SPEED     10.0        // Minimum fan speed at which to enable PID_FAN_SCALING

      #define DEFAULT_Kf (255.0*PID_FAN_SCALING_AT_MIN_SPEED-PID_FAN_SCALING_AT_FULL_SPEED*PID_FAN_SCALING_MIN_SPEED)/(255.0-PID_FAN_SCALING_MIN_SPEED)
      #define PID_FAN_SCALING_LIN_FACTOR (PID_FAN_SCALING_AT_FULL_SPEED-DEFAULT_Kf)/255.0

    #else
      #define PID_FAN_SCALING_LIN_FACTOR (0)             // Power loss due to cooling = Kf * (fan_speed)
      #define DEFAULT_Kf 10                              // A constant value added to the PID-tuner
      #define PID_FAN_SCALING_MIN_SPEED 10               // Minimum fan speed at which to enable PID_FAN_SCALING
    #endif
  #endif
#endif

/**
 * Automatic Temperature Mode
 *
 * Dynamically adjust the hotend target temperature based on planned E moves.
 *
 * (Contrast with PID_EXTRUSION_SCALING, which tracks E movement and adjusts PID
 *  behavior using an additional kC value.)
 *
 * Autotemp is calculated by (mintemp + factor * mm_per_sec), capped to maxtemp.
 *
 * Enable Autotemp Mode with M104/M109 F<factor> S<mintemp> B<maxtemp>.
 * Disable by sending M104/M109 with no F parameter (or F0 with AUTOTEMP_PROPORTIONAL).
 */
#define AUTOTEMP
#if ENABLED(AUTOTEMP)
  #define AUTOTEMP_OLDWEIGHT    0.98  // Factor used to weight previous readings (0.0 < value < 1.0)
  // Turn on AUTOTEMP on M104/M109 by default using proportions set here
  //#define AUTOTEMP_PROPORTIONAL
  #if ENABLED(AUTOTEMP_PROPORTIONAL)
    #define AUTOTEMP_MIN_P      0 // (°C) Added to the target temperature
    #define AUTOTEMP_MAX_P      5 // (°C) Added to the target temperature
    #define AUTOTEMP_FACTOR_P   1 // Apply this F parameter by default (overridden by M104/M109 F)
  #endif
#endif

// Show Temperature ADC value
// Enable for M105 to include ADC values read from temperature sensors.
//#define SHOW_TEMP_ADC_VALUES

/**
 * High Temperature Thermistor Support
 *
 * Thermistors able to support high temperature tend to have a hard time getting
 * good readings at room and lower temperatures. This means TEMP_SENSOR_X_RAW_LO_TEMP
 * will probably be caught when the heating element first turns on during the
 * preheating process, which will trigger a min_temp_error as a safety measure
 * and force stop everything.
 * To circumvent this limitation, we allow for a preheat time (during which,
 * min_temp_error won't be triggered) and add a min_temp buffer to handle
 * aberrant readings.
 *
 * If you want to enable this feature for your hotend thermistor(s)
 * uncomment and set values > 0 in the constants below
 */

// The number of consecutive low temperature errors that can occur
// before a min_temp_error is triggered. (Shouldn't be more than 10.)
//#define MAX_CONSECUTIVE_LOW_TEMPERATURE_ERROR_ALLOWED 0

// The number of milliseconds a hotend will preheat before starting to check
// the temperature. This value should NOT be set to the time it takes the
// hot end to reach the target temperature, but the time it takes to reach
// the minimum temperature your thermistor can read. The lower the better/safer.
// This shouldn't need to be more than 30 seconds (30000)
//#define MILLISECONDS_PREHEAT_TIME 0

// @section extruder

// Extruder runout prevention.
// If the machine is idle and the temperature over MINTEMP
// then extrude some filament every couple of SECONDS.
//#define EXTRUDER_RUNOUT_PREVENT
#if ENABLED(EXTRUDER_RUNOUT_PREVENT)
  #define EXTRUDER_RUNOUT_MINTEMP 190
  #define EXTRUDER_RUNOUT_SECONDS 30
  #define EXTRUDER_RUNOUT_SPEED 1500  // (mm/min)
  #define EXTRUDER_RUNOUT_EXTRUDE 5   // (mm)
#endif

/**
 * Hotend Idle Timeout
 * Prevent filament in the nozzle from charring and causing a critical jam.
 */
//#define HOTEND_IDLE_TIMEOUT
#if ENABLED(HOTEND_IDLE_TIMEOUT)
  #define HOTEND_IDLE_TIMEOUT_SEC (5*60)    // (seconds) Time without extruder movement to trigger protection
  #define HOTEND_IDLE_MIN_TRIGGER   180     // (°C) Minimum temperature to enable hotend protection
  #define HOTEND_IDLE_NOZZLE_TARGET   0     // (°C) Safe temperature for the nozzle after timeout
  #define HOTEND_IDLE_BED_TARGET      0     // (°C) Safe temperature for the bed after timeout
#endif

// @section temperature

// Calibration for AD595 / AD8495 sensor to adjust temperature measurements.
// The final temperature is calculated as (measuredTemp * GAIN) + OFFSET.
#define TEMP_SENSOR_AD595_OFFSET  0.0
#define TEMP_SENSOR_AD595_GAIN    1.0
#define TEMP_SENSOR_AD8495_OFFSET 0.0
#define TEMP_SENSOR_AD8495_GAIN   1.0

/**
 * Controller Fan
 * To cool down the stepper drivers and MOSFETs.
 *
 * The fan turns on automatically whenever any driver is enabled and turns
 * off (or reduces to idle speed) shortly after drivers are turned off.
 */
#define USE_CONTROLLER_FAN
#if ENABLED(USE_CONTROLLER_FAN)
  //#define CONTROLLER_FAN_PIN -1           // Set a custom pin for the controller fan
  //#define CONTROLLER_FAN_USE_Z_ONLY       // With this option only the Z axis is considered
  //#define CONTROLLER_FAN_IGNORE_Z         // Ignore Z stepper. Useful when stepper timeout is disabled.
  #define CONTROLLERFAN_SPEED_MIN         0 // (0-255) Minimum speed. (If set below this value the fan is turned off.)
  #define CONTROLLERFAN_SPEED_ACTIVE    255 // (0-255) Active speed, used when any motor is enabled
  #define CONTROLLERFAN_SPEED_IDLE        0 // (0-255) Idle speed, used when motors are disabled
  #define CONTROLLERFAN_IDLE_TIME        60 // (seconds) Extra time to keep the fan running after disabling motors

  // Use TEMP_SENSOR_BOARD as a trigger for enabling the controller fan
  //#define CONTROLLER_FAN_MIN_BOARD_TEMP 40  // (°C) Turn on the fan if the board reaches this temperature

  //#define CONTROLLER_FAN_EDITABLE         // Enable M710 configurable settings
  #if ENABLED(CONTROLLER_FAN_EDITABLE)
    #define CONTROLLER_FAN_MENU             // Enable the Controller Fan submenu
  #endif
#endif

// When first starting the main fan, run it at full speed for the
// given number of milliseconds.  This gets the fan spinning reliably
// before setting a PWM value. (Does not work with software PWM for fan on Sanguinololu)
//#define FAN_KICKSTART_TIME 100

// Some coolers may require a non-zero "off" state.
//#define FAN_OFF_PWM  1

/**
 * PWM Fan Scaling
 *
 * Define the min/max speeds for PWM fans (as set with M106).
 *
 * With these options the M106 0-255 value range is scaled to a subset
 * to ensure that the fan has enough power to spin, or to run lower
 * current fans with higher current. (e.g., 5V/12V fans with 12V/24V)
 * Value 0 always turns off the fan.
 *
 * Define one or both of these to override the default 0-255 range.
 */
//#define FAN_MIN_PWM 50
//#define FAN_MAX_PWM 128

/**
 * Fan Fast PWM
 *
 * Combinations of PWM Modes, prescale values and TOP resolutions are used internally
 * to produce a frequency as close as possible to the desired frequency.
 *
 * FAST_PWM_FAN_FREQUENCY
 *   Set this to your desired frequency.
 *   For AVR, if left undefined this defaults to F = F_CPU/(2*255*1)
 *            i.e., F = 31.4kHz on 16MHz microcontrollers or F = 39.2kHz on 20MHz microcontrollers.
 *   For non AVR, if left undefined this defaults to F = 1Khz.
 *   This F value is only to protect the hardware from an absence of configuration
 *   and not to complete it when users are not aware that the frequency must be specifically set to support the target board.
 *
 *   NOTE: Setting very low frequencies (< 10 Hz) may result in unexpected timer behavior.
 *         Setting very high frequencies can damage your hardware.
 *
 * USE_OCR2A_AS_TOP [undefined by default]
 *   Boards that use TIMER2 for PWM have limitations resulting in only a few possible frequencies on TIMER2:
 *   16MHz MCUs: [62.5KHz, 31.4KHz (default), 7.8KHz, 3.92KHz, 1.95KHz, 977Hz, 488Hz, 244Hz, 60Hz, 122Hz, 30Hz]
 *   20MHz MCUs: [78.1KHz, 39.2KHz (default), 9.77KHz, 4.9KHz, 2.44KHz, 1.22KHz, 610Hz, 305Hz, 153Hz, 76Hz, 38Hz]
 *   A greater range can be achieved by enabling USE_OCR2A_AS_TOP. But note that this option blocks the use of
 *   PWM on pin OC2A. Only use this option if you don't need PWM on 0C2A. (Check your schematic.)
 *   USE_OCR2A_AS_TOP sacrifices duty cycle control resolution to achieve this broader range of frequencies.
 */
//#define FAST_PWM_FAN    // Increase the fan PWM frequency. Removes the PWM noise but increases heating in the FET/Arduino
#if ENABLED(FAST_PWM_FAN)
  //#define FAST_PWM_FAN_FREQUENCY 31400  // Define here to override the defaults below
  //#define USE_OCR2A_AS_TOP
  #ifndef FAST_PWM_FAN_FREQUENCY
    #ifdef __AVR__
      #define FAST_PWM_FAN_FREQUENCY ((F_CPU) / (2 * 255 * 1))
    #else
      #define FAST_PWM_FAN_FREQUENCY 1000U
    #endif
  #endif
#endif

/**
 * Use one of the PWM fans as a redundant part-cooling fan
 */
//#define REDUNDANT_PART_COOLING_FAN 2  // Index of the fan to sync with FAN 0.

// @section extruder

/**
 * Extruder cooling fans
 *
 * Extruder auto fans automatically turn on when their extruders'
 * temperatures go above EXTRUDER_AUTO_FAN_TEMPERATURE.
 *
 * Your board's pins file specifies the recommended pins. Override those here
 * or set to -1 to disable completely.
 *
 * Multiple extruders can be assigned to the same pin in which case
 * the fan will turn on when any selected extruder is above the threshold.
 */
#define E0_AUTO_FAN_PIN -1
#define E1_AUTO_FAN_PIN -1
#define E2_AUTO_FAN_PIN -1
#define E3_AUTO_FAN_PIN -1
#define E4_AUTO_FAN_PIN -1
#define E5_AUTO_FAN_PIN -1
#define E6_AUTO_FAN_PIN -1
#define E7_AUTO_FAN_PIN -1
#define CHAMBER_AUTO_FAN_PIN -1
#define COOLER_AUTO_FAN_PIN -1
#define COOLER_FAN_PIN -1

#define EXTRUDER_AUTO_FAN_TEMPERATURE 50
#define EXTRUDER_AUTO_FAN_SPEED 255   // 255 == full speed
#define CHAMBER_AUTO_FAN_TEMPERATURE 30
#define CHAMBER_AUTO_FAN_SPEED 255
#define COOLER_AUTO_FAN_TEMPERATURE 18
#define COOLER_AUTO_FAN_SPEED 255

/**
 * Hotend Cooling Fans tachometers
 *
 * Define one or more tachometer pins to enable fan speed
 * monitoring, and reporting of fan speeds with M123.
 *
 * NOTE: Only works with fans up to 7000 RPM.
 */
//#define FOURWIRES_FANS      // Needed with AUTO_FAN when 4-wire PWM fans are installed
//#define E0_FAN_TACHO_PIN -1
//#define E0_FAN_TACHO_PULLUP
//#define E0_FAN_TACHO_PULLDOWN
//#define E1_FAN_TACHO_PIN -1
//#define E1_FAN_TACHO_PULLUP
//#define E1_FAN_TACHO_PULLDOWN
//#define E2_FAN_TACHO_PIN -1
//#define E2_FAN_TACHO_PULLUP
//#define E2_FAN_TACHO_PULLDOWN
//#define E3_FAN_TACHO_PIN -1
//#define E3_FAN_TACHO_PULLUP
//#define E3_FAN_TACHO_PULLDOWN
//#define E4_FAN_TACHO_PIN -1
//#define E4_FAN_TACHO_PULLUP
//#define E4_FAN_TACHO_PULLDOWN
//#define E5_FAN_TACHO_PIN -1
//#define E5_FAN_TACHO_PULLUP
//#define E5_FAN_TACHO_PULLDOWN
//#define E6_FAN_TACHO_PIN -1
//#define E6_FAN_TACHO_PULLUP
//#define E6_FAN_TACHO_PULLDOWN
//#define E7_FAN_TACHO_PIN -1
//#define E7_FAN_TACHO_PULLUP
//#define E7_FAN_TACHO_PULLDOWN

/**
 * Part-Cooling Fan Multiplexer
 *
 * This feature allows you to digitally multiplex the fan output.
 * The multiplexer is automatically switched at tool-change.
 * Set FANMUX[012]_PINs below for up to 2, 4, or 8 multiplexed fans.
 */
#define FANMUX0_PIN -1
#define FANMUX1_PIN -1
#define FANMUX2_PIN -1

/**
 * M355 Case Light on-off / brightness
 */
//#define CASE_LIGHT_ENABLE
#if ENABLED(CASE_LIGHT_ENABLE)
  //#define CASE_LIGHT_PIN 4                  // Override the default pin if needed
  #define INVERT_CASE_LIGHT false             // Set true if Case Light is ON when pin is LOW
  #define CASE_LIGHT_DEFAULT_ON true          // Set default power-up state on
  #define CASE_LIGHT_DEFAULT_BRIGHTNESS 105   // Set default power-up brightness (0-255, requires PWM pin)
  //#define CASE_LIGHT_NO_BRIGHTNESS          // Disable brightness control. Enable for non-PWM lighting.
  //#define CASE_LIGHT_MAX_PWM 128            // Limit PWM duty cycle (0-255)
  //#define CASE_LIGHT_MENU                   // Add Case Light options to the LCD menu
  #if ENABLED(NEOPIXEL_LED)
    //#define CASE_LIGHT_USE_NEOPIXEL         // Use NeoPixel LED as case light
  #endif
  #if EITHER(RGB_LED, RGBW_LED)
    //#define CASE_LIGHT_USE_RGB_LED          // Use RGB / RGBW LED as case light
  #endif
  #if EITHER(CASE_LIGHT_USE_NEOPIXEL, CASE_LIGHT_USE_RGB_LED)
    #define CASE_LIGHT_DEFAULT_COLOR { 255, 255, 255, 255 } // { Red, Green, Blue, White }
  #endif
#endif

// @section homing

// If you want endstops to stay on (by default) even when not homing
// enable this option. Override at any time with M120, M121.
//#define ENDSTOPS_ALWAYS_ON_DEFAULT

// @section extras

//#define Z_LATE_ENABLE // Enable Z the last moment. Needed if your Z driver overheats.

// Employ an external closed loop controller. Override pins here if needed.
//#define EXTERNAL_CLOSED_LOOP_CONTROLLER
#if ENABLED(EXTERNAL_CLOSED_LOOP_CONTROLLER)
  //#define CLOSED_LOOP_ENABLE_PIN        -1
  //#define CLOSED_LOOP_MOVE_COMPLETE_PIN -1
#endif

/**
 * Dual Steppers / Dual Endstops
 *
 * This section will allow you to use extra E drivers to drive a second motor for X, Y, or Z axes.
 *
 * For example, set X_DUAL_STEPPER_DRIVERS setting to use a second motor. If the motors need to
 * spin in opposite directions set INVERT_X2_VS_X_DIR. If the second motor needs its own endstop
 * set X_DUAL_ENDSTOPS. This can adjust for "racking." Use X2_USE_ENDSTOP to set the endstop plug
 * that should be used for the second endstop. Extra endstops will appear in the output of 'M119'.
 *
 * Use X_DUAL_ENDSTOP_ADJUSTMENT to adjust for mechanical imperfection. After homing both motors
 * this offset is applied to the X2 motor. To find the offset home the X axis, and measure the error
 * in X2. Dual endstop offsets can be set at runtime with 'M666 X<offset> Y<offset> Z<offset>'.
 */

//#define X_DUAL_STEPPER_DRIVERS
#if ENABLED(X_DUAL_STEPPER_DRIVERS)
  //#define INVERT_X2_VS_X_DIR    // Enable if X2 direction signal is opposite to X
  //#define X_DUAL_ENDSTOPS
  #if ENABLED(X_DUAL_ENDSTOPS)
    #define X2_USE_ENDSTOP _XMAX_
    #define X2_ENDSTOP_ADJUSTMENT  0
  #endif
#endif

//#define Y_DUAL_STEPPER_DRIVERS
#if ENABLED(Y_DUAL_STEPPER_DRIVERS)
  //#define INVERT_Y2_VS_Y_DIR   // Enable if Y2 direction signal is opposite to Y
  //#define Y_DUAL_ENDSTOPS
  #if ENABLED(Y_DUAL_ENDSTOPS)
    #define Y2_USE_ENDSTOP _YMAX_
    #define Y2_ENDSTOP_ADJUSTMENT  0
  #endif
#endif

//
// For Z set the number of stepper drivers
//
#define NUM_Z_STEPPER_DRIVERS 1   // (1-4) Z options change based on how many

#if NUM_Z_STEPPER_DRIVERS > 1
  // Enable if Z motor direction signals are the opposite of Z1
  //#define INVERT_Z2_VS_Z_DIR
  //#define INVERT_Z3_VS_Z_DIR
  //#define INVERT_Z4_VS_Z_DIR

  //#define Z_MULTI_ENDSTOPS
  #if ENABLED(Z_MULTI_ENDSTOPS)
    #define Z2_USE_ENDSTOP          _XMAX_
    #define Z2_ENDSTOP_ADJUSTMENT   0
    #if NUM_Z_STEPPER_DRIVERS >= 3
      #define Z3_USE_ENDSTOP        _YMAX_
      #define Z3_ENDSTOP_ADJUSTMENT 0
    #endif
    #if NUM_Z_STEPPER_DRIVERS >= 4
      #define Z4_USE_ENDSTOP        _ZMAX_
      #define Z4_ENDSTOP_ADJUSTMENT 0
    #endif
  #endif
#endif

// Drive the E axis with two synchronized steppers
//#define E_DUAL_STEPPER_DRIVERS
#if ENABLED(E_DUAL_STEPPER_DRIVERS)
  //#define INVERT_E1_VS_E0_DIR   // Enable if the E motors need opposite DIR states
#endif

// Drive the E axis with two synchronized steppers
//#define E_DUAL_STEPPER_DRIVERS
#if ENABLED(E_DUAL_STEPPER_DRIVERS)
  //#define INVERT_E1_VS_E0_DIR   // Enable if the E motors need opposite DIR states
#endif

/**
 * Dual X Carriage
 *
 * This setup has two X carriages that can move independently, each with its own hotend.
 * The carriages can be used to print an object with two colors or materials, or in
 * "duplication mode" it can print two identical or X-mirrored objects simultaneously.
 * The inactive carriage is parked automatically to prevent oozing.
 * X1 is the left carriage, X2 the right. They park and home at opposite ends of the X axis.
 * By default the X2 stepper is assigned to the first unused E plug on the board.
 *
 * The following Dual X Carriage modes can be selected with M605 S<mode>:
 *
 *   0 : (FULL_CONTROL) The slicer has full control over both X-carriages and can achieve optimal travel
 *       results as long as it supports dual X-carriages. (M605 S0)
 *
 *   1 : (AUTO_PARK) The firmware automatically parks and unparks the X-carriages on tool-change so
 *       that additional slicer support is not required. (M605 S1)
 *
 *   2 : (DUPLICATION) The firmware moves the second X-carriage and extruder in synchronization with
 *       the first X-carriage and extruder, to print 2 copies of the same object at the same time.
 *       Set the constant X-offset and temperature differential with M605 S2 X[offs] R[deg] and
 *       follow with M605 S2 to initiate duplicated movement.
 *
 *   3 : (MIRRORED) Formbot/Vivedino-inspired mirrored mode in which the second extruder duplicates
 *       the movement of the first except the second extruder is reversed in the X axis.
 *       Set the initial X offset and temperature differential with M605 S2 X[offs] R[deg] and
 *       follow with M605 S3 to initiate mirrored movement.
 */
//#define DUAL_X_CARRIAGE
#if ENABLED(DUAL_X_CARRIAGE)
  #define X1_MIN_POS X_MIN_POS   // Set to X_MIN_POS
  #define X1_MAX_POS X_BED_SIZE  // Set a maximum so the first X-carriage can't hit the parked second X-carriage
  #define X2_MIN_POS    80       // Set a minimum to ensure the  second X-carriage can't hit the parked first X-carriage
  #define X2_MAX_POS   353       // Set this to the distance between toolheads when both heads are homed
  #define X2_HOME_DIR    1       // Set to 1. The second X-carriage always homes to the maximum endstop position
  #define X2_HOME_POS X2_MAX_POS // Default X2 home position. Set to X2_MAX_POS.
                      // However: In this mode the HOTEND_OFFSET_X value for the second extruder provides a software
                      // override for X2_HOME_POS. This also allow recalibration of the distance between the two endstops
                      // without modifying the firmware (through the "M218 T1 X???" command).
                      // Remember: you should set the second extruder x-offset to 0 in your slicer.

  // This is the default power-up mode which can be later using M605.
  #define DEFAULT_DUAL_X_CARRIAGE_MODE DXC_AUTO_PARK_MODE

  // Default x offset in duplication mode (typically set to half print bed width)
  #define DEFAULT_DUPLICATION_X_OFFSET 100

  // Default action to execute following M605 mode change commands. Typically G28X to apply new mode.
  //#define EVENT_GCODE_IDEX_AFTER_MODECHANGE "G28X"
#endif

// Activate a solenoid on the active extruder with M380. Disable all with M381.
// Define SOL0_PIN, SOL1_PIN, etc., for each extruder that has a solenoid.
//#define EXT_SOLENOID

// @section homing

/**
 * Homing Procedure
 * Homing (G28) does an indefinite move towards the endstops to establish
 * the position of the toolhead relative to the workspace.
 */

//#define SENSORLESS_BACKOFF_MM  { 2, 2, 0 }  // (mm) Backoff from endstops before sensorless homing

#define HOMING_BUMP_MM      { 5, 5, 2 }       // (mm) Backoff from endstops after first bump
#define HOMING_BUMP_DIVISOR { 2, 2, 4 }       // Re-Bump Speed Divisor (Divides the Homing Feedrate)

//#define HOMING_BACKOFF_POST_MM { 2, 2, 2 }  // (mm) Backoff from endstops after homing

#define QUICK_HOME                          // If G28 contains XY do a diagonal move first
//#define HOME_Y_BEFORE_X                     // If G28 contains XY home Y before X
//#define HOME_Z_FIRST                        // Home Z first. Requires a Z-MIN endstop (not a probe).
//#define CODEPENDENT_XY_HOMING               // If X/Y can't home without homing Y/X first

// @section bltouch

#if ENABLED(BLTOUCH)
  /**
   * Either: Use the defaults (recommended) or: For special purposes, use the following DEFINES
   * Do not activate settings that the probe might not understand. Clones might misunderstand
   * advanced commands.
   *
   * Note: If the probe is not deploying, do a "Reset" and "Self-Test" and then check the
   *       wiring of the BROWN, RED and ORANGE wires.
   *
   * Note: If the trigger signal of your probe is not being recognized, it has been very often
   *       because the BLACK and WHITE wires needed to be swapped. They are not "interchangeable"
   *       like they would be with a real switch. So please check the wiring first.
   *
   * Settings for all BLTouch and clone probes:
   */

  // Safety: The probe needs time to recognize the command.
  //         Minimum command delay (ms). Enable and increase if needed.
  #define BLTOUCH_DELAY 500

  /**
   * Settings for BLTOUCH Classic 1.2, 1.3 or BLTouch Smart 1.0, 2.0, 2.2, 3.0, 3.1, and most clones:
   */

  // Feature: Switch into SW mode after a deploy. It makes the output pulse longer. Can be useful
  //          in special cases, like noisy or filtered input configurations.
  //#define BLTOUCH_FORCE_SW_MODE

  /**
   * Settings for BLTouch Smart 3.0 and 3.1
   * Summary:
   *   - Voltage modes: 5V and OD (open drain - "logic voltage free") output modes
   *   - High-Speed mode
   *   - Disable LCD voltage options
   */

  /**
   * Danger: Don't activate 5V mode unless attached to a 5V-tolerant controller!
   * V3.0 or 3.1: Set default mode to 5V mode at Marlin startup.
   * If disabled, OD mode is the hard-coded default on 3.0
   * On startup, Marlin will compare its eeprom to this value. If the selected mode
   * differs, a mode set eeprom write will be completed at initialization.
   * Use the option below to force an eeprom write to a V3.1 probe regardless.
   */
  //#define BLTOUCH_SET_5V_MODE

  /**
   * Safety: Activate if connecting a probe with an unknown voltage mode.
   * V3.0: Set a probe into mode selected above at Marlin startup. Required for 5V mode on 3.0
   * V3.1: Force a probe with unknown mode into selected mode at Marlin startup ( = Probe EEPROM write )
   * To preserve the life of the probe, use this once then turn it off and re-flash.
   */
  //#define BLTOUCH_FORCE_MODE_SET

  /**
   * Enable "HIGH SPEED" option for probing.
   * Danger: Disable if your probe sometimes fails. Only suitable for stable well-adjusted systems.
   * This feature was designed for Deltabots with very fast Z moves; however, higher speed Cartesians
   * might be able to use it. If the machine can't raise Z fast enough the BLTouch may go into ALARM.
   *
   * Set the default state here, change with 'M401 S' or UI, use M500 to save, M502 to reset.
   */
  //#define BLTOUCH_HS_MODE true

  // Safety: Enable voltage mode settings in the LCD menu.
  //#define BLTOUCH_LCD_VOLTAGE_MENU

#endif // BLTOUCH

// @section extras

/**
 * Z Steppers Auto-Alignment
 * Add the G34 command to align multiple Z steppers using a bed probe.
 */
//#define Z_STEPPER_AUTO_ALIGN
#if ENABLED(Z_STEPPER_AUTO_ALIGN)
  // Define probe X and Y positions for Z1, Z2 [, Z3 [, Z4]]
  // If not defined, probe limits will be used.
  // Override with 'M422 S<index> X<pos> Y<pos>'
  //#define Z_STEPPER_ALIGN_XY { {  10, 190 }, { 100,  10 }, { 190, 190 } }

  /**
   * Orientation for the automatically-calculated probe positions.
   * Override Z stepper align points with 'M422 S<index> X<pos> Y<pos>'
   *
   * 2 Steppers:  (0)     (1)
   *               |       |   2   |
   *               | 1   2 |       |
   *               |       |   1   |
   *
   * 3 Steppers:  (0)     (1)     (2)     (3)
   *               |   3   | 1     | 2   1 |     2 |
   *               |       |     3 |       | 3     |
   *               | 1   2 | 2     |   3   |     1 |
   *
   * 4 Steppers:  (0)     (1)     (2)     (3)
   *               | 4   3 | 1   4 | 2   1 | 3   2 |
   *               |       |       |       |       |
   *               | 1   2 | 2   3 | 3   4 | 4   1 |
   */
  #ifndef Z_STEPPER_ALIGN_XY
    //#define Z_STEPPERS_ORIENTATION 0
  #endif

  // Provide Z stepper positions for more rapid convergence in bed alignment.
  // Requires triple stepper drivers (i.e., set NUM_Z_STEPPER_DRIVERS to 3)
  //#define Z_STEPPER_ALIGN_KNOWN_STEPPER_POSITIONS
  #if ENABLED(Z_STEPPER_ALIGN_KNOWN_STEPPER_POSITIONS)
    // Define Stepper XY positions for Z1, Z2, Z3 corresponding to
    // the Z screw positions in the bed carriage.
    // Define one position per Z stepper in stepper driver order.
    #define Z_STEPPER_ALIGN_STEPPER_XY { { 210.7, 102.5 }, { 152.6, 220.0 }, { 94.5, 102.5 } }
  #else
    // Amplification factor. Used to scale the correction step up or down in case
    // the stepper (spindle) position is farther out than the test point.
    #define Z_STEPPER_ALIGN_AMP 1.0       // Use a value > 1.0 NOTE: This may cause instability!
  #endif

  // On a 300mm bed a 5% grade would give a misalignment of ~1.5cm
  #define G34_MAX_GRADE              5    // (%) Maximum incline that G34 will handle
  #define Z_STEPPER_ALIGN_ITERATIONS 5    // Number of iterations to apply during alignment
  #define Z_STEPPER_ALIGN_ACC        0.02 // Stop iterating early if the accuracy is better than this
  #define RESTORE_LEVELING_AFTER_G34      // Restore leveling after G34 is done?
  // After G34, re-home Z (G28 Z) or just calculate it from the last probe heights?
  // Re-homing might be more precise in reproducing the actual 'G28 Z' homing height, especially on an uneven bed.
  #define HOME_AFTER_G34
#endif

//
// Add the G35 command to read bed corners to help adjust screws. Requires a bed probe.
//
//#define ASSISTED_TRAMMING
#if ENABLED(ASSISTED_TRAMMING)

  // Define positions for probe points.
  #define TRAMMING_POINT_XY { {  20, 20 }, { 180,  20 }, { 180, 180 }, { 20, 180 } }

  // Define position names for probe points.
  #define TRAMMING_POINT_NAME_1 "Front-Left"
  #define TRAMMING_POINT_NAME_2 "Front-Right"
  #define TRAMMING_POINT_NAME_3 "Back-Right"
  #define TRAMMING_POINT_NAME_4 "Back-Left"

  #define RESTORE_LEVELING_AFTER_G35    // Enable to restore leveling setup after operation
  //#define REPORT_TRAMMING_MM          // Report Z deviation (mm) for each point relative to the first

  //#define ASSISTED_TRAMMING_WIZARD    // Add a Tramming Wizard to the LCD menu

  //#define ASSISTED_TRAMMING_WAIT_POSITION { X_CENTER, Y_CENTER, 30 } // Move the nozzle out of the way for adjustment

  /**
   * Screw thread:
   *   M3: 30 = Clockwise, 31 = Counter-Clockwise
   *   M4: 40 = Clockwise, 41 = Counter-Clockwise
   *   M5: 50 = Clockwise, 51 = Counter-Clockwise
   */
  #define TRAMMING_SCREW_THREAD 30

#endif

// @section motion

#define AXIS_RELATIVE_MODES { false, false, false, false }

// Add a Duplicate option for well-separated conjoined nozzles
//#define MULTI_NOZZLE_DUPLICATION

// By default pololu step drivers require an active high signal. However, some high power drivers require an active low signal as step.
#define INVERT_X_STEP_PIN false
#define INVERT_Y_STEP_PIN false
#define INVERT_Z_STEP_PIN false
#define INVERT_I_STEP_PIN false
#define INVERT_J_STEP_PIN false
#define INVERT_K_STEP_PIN false
#define INVERT_E_STEP_PIN false

/**
 * Idle Stepper Shutdown
 * Set DISABLE_INACTIVE_? 'true' to shut down axis steppers after an idle period.
 * The Deactive Time can be overridden with M18 and M84. Set to 0 for No Timeout.
 */
#define DEFAULT_STEPPER_DEACTIVE_TIME 120
#define DISABLE_INACTIVE_X true
#define DISABLE_INACTIVE_Y true
#define DISABLE_INACTIVE_Z true  // Set 'false' if the nozzle could fall onto your printed part!
#define DISABLE_INACTIVE_I true
#define DISABLE_INACTIVE_J true
#define DISABLE_INACTIVE_K true
#define DISABLE_INACTIVE_E true

// Default Minimum Feedrates for printing and travel moves
#define DEFAULT_MINIMUMFEEDRATE       0.0     // (mm/s) Minimum feedrate. Set with M205 S.
#define DEFAULT_MINTRAVELFEEDRATE     0.0     // (mm/s) Minimum travel feedrate. Set with M205 T.

// Minimum time that a segment needs to take as the buffer gets emptied
#define DEFAULT_MINSEGMENTTIME        20000   // (µs) Set with M205 B.

// Slow down the machine if the lookahead buffer is (by default) half full.
// Increase the slowdown divisor for larger buffer sizes.
#define SLOWDOWN
#if ENABLED(SLOWDOWN)
  #define SLOWDOWN_DIVISOR 8
#endif

/**
 * XY Frequency limit
 * Reduce resonance by limiting the frequency of small zigzag infill moves.
 * See https://hydraraptor.blogspot.com/2010/12/frequency-limit.html
 * Use M201 F<freq> G<min%> to change limits at runtime.
 */
//#define XY_FREQUENCY_LIMIT      10 // (Hz) Maximum frequency of small zigzag infill moves. Set with M201 F<hertz>.
#ifdef XY_FREQUENCY_LIMIT
  #define XY_FREQUENCY_MIN_PERCENT 5 // (percent) Minimum FR percentage to apply. Set with M201 G<min%>.
#endif

// Minimum planner junction speed. Sets the default minimum speed the planner plans for at the end
// of the buffer and all stops. This should not be much greater than zero and should only be changed
// if unwanted behavior is observed on a user's machine when running at very slow speeds.
#define MINIMUM_PLANNER_SPEED 0.05 // (mm/s)

//
// Backlash Compensation
// Adds extra movement to axes on direction-changes to account for backlash.
//
//#define BACKLASH_COMPENSATION
#if ENABLED(BACKLASH_COMPENSATION)
  // Define values for backlash distance and correction.
  // If BACKLASH_GCODE is enabled these values are the defaults.
  #define BACKLASH_DISTANCE_MM { 0, 0, 0 } // (mm) One value for each linear axis
  #define BACKLASH_CORRECTION    0.0       // 0.0 = no correction; 1.0 = full correction

  // Add steps for motor direction changes on CORE kinematics
  //#define CORE_BACKLASH

  // Set BACKLASH_SMOOTHING_MM to spread backlash correction over multiple segments
  // to reduce print artifacts. (Enabling this is costly in memory and computation!)
  //#define BACKLASH_SMOOTHING_MM 3 // (mm)

  // Add runtime configuration and tuning of backlash values (M425)
  //#define BACKLASH_GCODE

  #if ENABLED(BACKLASH_GCODE)
    // Measure the Z backlash when probing (G29) and set with "M425 Z"
    #define MEASURE_BACKLASH_WHEN_PROBING

    #if ENABLED(MEASURE_BACKLASH_WHEN_PROBING)
      // When measuring, the probe will move up to BACKLASH_MEASUREMENT_LIMIT
      // mm away from point of contact in BACKLASH_MEASUREMENT_RESOLUTION
      // increments while checking for the contact to be broken.
      #define BACKLASH_MEASUREMENT_LIMIT       0.5   // (mm)
      #define BACKLASH_MEASUREMENT_RESOLUTION  0.005 // (mm)
      #define BACKLASH_MEASUREMENT_FEEDRATE    Z_PROBE_FEEDRATE_SLOW // (mm/min)
    #endif
  #endif
#endif

/**
 * Automatic backlash, position and hotend offset calibration
 *
 * Enable G425 to run automatic calibration using an electrically-
 * conductive cube, bolt, or washer mounted on the bed.
 *
 * G425 uses the probe to touch the top and sides of the calibration object
 * on the bed and measures and/or correct positional offsets, axis backlash
 * and hotend offsets.
 *
 * Note: HOTEND_OFFSET and CALIBRATION_OBJECT_CENTER must be set to within
 *       ±5mm of true values for G425 to succeed.
 */
//#define CALIBRATION_GCODE
#if ENABLED(CALIBRATION_GCODE)

  //#define CALIBRATION_SCRIPT_PRE  "M117 Starting Auto-Calibration\nT0\nG28\nG12\nM117 Calibrating..."
  //#define CALIBRATION_SCRIPT_POST "M500\nM117 Calibration data saved"

  #define CALIBRATION_MEASUREMENT_RESOLUTION     0.01 // mm

  #define CALIBRATION_FEEDRATE_SLOW             60    // mm/min
  #define CALIBRATION_FEEDRATE_FAST           1200    // mm/min
  #define CALIBRATION_FEEDRATE_TRAVEL         3000    // mm/min

  // The following parameters refer to the conical section of the nozzle tip.
  #define CALIBRATION_NOZZLE_TIP_HEIGHT          1.0  // mm
  #define CALIBRATION_NOZZLE_OUTER_DIAMETER      2.0  // mm

  // Uncomment to enable reporting (required for "G425 V", but consumes PROGMEM).
  //#define CALIBRATION_REPORTING

  // The true location and dimension the cube/bolt/washer on the bed.
  #define CALIBRATION_OBJECT_CENTER     { 264.0, -22.0,  -2.0 } // mm
  #define CALIBRATION_OBJECT_DIMENSIONS {  10.0,  10.0,  10.0 } // mm

  // Comment out any sides which are unreachable by the probe. For best
  // auto-calibration results, all sides must be reachable.
  #define CALIBRATION_MEASURE_RIGHT
  #define CALIBRATION_MEASURE_FRONT
  #define CALIBRATION_MEASURE_LEFT
  #define CALIBRATION_MEASURE_BACK

  //#define CALIBRATION_MEASURE_IMIN
  //#define CALIBRATION_MEASURE_IMAX
  //#define CALIBRATION_MEASURE_JMIN
  //#define CALIBRATION_MEASURE_JMAX
  //#define CALIBRATION_MEASURE_KMIN
  //#define CALIBRATION_MEASURE_KMAX

  // Probing at the exact top center only works if the center is flat. If
  // probing on a screwhead or hollow washer, probe near the edges.
  //#define CALIBRATION_MEASURE_AT_TOP_EDGES

  // Define the pin to read during calibration
  #ifndef CALIBRATION_PIN
    //#define CALIBRATION_PIN -1            // Define here to override the default pin
    #define CALIBRATION_PIN_INVERTING false // Set to true to invert the custom pin
    //#define CALIBRATION_PIN_PULLDOWN
    #define CALIBRATION_PIN_PULLUP
  #endif
#endif

/**
 * Adaptive Step Smoothing increases the resolution of multi-axis moves, particularly at step frequencies
 * below 1kHz (for AVR) or 10kHz (for ARM), where aliasing between axes in multi-axis moves causes audible
 * vibration and surface artifacts. The algorithm adapts to provide the best possible step smoothing at the
 * lowest stepping frequencies.
 */
#define ADAPTIVE_STEP_SMOOTHING

/**
 * Custom Microstepping
 * Override as-needed for your setup. Up to 3 MS pins are supported.
 */
//#define MICROSTEP1 LOW,LOW,LOW
//#define MICROSTEP2 HIGH,LOW,LOW
//#define MICROSTEP4 LOW,HIGH,LOW
//#define MICROSTEP8 HIGH,HIGH,LOW
//#define MICROSTEP16 LOW,LOW,HIGH
//#define MICROSTEP32 HIGH,LOW,HIGH

// Microstep settings (Requires a board with pins named X_MS1, X_MS2, etc.)
#define MICROSTEP_MODES { 16, 16, 16, 16, 16, 16 } // [1,2,4,8,16]

/**
 *  @section  stepper motor current
 *
 *  Some boards have a means of setting the stepper motor current via firmware.
 *
 *  The power on motor currents are set by:
 *    PWM_MOTOR_CURRENT - used by MINIRAMBO & ULTIMAIN_2
 *                         known compatible chips: A4982
 *    DIGIPOT_MOTOR_CURRENT - used by BQ_ZUM_MEGA_3D, RAMBO & SCOOVO_X9H
 *                         known compatible chips: AD5206
 *    DAC_MOTOR_CURRENT_DEFAULT - used by PRINTRBOARD_REVF & RIGIDBOARD_V2
 *                         known compatible chips: MCP4728
 *    DIGIPOT_I2C_MOTOR_CURRENTS - used by 5DPRINT, AZTEEG_X3_PRO, AZTEEG_X5_MINI_WIFI, MIGHTYBOARD_REVE
 *                         known compatible chips: MCP4451, MCP4018
 *
 *  Motor currents can also be set by M907 - M910 and by the LCD.
 *    M907 - applies to all.
 *    M908 - BQ_ZUM_MEGA_3D, RAMBO, PRINTRBOARD_REVF, RIGIDBOARD_V2 & SCOOVO_X9H
 *    M909, M910 & LCD - only PRINTRBOARD_REVF & RIGIDBOARD_V2
 */
//#define PWM_MOTOR_CURRENT { 1300, 1300, 1250 }          // Values in milliamps
//#define DIGIPOT_MOTOR_CURRENT { 135,135,135,135,135 }   // Values 0-255 (RAMBO 135 = ~0.75A, 185 = ~1A)
//#define DAC_MOTOR_CURRENT_DEFAULT { 70, 80, 90, 80 }    // Default drive percent - X, Y, Z, E axis

/**
 * I2C-based DIGIPOTs (e.g., Azteeg X3 Pro)
 */
//#define DIGIPOT_MCP4018             // Requires https://github.com/felias-fogg/SlowSoftI2CMaster
//#define DIGIPOT_MCP4451
#if EITHER(DIGIPOT_MCP4018, DIGIPOT_MCP4451)
  #define DIGIPOT_I2C_NUM_CHANNELS 8  // 5DPRINT:4   AZTEEG_X3_PRO:8   MKS_SBASE:5   MIGHTYBOARD_REVE:5

  // Actual motor currents in Amps. The number of entries must match DIGIPOT_I2C_NUM_CHANNELS.
  // These correspond to the physical drivers, so be mindful if the order is changed.
  #define DIGIPOT_I2C_MOTOR_CURRENTS { 1.0, 1.0, 1.0, 1.0, 1.0, 1.0, 1.0, 1.0 } // AZTEEG_X3_PRO

  //#define DIGIPOT_USE_RAW_VALUES    // Use DIGIPOT_MOTOR_CURRENT raw wiper values (instead of A4988 motor currents)

  /**
   * Common slave addresses:
   *
   *                        A   (A shifted)   B   (B shifted)  IC
   * Smoothie              0x2C (0x58)       0x2D (0x5A)       MCP4451
   * AZTEEG_X3_PRO         0x2C (0x58)       0x2E (0x5C)       MCP4451
   * AZTEEG_X5_MINI        0x2C (0x58)       0x2E (0x5C)       MCP4451
   * AZTEEG_X5_MINI_WIFI         0x58              0x5C        MCP4451
   * MIGHTYBOARD_REVE      0x2F (0x5E)                         MCP4018
   */
  //#define DIGIPOT_I2C_ADDRESS_A 0x2C  // Unshifted slave address for first DIGIPOT
  //#define DIGIPOT_I2C_ADDRESS_B 0x2D  // Unshifted slave address for second DIGIPOT
#endif

//===========================================================================
//=============================Additional Features===========================
//===========================================================================

// @section lcd

#if ANY(HAS_LCD_MENU, EXTENSIBLE_UI, HAS_DWIN_E3V2)
  #define MANUAL_FEEDRATE { 50*60, 50*60, 4*60, 2*60 } // (mm/min) Feedrates for manual moves along X, Y, Z, E from panel
  #define FINE_MANUAL_MOVE 0.025    // (mm) Smallest manual move (< 0.1mm) applying to Z on most machines
  #if IS_ULTIPANEL
    #define MANUAL_E_MOVES_RELATIVE // Display extruder move distance rather than "position"
    #define ULTIPANEL_FEEDMULTIPLY  // Encoder sets the feedrate multiplier on the Status Screen
  #endif
#endif

// Change values more rapidly when the encoder is rotated faster
#define ENCODER_RATE_MULTIPLIER
#if ENABLED(ENCODER_RATE_MULTIPLIER)
  #define ENCODER_10X_STEPS_PER_SEC   30  // (steps/s) Encoder rate for 10x speed
  #define ENCODER_100X_STEPS_PER_SEC  80  // (steps/s) Encoder rate for 100x speed
#endif

// Play a beep when the feedrate is changed from the Status Screen
//#define BEEP_ON_FEEDRATE_CHANGE
#if ENABLED(BEEP_ON_FEEDRATE_CHANGE)
  #define FEEDRATE_CHANGE_BEEP_DURATION   10
  #define FEEDRATE_CHANGE_BEEP_FREQUENCY 440
#endif

#if HAS_LCD_MENU

  // Add Probe Z Offset calibration to the Z Probe Offsets menu
  #if HAS_BED_PROBE
    #define PROBE_OFFSET_WIZARD
    #if ENABLED(PROBE_OFFSET_WIZARD)
      //
      // Enable to init the Probe Z-Offset when starting the Wizard.
      // Use a height slightly above the estimated nozzle-to-probe Z offset.
      // For example, with an offset of -5, consider a starting height of -4.
      //
      #define PROBE_OFFSET_WIZARD_START_Z -4.0

      // Set a convenient position to do the calibration (probing point and nozzle/bed-distance)
      //#define PROBE_OFFSET_WIZARD_XY_POS { X_CENTER, Y_CENTER }
    #endif

    #if ENABLED(AUTO_BED_LEVELING_BILINEAR)
      // Add a calibration procedure in the Probe Offsets menu
      // to compensate for twist in the X-axis.
      //#define X_AXIS_TWIST_COMPENSATION
      #if ENABLED(X_AXIS_TWIST_COMPENSATION)
        /**
         * Enable to init the Probe Z-Offset when starting the Wizard.
         * Use a height slightly above the estimated nozzle-to-probe Z offset.
         * For example, with an offset of -5, consider a starting height of -4.
         */
        #define XATC_START_Z 0.0
        #define XATC_MAX_POINTS 3             // Number of points to probe in the wizard
        #define XATC_Y_POSITION Y_CENTER      // (mm) Y position to probe
      #endif
    #endif
  #endif

  // Include a page of printer information in the LCD Main Menu
  //#define LCD_INFO_MENU
  #if ENABLED(LCD_INFO_MENU)
    //#define LCD_PRINTER_INFO_IS_BOOTSCREEN // Show bootscreen(s) instead of Printer Info pages
  #endif

  // BACK menu items keep the highlight at the top
  //#define TURBO_BACK_MENU_ITEM

  /**
   * LED Control Menu
   * Add LED Control to the LCD menu
   */
  //#define LED_CONTROL_MENU
  #if ENABLED(LED_CONTROL_MENU)
    #define LED_COLOR_PRESETS                 // Enable the Preset Color menu option
    //#define NEO2_COLOR_PRESETS              // Enable a second NeoPixel Preset Color menu option
    #if ENABLED(LED_COLOR_PRESETS)
      #define LED_USER_PRESET_RED        255  // User defined RED value
      #define LED_USER_PRESET_GREEN      128  // User defined GREEN value
      #define LED_USER_PRESET_BLUE         0  // User defined BLUE value
      #define LED_USER_PRESET_WHITE      255  // User defined WHITE value
      #define LED_USER_PRESET_BRIGHTNESS 255  // User defined intensity
      //#define LED_USER_PRESET_STARTUP       // Have the printer display the user preset color on startup
    #endif
    #if ENABLED(NEO2_COLOR_PRESETS)
      #define NEO2_USER_PRESET_RED        255  // User defined RED value
      #define NEO2_USER_PRESET_GREEN      128  // User defined GREEN value
      #define NEO2_USER_PRESET_BLUE         0  // User defined BLUE value
      #define NEO2_USER_PRESET_WHITE      255  // User defined WHITE value
      #define NEO2_USER_PRESET_BRIGHTNESS 255  // User defined intensity
      //#define NEO2_USER_PRESET_STARTUP       // Have the printer display the user preset color on startup for the second strip
    #endif
  #endif

  // Insert a menu for preheating at the top level to allow for quick access
  //#define PREHEAT_SHORTCUT_MENU_ITEM

#endif // HAS_LCD_MENU

#if ANY(HAS_DISPLAY, DWIN_CREALITY_LCD_ENHANCED, DWIN_CREALITY_LCD_JYERSUI)
  //#define SOUND_MENU_ITEM   // Add a mute option to the LCD menu
#endif

#if EITHER(HAS_DISPLAY, DWIN_CREALITY_LCD_ENHANCED)
  // The timeout (in ms) to return to the status screen from sub-menus
  //#define LCD_TIMEOUT_TO_STATUS 15000

  #if ENABLED(SHOW_BOOTSCREEN)
    #define BOOTSCREEN_TIMEOUT 4000      // (ms) Total Duration to display the boot screen(s)
    #if EITHER(HAS_MARLINUI_U8GLIB, TFT_COLOR_UI)
      #define BOOT_MARLIN_LOGO_SMALL     // Show a smaller Marlin logo on the Boot Screen (saving lots of flash)
    #endif
  #endif

  // Scroll a longer status message into view
  #define STATUS_MESSAGE_SCROLLING

  // On the Info Screen, display XY with one decimal place when possible
  //#define LCD_DECIMAL_SMALL_XY

  // Add an 'M73' G-code to set the current percentage
  #define LCD_SET_PROGRESS_MANUALLY

  // Show the E position (filament used) during printing
  //#define LCD_SHOW_E_TOTAL
#endif

// LCD Print Progress options
#if EITHER(SDSUPPORT, LCD_SET_PROGRESS_MANUALLY)
  #if CAN_SHOW_REMAINING_TIME
    //#define SHOW_REMAINING_TIME         // Display estimated time to completion
    #if ENABLED(SHOW_REMAINING_TIME)
      //#define USE_M73_REMAINING_TIME    // Use remaining time from M73 command instead of estimation
      //#define ROTATE_PROGRESS_DISPLAY   // Display (P)rogress, (E)lapsed, and (R)emaining time
    #endif
  #endif

  #if EITHER(HAS_MARLINUI_U8GLIB, EXTENSIBLE_UI)
    #define PRINT_PROGRESS_SHOW_DECIMALS // Show progress with decimal digits
  #endif

  #if EITHER(HAS_MARLINUI_HD44780, IS_TFTGLCD_PANEL)
    //#define LCD_PROGRESS_BAR            // Show a progress bar on HD44780 LCDs for SD printing
    #if ENABLED(LCD_PROGRESS_BAR)
      #define PROGRESS_BAR_BAR_TIME 2000  // (ms) Amount of time to show the bar
      #define PROGRESS_BAR_MSG_TIME 3000  // (ms) Amount of time to show the status message
      #define PROGRESS_MSG_EXPIRE   0     // (ms) Amount of time to retain the status message (0=forever)
      //#define PROGRESS_MSG_ONCE         // Show the message for MSG_TIME then clear it
      //#define LCD_PROGRESS_BAR_TEST     // Add a menu item to test the progress bar
    #endif
  #endif
#endif

#if ENABLED(SDSUPPORT)
  /**
   * SD Card SPI Speed
   * May be required to resolve "volume init" errors.
   *
   * Enable and set to SPI_HALF_SPEED, SPI_QUARTER_SPEED, or SPI_EIGHTH_SPEED
   *  otherwise full speed will be applied.
   *
   * :['SPI_HALF_SPEED', 'SPI_QUARTER_SPEED', 'SPI_EIGHTH_SPEED']
   */
  //#define SD_SPI_SPEED SPI_HALF_SPEED

  // The standard SD detect circuit reads LOW when media is inserted and HIGH when empty.
  // Enable this option and set to HIGH if your SD cards are incorrectly detected.
  //#define SD_DETECT_STATE HIGH

  //#define SD_IGNORE_AT_STARTUP            // Don't mount the SD card when starting up
  //#define SDCARD_READONLY                 // Read-only SD card (to save over 2K of flash)

  //#define GCODE_REPEAT_MARKERS            // Enable G-code M808 to set repeat markers and do looping

  #define SD_PROCEDURE_DEPTH 1              // Increase if you need more nested M32 calls

  #define SD_FINISHED_STEPPERRELEASE true   // Disable steppers when SD Print is finished
  #define SD_FINISHED_RELEASECOMMAND "M84"  // Use "M84XYE" to keep Z enabled so your bed stays in place

  // Reverse SD sort to show "more recent" files first, according to the card's FAT.
  // Since the FAT gets out of order with usage, SDCARD_SORT_ALPHA is recommended.
  #define SDCARD_RATHERRECENTFIRST

  #define SD_MENU_CONFIRM_START             // Confirm the selected SD file before printing

  //#define NO_SD_AUTOSTART                 // Remove auto#.g file support completely to save some Flash, SRAM
  //#define MENU_ADDAUTOSTART               // Add a menu option to run auto#.g files

  //#define BROWSE_MEDIA_ON_INSERT          // Open the file browser when media is inserted

  //#define MEDIA_MENU_AT_TOP               // Force the media menu to be listed on the top of the main menu

  #define EVENT_GCODE_SD_ABORT "G28XY"      // G-code to run on SD Abort Print (e.g., "G28XY" or "G27")

  #if ENABLED(PRINTER_EVENT_LEDS)
    #define PE_LEDS_COMPLETED_TIME  (30*60) // (seconds) Time to keep the LED "done" color before restoring normal illumination
  #endif

  /**
   * Continue after Power-Loss (Creality3D)
   *
   * Store the current state to the SD Card at the start of each layer
   * during SD printing. If the recovery file is found at boot time, present
   * an option on the LCD screen to continue the print from the last-known
   * point in the file.
   */
  //#define POWER_LOSS_RECOVERY
  #if ENABLED(POWER_LOSS_RECOVERY)
    #define PLR_ENABLED_DEFAULT   false // Power Loss Recovery enabled by default. (Set with 'M413 Sn' & M500)
    //#define BACKUP_POWER_SUPPLY       // Backup power / UPS to move the steppers on power loss
    //#define POWER_LOSS_ZRAISE       2 // (mm) Z axis raise on resume (on power loss with UPS)
    //#define POWER_LOSS_PIN         44 // Pin to detect power loss. Set to -1 to disable default pin on boards without module.
    //#define POWER_LOSS_STATE     HIGH // State of pin indicating power loss
    //#define POWER_LOSS_PULLUP         // Set pullup / pulldown as appropriate for your sensor
    //#define POWER_LOSS_PULLDOWN
    //#define POWER_LOSS_PURGE_LEN   20 // (mm) Length of filament to purge on resume
    //#define POWER_LOSS_RETRACT_LEN 10 // (mm) Length of filament to retract on fail. Requires backup power.

    // Without a POWER_LOSS_PIN the following option helps reduce wear on the SD card,
    // especially with "vase mode" printing. Set too high and vases cannot be continued.
    #define POWER_LOSS_MIN_Z_CHANGE 0.05 // (mm) Minimum Z change before saving power-loss data

    // Enable if Z homing is needed for proper recovery. 99.9% of the time this should be disabled!
    //#define POWER_LOSS_RECOVER_ZHOME
    #if ENABLED(POWER_LOSS_RECOVER_ZHOME)
      //#define POWER_LOSS_ZHOME_POS { 0, 0 } // Safe XY position to home Z while avoiding objects on the bed
    #endif
  #endif

  /**
   * Sort SD file listings in alphabetical order.
   *
   * With this option enabled, items on SD cards will be sorted
   * by name for easier navigation.
   *
   * By default...
   *
   *  - Use the slowest -but safest- method for sorting.
   *  - Folders are sorted to the top.
   *  - The sort key is statically allocated.
   *  - No added G-code (M34) support.
   *  - 40 item sorting limit. (Items after the first 40 are unsorted.)
   *
   * SD sorting uses static allocation (as set by SDSORT_LIMIT), allowing the
   * compiler to calculate the worst-case usage and throw an error if the SRAM
   * limit is exceeded.
   *
   *  - SDSORT_USES_RAM provides faster sorting via a static directory buffer.
   *  - SDSORT_USES_STACK does the same, but uses a local stack-based buffer.
   *  - SDSORT_CACHE_NAMES will retain the sorted file listing in RAM. (Expensive!)
   *  - SDSORT_DYNAMIC_RAM only uses RAM when the SD menu is visible. (Use with caution!)
   */
  //#define SDCARD_SORT_ALPHA

  // SD Card Sorting options
  #if ENABLED(SDCARD_SORT_ALPHA)
    #define SDSORT_LIMIT       40     // Maximum number of sorted items (10-256). Costs 27 bytes each.
    #define FOLDER_SORTING     -1     // -1=above  0=none  1=below
    #define SDSORT_GCODE       false  // Allow turning sorting on/off with LCD and M34 G-code.
    #define SDSORT_USES_RAM    false  // Pre-allocate a static array for faster pre-sorting.
    #define SDSORT_USES_STACK  false  // Prefer the stack for pre-sorting to give back some SRAM. (Negated by next 2 options.)
    #define SDSORT_CACHE_NAMES false  // Keep sorted items in RAM longer for speedy performance. Most expensive option.
    #define SDSORT_DYNAMIC_RAM false  // Use dynamic allocation (within SD menus). Least expensive option. Set SDSORT_LIMIT before use!
    #define SDSORT_CACHE_VFATS 2      // Maximum number of 13-byte VFAT entries to use for sorting.
                                      // Note: Only affects SCROLL_LONG_FILENAMES with SDSORT_CACHE_NAMES but not SDSORT_DYNAMIC_RAM.
  #endif

  // Allow international symbols in long filenames. To display correctly, the
  // LCD's font must contain the characters. Check your selected LCD language.
  //#define UTF_FILENAME_SUPPORT

  // This allows hosts to request long names for files and folders with M33
  //#define LONG_FILENAME_HOST_SUPPORT

  // Enable this option to scroll long filenames in the SD card menu
  #define SCROLL_LONG_FILENAMES

  // Leave the heaters on after Stop Print (not recommended!)
  //#define SD_ABORT_NO_COOLDOWN

  /**
   * This option allows you to abort SD printing when any endstop is triggered.
   * This feature must be enabled with "M540 S1" or from the LCD menu.
   * To have any effect, endstops must be enabled during SD printing.
   */
  //#define SD_ABORT_ON_ENDSTOP_HIT

  /**
   * This option makes it easier to print the same SD Card file again.
   * On print completion the LCD Menu will open with the file selected.
   * You can just click to start the print, or navigate elsewhere.
   */
  //#define SD_REPRINT_LAST_SELECTED_FILE

  /**
   * Auto-report SdCard status with M27 S<seconds>
   */
  //#define AUTO_REPORT_SD_STATUS

  /**
   * Support for USB thumb drives using an Arduino USB Host Shield or
   * equivalent MAX3421E breakout board. The USB thumb drive will appear
   * to Marlin as an SD card.
   *
   * The MAX3421E can be assigned the same pins as the SD card reader, with
   * the following pin mapping:
   *
   *    SCLK, MOSI, MISO --> SCLK, MOSI, MISO
   *    INT              --> SD_DETECT_PIN [1]
   *    SS               --> SDSS
   *
   * [1] On AVR an interrupt-capable pin is best for UHS3 compatibility.
   */
  //#define USB_FLASH_DRIVE_SUPPORT
  #if ENABLED(USB_FLASH_DRIVE_SUPPORT)
    /**
     * USB Host Shield Library
     *
     * - UHS2 uses no interrupts and has been production-tested
     *   on a LulzBot TAZ Pro with a 32-bit Archim board.
     *
     * - UHS3 is newer code with better USB compatibility. But it
     *   is less tested and is known to interfere with Servos.
     *   [1] This requires USB_INTR_PIN to be interrupt-capable.
     */
    //#define USE_UHS2_USB
    //#define USE_UHS3_USB

    /**
     * Native USB Host supported by some boards (USB OTG)
     */
    //#define USE_OTG_USB_HOST

    #if DISABLED(USE_OTG_USB_HOST)
      #define USB_CS_PIN    SDSS
      #define USB_INTR_PIN  SD_DETECT_PIN
    #endif
  #endif

  /**
   * When using a bootloader that supports SD-Firmware-Flashing,
   * add a menu item to activate SD-FW-Update on the next reboot.
   *
   * Requires ATMEGA2560 (Arduino Mega)
   *
   * Tested with this bootloader:
   *   https://github.com/FleetProbe/MicroBridge-Arduino-ATMega2560
   */
  //#define SD_FIRMWARE_UPDATE
  #if ENABLED(SD_FIRMWARE_UPDATE)
    #define SD_FIRMWARE_UPDATE_EEPROM_ADDR    0x1FF
    #define SD_FIRMWARE_UPDATE_ACTIVE_VALUE   0xF0
    #define SD_FIRMWARE_UPDATE_INACTIVE_VALUE 0xFF
  #endif

  /**
   * Enable this option if you have more than ~3K of unused flash space.
   * Marlin will embed all settings in the firmware binary as compressed data.
   * Use 'M503 C' to write the settings out to the SD Card as 'mc.zip'.
   * See docs/ConfigEmbedding.md for details on how to use 'mc-apply.py'.
   */
  //#define CONFIGURATION_EMBEDDING

  // Add an optimized binary file transfer mode, initiated with 'M28 B1'
  //#define BINARY_FILE_TRANSFER

  /**
   * Set this option to one of the following (or the board's defaults apply):
   *
   *           LCD - Use the SD drive in the external LCD controller.
   *       ONBOARD - Use the SD drive on the control board.
   *  CUSTOM_CABLE - Use a custom cable to access the SD (as defined in a pins file).
   *
   * :[ 'LCD', 'ONBOARD', 'CUSTOM_CABLE' ]
   */
  #define SDCARD_CONNECTION ONBOARD

  // Enable if SD detect is rendered useless (e.g., by using an SD extender)
  //#define NO_SD_DETECT

  // Multiple volume support - EXPERIMENTAL.
  //#define MULTI_VOLUME
  #if ENABLED(MULTI_VOLUME)
    #define VOLUME_SD_ONBOARD
    #define VOLUME_USB_FLASH_DRIVE
    #define DEFAULT_VOLUME SV_SD_ONBOARD
    #define DEFAULT_SHARED_VOLUME SV_USB_FLASH_DRIVE
  #endif

#endif // SDSUPPORT

/**
 * By default an onboard SD card reader may be shared as a USB mass-
 * storage device. This option hides the SD card from the host PC.
 */
//#define NO_SD_HOST_DRIVE   // Disable SD Card access over USB (for security).

/**
 * Additional options for Graphical Displays
 *
 * Use the optimizations here to improve printing performance,
 * which can be adversely affected by graphical display drawing,
 * especially when doing several short moves, and when printing
 * on DELTA and SCARA machines.
 *
 * Some of these options may result in the display lagging behind
 * controller events, as there is a trade-off between reliable
 * printing performance versus fast display updates.
 */
#if HAS_MARLINUI_U8GLIB
  // Save many cycles by drawing a hollow frame or no frame on the Info Screen
  //#define XYZ_NO_FRAME
  #define XYZ_HOLLOW_FRAME

  // A bigger font is available for edit items. Costs 3120 bytes of PROGMEM.
  // Western only. Not available for Cyrillic, Kana, Turkish, Greek, or Chinese.
  //#define USE_BIG_EDIT_FONT

  // A smaller font may be used on the Info Screen. Costs 2434 bytes of PROGMEM.
  // Western only. Not available for Cyrillic, Kana, Turkish, Greek, or Chinese.
  //#define USE_SMALL_INFOFONT

  /**
   * ST7920-based LCDs can emulate a 16 x 4 character display using
   * the ST7920 character-generator for very fast screen updates.
   * Enable LIGHTWEIGHT_UI to use this special display mode.
   *
   * Since LIGHTWEIGHT_UI has limited space, the position and status
   * message occupy the same line. Set STATUS_EXPIRE_SECONDS to the
   * length of time to display the status message before clearing.
   *
   * Set STATUS_EXPIRE_SECONDS to zero to never clear the status.
   * This will prevent position updates from being displayed.
   */
  #if IS_U8GLIB_ST7920
    // Enable this option and reduce the value to optimize screen updates.
    // The normal delay is 10µs. Use the lowest value that still gives a reliable display.
    //#define DOGM_SPI_DELAY_US 5

    //#define LIGHTWEIGHT_UI
    #if ENABLED(LIGHTWEIGHT_UI)
      #define STATUS_EXPIRE_SECONDS 20
    #endif
  #endif

  /**
   * Status (Info) Screen customizations
   * These options may affect code size and screen render time.
   * Custom status screens can forcibly override these settings.
   */
  //#define STATUS_COMBINE_HEATERS    // Use combined heater images instead of separate ones
  //#define STATUS_HOTEND_NUMBERLESS  // Use plain hotend icons instead of numbered ones (with 2+ hotends)
  #define STATUS_HOTEND_INVERTED      // Show solid nozzle bitmaps when heating (Requires STATUS_HOTEND_ANIM for numbered hotends)
  #define STATUS_HOTEND_ANIM          // Use a second bitmap to indicate hotend heating
  #define STATUS_BED_ANIM             // Use a second bitmap to indicate bed heating
  #define STATUS_CHAMBER_ANIM         // Use a second bitmap to indicate chamber heating
  //#define STATUS_CUTTER_ANIM        // Use a second bitmap to indicate spindle / laser active
  //#define STATUS_COOLER_ANIM        // Use a second bitmap to indicate laser cooling
  //#define STATUS_FLOWMETER_ANIM     // Use multiple bitmaps to indicate coolant flow
  //#define STATUS_ALT_BED_BITMAP     // Use the alternative bed bitmap
  //#define STATUS_ALT_FAN_BITMAP     // Use the alternative fan bitmap
  //#define STATUS_FAN_FRAMES 3       // :[0,1,2,3,4] Number of fan animation frames
<<<<<<< HEAD
  #define STATUS_HEAT_PERCENT       // Show heating in a progress bar
  //#define BOOT_MARLIN_LOGO_ANIMATED // Animated Marlin logo. Costs ~‭3260 (or ~940) bytes of PROGMEM.
=======
  //#define STATUS_HEAT_PERCENT       // Show heating in a progress bar
  //#define BOOT_MARLIN_LOGO_ANIMATED // Animated Marlin logo. Costs ~3260 (or ~940) bytes of PROGMEM.
>>>>>>> db4172b5

  // Frivolous Game Options
  //#define MARLIN_BRICKOUT
  //#define MARLIN_INVADERS
  //#define MARLIN_SNAKE
  //#define GAMES_EASTER_EGG          // Add extra blank lines above the "Games" sub-menu

#endif // HAS_MARLINUI_U8GLIB

#if HAS_MARLINUI_U8GLIB || IS_DWIN_MARLINUI
  // Show SD percentage next to the progress bar
  //#define SHOW_SD_PERCENT

  // Enable to save many cycles by drawing a hollow frame on Menu Screens
  #define MENU_HOLLOW_FRAME

  // Swap the CW/CCW indicators in the graphics overlay
  //#define OVERLAY_GFX_REVERSE
#endif

//
// Additional options for DGUS / DWIN displays
//
#if HAS_DGUS_LCD
  #define LCD_SERIAL_PORT 3
  #define LCD_BAUDRATE 115200

  #define DGUS_RX_BUFFER_SIZE 128
  #define DGUS_TX_BUFFER_SIZE 48
  //#define SERIAL_STATS_RX_BUFFER_OVERRUNS  // Fix Rx overrun situation (Currently only for AVR)

  #define DGUS_UPDATE_INTERVAL_MS  500    // (ms) Interval between automatic screen updates

  #if ANY(DGUS_LCD_UI_FYSETC, DGUS_LCD_UI_MKS, DGUS_LCD_UI_HIPRECY)
    #define DGUS_PRINT_FILENAME           // Display the filename during printing
    #define DGUS_PREHEAT_UI               // Display a preheat screen during heatup

    #if EITHER(DGUS_LCD_UI_FYSETC, DGUS_LCD_UI_MKS)
      //#define DGUS_UI_MOVE_DIS_OPTION   // Disabled by default for FYSETC and MKS
    #else
      #define DGUS_UI_MOVE_DIS_OPTION     // Enabled by default for UI_HIPRECY
    #endif

    #define DGUS_FILAMENT_LOADUNLOAD
    #if ENABLED(DGUS_FILAMENT_LOADUNLOAD)
      #define DGUS_FILAMENT_PURGE_LENGTH 10
      #define DGUS_FILAMENT_LOAD_LENGTH_PER_TIME 0.5 // (mm) Adjust in proportion to DGUS_UPDATE_INTERVAL_MS
    #endif

    #define DGUS_UI_WAITING               // Show a "waiting" screen between some screens
    #if ENABLED(DGUS_UI_WAITING)
      #define DGUS_UI_WAITING_STATUS 10
      #define DGUS_UI_WAITING_STATUS_PERIOD 8 // Increase to slower waiting status looping
    #endif
  #endif
#endif // HAS_DGUS_LCD

//
// Additional options for AnyCubic Chiron TFT displays
//
#if ENABLED(ANYCUBIC_LCD_CHIRON)
  // By default the type of panel is automatically detected.
  // Enable one of these options if you know the panel type.
  //#define CHIRON_TFT_STANDARD
  //#define CHIRON_TFT_NEW

  // Enable the longer Anycubic powerup startup tune
  //#define AC_DEFAULT_STARTUP_TUNE

  /**
   * Display Folders
   * By default the file browser lists all G-code files (including those in subfolders) in a flat list.
   * Enable this option to display a hierarchical file browser.
   *
   * NOTES:
   * - Without this option it helps to enable SDCARD_SORT_ALPHA so files are sorted before/after folders.
   * - When used with the "new" panel, folder names will also have '.gcode' appended to their names.
   *   This hack is currently required to force the panel to show folders.
   */
  #define AC_SD_FOLDER_VIEW
#endif

//
// Specify additional languages for the UI. Default specified by LCD_LANGUAGE.
//
#if ANY(DOGLCD, TFT_COLOR_UI, TOUCH_UI_FTDI_EVE, IS_DWIN_MARLINUI)
  //#define LCD_LANGUAGE_2 fr
  //#define LCD_LANGUAGE_3 de
  //#define LCD_LANGUAGE_4 es
  //#define LCD_LANGUAGE_5 it
  #ifdef LCD_LANGUAGE_2
    //#define LCD_LANGUAGE_AUTO_SAVE // Automatically save language to EEPROM on change
  #endif
#endif

//
// Touch UI for the FTDI Embedded Video Engine (EVE)
//
#if ENABLED(TOUCH_UI_FTDI_EVE)
  // Display board used
  //#define LCD_FTDI_VM800B35A        // FTDI 3.5" with FT800 (320x240)
  //#define LCD_4DSYSTEMS_4DLCD_FT843 // 4D Systems 4.3" (480x272)
  //#define LCD_HAOYU_FT800CB         // Haoyu with 4.3" or 5" (480x272)
  //#define LCD_HAOYU_FT810CB         // Haoyu with 5" (800x480)
  //#define LCD_LULZBOT_CLCD_UI       // LulzBot Color LCD UI
  //#define LCD_FYSETC_TFT81050       // FYSETC with 5" (800x480)
  //#define LCD_EVE3_50G              // Matrix Orbital 5.0", 800x480, BT815
  //#define LCD_EVE2_50G              // Matrix Orbital 5.0", 800x480, FT813

  // Correct the resolution if not using the stock TFT panel.
  //#define TOUCH_UI_320x240
  //#define TOUCH_UI_480x272
  //#define TOUCH_UI_800x480

  // Mappings for boards with a standard RepRapDiscount Display connector
  //#define AO_EXP1_PINMAP      // LulzBot CLCD UI EXP1 mapping
  //#define AO_EXP2_PINMAP      // LulzBot CLCD UI EXP2 mapping
  //#define CR10_TFT_PINMAP     // Rudolph Riedel's CR10 pin mapping
  //#define S6_TFT_PINMAP       // FYSETC S6 pin mapping
  //#define F6_TFT_PINMAP       // FYSETC F6 pin mapping

  //#define OTHER_PIN_LAYOUT  // Define pins manually below
  #if ENABLED(OTHER_PIN_LAYOUT)
    // Pins for CS and MOD_RESET (PD) must be chosen
    #define CLCD_MOD_RESET  9
    #define CLCD_SPI_CS    10

    // If using software SPI, specify pins for SCLK, MOSI, MISO
    //#define CLCD_USE_SOFT_SPI
    #if ENABLED(CLCD_USE_SOFT_SPI)
      #define CLCD_SOFT_SPI_MOSI 11
      #define CLCD_SOFT_SPI_MISO 12
      #define CLCD_SOFT_SPI_SCLK 13
    #endif
  #endif

  // Display Orientation. An inverted (i.e. upside-down) display
  // is supported on the FT800. The FT810 and beyond also support
  // portrait and mirrored orientations.
  //#define TOUCH_UI_INVERTED
  //#define TOUCH_UI_PORTRAIT
  //#define TOUCH_UI_MIRRORED

  // UTF8 processing and rendering.
  // Unsupported characters are shown as '?'.
  //#define TOUCH_UI_USE_UTF8
  #if ENABLED(TOUCH_UI_USE_UTF8)
    // Western accents support. These accented characters use
    // combined bitmaps and require relatively little storage.
    #define TOUCH_UI_UTF8_WESTERN_CHARSET
    #if ENABLED(TOUCH_UI_UTF8_WESTERN_CHARSET)
      // Additional character groups. These characters require
      // full bitmaps and take up considerable storage:
      //#define TOUCH_UI_UTF8_SUPERSCRIPTS  // ¹ ² ³
      //#define TOUCH_UI_UTF8_COPYRIGHT     // © ®
      //#define TOUCH_UI_UTF8_GERMANIC      // ß
      //#define TOUCH_UI_UTF8_SCANDINAVIAN  // Æ Ð Ø Þ æ ð ø þ
      //#define TOUCH_UI_UTF8_PUNCTUATION   // « » ¿ ¡
      //#define TOUCH_UI_UTF8_CURRENCY      // ¢ £ ¤ ¥
      //#define TOUCH_UI_UTF8_ORDINALS      // º ª
      //#define TOUCH_UI_UTF8_MATHEMATICS   // ± × ÷
      //#define TOUCH_UI_UTF8_FRACTIONS     // ¼ ½ ¾
      //#define TOUCH_UI_UTF8_SYMBOLS       // µ ¶ ¦ § ¬
    #endif

    // Cyrillic character set, costs about 27KiB of flash
    //#define TOUCH_UI_UTF8_CYRILLIC_CHARSET
  #endif

  // Use a smaller font when labels don't fit buttons
  #define TOUCH_UI_FIT_TEXT

  // Use a numeric passcode for "Screen lock" keypad.
  // (recommended for smaller displays)
  //#define TOUCH_UI_PASSCODE

  // Output extra debug info for Touch UI events
  //#define TOUCH_UI_DEBUG

  // Developer menu (accessed by touching "About Printer" copyright text)
  //#define TOUCH_UI_DEVELOPER_MENU
#endif

//
// Classic UI Options
//
#if TFT_SCALED_DOGLCD
  //#define TFT_MARLINUI_COLOR 0xFFFF // White
  //#define TFT_MARLINBG_COLOR 0x0000 // Black
  //#define TFT_DISABLED_COLOR 0x0003 // Almost black
  //#define TFT_BTCANCEL_COLOR 0xF800 // Red
  //#define TFT_BTARROWS_COLOR 0xDEE6 // 11011 110111 00110 Yellow
  //#define TFT_BTOKMENU_COLOR 0x145F // 00010 100010 11111 Cyan
#endif

//
// ADC Button Debounce
//
#if HAS_ADC_BUTTONS
  #define ADC_BUTTON_DEBOUNCE_DELAY 16  // Increase if buttons bounce or repeat too fast
#endif

// @section safety

/**
 * The watchdog hardware timer will do a reset and disable all outputs
 * if the firmware gets too overloaded to read the temperature sensors.
 *
 * If you find that watchdog reboot causes your AVR board to hang forever,
 * enable WATCHDOG_RESET_MANUAL to use a custom timer instead of WDTO.
 * NOTE: This method is less reliable as it can only catch hangups while
 * interrupts are enabled.
 */
#define USE_WATCHDOG
#if ENABLED(USE_WATCHDOG)
  //#define WATCHDOG_RESET_MANUAL
#endif

// @section lcd

/**
 * Babystepping enables movement of the axes by tiny increments without changing
 * the current position values. This feature is used primarily to adjust the Z
 * axis in the first layer of a print in real-time.
 *
 * Warning: Does not respect endstops!
 */
//#define BABYSTEPPING
#if ENABLED(BABYSTEPPING)
  //#define INTEGRATED_BABYSTEPPING         // EXPERIMENTAL integration of babystepping into the Stepper ISR
  //#define BABYSTEP_WITHOUT_HOMING
  //#define BABYSTEP_ALWAYS_AVAILABLE       // Allow babystepping at all times (not just during movement).
  //#define BABYSTEP_XY                     // Also enable X/Y Babystepping. Not supported on DELTA!
  #define BABYSTEP_INVERT_Z false           // Change if Z babysteps should go the other way
  //#define BABYSTEP_MILLIMETER_UNITS       // Specify BABYSTEP_MULTIPLICATOR_(XY|Z) in mm instead of micro-steps
  #define BABYSTEP_MULTIPLICATOR_Z  1       // (steps or mm) Steps or millimeter distance for each Z babystep
  #define BABYSTEP_MULTIPLICATOR_XY 1       // (steps or mm) Steps or millimeter distance for each XY babystep

  //#define DOUBLECLICK_FOR_Z_BABYSTEPPING  // Double-click on the Status Screen for Z Babystepping.
  #if ENABLED(DOUBLECLICK_FOR_Z_BABYSTEPPING)
    #define DOUBLECLICK_MAX_INTERVAL 1250   // Maximum interval between clicks, in milliseconds.
                                            // Note: Extra time may be added to mitigate controller latency.
    //#define MOVE_Z_WHEN_IDLE              // Jump to the move Z menu on doubleclick when printer is idle.
    #if ENABLED(MOVE_Z_WHEN_IDLE)
      #define MOVE_Z_IDLE_MULTIPLICATOR 1   // Multiply 1mm by this factor for the move step size.
    #endif
  #endif

  //#define BABYSTEP_DISPLAY_TOTAL          // Display total babysteps since last G28

  //#define BABYSTEP_ZPROBE_OFFSET          // Combine M851 Z and Babystepping
  #if ENABLED(BABYSTEP_ZPROBE_OFFSET)
    //#define BABYSTEP_HOTEND_Z_OFFSET      // For multiple hotends, babystep relative Z offsets
    //#define BABYSTEP_ZPROBE_GFX_OVERLAY   // Enable graphical overlay on Z-offset editor
  #endif
#endif

// @section extruder

/**
 * Linear Pressure Control v1.5
 *
 * Assumption: advance [steps] = k * (delta velocity [steps/s])
 * K=0 means advance disabled.
 *
 * NOTE: K values for LIN_ADVANCE 1.5 differ from earlier versions!
 *
 * Set K around 0.22 for 3mm PLA Direct Drive with ~6.5cm between the drive gear and heatbreak.
 * Larger K values will be needed for flexible filament and greater distances.
 * If this algorithm produces a higher speed offset than the extruder can handle (compared to E jerk)
 * print acceleration will be reduced during the affected moves to keep within the limit.
 *
 * See https://marlinfw.org/docs/features/lin_advance.html for full instructions.
 */
#define LIN_ADVANCE
#if ENABLED(LIN_ADVANCE)
  //#define EXTRA_LIN_ADVANCE_K // Enable for second linear advance constants
  #define LIN_ADVANCE_K 1.2    // Unit: mm compression per 1mm/s extruder speed
  //#define LA_DEBUG            // If enabled, this will generate debug information output over USB.
  //#define EXPERIMENTAL_SCURVE // Enable this option to permit S-Curve Acceleration
  //#define ALLOW_LOW_EJERK     // Allow a DEFAULT_EJERK value of <10. Recommended for direct drive hotends.
#endif

// @section leveling

/**
 * Points to probe for all 3-point Leveling procedures.
 * Override if the automatically selected points are inadequate.
 */
#if EITHER(AUTO_BED_LEVELING_3POINT, AUTO_BED_LEVELING_UBL)
  //#define PROBE_PT_1_X 15
  //#define PROBE_PT_1_Y 180
  //#define PROBE_PT_2_X 15
  //#define PROBE_PT_2_Y 20
  //#define PROBE_PT_3_X 170
  //#define PROBE_PT_3_Y 20
#endif

/**
 * Probing Margins
 *
 * Override PROBING_MARGIN for each side of the build plate
 * Useful to get probe points to exact positions on targets or
 * to allow leveling to avoid plate clamps on only specific
 * sides of the bed. With NOZZLE_AS_PROBE negative values are
 * allowed, to permit probing outside the bed.
 *
 * If you are replacing the prior *_PROBE_BED_POSITION options,
 * LEFT and FRONT values in most cases will map directly over
 * RIGHT and REAR would be the inverse such as
 * (X/Y_BED_SIZE - RIGHT/BACK_PROBE_BED_POSITION)
 *
 * This will allow all positions to match at compilation, however
 * should the probe position be modified with M851XY then the
 * probe points will follow. This prevents any change from causing
 * the probe to be unable to reach any points.
 */
#if PROBE_SELECTED && !IS_KINEMATIC
  //#define PROBING_MARGIN_LEFT PROBING_MARGIN
  //#define PROBING_MARGIN_RIGHT PROBING_MARGIN
  //#define PROBING_MARGIN_FRONT PROBING_MARGIN
  //#define PROBING_MARGIN_BACK PROBING_MARGIN
#endif

#if EITHER(MESH_BED_LEVELING, AUTO_BED_LEVELING_UBL)
  // Override the mesh area if the automatic (max) area is too large
  //#define MESH_MIN_X MESH_INSET
  //#define MESH_MIN_Y MESH_INSET
  //#define MESH_MAX_X X_BED_SIZE - (MESH_INSET)
  //#define MESH_MAX_Y Y_BED_SIZE - (MESH_INSET)
#endif

#if BOTH(AUTO_BED_LEVELING_UBL, EEPROM_SETTINGS)
  //#define OPTIMIZED_MESH_STORAGE  // Store mesh with less precision to save EEPROM space
#endif

/**
 * Repeatedly attempt G29 leveling until it succeeds.
 * Stop after G29_MAX_RETRIES attempts.
 */
//#define G29_RETRY_AND_RECOVER
#if ENABLED(G29_RETRY_AND_RECOVER)
  #define G29_MAX_RETRIES 3
  #define G29_HALT_ON_FAILURE
  /**
   * Specify the GCODE commands that will be executed when leveling succeeds,
   * between attempts, and after the maximum number of retries have been tried.
   */
  #define G29_SUCCESS_COMMANDS "M117 Bed leveling done."
  #define G29_RECOVER_COMMANDS "M117 Probe failed. Rewiping.\nG28\nG12 P0 S12 T0"
  #define G29_FAILURE_COMMANDS "M117 Bed leveling failed.\nG0 Z10\nM300 P25 S880\nM300 P50 S0\nM300 P25 S880\nM300 P50 S0\nM300 P25 S880\nM300 P50 S0\nG4 S1"

#endif

/**
 * Thermal Probe Compensation
 *
 * Adjust probe measurements to compensate for distortion associated with the temperature
 * of the probe, bed, and/or hotend.
 * Use G76 to automatically calibrate this feature for probe and bed temperatures.
 * (Extruder temperature/offset values must be calibrated manually.)
 * Use M871 to set temperature/offset values manually.
 * For more details see https://marlinfw.org/docs/features/probe_temp_compensation.html
 */
//#define PTC_PROBE    // Compensate based on probe temperature
//#define PTC_BED      // Compensate based on bed temperature
//#define PTC_HOTEND   // Compensate based on hotend temperature

#if ANY(PTC_PROBE, PTC_BED, PTC_HOTEND)
  /**
   * If the probe is outside the defined range, use linear extrapolation with the closest
   * point and the point with index PTC_LINEAR_EXTRAPOLATION. e.g., If set to 4 it will use the
   * linear extrapolation between data[0] and data[4] for values below PTC_PROBE_START.
   */
  //#define PTC_LINEAR_EXTRAPOLATION 4

  #if ENABLED(PTC_PROBE)
    // Probe temperature calibration generates a table of values starting at PTC_PROBE_START
    // (e.g., 30), in steps of PTC_PROBE_RES (e.g., 5) with PTC_PROBE_COUNT (e.g., 10) samples.
    #define PTC_PROBE_START   30    // (°C)
    #define PTC_PROBE_RES      5    // (°C)
    #define PTC_PROBE_COUNT   10
    #define PTC_PROBE_ZOFFS   { 0 } // (µm) Z adjustments per sample
  #endif

  #if ENABLED(PTC_BED)
    // Bed temperature calibration builds a similar table.
    #define PTC_BED_START     60    // (°C)
    #define PTC_BED_RES        5    // (°C)
    #define PTC_BED_COUNT     10
    #define PTC_BED_ZOFFS     { 0 } // (µm) Z adjustments per sample
  #endif

  #if ENABLED(PTC_HOTEND)
    // Note: There is no automatic calibration for the hotend. Use M871.
    #define PTC_HOTEND_START 180    // (°C)
    #define PTC_HOTEND_RES     5    // (°C)
    #define PTC_HOTEND_COUNT  20
    #define PTC_HOTEND_ZOFFS  { 0 } // (µm) Z adjustments per sample
  #endif

  // G76 options
  #if BOTH(PTC_PROBE, PTC_BED)
    // Park position to wait for probe cooldown
    #define PTC_PARK_POS   { 0, 0, 100 }

    // Probe position to probe and wait for probe to reach target temperature
    //#define PTC_PROBE_POS  { 12.0f, 7.3f } // Example: MK52 magnetic heatbed
    #define PTC_PROBE_POS  { 90, 100 }

    // The temperature the probe should be at while taking measurements during
    // bed temperature calibration.
    #define PTC_PROBE_TEMP    30  // (°C)

    // Height above Z=0.0 to raise the nozzle. Lowering this can help the probe to heat faster.
    // Note: The Z=0.0 offset is determined by the probe Z offset (e.g., as set with M851 Z).
    #define PTC_PROBE_HEATING_OFFSET 0.5
  #endif
#endif // PTC_PROBE || PTC_BED || PTC_HOTEND

// @section extras

//
// G60/G61 Position Save and Return
//
//#define SAVED_POSITIONS 1         // Each saved position slot costs 12 bytes

//
// G2/G3 Arc Support
//
#define ARC_SUPPORT                   // Requires ~3226 bytes
#if ENABLED(ARC_SUPPORT)
  #define MIN_ARC_SEGMENT_MM      0.1 // (mm) Minimum length of each arc segment
  #define MAX_ARC_SEGMENT_MM      1.0 // (mm) Maximum length of each arc segment
  #define MIN_CIRCLE_SEGMENTS    72   // Minimum number of segments in a complete circle
  //#define ARC_SEGMENTS_PER_SEC 50   // Use the feedrate to choose the segment length
  #define N_ARC_CORRECTION       25   // Number of interpolated segments between corrections
  //#define ARC_P_CIRCLES             // Enable the 'P' parameter to specify complete circles
  //#define SF_ARC_FIX                // Enable only if using SkeinForge with "Arc Point" fillet procedure
#endif

// G5 Bézier Curve Support with XYZE destination and IJPQ offsets
//#define BEZIER_CURVE_SUPPORT        // Requires ~2666 bytes

#if EITHER(ARC_SUPPORT, BEZIER_CURVE_SUPPORT)
  //#define CNC_WORKSPACE_PLANES      // Allow G2/G3/G5 to operate in XY, ZX, or YZ planes
#endif

/**
 * Direct Stepping
 *
 * Comparable to the method used by Klipper, G6 direct stepping significantly
 * reduces motion calculations, increases top printing speeds, and results in
 * less step aliasing by calculating all motions in advance.
 * Preparing your G-code: https://github.com/colinrgodsey/step-daemon
 */
//#define DIRECT_STEPPING

/**
 * G38 Probe Target
 *
 * This option adds G38.2 and G38.3 (probe towards target)
 * and optionally G38.4 and G38.5 (probe away from target).
 * Set MULTIPLE_PROBING for G38 to probe more than once.
 */
//#define G38_PROBE_TARGET
#if ENABLED(G38_PROBE_TARGET)
  //#define G38_PROBE_AWAY        // Include G38.4 and G38.5 to probe away from target
  #define G38_MINIMUM_MOVE 0.0275 // (mm) Minimum distance that will produce a move.
#endif

// Moves (or segments) with fewer steps than this will be joined with the next move
#define MIN_STEPS_PER_SEGMENT 6

/**
 * Minimum delay before and after setting the stepper DIR (in ns)
 *     0 : No delay (Expect at least 10µS since one Stepper ISR must transpire)
 *    20 : Minimum for TMC2xxx drivers
 *   200 : Minimum for A4988 drivers
 *   400 : Minimum for A5984 drivers
 *   500 : Minimum for LV8729 drivers (guess, no info in datasheet)
 *   650 : Minimum for DRV8825 drivers
 *  1500 : Minimum for TB6600 drivers (guess, no info in datasheet)
 * 15000 : Minimum for TB6560 drivers (guess, no info in datasheet)
 *
 * Override the default value based on the driver type set in Configuration.h.
 */
//#define MINIMUM_STEPPER_POST_DIR_DELAY 650
//#define MINIMUM_STEPPER_PRE_DIR_DELAY 650

/**
 * Minimum stepper driver pulse width (in µs)
 *   0 : Smallest possible width the MCU can produce, compatible with TMC2xxx drivers
 *   0 : Minimum 500ns for LV8729, adjusted in stepper.h
 *   1 : Minimum for A4988 and A5984 stepper drivers
 *   2 : Minimum for DRV8825 stepper drivers
 *   3 : Minimum for TB6600 stepper drivers
 *  30 : Minimum for TB6560 stepper drivers
 *
 * Override the default value based on the driver type set in Configuration.h.
 */
//#define MINIMUM_STEPPER_PULSE 2

/**
 * Maximum stepping rate (in Hz) the stepper driver allows
 *  If undefined, defaults to 1MHz / (2 * MINIMUM_STEPPER_PULSE)
 *  5000000 : Maximum for TMC2xxx stepper drivers
 *  1000000 : Maximum for LV8729 stepper driver
 *  500000  : Maximum for A4988 stepper driver
 *  250000  : Maximum for DRV8825 stepper driver
 *  150000  : Maximum for TB6600 stepper driver
 *   15000  : Maximum for TB6560 stepper driver
 *
 * Override the default value based on the driver type set in Configuration.h.
 */
//#define MAXIMUM_STEPPER_RATE 250000

// @section temperature

// Control heater 0 and heater 1 in parallel.
//#define HEATERS_PARALLEL

//===========================================================================
//================================= Buffers =================================
//===========================================================================

// @section motion

// The number of linear moves that can be in the planner at once.
// The value of BLOCK_BUFFER_SIZE must be a power of 2 (e.g., 8, 16, 32)
#if BOTH(SDSUPPORT, DIRECT_STEPPING)
  #define BLOCK_BUFFER_SIZE  8
#elif ENABLED(SDSUPPORT)
  #define BLOCK_BUFFER_SIZE 16
#else
  #define BLOCK_BUFFER_SIZE 16
#endif

// @section serial

// The ASCII buffer for serial input
#define MAX_CMD_SIZE 96
#define BUFSIZE 4

// Transmission to Host Buffer Size
// To save 386 bytes of PROGMEM (and TX_BUFFER_SIZE+3 bytes of RAM) set to 0.
// To buffer a simple "ok" you need 4 bytes.
// For ADVANCED_OK (M105) you need 32 bytes.
// For debug-echo: 128 bytes for the optimal speed.
// Other output doesn't need to be that speedy.
// :[0, 2, 4, 8, 16, 32, 64, 128, 256]
#define TX_BUFFER_SIZE 0

// Host Receive Buffer Size
// Without XON/XOFF flow control (see SERIAL_XON_XOFF below) 32 bytes should be enough.
// To use flow control, set this buffer size to at least 1024 bytes.
// :[0, 2, 4, 8, 16, 32, 64, 128, 256, 512, 1024, 2048]
//#define RX_BUFFER_SIZE 1024

#if RX_BUFFER_SIZE >= 1024
  // Enable to have the controller send XON/XOFF control characters to
  // the host to signal the RX buffer is becoming full.
  //#define SERIAL_XON_XOFF
#endif

#if ENABLED(SDSUPPORT)
  // Enable this option to collect and display the maximum
  // RX queue usage after transferring a file to SD.
  //#define SERIAL_STATS_MAX_RX_QUEUED

  // Enable this option to collect and display the number
  // of dropped bytes after a file transfer to SD.
  //#define SERIAL_STATS_DROPPED_RX
#endif

// Monitor RX buffer usage
// Dump an error to the serial port if the serial receive buffer overflows.
// If you see these errors, increase the RX_BUFFER_SIZE value.
// Not supported on all platforms.
//#define RX_BUFFER_MONITOR

/**
 * Emergency Command Parser
 *
 * Add a low-level parser to intercept certain commands as they
 * enter the serial receive buffer, so they cannot be blocked.
 * Currently handles M108, M112, M410, M876
 * NOTE: Not yet implemented for all platforms.
 */
#define EMERGENCY_PARSER

/**
 * Realtime Reporting (requires EMERGENCY_PARSER)
 *
 * - Report position and state of the machine (like Grbl).
 * - Auto-report position during long moves.
 * - Useful for CNC/LASER.
 *
 * Adds support for commands:
 *  S000 : Report State and Position while moving.
 *  P000 : Instant Pause / Hold while moving.
 *  R000 : Resume from Pause / Hold.
 *
 * - During Hold all Emergency Parser commands are available, as usual.
 * - Enable NANODLP_Z_SYNC and NANODLP_ALL_AXIS for move command end-state reports.
 */
//#define REALTIME_REPORTING_COMMANDS
#if ENABLED(REALTIME_REPORTING_COMMANDS)
  //#define FULL_REPORT_TO_HOST_FEATURE   // Auto-report the machine status like Grbl CNC
#endif

// Bad Serial-connections can miss a received command by sending an 'ok'
// Therefore some clients abort after 30 seconds in a timeout.
// Some other clients start sending commands while receiving a 'wait'.
// This "wait" is only sent when the buffer is empty. 1 second is a good value here.
//#define NO_TIMEOUTS 1000 // Milliseconds

// Some clients will have this feature soon. This could make the NO_TIMEOUTS unnecessary.
//#define ADVANCED_OK

// Printrun may have trouble receiving long strings all at once.
// This option inserts short delays between lines of serial output.
#define SERIAL_OVERRUN_PROTECTION

// For serial echo, the number of digits after the decimal point
//#define SERIAL_FLOAT_PRECISION 4

// @section extras

/**
 * Extra Fan Speed
 * Adds a secondary fan speed for each print-cooling fan.
 *   'M106 P<fan> T3-255' : Set a secondary speed for <fan>
 *   'M106 P<fan> T2'     : Use the set secondary speed
 *   'M106 P<fan> T1'     : Restore the previous fan speed
 */
//#define EXTRA_FAN_SPEED

/**
 * Firmware-based and LCD-controlled retract
 *
 * Add G10 / G11 commands for automatic firmware-based retract / recover.
 * Use M207 and M208 to define parameters for retract / recover.
 *
 * Use M209 to enable or disable auto-retract.
 * With auto-retract enabled, all G1 E moves within the set range
 * will be converted to firmware-based retract/recover moves.
 *
 * Be sure to turn off auto-retract during filament change.
 *
 * Note that M207 / M208 / M209 settings are saved to EEPROM.
 */
//#define FWRETRACT
#if ENABLED(FWRETRACT)
  #define FWRETRACT_AUTORETRACT             // Override slicer retractions
  #if ENABLED(FWRETRACT_AUTORETRACT)
    #define MIN_AUTORETRACT             0.1 // (mm) Don't convert E moves under this length
    #define MAX_AUTORETRACT            10.0 // (mm) Don't convert E moves over this length
  #endif
  #define RETRACT_LENGTH                3   // (mm) Default retract length (positive value)
  #define RETRACT_LENGTH_SWAP          13   // (mm) Default swap retract length (positive value)
  #define RETRACT_FEEDRATE             45   // (mm/s) Default feedrate for retracting
  #define RETRACT_ZRAISE                0   // (mm) Default retract Z-raise
  #define RETRACT_RECOVER_LENGTH        0   // (mm) Default additional recover length (added to retract length on recover)
  #define RETRACT_RECOVER_LENGTH_SWAP   0   // (mm) Default additional swap recover length (added to retract length on recover from toolchange)
  #define RETRACT_RECOVER_FEEDRATE      8   // (mm/s) Default feedrate for recovering from retraction
  #define RETRACT_RECOVER_FEEDRATE_SWAP 8   // (mm/s) Default feedrate for recovering from swap retraction
  #if ENABLED(MIXING_EXTRUDER)
    //#define RETRACT_SYNC_MIXING           // Retract and restore all mixing steppers simultaneously
  #endif
#endif

/**
 * Universal tool change settings.
 * Applies to all types of extruders except where explicitly noted.
 */
#if HAS_MULTI_EXTRUDER
  // Z raise distance for tool-change, as needed for some extruders
  #define TOOLCHANGE_ZRAISE                 2 // (mm)
  //#define TOOLCHANGE_ZRAISE_BEFORE_RETRACT  // Apply raise before swap retraction (if enabled)
  //#define TOOLCHANGE_NO_RETURN              // Never return to previous position on tool-change
  #if ENABLED(TOOLCHANGE_NO_RETURN)
    //#define EVENT_GCODE_AFTER_TOOLCHANGE "G12X"   // Extra G-code to run after tool-change
  #endif

  /**
   * Extra G-code to run while executing tool-change commands. Can be used to use an additional
   * stepper motor (I axis, see option LINEAR_AXES in Configuration.h) to drive the tool-changer.
   */
  //#define EVENT_GCODE_TOOLCHANGE_T0 "G28 A\nG1 A0" // Extra G-code to run while executing tool-change command T0
  //#define EVENT_GCODE_TOOLCHANGE_T1 "G1 A10"       // Extra G-code to run while executing tool-change command T1
  //#define EVENT_GCODE_TOOLCHANGE_ALWAYS_RUN        // Always execute above G-code sequences. Use with caution!

  /**
   * Tool Sensors detect when tools have been picked up or dropped.
   * Requires the pins TOOL_SENSOR1_PIN, TOOL_SENSOR2_PIN, etc.
   */
  //#define TOOL_SENSOR

  /**
   * Retract and prime filament on tool-change to reduce
   * ooze and stringing and to get cleaner transitions.
   */
  //#define TOOLCHANGE_FILAMENT_SWAP
  #if ENABLED(TOOLCHANGE_FILAMENT_SWAP)
    // Load / Unload
    #define TOOLCHANGE_FS_LENGTH              12  // (mm) Load / Unload length
    #define TOOLCHANGE_FS_EXTRA_RESUME_LENGTH  0  // (mm) Extra length for better restart, fine tune by LCD/Gcode)
    #define TOOLCHANGE_FS_RETRACT_SPEED   (50*60) // (mm/min) (Unloading)
    #define TOOLCHANGE_FS_UNRETRACT_SPEED (25*60) // (mm/min) (On SINGLENOZZLE or Bowden loading must be slowed down)

    // Longer prime to clean out a SINGLENOZZLE
    #define TOOLCHANGE_FS_EXTRA_PRIME          0  // (mm) Extra priming length
    #define TOOLCHANGE_FS_PRIME_SPEED    (4.6*60) // (mm/min) Extra priming feedrate
    #define TOOLCHANGE_FS_WIPE_RETRACT         0  // (mm) Retract before cooling for less stringing, better wipe, etc.

    // Cool after prime to reduce stringing
    #define TOOLCHANGE_FS_FAN                 -1  // Fan index or -1 to skip
    #define TOOLCHANGE_FS_FAN_SPEED          255  // 0-255
    #define TOOLCHANGE_FS_FAN_TIME            10  // (seconds)

    // Swap uninitialized extruder with TOOLCHANGE_FS_PRIME_SPEED for all lengths (recover + prime)
    // (May break filament if not retracted beforehand.)
    //#define TOOLCHANGE_FS_INIT_BEFORE_SWAP

    // Prime on the first T0 (If other, TOOLCHANGE_FS_INIT_BEFORE_SWAP applied)
    // Enable it (M217 V[0/1]) before printing, to avoid unwanted priming on host connect
    //#define TOOLCHANGE_FS_PRIME_FIRST_USED

    /**
     * Tool Change Migration
     * This feature provides G-code and LCD options to switch tools mid-print.
     * All applicable tool properties are migrated so the print can continue.
     * Tools must be closely matching and other restrictions may apply.
     * Useful to:
     *   - Change filament color without interruption
     *   - Switch spools automatically on filament runout
     *   - Switch to a different nozzle on an extruder jam
     */
    #define TOOLCHANGE_MIGRATION_FEATURE

  #endif

  /**
   * Position to park head during tool change.
   * Doesn't apply to SWITCHING_TOOLHEAD, DUAL_X_CARRIAGE, or PARKING_EXTRUDER
   */
  //#define TOOLCHANGE_PARK
  #if ENABLED(TOOLCHANGE_PARK)
    #define TOOLCHANGE_PARK_XY    { X_MIN_POS + 10, Y_MIN_POS + 10 }
    #define TOOLCHANGE_PARK_XY_FEEDRATE 6000  // (mm/min)
    //#define TOOLCHANGE_PARK_X_ONLY          // X axis only move
    //#define TOOLCHANGE_PARK_Y_ONLY          // Y axis only move
  #endif
#endif // HAS_MULTI_EXTRUDER

/**
 * Advanced Pause for Filament Change
 *  - Adds the G-code M600 Filament Change to initiate a filament change.
 *  - This feature is required for the default FILAMENT_RUNOUT_SCRIPT.
 *
 * Requirements:
 *  - For Filament Change parking enable and configure NOZZLE_PARK_FEATURE.
 *  - For user interaction enable an LCD display, HOST_PROMPT_SUPPORT, or EMERGENCY_PARSER.
 *
 * Enable PARK_HEAD_ON_PAUSE to add the G-code M125 Pause and Park.
 */
#define ADVANCED_PAUSE_FEATURE
#if ENABLED(ADVANCED_PAUSE_FEATURE)
  #define PAUSE_PARK_RETRACT_FEEDRATE         60  // (mm/s) Initial retract feedrate.
  #define PAUSE_PARK_RETRACT_LENGTH            2  // (mm) Initial retract.
                                                  // This short retract is done immediately, before parking the nozzle.
  #define FILAMENT_CHANGE_UNLOAD_FEEDRATE     10  // (mm/s) Unload filament feedrate. This can be pretty fast.
  #define FILAMENT_CHANGE_UNLOAD_ACCEL        25  // (mm/s^2) Lower acceleration may allow a faster feedrate.
  #define FILAMENT_CHANGE_UNLOAD_LENGTH      100  // (mm) The length of filament for a complete unload.
                                                  //   For Bowden, the full length of the tube and nozzle.
                                                  //   For direct drive, the full length of the nozzle.
                                                  //   Set to 0 for manual unloading.
  #define FILAMENT_CHANGE_SLOW_LOAD_FEEDRATE   6  // (mm/s) Slow move when starting load.
  #define FILAMENT_CHANGE_SLOW_LOAD_LENGTH     0  // (mm) Slow length, to allow time to insert material.
                                                  // 0 to disable start loading and skip to fast load only
  #define FILAMENT_CHANGE_FAST_LOAD_FEEDRATE   6  // (mm/s) Load filament feedrate. This can be pretty fast.
  #define FILAMENT_CHANGE_FAST_LOAD_ACCEL     25  // (mm/s^2) Lower acceleration may allow a faster feedrate.
  #define FILAMENT_CHANGE_FAST_LOAD_LENGTH     0  // (mm) Load length of filament, from extruder gear to nozzle.
                                                  //   For Bowden, the full length of the tube and nozzle.
                                                  //   For direct drive, the full length of the nozzle.
  //#define ADVANCED_PAUSE_CONTINUOUS_PURGE       // Purge continuously up to the purge length until interrupted.
  #define ADVANCED_PAUSE_PURGE_FEEDRATE        3  // (mm/s) Extrude feedrate (after loading). Should be slower than load feedrate.
  #define ADVANCED_PAUSE_PURGE_LENGTH         50  // (mm) Length to extrude after loading.
                                                  //   Set to 0 for manual extrusion.
                                                  //   Filament can be extruded repeatedly from the Filament Change menu
                                                  //   until extrusion is consistent, and to purge old filament.
  #define ADVANCED_PAUSE_RESUME_PRIME          0  // (mm) Extra distance to prime nozzle after returning from park.
  //#define ADVANCED_PAUSE_FANS_PAUSE             // Turn off print-cooling fans while the machine is paused.

                                                  // Filament Unload does a Retract, Delay, and Purge first:
  #define FILAMENT_UNLOAD_PURGE_RETRACT       13  // (mm) Unload initial retract length.
  #define FILAMENT_UNLOAD_PURGE_DELAY       5000  // (ms) Delay for the filament to cool after retract.
  #define FILAMENT_UNLOAD_PURGE_LENGTH         8  // (mm) An unretract is done, then this length is purged.
  #define FILAMENT_UNLOAD_PURGE_FEEDRATE      25  // (mm/s) feedrate to purge before unload

  #define PAUSE_PARK_NOZZLE_TIMEOUT           45  // (seconds) Time limit before the nozzle is turned off for safety.
  #define FILAMENT_CHANGE_ALERT_BEEPS         10  // Number of alert beeps to play when a response is needed.
  #define PAUSE_PARK_NO_STEPPER_TIMEOUT           // Enable for XYZ steppers to stay powered on during filament change.
  //#define FILAMENT_CHANGE_RESUME_ON_INSERT      // Automatically continue / load filament when runout sensor is triggered again.
  //#define PAUSE_REHEAT_FAST_RESUME              // Reduce number of waits by not prompting again post-timeout before continuing.

  //#define PARK_HEAD_ON_PAUSE                    // Park the nozzle during pause and filament change.
  //#define HOME_BEFORE_FILAMENT_CHANGE           // If needed, home before parking for filament change

  #define FILAMENT_LOAD_UNLOAD_GCODES           // Add M701/M702 Load/Unload G-codes, plus Load/Unload in the LCD Prepare menu.
  #define FILAMENT_UNLOAD_ALL_EXTRUDERS         // Allow M702 to unload all extruders above a minimum target temp (as set by M302)
#endif

// @section tmc

/**
 * TMC26X Stepper Driver options
 *
 * The TMC26XStepper library is required for this stepper driver.
 * https://github.com/trinamic/TMC26XStepper
 */
#if HAS_DRIVER(TMC26X)

  #if AXIS_DRIVER_TYPE_X(TMC26X)
    #define X_MAX_CURRENT     1000  // (mA)
    #define X_SENSE_RESISTOR    91  // (mOhms)
    #define X_MICROSTEPS        16  // Number of microsteps
  #endif

  #if AXIS_DRIVER_TYPE_X2(TMC26X)
    #define X2_MAX_CURRENT    1000
    #define X2_SENSE_RESISTOR   91
    #define X2_MICROSTEPS       X_MICROSTEPS
  #endif

  #if AXIS_DRIVER_TYPE_Y(TMC26X)
    #define Y_MAX_CURRENT     1000
    #define Y_SENSE_RESISTOR    91
    #define Y_MICROSTEPS        16
  #endif

  #if AXIS_DRIVER_TYPE_Y2(TMC26X)
    #define Y2_MAX_CURRENT    1000
    #define Y2_SENSE_RESISTOR   91
    #define Y2_MICROSTEPS       Y_MICROSTEPS
  #endif

  #if AXIS_DRIVER_TYPE_Z(TMC26X)
    #define Z_MAX_CURRENT     1000
    #define Z_SENSE_RESISTOR    91
    #define Z_MICROSTEPS        16
  #endif

  #if AXIS_DRIVER_TYPE_Z2(TMC26X)
    #define Z2_MAX_CURRENT    1000
    #define Z2_SENSE_RESISTOR   91
    #define Z2_MICROSTEPS       Z_MICROSTEPS
  #endif

  #if AXIS_DRIVER_TYPE_Z3(TMC26X)
    #define Z3_MAX_CURRENT    1000
    #define Z3_SENSE_RESISTOR   91
    #define Z3_MICROSTEPS       Z_MICROSTEPS
  #endif

  #if AXIS_DRIVER_TYPE_Z4(TMC26X)
    #define Z4_MAX_CURRENT    1000
    #define Z4_SENSE_RESISTOR   91
    #define Z4_MICROSTEPS       Z_MICROSTEPS
  #endif

  #if AXIS_DRIVER_TYPE_I(TMC26X)
    #define I_MAX_CURRENT    1000
    #define I_SENSE_RESISTOR   91
    #define I_MICROSTEPS       16
  #endif

  #if AXIS_DRIVER_TYPE_J(TMC26X)
    #define J_MAX_CURRENT    1000
    #define J_SENSE_RESISTOR   91
    #define J_MICROSTEPS       16
  #endif

  #if AXIS_DRIVER_TYPE_K(TMC26X)
    #define K_MAX_CURRENT    1000
    #define K_SENSE_RESISTOR   91
    #define K_MICROSTEPS       16
  #endif

  #if AXIS_DRIVER_TYPE_E0(TMC26X)
    #define E0_MAX_CURRENT    1000
    #define E0_SENSE_RESISTOR   91
    #define E0_MICROSTEPS       16
  #endif

  #if AXIS_DRIVER_TYPE_E1(TMC26X)
    #define E1_MAX_CURRENT    1000
    #define E1_SENSE_RESISTOR   91
    #define E1_MICROSTEPS       E0_MICROSTEPS
  #endif

  #if AXIS_DRIVER_TYPE_E2(TMC26X)
    #define E2_MAX_CURRENT    1000
    #define E2_SENSE_RESISTOR   91
    #define E2_MICROSTEPS       E0_MICROSTEPS
  #endif

  #if AXIS_DRIVER_TYPE_E3(TMC26X)
    #define E3_MAX_CURRENT    1000
    #define E3_SENSE_RESISTOR   91
    #define E3_MICROSTEPS       E0_MICROSTEPS
  #endif

  #if AXIS_DRIVER_TYPE_E4(TMC26X)
    #define E4_MAX_CURRENT    1000
    #define E4_SENSE_RESISTOR   91
    #define E4_MICROSTEPS       E0_MICROSTEPS
  #endif

  #if AXIS_DRIVER_TYPE_E5(TMC26X)
    #define E5_MAX_CURRENT    1000
    #define E5_SENSE_RESISTOR   91
    #define E5_MICROSTEPS       E0_MICROSTEPS
  #endif

  #if AXIS_DRIVER_TYPE_E6(TMC26X)
    #define E6_MAX_CURRENT    1000
    #define E6_SENSE_RESISTOR   91
    #define E6_MICROSTEPS       E0_MICROSTEPS
  #endif

  #if AXIS_DRIVER_TYPE_E7(TMC26X)
    #define E7_MAX_CURRENT    1000
    #define E7_SENSE_RESISTOR   91
    #define E7_MICROSTEPS       E0_MICROSTEPS
  #endif

#endif // TMC26X

// @section tmc_smart

/**
 * To use TMC2130, TMC2160, TMC2660, TMC5130, TMC5160 stepper drivers in SPI mode
 * connect your SPI pins to the hardware SPI interface on your board and define
 * the required CS pins in your `pins_MYBOARD.h` file. (e.g., RAMPS 1.4 uses AUX3
 * pins `X_CS_PIN 53`, `Y_CS_PIN 49`, etc.).
 * You may also use software SPI if you wish to use general purpose IO pins.
 *
 * To use TMC2208 stepper UART-configurable stepper drivers connect #_SERIAL_TX_PIN
 * to the driver side PDN_UART pin with a 1K resistor.
 * To use the reading capabilities, also connect #_SERIAL_RX_PIN to PDN_UART without
 * a resistor.
 * The drivers can also be used with hardware serial.
 *
 * TMCStepper library is required to use TMC stepper drivers.
 * https://github.com/teemuatlut/TMCStepper
 */
#if HAS_TRINAMIC_CONFIG

  #define HOLD_MULTIPLIER    0.5  // Scales down the holding current from run current

  /**
   * Interpolate microsteps to 256
   * Override for each driver with <driver>_INTERPOLATE settings below
   */
  #define INTERPOLATE      true

  #if AXIS_IS_TMC(X)
    #define X_CURRENT       600        // (mA) RMS current. Multiply by 1.414 for peak current.
    #define X_CURRENT_HOME  X_CURRENT  // (mA) RMS current for sensorless homing
    #define X_MICROSTEPS     16        // 0..256
    #define X_RSENSE          0.11
    #define X_CHAIN_POS      -1        // -1..0: Not chained. 1: MCU MOSI connected. 2: Next in chain, ...
    //#define X_INTERPOLATE  true      // Enable to override 'INTERPOLATE' for the X axis
    //#define X_HOLD_MULTIPLIER 0.5    // Enable to override 'HOLD_MULTIPLIER' for the X axis
  #endif

  #if AXIS_IS_TMC(X2)
    #define X2_CURRENT      800
    #define X2_CURRENT_HOME X2_CURRENT
    #define X2_MICROSTEPS    X_MICROSTEPS
    #define X2_RSENSE         0.11
    #define X2_CHAIN_POS     -1
    //#define X2_INTERPOLATE true
    //#define X2_HOLD_MULTIPLIER 0.5
  #endif

  #if AXIS_IS_TMC(Y)
    #define Y_CURRENT       600
    #define Y_CURRENT_HOME  Y_CURRENT
    #define Y_MICROSTEPS     16
    #define Y_RSENSE          0.11
    #define Y_CHAIN_POS      -1
    //#define Y_INTERPOLATE  true
    //#define Y_HOLD_MULTIPLIER 0.5
  #endif

  #if AXIS_IS_TMC(Y2)
    #define Y2_CURRENT      800
    #define Y2_CURRENT_HOME Y2_CURRENT
    #define Y2_MICROSTEPS    Y_MICROSTEPS
    #define Y2_RSENSE         0.11
    #define Y2_CHAIN_POS     -1
    //#define Y2_INTERPOLATE true
    //#define Y2_HOLD_MULTIPLIER 0.5
  #endif

  #if AXIS_IS_TMC(Z)
    #define Z_CURRENT       600
    #define Z_CURRENT_HOME  Z_CURRENT
    #define Z_MICROSTEPS     16
    #define Z_RSENSE          0.11
    #define Z_CHAIN_POS      -1
    //#define Z_INTERPOLATE  true
    //#define Z_HOLD_MULTIPLIER 0.5
  #endif

  #if AXIS_IS_TMC(Z2)
    #define Z2_CURRENT      800
    #define Z2_CURRENT_HOME Z2_CURRENT
    #define Z2_MICROSTEPS    Z_MICROSTEPS
    #define Z2_RSENSE         0.11
    #define Z2_CHAIN_POS     -1
    //#define Z2_INTERPOLATE true
    //#define Z2_HOLD_MULTIPLIER 0.5
  #endif

  #if AXIS_IS_TMC(Z3)
    #define Z3_CURRENT      800
    #define Z3_CURRENT_HOME Z3_CURRENT
    #define Z3_MICROSTEPS    Z_MICROSTEPS
    #define Z3_RSENSE         0.11
    #define Z3_CHAIN_POS     -1
    //#define Z3_INTERPOLATE true
    //#define Z3_HOLD_MULTIPLIER 0.5
  #endif

  #if AXIS_IS_TMC(Z4)
    #define Z4_CURRENT      800
    #define Z4_CURRENT_HOME Z4_CURRENT
    #define Z4_MICROSTEPS    Z_MICROSTEPS
    #define Z4_RSENSE         0.11
    #define Z4_CHAIN_POS     -1
    //#define Z4_INTERPOLATE true
    //#define Z4_HOLD_MULTIPLIER 0.5
  #endif

  #if AXIS_IS_TMC(I)
    #define I_CURRENT      800
    #define I_CURRENT_HOME I_CURRENT
    #define I_MICROSTEPS    16
    #define I_RSENSE         0.11
    #define I_CHAIN_POS     -1
    //#define I_INTERPOLATE  true
    //#define I_HOLD_MULTIPLIER 0.5
  #endif

  #if AXIS_IS_TMC(J)
    #define J_CURRENT      800
    #define J_CURRENT_HOME J_CURRENT
    #define J_MICROSTEPS    16
    #define J_RSENSE         0.11
    #define J_CHAIN_POS     -1
    //#define J_INTERPOLATE  true
    //#define J_HOLD_MULTIPLIER 0.5
  #endif

  #if AXIS_IS_TMC(K)
    #define K_CURRENT      800
    #define K_CURRENT_HOME K_CURRENT
    #define K_MICROSTEPS    16
    #define K_RSENSE         0.11
    #define K_CHAIN_POS     -1
    //#define K_INTERPOLATE  true
    //#define K_HOLD_MULTIPLIER 0.5
  #endif

  #if AXIS_IS_TMC(E0)
    #define E0_CURRENT      700
    #define E0_MICROSTEPS    16
    #define E0_RSENSE         0.11
    #define E0_CHAIN_POS     -1
    //#define E0_INTERPOLATE true
    //#define E0_HOLD_MULTIPLIER 0.5
  #endif

  #if AXIS_IS_TMC(E1)
    #define E1_CURRENT      800
    #define E1_MICROSTEPS   E0_MICROSTEPS
    #define E1_RSENSE         0.11
    #define E1_CHAIN_POS     -1
    //#define E1_INTERPOLATE true
    //#define E1_HOLD_MULTIPLIER 0.5
  #endif

  #if AXIS_IS_TMC(E2)
    #define E2_CURRENT      800
    #define E2_MICROSTEPS   E0_MICROSTEPS
    #define E2_RSENSE         0.11
    #define E2_CHAIN_POS     -1
    //#define E2_INTERPOLATE true
    //#define E2_HOLD_MULTIPLIER 0.5
  #endif

  #if AXIS_IS_TMC(E3)
    #define E3_CURRENT      800
    #define E3_MICROSTEPS   E0_MICROSTEPS
    #define E3_RSENSE         0.11
    #define E3_CHAIN_POS     -1
    //#define E3_INTERPOLATE true
    //#define E3_HOLD_MULTIPLIER 0.5
  #endif

  #if AXIS_IS_TMC(E4)
    #define E4_CURRENT      800
    #define E4_MICROSTEPS   E0_MICROSTEPS
    #define E4_RSENSE         0.11
    #define E4_CHAIN_POS     -1
    //#define E4_INTERPOLATE true
    //#define E4_HOLD_MULTIPLIER 0.5
  #endif

  #if AXIS_IS_TMC(E5)
    #define E5_CURRENT      800
    #define E5_MICROSTEPS   E0_MICROSTEPS
    #define E5_RSENSE         0.11
    #define E5_CHAIN_POS     -1
    //#define E5_INTERPOLATE true
    //#define E5_HOLD_MULTIPLIER 0.5
  #endif

  #if AXIS_IS_TMC(E6)
    #define E6_CURRENT      800
    #define E6_MICROSTEPS   E0_MICROSTEPS
    #define E6_RSENSE         0.11
    #define E6_CHAIN_POS     -1
    //#define E6_INTERPOLATE true
    //#define E6_HOLD_MULTIPLIER 0.5
  #endif

  #if AXIS_IS_TMC(E7)
    #define E7_CURRENT      800
    #define E7_MICROSTEPS   E0_MICROSTEPS
    #define E7_RSENSE         0.11
    #define E7_CHAIN_POS     -1
    //#define E7_INTERPOLATE true
    //#define E7_HOLD_MULTIPLIER 0.5
  #endif

  /**
   * Override default SPI pins for TMC2130, TMC2160, TMC2660, TMC5130 and TMC5160 drivers here.
   * The default pins can be found in your board's pins file.
   */
  //#define X_CS_PIN          -1
  //#define Y_CS_PIN          -1
  //#define Z_CS_PIN          -1
  //#define X2_CS_PIN         -1
  //#define Y2_CS_PIN         -1
  //#define Z2_CS_PIN         -1
  //#define Z3_CS_PIN         -1
  //#define Z4_CS_PIN         -1
  //#define I_CS_PIN          -1
  //#define J_CS_PIN          -1
  //#define K_CS_PIN          -1
  //#define E0_CS_PIN         -1
  //#define E1_CS_PIN         -1
  //#define E2_CS_PIN         -1
  //#define E3_CS_PIN         -1
  //#define E4_CS_PIN         -1
  //#define E5_CS_PIN         -1
  //#define E6_CS_PIN         -1
  //#define E7_CS_PIN         -1

  /**
   * Software option for SPI driven drivers (TMC2130, TMC2160, TMC2660, TMC5130 and TMC5160).
   * The default SW SPI pins are defined the respective pins files,
   * but you can override or define them here.
   */
  //#define TMC_USE_SW_SPI
  //#define TMC_SW_MOSI       -1
  //#define TMC_SW_MISO       -1
  //#define TMC_SW_SCK        -1

  /**
   * Four TMC2209 drivers can use the same HW/SW serial port with hardware configured addresses.
   * Set the address using jumpers on pins MS1 and MS2.
   * Address | MS1  | MS2
   *       0 | LOW  | LOW
   *       1 | HIGH | LOW
   *       2 | LOW  | HIGH
   *       3 | HIGH | HIGH
   *
   * Set *_SERIAL_TX_PIN and *_SERIAL_RX_PIN to match for all drivers
   * on the same serial port, either here or in your board's pins file.
   */
  //#define  X_SLAVE_ADDRESS 0
  //#define  Y_SLAVE_ADDRESS 0
  //#define  Z_SLAVE_ADDRESS 0
  //#define X2_SLAVE_ADDRESS 0
  //#define Y2_SLAVE_ADDRESS 0
  //#define Z2_SLAVE_ADDRESS 0
  //#define Z3_SLAVE_ADDRESS 0
  //#define Z4_SLAVE_ADDRESS 0
  //#define  I_SLAVE_ADDRESS 0
  //#define  J_SLAVE_ADDRESS 0
  //#define  K_SLAVE_ADDRESS 0
  //#define E0_SLAVE_ADDRESS 0
  //#define E1_SLAVE_ADDRESS 0
  //#define E2_SLAVE_ADDRESS 0
  //#define E3_SLAVE_ADDRESS 0
  //#define E4_SLAVE_ADDRESS 0
  //#define E5_SLAVE_ADDRESS 0
  //#define E6_SLAVE_ADDRESS 0
  //#define E7_SLAVE_ADDRESS 0

  /**
   * Software enable
   *
   * Use for drivers that do not use a dedicated enable pin, but rather handle the same
   * function through a communication line such as SPI or UART.
   */
  //#define SOFTWARE_DRIVER_ENABLE

  /**
   * TMC2130, TMC2160, TMC2208, TMC2209, TMC5130 and TMC5160 only
   * Use Trinamic's ultra quiet stepping mode.
   * When disabled, Marlin will use spreadCycle stepping mode.
   */
  #define STEALTHCHOP_XY
  #define STEALTHCHOP_Z
  #define STEALTHCHOP_I
  #define STEALTHCHOP_J
  #define STEALTHCHOP_K
  #define STEALTHCHOP_E

  /**
   * Optimize spreadCycle chopper parameters by using predefined parameter sets
   * or with the help of an example included in the library.
   * Provided parameter sets are
   * CHOPPER_DEFAULT_12V
   * CHOPPER_DEFAULT_19V
   * CHOPPER_DEFAULT_24V
   * CHOPPER_DEFAULT_36V
   * CHOPPER_09STEP_24V   // 0.9 degree steppers (24V)
   * CHOPPER_PRUSAMK3_24V // Imported parameters from the official Průša firmware for MK3 (24V)
   * CHOPPER_MARLIN_119   // Old defaults from Marlin v1.1.9
   *
   * Define your own with:
   * { <off_time[1..15]>, <hysteresis_end[-3..12]>, hysteresis_start[1..8] }
   */
  #define CHOPPER_TIMING CHOPPER_DEFAULT_24V        // All axes (override below)
  //#define CHOPPER_TIMING_X  CHOPPER_TIMING        // For X Axes (override below)
  //#define CHOPPER_TIMING_X2 CHOPPER_TIMING_X
  //#define CHOPPER_TIMING_Y  CHOPPER_TIMING        // For Y Axes (override below)
  //#define CHOPPER_TIMING_Y2 CHOPPER_TIMING_Y
  //#define CHOPPER_TIMING_Z  CHOPPER_TIMING        // For Z Axes (override below)
  //#define CHOPPER_TIMING_Z2 CHOPPER_TIMING_Z
  //#define CHOPPER_TIMING_Z3 CHOPPER_TIMING_Z
  //#define CHOPPER_TIMING_Z4 CHOPPER_TIMING_Z
  //#define CHOPPER_TIMING_I  CHOPPER_TIMING
  //#define CHOPPER_TIMING_J  CHOPPER_TIMING
  //#define CHOPPER_TIMING_K  CHOPPER_TIMING
  //#define CHOPPER_TIMING_E  CHOPPER_TIMING        // For Extruders (override below)
  //#define CHOPPER_TIMING_E1 CHOPPER_TIMING_E
  //#define CHOPPER_TIMING_E2 CHOPPER_TIMING_E
  //#define CHOPPER_TIMING_E3 CHOPPER_TIMING_E
  //#define CHOPPER_TIMING_E4 CHOPPER_TIMING_E
  //#define CHOPPER_TIMING_E5 CHOPPER_TIMING_E
  //#define CHOPPER_TIMING_E6 CHOPPER_TIMING_E
  //#define CHOPPER_TIMING_E7 CHOPPER_TIMING_E

  /**
   * Monitor Trinamic drivers
   * for error conditions like overtemperature and short to ground.
   * To manage over-temp Marlin can decrease the driver current until the error condition clears.
   * Other detected conditions can be used to stop the current print.
   * Relevant G-codes:
   * M906 - Set or get motor current in milliamps using axis codes X, Y, Z, E. Report values if no axis codes given.
   * M911 - Report stepper driver overtemperature pre-warn condition.
   * M912 - Clear stepper driver overtemperature pre-warn condition flag.
   * M122 - Report driver parameters (Requires TMC_DEBUG)
   */
  #define MONITOR_DRIVER_STATUS

  #if ENABLED(MONITOR_DRIVER_STATUS)
    #define CURRENT_STEP_DOWN     50  // [mA]
    #define REPORT_CURRENT_CHANGE
    #define STOP_ON_ERROR
  #endif

  /**
   * TMC2130, TMC2160, TMC2208, TMC2209, TMC5130 and TMC5160 only
   * The driver will switch to spreadCycle when stepper speed is over HYBRID_THRESHOLD.
   * This mode allows for faster movements at the expense of higher noise levels.
   * STEALTHCHOP_(XY|Z|E) must be enabled to use HYBRID_THRESHOLD.
   * M913 X/Y/Z/E to live tune the setting
   */
  //#define HYBRID_THRESHOLD

  #define X_HYBRID_THRESHOLD     100  // [mm/s]
  #define X2_HYBRID_THRESHOLD    100
  #define Y_HYBRID_THRESHOLD     100
  #define Y2_HYBRID_THRESHOLD    100
  #define Z_HYBRID_THRESHOLD       3
  #define Z2_HYBRID_THRESHOLD      3
  #define Z3_HYBRID_THRESHOLD      3
  #define Z4_HYBRID_THRESHOLD      3
  #define I_HYBRID_THRESHOLD       3
  #define J_HYBRID_THRESHOLD       3
  #define K_HYBRID_THRESHOLD       3
  #define E0_HYBRID_THRESHOLD     30
  #define E1_HYBRID_THRESHOLD     30
  #define E2_HYBRID_THRESHOLD     30
  #define E3_HYBRID_THRESHOLD     30
  #define E4_HYBRID_THRESHOLD     30
  #define E5_HYBRID_THRESHOLD     30
  #define E6_HYBRID_THRESHOLD     30
  #define E7_HYBRID_THRESHOLD     30

  /**
   * Use StallGuard to home / probe X, Y, Z.
   *
   * TMC2130, TMC2160, TMC2209, TMC2660, TMC5130, and TMC5160 only
   * Connect the stepper driver's DIAG1 pin to the X/Y endstop pin.
   * X, Y, and Z homing will always be done in spreadCycle mode.
   *
   * X/Y/Z_STALL_SENSITIVITY is the default stall threshold.
   * Use M914 X Y Z to set the stall threshold at runtime:
   *
   *  Sensitivity   TMC2209   Others
   *    HIGHEST       255      -64    (Too sensitive => False positive)
   *    LOWEST         0        63    (Too insensitive => No trigger)
   *
   * It is recommended to set HOMING_BUMP_MM to { 0, 0, 0 }.
   *
   * SPI_ENDSTOPS  *** Beta feature! *** TMC2130/TMC5160 Only ***
   * Poll the driver through SPI to determine load when homing.
   * Removes the need for a wire from DIAG1 to an endstop pin.
   *
   * IMPROVE_HOMING_RELIABILITY tunes acceleration and jerk when
   * homing and adds a guard period for endstop triggering.
   *
   * Comment *_STALL_SENSITIVITY to disable sensorless homing for that axis.
   */
  //#define SENSORLESS_HOMING // StallGuard capable drivers only

  #if EITHER(SENSORLESS_HOMING, SENSORLESS_PROBING)
    // TMC2209: 0...255. TMC2130: -64...63
    #define X_STALL_SENSITIVITY  8
    #define X2_STALL_SENSITIVITY X_STALL_SENSITIVITY
    #define Y_STALL_SENSITIVITY  8
    #define Y2_STALL_SENSITIVITY Y_STALL_SENSITIVITY
    //#define Z_STALL_SENSITIVITY  8
    //#define Z2_STALL_SENSITIVITY Z_STALL_SENSITIVITY
    //#define Z3_STALL_SENSITIVITY Z_STALL_SENSITIVITY
    //#define Z4_STALL_SENSITIVITY Z_STALL_SENSITIVITY
    //#define I_STALL_SENSITIVITY  8
    //#define J_STALL_SENSITIVITY  8
    //#define K_STALL_SENSITIVITY  8
    //#define SPI_ENDSTOPS              // TMC2130 only
    //#define IMPROVE_HOMING_RELIABILITY
  #endif

  /**
   * TMC Homing stepper phase.
   *
   * Improve homing repeatability by homing to stepper coil's nearest absolute
   * phase position. Trinamic drivers use a stepper phase table with 1024 values
   * spanning 4 full steps with 256 positions each (ergo, 1024 positions).
   * Full step positions (128, 384, 640, 896) have the highest holding torque.
   *
   * Values from 0..1023, -1 to disable homing phase for that axis.
   */
   //#define TMC_HOME_PHASE { 896, 896, 896 }

  /**
   * Beta feature!
   * Create a 50/50 square wave step pulse optimal for stepper drivers.
   */
  // #define SQUARE_WAVE_STEPPING

  /**
   * Enable M122 debugging command for TMC stepper drivers.
   * M122 S0/1 will enable continuous reporting.
   */
  //#define TMC_DEBUG

  /**
   * You can set your own advanced settings by filling in predefined functions.
   * A list of available functions can be found on the library github page
   * https://github.com/teemuatlut/TMCStepper
   *
   * Example:
   * #define TMC_ADV() { \
   *   stepperX.diag0_otpw(1); \
   *   stepperY.intpol(0); \
   * }
   */
  #define TMC_ADV() {  }

#endif // HAS_TRINAMIC_CONFIG

// @section L64XX

/**
 * L64XX Stepper Driver options
 *
 * Arduino-L6470 library (0.8.0 or higher) is required.
 * https://github.com/ameyer/Arduino-L6470
 *
 * Requires the following to be defined in your pins_YOUR_BOARD file
 *     L6470_CHAIN_SCK_PIN
 *     L6470_CHAIN_MISO_PIN
 *     L6470_CHAIN_MOSI_PIN
 *     L6470_CHAIN_SS_PIN
 *     ENABLE_RESET_L64XX_CHIPS(Q)  where Q is 1 to enable and 0 to reset
 */

#if HAS_L64XX

  //#define L6470_CHITCHAT        // Display additional status info

  #if AXIS_IS_L64XX(X)
    #define X_MICROSTEPS       128  // Number of microsteps (VALID: 1, 2, 4, 8, 16, 32, 128) - L6474 max is 16
    #define X_OVERCURRENT     2000  // (mA) Current where the driver detects an over current
                                    //   L6470 & L6474 - VALID: 375 x (1 - 16) - 6A max - rounds down
                                    //   POWERSTEP01: VALID: 1000 x (1 - 32) - 32A max - rounds down
    #define X_STALLCURRENT    1500  // (mA) Current where the driver detects a stall (VALID: 31.25 * (1-128) -  4A max - rounds down)
                                    //   L6470 & L6474 - VALID: 31.25 * (1-128) -  4A max - rounds down
                                    //   POWERSTEP01: VALID: 200 x (1 - 32) - 6.4A max - rounds down
                                    //   L6474 - STALLCURRENT setting is used to set the nominal (TVAL) current
    #define X_MAX_VOLTAGE      127  // 0-255, Maximum effective voltage seen by stepper - not used by L6474
    #define X_CHAIN_POS         -1  // Position in SPI chain, 0=Not in chain, 1=Nearest MOSI
    #define X_SLEW_RATE          1  // 0-3, Slew 0 is slowest, 3 is fastest
  #endif

  #if AXIS_IS_L64XX(X2)
    #define X2_MICROSTEPS     X_MICROSTEPS
    #define X2_OVERCURRENT            2000
    #define X2_STALLCURRENT           1500
    #define X2_MAX_VOLTAGE             127
    #define X2_CHAIN_POS                -1
    #define X2_SLEW_RATE                 1
  #endif

  #if AXIS_IS_L64XX(Y)
    #define Y_MICROSTEPS               128
    #define Y_OVERCURRENT             2000
    #define Y_STALLCURRENT            1500
    #define Y_MAX_VOLTAGE              127
    #define Y_CHAIN_POS                 -1
    #define Y_SLEW_RATE                  1
  #endif

  #if AXIS_IS_L64XX(Y2)
    #define Y2_MICROSTEPS     Y_MICROSTEPS
    #define Y2_OVERCURRENT            2000
    #define Y2_STALLCURRENT           1500
    #define Y2_MAX_VOLTAGE             127
    #define Y2_CHAIN_POS                -1
    #define Y2_SLEW_RATE                 1
  #endif

  #if AXIS_IS_L64XX(Z)
    #define Z_MICROSTEPS               128
    #define Z_OVERCURRENT             2000
    #define Z_STALLCURRENT            1500
    #define Z_MAX_VOLTAGE              127
    #define Z_CHAIN_POS                 -1
    #define Z_SLEW_RATE                  1
  #endif

  #if AXIS_IS_L64XX(Z2)
    #define Z2_MICROSTEPS     Z_MICROSTEPS
    #define Z2_OVERCURRENT            2000
    #define Z2_STALLCURRENT           1500
    #define Z2_MAX_VOLTAGE             127
    #define Z2_CHAIN_POS                -1
    #define Z2_SLEW_RATE                 1
  #endif

  #if AXIS_IS_L64XX(Z3)
    #define Z3_MICROSTEPS     Z_MICROSTEPS
    #define Z3_OVERCURRENT            2000
    #define Z3_STALLCURRENT           1500
    #define Z3_MAX_VOLTAGE             127
    #define Z3_CHAIN_POS                -1
    #define Z3_SLEW_RATE                 1
  #endif

  #if AXIS_IS_L64XX(Z4)
    #define Z4_MICROSTEPS     Z_MICROSTEPS
    #define Z4_OVERCURRENT            2000
    #define Z4_STALLCURRENT           1500
    #define Z4_MAX_VOLTAGE             127
    #define Z4_CHAIN_POS                -1
    #define Z4_SLEW_RATE                 1
  #endif

  #if AXIS_DRIVER_TYPE_I(L6470)
    #define I_MICROSTEPS      128
    #define I_OVERCURRENT    2000
    #define I_STALLCURRENT   1500
    #define I_MAX_VOLTAGE     127
    #define I_CHAIN_POS        -1
    #define I_SLEW_RATE         1
  #endif

  #if AXIS_DRIVER_TYPE_J(L6470)
    #define J_MICROSTEPS      128
    #define J_OVERCURRENT    2000
    #define J_STALLCURRENT   1500
    #define J_MAX_VOLTAGE     127
    #define J_CHAIN_POS        -1
    #define J_SLEW_RATE         1
  #endif

  #if AXIS_DRIVER_TYPE_K(L6470)
    #define K_MICROSTEPS      128
    #define K_OVERCURRENT    2000
    #define K_STALLCURRENT   1500
    #define K_MAX_VOLTAGE     127
    #define K_CHAIN_POS        -1
    #define K_SLEW_RATE         1
  #endif

  #if AXIS_IS_L64XX(E0)
    #define E0_MICROSTEPS              128
    #define E0_OVERCURRENT            2000
    #define E0_STALLCURRENT           1500
    #define E0_MAX_VOLTAGE             127
    #define E0_CHAIN_POS                -1
    #define E0_SLEW_RATE                 1
  #endif

  #if AXIS_IS_L64XX(E1)
    #define E1_MICROSTEPS    E0_MICROSTEPS
    #define E1_OVERCURRENT            2000
    #define E1_STALLCURRENT           1500
    #define E1_MAX_VOLTAGE             127
    #define E1_CHAIN_POS                -1
    #define E1_SLEW_RATE                 1
  #endif

  #if AXIS_IS_L64XX(E2)
    #define E2_MICROSTEPS    E0_MICROSTEPS
    #define E2_OVERCURRENT            2000
    #define E2_STALLCURRENT           1500
    #define E2_MAX_VOLTAGE             127
    #define E2_CHAIN_POS                -1
    #define E2_SLEW_RATE                 1
  #endif

  #if AXIS_IS_L64XX(E3)
    #define E3_MICROSTEPS    E0_MICROSTEPS
    #define E3_OVERCURRENT            2000
    #define E3_STALLCURRENT           1500
    #define E3_MAX_VOLTAGE             127
    #define E3_CHAIN_POS                -1
    #define E3_SLEW_RATE                 1
  #endif

  #if AXIS_IS_L64XX(E4)
    #define E4_MICROSTEPS    E0_MICROSTEPS
    #define E4_OVERCURRENT            2000
    #define E4_STALLCURRENT           1500
    #define E4_MAX_VOLTAGE             127
    #define E4_CHAIN_POS                -1
    #define E4_SLEW_RATE                 1
  #endif

  #if AXIS_IS_L64XX(E5)
    #define E5_MICROSTEPS    E0_MICROSTEPS
    #define E5_OVERCURRENT            2000
    #define E5_STALLCURRENT           1500
    #define E5_MAX_VOLTAGE             127
    #define E5_CHAIN_POS                -1
    #define E5_SLEW_RATE                 1
  #endif

  #if AXIS_IS_L64XX(E6)
    #define E6_MICROSTEPS    E0_MICROSTEPS
    #define E6_OVERCURRENT            2000
    #define E6_STALLCURRENT           1500
    #define E6_MAX_VOLTAGE             127
    #define E6_CHAIN_POS                -1
    #define E6_SLEW_RATE                 1
  #endif

  #if AXIS_IS_L64XX(E7)
    #define E7_MICROSTEPS    E0_MICROSTEPS
    #define E7_OVERCURRENT            2000
    #define E7_STALLCURRENT           1500
    #define E7_MAX_VOLTAGE             127
    #define E7_CHAIN_POS                -1
    #define E7_SLEW_RATE                 1
  #endif

  /**
   * Monitor L6470 drivers for error conditions like over temperature and over current.
   * In the case of over temperature Marlin can decrease the drive until the error condition clears.
   * Other detected conditions can be used to stop the current print.
   * Relevant G-codes:
   * M906 - I1/2/3/4/5  Set or get motor drive level using axis codes X, Y, Z, E. Report values if no axis codes given.
   *         I not present or I0 or I1 - X, Y, Z or E0
   *         I2 - X2, Y2, Z2 or E1
   *         I3 - Z3 or E3
   *         I4 - Z4 or E4
   *         I5 - E5
   * M916 - Increase drive level until get thermal warning
   * M917 - Find minimum current thresholds
   * M918 - Increase speed until max or error
   * M122 S0/1 - Report driver parameters
   */
  //#define MONITOR_L6470_DRIVER_STATUS

  #if ENABLED(MONITOR_L6470_DRIVER_STATUS)
    #define KVAL_HOLD_STEP_DOWN     1
    //#define L6470_STOP_ON_ERROR
  #endif

#endif // HAS_L64XX

// @section i2cbus

//
// I2C Master ID for LPC176x LCD and Digital Current control
// Does not apply to other peripherals based on the Wire library.
//
//#define I2C_MASTER_ID  1  // Set a value from 0 to 2

/**
 * TWI/I2C BUS
 *
 * This feature is an EXPERIMENTAL feature so it shall not be used on production
 * machines. Enabling this will allow you to send and receive I2C data from slave
 * devices on the bus.
 *
 * ; Example #1
 * ; This macro send the string "Marlin" to the slave device with address 0x63 (99)
 * ; It uses multiple M260 commands with one B<base 10> arg
 * M260 A99  ; Target slave address
 * M260 B77  ; M
 * M260 B97  ; a
 * M260 B114 ; r
 * M260 B108 ; l
 * M260 B105 ; i
 * M260 B110 ; n
 * M260 S1   ; Send the current buffer
 *
 * ; Example #2
 * ; Request 6 bytes from slave device with address 0x63 (99)
 * M261 A99 B5
 *
 * ; Example #3
 * ; Example serial output of a M261 request
 * echo:i2c-reply: from:99 bytes:5 data:hello
 */

//#define EXPERIMENTAL_I2CBUS
#if ENABLED(EXPERIMENTAL_I2CBUS)
  #define I2C_SLAVE_ADDRESS  0  // Set a value from 8 to 127 to act as a slave
#endif

// @section extras

/**
 * Photo G-code
 * Add the M240 G-code to take a photo.
 * The photo can be triggered by a digital pin or a physical movement.
 */
//#define PHOTO_GCODE
#if ENABLED(PHOTO_GCODE)
  // A position to move to (and raise Z) before taking the photo
  //#define PHOTO_POSITION { X_MAX_POS - 5, Y_MAX_POS, 0 }  // { xpos, ypos, zraise } (M240 X Y Z)
  //#define PHOTO_DELAY_MS   100                            // (ms) Duration to pause before moving back (M240 P)
  //#define PHOTO_RETRACT_MM   6.5                          // (mm) E retract/recover for the photo move (M240 R S)

  // Canon RC-1 or homebrew digital camera trigger
  // Data from: https://www.doc-diy.net/photo/rc-1_hacked/
  //#define PHOTOGRAPH_PIN 23

  // Canon Hack Development Kit
  // https://captain-slow.dk/2014/03/09/3d-printing-timelapses/
  //#define CHDK_PIN        4

  // Optional second move with delay to trigger the camera shutter
  //#define PHOTO_SWITCH_POSITION { X_MAX_POS, Y_MAX_POS }  // { xpos, ypos } (M240 I J)

  // Duration to hold the switch or keep CHDK_PIN high
  //#define PHOTO_SWITCH_MS   50 // (ms) (M240 D)

  /**
   * PHOTO_PULSES_US may need adjustment depending on board and camera model.
   * Pin must be running at 48.4kHz.
   * Be sure to use a PHOTOGRAPH_PIN which can rise and fall quick enough.
   * (e.g., MKS SBase temp sensor pin was too slow, so used P1.23 on J8.)
   *
   *  Example pulse data for Nikon: https://bit.ly/2FKD0Aq
   *                     IR Wiring: https://git.io/JvJf7
   */
  //#define PHOTO_PULSES_US { 2000, 27850, 400, 1580, 400, 3580, 400 }  // (µs) Durations for each 48.4kHz oscillation
  #ifdef PHOTO_PULSES_US
    #define PHOTO_PULSE_DELAY_US 13 // (µs) Approximate duration of each HIGH and LOW pulse in the oscillation
  #endif
#endif

/**
 * Spindle & Laser control
 *
 * Add the M3, M4, and M5 commands to turn the spindle/laser on and off, and
 * to set spindle speed, spindle direction, and laser power.
 *
 * SuperPid is a router/spindle speed controller used in the CNC milling community.
 * Marlin can be used to turn the spindle on and off. It can also be used to set
 * the spindle speed from 5,000 to 30,000 RPM.
 *
 * You'll need to select a pin for the ON/OFF function and optionally choose a 0-5V
 * hardware PWM pin for the speed control and a pin for the rotation direction.
 *
 * See https://marlinfw.org/docs/configuration/laser_spindle.html for more config details.
 */
//#define SPINDLE_FEATURE
//#define LASER_FEATURE
#if EITHER(SPINDLE_FEATURE, LASER_FEATURE)
  #define SPINDLE_LASER_ACTIVE_STATE    LOW    // Set to "HIGH" if SPINDLE_LASER_ENA_PIN is active HIGH

  #define SPINDLE_LASER_USE_PWM                // Enable if your controller supports setting the speed/power
  #if ENABLED(SPINDLE_LASER_USE_PWM)
    #define SPINDLE_LASER_PWM_INVERT    false  // Set to "true" if the speed/power goes up when you want it to go slower
    #define SPINDLE_LASER_FREQUENCY     2500   // (Hz) Spindle/laser frequency (only on supported HALs: AVR and LPC)
  #endif

  //#define AIR_EVACUATION                     // Cutter Vacuum / Laser Blower motor control with G-codes M10-M11
  #if ENABLED(AIR_EVACUATION)
    #define AIR_EVACUATION_ACTIVE       LOW    // Set to "HIGH" if the on/off function is active HIGH
    //#define AIR_EVACUATION_PIN        42     // Override the default Cutter Vacuum or Laser Blower pin
  #endif

  //#define AIR_ASSIST                         // Air Assist control with G-codes M8-M9
  #if ENABLED(AIR_ASSIST)
    #define AIR_ASSIST_ACTIVE           LOW    // Active state on air assist pin
    //#define AIR_ASSIST_PIN            44     // Override the default Air Assist pin
  #endif

  //#define SPINDLE_SERVO                      // A servo converting an angle to spindle power
  #ifdef SPINDLE_SERVO
    #define SPINDLE_SERVO_NR   0               // Index of servo used for spindle control
    #define SPINDLE_SERVO_MIN 10               // Minimum angle for servo spindle
  #endif

  /**
   * Speed / Power can be set ('M3 S') and displayed in terms of:
   *  - PWM255  (S0 - S255)
   *  - PERCENT (S0 - S100)
   *  - RPM     (S0 - S50000)  Best for use with a spindle
   *  - SERVO   (S0 - S180)
   */
  #define CUTTER_POWER_UNIT PWM255

  /**
   * Relative Cutter Power
   * Normally, 'M3 O<power>' sets
   * OCR power is relative to the range SPEED_POWER_MIN...SPEED_POWER_MAX.
   * so input powers of 0...255 correspond to SPEED_POWER_MIN...SPEED_POWER_MAX
   * instead of normal range (0 to SPEED_POWER_MAX).
   * Best used with (e.g.) SuperPID router controller: S0 = 5,000 RPM and S255 = 30,000 RPM
   */
  //#define CUTTER_POWER_RELATIVE              // Set speed proportional to [SPEED_POWER_MIN...SPEED_POWER_MAX]

  #if ENABLED(SPINDLE_FEATURE)
    //#define SPINDLE_CHANGE_DIR               // Enable if your spindle controller can change spindle direction
    #define SPINDLE_CHANGE_DIR_STOP            // Enable if the spindle should stop before changing spin direction
    #define SPINDLE_INVERT_DIR          false  // Set to "true" if the spin direction is reversed

    #define SPINDLE_LASER_POWERUP_DELAY   5000 // (ms) Delay to allow the spindle/laser to come up to speed/power
    #define SPINDLE_LASER_POWERDOWN_DELAY 5000 // (ms) Delay to allow the spindle to stop

    /**
     * M3/M4 Power Equation
     *
     * Each tool uses different value ranges for speed / power control.
     * These parameters are used to convert between tool power units and PWM.
     *
     * Speed/Power = (PWMDC / 255 * 100 - SPEED_POWER_INTERCEPT) / SPEED_POWER_SLOPE
     * PWMDC = (spdpwr - SPEED_POWER_MIN) / (SPEED_POWER_MAX - SPEED_POWER_MIN) / SPEED_POWER_SLOPE
     */
    #if ENABLED(SPINDLE_LASER_USE_PWM)
      #define SPEED_POWER_INTERCEPT       0    // (%) 0-100 i.e., Minimum power percentage
      #define SPEED_POWER_MIN          5000    // (RPM)
      #define SPEED_POWER_MAX         30000    // (RPM) SuperPID router controller 0 - 30,000 RPM
      #define SPEED_POWER_STARTUP     25000    // (RPM) M3/M4 speed/power default (with no arguments)
    #endif

  #else

    #if ENABLED(SPINDLE_LASER_USE_PWM)
      #define SPEED_POWER_INTERCEPT       0    // (%) 0-100 i.e., Minimum power percentage
      #define SPEED_POWER_MIN             0    // (%) 0-100
      #define SPEED_POWER_MAX           100    // (%) 0-100
      #define SPEED_POWER_STARTUP        80    // (%) M3/M4 speed/power default (with no arguments)
    #endif

    // Define the minimum and maximum test pulse time values for a laser test fire function
    #define LASER_TEST_PULSE_MIN           1   // Used with Laser Control Menu
    #define LASER_TEST_PULSE_MAX         999   // Caution: Menu may not show more than 3 characters

    /**
     * Enable inline laser power to be handled in the planner / stepper routines.
     * Inline power is specified by the I (inline) flag in an M3 command (e.g., M3 S20 I)
     * or by the 'S' parameter in G0/G1/G2/G3 moves (see LASER_MOVE_POWER).
     *
     * This allows the laser to keep in perfect sync with the planner and removes
     * the powerup/down delay since lasers require negligible time.
     */
    //#define LASER_POWER_INLINE

    #if ENABLED(LASER_POWER_INLINE)
      /**
       * Scale the laser's power in proportion to the movement rate.
       *
       * - Sets the entry power proportional to the entry speed over the nominal speed.
       * - Ramps the power up every N steps to approximate the speed trapezoid.
       * - Due to the limited power resolution this is only approximate.
       */
      #define LASER_POWER_INLINE_TRAPEZOID

      /**
       * Continuously calculate the current power (nominal_power * current_rate / nominal_rate).
       * Required for accurate power with non-trapezoidal acceleration (e.g., S_CURVE_ACCELERATION).
       * This is a costly calculation so this option is discouraged on 8-bit AVR boards.
       *
       * LASER_POWER_INLINE_TRAPEZOID_CONT_PER defines how many step cycles there are between power updates. If your
       * board isn't able to generate steps fast enough (and you are using LASER_POWER_INLINE_TRAPEZOID_CONT), increase this.
       * Note that when this is zero it means it occurs every cycle; 1 means a delay wait one cycle then run, etc.
       */
      //#define LASER_POWER_INLINE_TRAPEZOID_CONT

      /**
       * Stepper iterations between power updates. Increase this value if the board
       * can't keep up with the processing demands of LASER_POWER_INLINE_TRAPEZOID_CONT.
       * Disable (or set to 0) to recalculate power on every stepper iteration.
       */
      //#define LASER_POWER_INLINE_TRAPEZOID_CONT_PER 10

      /**
       * Include laser power in G0/G1/G2/G3/G5 commands with the 'S' parameter
       */
      //#define LASER_MOVE_POWER

      #if ENABLED(LASER_MOVE_POWER)
        // Turn off the laser on G0 moves with no power parameter.
        // If a power parameter is provided, use that instead.
        //#define LASER_MOVE_G0_OFF

        // Turn off the laser on G28 homing.
        //#define LASER_MOVE_G28_OFF
      #endif

      /**
       * Inline flag inverted
       *
       * WARNING: M5 will NOT turn off the laser unless another move
       *          is done (so G-code files must end with 'M5 I').
       */
      //#define LASER_POWER_INLINE_INVERT

      /**
       * Continuously apply inline power. ('M3 S3' == 'G1 S3' == 'M3 S3 I')
       *
       * The laser might do some weird things, so only enable this
       * feature if you understand the implications.
       */
      //#define LASER_POWER_INLINE_CONTINUOUS

    #else

      #define SPINDLE_LASER_POWERUP_DELAY     50 // (ms) Delay to allow the spindle/laser to come up to speed/power
      #define SPINDLE_LASER_POWERDOWN_DELAY   50 // (ms) Delay to allow the spindle to stop

    #endif

    //
    // Laser I2C Ammeter (High precision INA226 low/high side module)
    //
    //#define I2C_AMMETER
    #if ENABLED(I2C_AMMETER)
      #define I2C_AMMETER_IMAX            0.1    // (Amps) Calibration value for the expected current range
      #define I2C_AMMETER_SHUNT_RESISTOR  0.1    // (Ohms) Calibration shunt resistor value
    #endif

  #endif
#endif // SPINDLE_FEATURE || LASER_FEATURE

/**
 * Synchronous Laser Control with M106/M107
 *
 * Marlin normally applies M106/M107 fan speeds at a time "soon after" processing
 * a planner block. This is too inaccurate for a PWM/TTL laser attached to the fan
 * header (as with some add-on laser kits). Enable this option to set fan/laser
 * speeds with much more exact timing for improved print fidelity.
 *
 * NOTE: This option sacrifices some cooling fan speed options.
 */
//#define LASER_SYNCHRONOUS_M106_M107

/**
 * Coolant Control
 *
 * Add the M7, M8, and M9 commands to turn mist or flood coolant on and off.
 *
 * Note: COOLANT_MIST_PIN and/or COOLANT_FLOOD_PIN must also be defined.
 */
//#define COOLANT_CONTROL
#if ENABLED(COOLANT_CONTROL)
  #define COOLANT_MIST                // Enable if mist coolant is present
  #define COOLANT_FLOOD               // Enable if flood coolant is present
  #define COOLANT_MIST_INVERT  false  // Set "true" if the on/off function is reversed
  #define COOLANT_FLOOD_INVERT false  // Set "true" if the on/off function is reversed
#endif

/**
 * Filament Width Sensor
 *
 * Measures the filament width in real-time and adjusts
 * flow rate to compensate for any irregularities.
 *
 * Also allows the measured filament diameter to set the
 * extrusion rate, so the slicer only has to specify the
 * volume.
 *
 * Only a single extruder is supported at this time.
 *
 *  34 RAMPS_14    : Analog input 5 on the AUX2 connector
 *  81 PRINTRBOARD : Analog input 2 on the Exp1 connector (version B,C,D,E)
 * 301 RAMBO       : Analog input 3
 *
 * Note: May require analog pins to be defined for other boards.
 */
//#define FILAMENT_WIDTH_SENSOR

#if ENABLED(FILAMENT_WIDTH_SENSOR)
  #define FILAMENT_SENSOR_EXTRUDER_NUM 0    // Index of the extruder that has the filament sensor. :[0,1,2,3,4]
  #define MEASUREMENT_DELAY_CM        14    // (cm) The distance from the filament sensor to the melting chamber

  #define FILWIDTH_ERROR_MARGIN        1.0  // (mm) If a measurement differs too much from nominal width ignore it
  #define MAX_MEASUREMENT_DELAY       20    // (bytes) Buffer size for stored measurements (1 byte per cm). Must be larger than MEASUREMENT_DELAY_CM.

  #define DEFAULT_MEASURED_FILAMENT_DIA DEFAULT_NOMINAL_FILAMENT_DIA // Set measured to nominal initially

  // Display filament width on the LCD status line. Status messages will expire after 5 seconds.
  //#define FILAMENT_LCD_DISPLAY
#endif

/**
 * Power Monitor
 * Monitor voltage (V) and/or current (A), and -when possible- power (W)
 *
 * Read and configure with M430
 *
 * The current sensor feeds DC voltage (relative to the measured current) to an analog pin
 * The voltage sensor feeds DC voltage (relative to the measured voltage) to an analog pin
 */
//#define POWER_MONITOR_CURRENT   // Monitor the system current
//#define POWER_MONITOR_VOLTAGE   // Monitor the system voltage

#if ENABLED(POWER_MONITOR_CURRENT)
  #define POWER_MONITOR_VOLTS_PER_AMP    0.05000  // Input voltage to the MCU analog pin per amp  - DO NOT apply more than ADC_VREF!
  #define POWER_MONITOR_CURRENT_OFFSET   0        // Offset (in amps) applied to the calculated current
  #define POWER_MONITOR_FIXED_VOLTAGE   13.6      // Voltage for a current sensor with no voltage sensor (for power display)
#endif

#if ENABLED(POWER_MONITOR_VOLTAGE)
  #define POWER_MONITOR_VOLTS_PER_VOLT  0.077933  // Input voltage to the MCU analog pin per volt - DO NOT apply more than ADC_VREF!
  #define POWER_MONITOR_VOLTAGE_OFFSET  0         // Offset (in volts) applied to the calculated voltage
#endif

/**
 * Stepper Driver Anti-SNAFU Protection
 *
 * If the SAFE_POWER_PIN is defined for your board, Marlin will check
 * that stepper drivers are properly plugged in before applying power.
 * Disable protection if your stepper drivers don't support the feature.
 */
//#define DISABLE_DRIVER_SAFE_POWER_PROTECT

/**
 * CNC Coordinate Systems
 *
 * Enables G53 and G54-G59.3 commands to select coordinate systems
 * and G92.1 to reset the workspace to native machine space.
 */
//#define CNC_COORDINATE_SYSTEMS

/**
 * Auto-report fan speed with M123 S<seconds>
 * Requires fans with tachometer pins
 */
//#define AUTO_REPORT_FANS

/**
 * Auto-report temperatures with M155 S<seconds>
 */
#define AUTO_REPORT_TEMPERATURES

/**
 * Auto-report position with M154 S<seconds>
 */
//#define AUTO_REPORT_POSITION

/**
 * Include capabilities in M115 output
 */
#define EXTENDED_CAPABILITIES_REPORT
#if ENABLED(EXTENDED_CAPABILITIES_REPORT)
  //#define M115_GEOMETRY_REPORT
#endif

/**
 * Expected Printer Check
 * Add the M16 G-code to compare a string to the MACHINE_NAME.
 * M16 with a non-matching string causes the printer to halt.
 */
//#define EXPECTED_PRINTER_CHECK

/**
 * Disable all Volumetric extrusion options
 */
//#define NO_VOLUMETRICS

#if DISABLED(NO_VOLUMETRICS)
  /**
   * Volumetric extrusion default state
   * Activate to make volumetric extrusion the default method,
   * with DEFAULT_NOMINAL_FILAMENT_DIA as the default diameter.
   *
   * M200 D0 to disable, M200 Dn to set a new diameter (and enable volumetric).
   * M200 S0/S1 to disable/enable volumetric extrusion.
   */
  //#define VOLUMETRIC_DEFAULT_ON

  //#define VOLUMETRIC_EXTRUDER_LIMIT
  #if ENABLED(VOLUMETRIC_EXTRUDER_LIMIT)
    /**
     * Default volumetric extrusion limit in cubic mm per second (mm^3/sec).
     * This factory setting applies to all extruders.
     * Use 'M200 [T<extruder>] L<limit>' to override and 'M502' to reset.
     * A non-zero value activates Volume-based Extrusion Limiting.
     */
    #define DEFAULT_VOLUMETRIC_EXTRUDER_LIMIT 0.00      // (mm^3/sec)
  #endif
#endif

/**
 * Enable this option for a leaner build of Marlin that removes all
 * workspace offsets, simplifying coordinate transformations, leveling, etc.
 *
 *  - M206 and M428 are disabled.
 *  - G92 will revert to its behavior from Marlin 1.0.
 */
//#define NO_WORKSPACE_OFFSETS

// Extra options for the M114 "Current Position" report
//#define M114_DETAIL         // Use 'M114` for details to check planner calculations
//#define M114_REALTIME       // Real current position based on forward kinematics
//#define M114_LEGACY         // M114 used to synchronize on every call. Enable if needed.

//#define REPORT_FAN_CHANGE   // Report the new fan speed when changed by M106 (and others)

/**
 * Set the number of proportional font spaces required to fill up a typical character space.
 * This can help to better align the output of commands like `G29 O` Mesh Output.
 *
 * For clients that use a fixed-width font (like OctoPrint), leave this set to 1.0.
 * Otherwise, adjust according to your client and font.
 */
#define PROPORTIONAL_FONT_RATIO 1.0

/**
 * Spend 28 bytes of SRAM to optimize the G-code parser
 */
#define FASTER_GCODE_PARSER

#if ENABLED(FASTER_GCODE_PARSER)
  //#define GCODE_QUOTED_STRINGS  // Support for quoted string parameters
#endif

// Support for MeatPack G-code compression (https://github.com/scottmudge/OctoPrint-MeatPack)
//#define MEATPACK_ON_SERIAL_PORT_1
//#define MEATPACK_ON_SERIAL_PORT_2

//#define GCODE_CASE_INSENSITIVE  // Accept G-code sent to the firmware in lowercase

//#define REPETIER_GCODE_M360     // Add commands originally from Repetier FW

/**
 * CNC G-code options
 * Support CNC-style G-code dialects used by laser cutters, drawing machine cams, etc.
 * Note that G0 feedrates should be used with care for 3D printing (if used at all).
 * High feedrates may cause ringing and harm print quality.
 */
//#define PAREN_COMMENTS      // Support for parentheses-delimited comments
//#define GCODE_MOTION_MODES  // Remember the motion mode (G0 G1 G2 G3 G5 G38.X) and apply for X Y Z E F, etc.

// Enable and set a (default) feedrate for all G0 moves
//#define G0_FEEDRATE 3000 // (mm/min)
#ifdef G0_FEEDRATE
  //#define VARIABLE_G0_FEEDRATE // The G0 feedrate is set by F in G0 motion mode
#endif

/**
 * Startup commands
 *
 * Execute certain G-code commands immediately after power-on.
 */
//#define STARTUP_COMMANDS "M17 Z"

/**
 * G-code Macros
 *
 * Add G-codes M810-M819 to define and run G-code macros.
 * Macros are not saved to EEPROM.
 */
//#define GCODE_MACROS
#if ENABLED(GCODE_MACROS)
  #define GCODE_MACROS_SLOTS       5  // Up to 10 may be used
  #define GCODE_MACROS_SLOT_SIZE  50  // Maximum length of a single macro
#endif

/**
 * User-defined menu items to run custom G-code.
 * Up to 25 may be defined, but the actual number is LCD-dependent.
 */

// Custom Menu: Main Menu
//#define CUSTOM_MENU_MAIN
#if ENABLED(CUSTOM_MENU_MAIN)
  //#define CUSTOM_MENU_MAIN_TITLE "Custom Commands"
  #define CUSTOM_MENU_MAIN_SCRIPT_DONE "M117 User Script Done"
  #define CUSTOM_MENU_MAIN_SCRIPT_AUDIBLE_FEEDBACK
  //#define CUSTOM_MENU_MAIN_SCRIPT_RETURN   // Return to status screen after a script
  #define CUSTOM_MENU_MAIN_ONLY_IDLE         // Only show custom menu when the machine is idle

  #define MAIN_MENU_ITEM_1_DESC "Home & UBL Info"
  #define MAIN_MENU_ITEM_1_GCODE "G28\nG29 W"
  //#define MAIN_MENU_ITEM_1_CONFIRM          // Show a confirmation dialog before this action

  #define MAIN_MENU_ITEM_2_DESC "Preheat for " PREHEAT_1_LABEL
  #define MAIN_MENU_ITEM_2_GCODE "M140 S" STRINGIFY(PREHEAT_1_TEMP_BED) "\nM104 S" STRINGIFY(PREHEAT_1_TEMP_HOTEND)
  //#define MAIN_MENU_ITEM_2_CONFIRM

  //#define MAIN_MENU_ITEM_3_DESC "Preheat for " PREHEAT_2_LABEL
  //#define MAIN_MENU_ITEM_3_GCODE "M140 S" STRINGIFY(PREHEAT_2_TEMP_BED) "\nM104 S" STRINGIFY(PREHEAT_2_TEMP_HOTEND)
  //#define MAIN_MENU_ITEM_3_CONFIRM

  //#define MAIN_MENU_ITEM_4_DESC "Heat Bed/Home/Level"
  //#define MAIN_MENU_ITEM_4_GCODE "M140 S" STRINGIFY(PREHEAT_2_TEMP_BED) "\nG28\nG29"
  //#define MAIN_MENU_ITEM_4_CONFIRM

  //#define MAIN_MENU_ITEM_5_DESC "Home & Info"
  //#define MAIN_MENU_ITEM_5_GCODE "G28\nM503"
  //#define MAIN_MENU_ITEM_5_CONFIRM
#endif

// Custom Menu: Configuration Menu
//#define CUSTOM_MENU_CONFIG
#if ENABLED(CUSTOM_MENU_CONFIG)
  //#define CUSTOM_MENU_CONFIG_TITLE "Custom Commands"
  #define CUSTOM_MENU_CONFIG_SCRIPT_DONE "M117 Wireless Script Done"
  #define CUSTOM_MENU_CONFIG_SCRIPT_AUDIBLE_FEEDBACK
  //#define CUSTOM_MENU_CONFIG_SCRIPT_RETURN  // Return to status screen after a script
  #define CUSTOM_MENU_CONFIG_ONLY_IDLE        // Only show custom menu when the machine is idle

  #define CONFIG_MENU_ITEM_1_DESC "Wifi ON"
  #define CONFIG_MENU_ITEM_1_GCODE "M118 [ESP110] WIFI-STA pwd=12345678"
  //#define CONFIG_MENU_ITEM_1_CONFIRM        // Show a confirmation dialog before this action

  #define CONFIG_MENU_ITEM_2_DESC "Bluetooth ON"
  #define CONFIG_MENU_ITEM_2_GCODE "M118 [ESP110] BT pwd=12345678"
  //#define CONFIG_MENU_ITEM_2_CONFIRM

  //#define CONFIG_MENU_ITEM_3_DESC "Radio OFF"
  //#define CONFIG_MENU_ITEM_3_GCODE "M118 [ESP110] OFF pwd=12345678"
  //#define CONFIG_MENU_ITEM_3_CONFIRM

  //#define CONFIG_MENU_ITEM_4_DESC "Wifi ????"
  //#define CONFIG_MENU_ITEM_4_GCODE "M118 ????"
  //#define CONFIG_MENU_ITEM_4_CONFIRM

  //#define CONFIG_MENU_ITEM_5_DESC "Wifi ????"
  //#define CONFIG_MENU_ITEM_5_GCODE "M118 ????"
  //#define CONFIG_MENU_ITEM_5_CONFIRM
#endif

/**
 * User-defined buttons to run custom G-code.
 * Up to 25 may be defined.
 */
//#define CUSTOM_USER_BUTTONS
#if ENABLED(CUSTOM_USER_BUTTONS)
  //#define BUTTON1_PIN -1
  #if PIN_EXISTS(BUTTON1)
    #define BUTTON1_HIT_STATE     LOW       // State of the triggered button. NC=LOW. NO=HIGH.
    #define BUTTON1_WHEN_PRINTING false     // Button allowed to trigger during printing?
    #define BUTTON1_GCODE         "G28"
    #define BUTTON1_DESC          "Homing"  // Optional string to set the LCD status
  #endif

  //#define BUTTON2_PIN -1
  #if PIN_EXISTS(BUTTON2)
    #define BUTTON2_HIT_STATE     LOW
    #define BUTTON2_WHEN_PRINTING false
    #define BUTTON2_GCODE         "M140 S" STRINGIFY(PREHEAT_1_TEMP_BED) "\nM104 S" STRINGIFY(PREHEAT_1_TEMP_HOTEND)
    #define BUTTON2_DESC          "Preheat for " PREHEAT_1_LABEL
  #endif

  //#define BUTTON3_PIN -1
  #if PIN_EXISTS(BUTTON3)
    #define BUTTON3_HIT_STATE     LOW
    #define BUTTON3_WHEN_PRINTING false
    #define BUTTON3_GCODE         "M140 S" STRINGIFY(PREHEAT_2_TEMP_BED) "\nM104 S" STRINGIFY(PREHEAT_2_TEMP_HOTEND)
    #define BUTTON3_DESC          "Preheat for " PREHEAT_2_LABEL
  #endif
#endif

/**
 * Host Action Commands
 *
 * Define host streamer action commands in compliance with the standard.
 *
 * See https://reprap.org/wiki/G-code#Action_commands
 * Common commands ........ poweroff, pause, paused, resume, resumed, cancel
 * G29_RETRY_AND_RECOVER .. probe_rewipe, probe_failed
 *
 * Some features add reason codes to extend these commands.
 *
 * Host Prompt Support enables Marlin to use the host for user prompts so
 * filament runout and other processes can be managed from the host side.
 */
#define HOST_ACTION_COMMANDS
#if ENABLED(HOST_ACTION_COMMANDS)
  //#define HOST_PAUSE_M76
  //#define HOST_PROMPT_SUPPORT
  //#define HOST_START_MENU_ITEM      // Add a menu item that tells the host to start
  //#define HOST_SHUTDOWN_MENU_ITEM   // Add a menu item that tells the host to shut down
#endif

/**
 * Cancel Objects
 *
 * Implement M486 to allow Marlin to skip objects
 */
//#define CANCEL_OBJECTS
#if ENABLED(CANCEL_OBJECTS)
  #define CANCEL_OBJECTS_REPORTING // Emit the current object as a status message
#endif

/**
 * I2C position encoders for closed loop control.
 * Developed by Chris Barr at Aus3D.
 *
 * Wiki: https://wiki.aus3d.com.au/Magnetic_Encoder
 * Github: https://github.com/Aus3D/MagneticEncoder
 *
 * Supplier: https://aus3d.com.au/magnetic-encoder-module
 * Alternative Supplier: https://reliabuild3d.com/
 *
 * Reliabuild encoders have been modified to improve reliability.
 */

//#define I2C_POSITION_ENCODERS
#if ENABLED(I2C_POSITION_ENCODERS)

  #define I2CPE_ENCODER_CNT         1                       // The number of encoders installed; max of 5
                                                            // encoders supported currently.

  #define I2CPE_ENC_1_ADDR          I2CPE_PRESET_ADDR_X     // I2C address of the encoder. 30-200.
  #define I2CPE_ENC_1_AXIS          X_AXIS                  // Axis the encoder module is installed on.  <X|Y|Z|E>_AXIS.
  #define I2CPE_ENC_1_TYPE          I2CPE_ENC_TYPE_LINEAR   // Type of encoder:  I2CPE_ENC_TYPE_LINEAR -or-
                                                            // I2CPE_ENC_TYPE_ROTARY.
  #define I2CPE_ENC_1_TICKS_UNIT    2048                    // 1024 for magnetic strips with 2mm poles; 2048 for
                                                            // 1mm poles. For linear encoders this is ticks / mm,
                                                            // for rotary encoders this is ticks / revolution.
  //#define I2CPE_ENC_1_TICKS_REV     (16 * 200)            // Only needed for rotary encoders; number of stepper
                                                            // steps per full revolution (motor steps/rev * microstepping)
  //#define I2CPE_ENC_1_INVERT                              // Invert the direction of axis travel.
  #define I2CPE_ENC_1_EC_METHOD     I2CPE_ECM_MICROSTEP     // Type of error error correction.
  #define I2CPE_ENC_1_EC_THRESH     0.10                    // Threshold size for error (in mm) above which the
                                                            // printer will attempt to correct the error; errors
                                                            // smaller than this are ignored to minimize effects of
                                                            // measurement noise / latency (filter).

  #define I2CPE_ENC_2_ADDR          I2CPE_PRESET_ADDR_Y     // Same as above, but for encoder 2.
  #define I2CPE_ENC_2_AXIS          Y_AXIS
  #define I2CPE_ENC_2_TYPE          I2CPE_ENC_TYPE_LINEAR
  #define I2CPE_ENC_2_TICKS_UNIT    2048
  //#define I2CPE_ENC_2_TICKS_REV   (16 * 200)
  //#define I2CPE_ENC_2_INVERT
  #define I2CPE_ENC_2_EC_METHOD     I2CPE_ECM_MICROSTEP
  #define I2CPE_ENC_2_EC_THRESH     0.10

  #define I2CPE_ENC_3_ADDR          I2CPE_PRESET_ADDR_Z     // Encoder 3.  Add additional configuration options
  #define I2CPE_ENC_3_AXIS          Z_AXIS                  // as above, or use defaults below.

  #define I2CPE_ENC_4_ADDR          I2CPE_PRESET_ADDR_E     // Encoder 4.
  #define I2CPE_ENC_4_AXIS          E_AXIS

  #define I2CPE_ENC_5_ADDR          34                      // Encoder 5.
  #define I2CPE_ENC_5_AXIS          E_AXIS

  // Default settings for encoders which are enabled, but without settings configured above.
  #define I2CPE_DEF_TYPE            I2CPE_ENC_TYPE_LINEAR
  #define I2CPE_DEF_ENC_TICKS_UNIT  2048
  #define I2CPE_DEF_TICKS_REV       (16 * 200)
  #define I2CPE_DEF_EC_METHOD       I2CPE_ECM_NONE
  #define I2CPE_DEF_EC_THRESH       0.1

  //#define I2CPE_ERR_THRESH_ABORT  100.0                   // Threshold size for error (in mm) error on any given
                                                            // axis after which the printer will abort. Comment out to
                                                            // disable abort behavior.

  #define I2CPE_TIME_TRUSTED        10000                   // After an encoder fault, there must be no further fault
                                                            // for this amount of time (in ms) before the encoder
                                                            // is trusted again.

  /**
   * Position is checked every time a new command is executed from the buffer but during long moves,
   * this setting determines the minimum update time between checks. A value of 100 works well with
   * error rolling average when attempting to correct only for skips and not for vibration.
   */
  #define I2CPE_MIN_UPD_TIME_MS     4                       // (ms) Minimum time between encoder checks.

  // Use a rolling average to identify persistent errors that indicate skips, as opposed to vibration and noise.
  #define I2CPE_ERR_ROLLING_AVERAGE

#endif // I2C_POSITION_ENCODERS

/**
 * Analog Joystick(s)
 */
//#define JOYSTICK
#if ENABLED(JOYSTICK)
  #define JOY_X_PIN    5  // RAMPS: Suggested pin A5  on AUX2
  #define JOY_Y_PIN   10  // RAMPS: Suggested pin A10 on AUX2
  #define JOY_Z_PIN   12  // RAMPS: Suggested pin A12 on AUX2
  #define JOY_EN_PIN  44  // RAMPS: Suggested pin D44 on AUX2

  //#define INVERT_JOY_X  // Enable if X direction is reversed
  //#define INVERT_JOY_Y  // Enable if Y direction is reversed
  //#define INVERT_JOY_Z  // Enable if Z direction is reversed

  // Use M119 with JOYSTICK_DEBUG to find reasonable values after connecting:
  #define JOY_X_LIMITS { 5600, 8190-100, 8190+100, 10800 } // min, deadzone start, deadzone end, max
  #define JOY_Y_LIMITS { 5600, 8250-100, 8250+100, 11000 }
  #define JOY_Z_LIMITS { 4800, 8080-100, 8080+100, 11550 }
  //#define JOYSTICK_DEBUG
#endif

/**
 * Mechanical Gantry Calibration
 * Modern replacement for the Prusa TMC_Z_CALIBRATION.
 * Adds capability to work with any adjustable current drivers.
 * Implemented as G34 because M915 is deprecated.
 */
//#define MECHANICAL_GANTRY_CALIBRATION
#if ENABLED(MECHANICAL_GANTRY_CALIBRATION)
  #define GANTRY_CALIBRATION_CURRENT          600     // Default calibration current in ma
  #define GANTRY_CALIBRATION_EXTRA_HEIGHT      15     // Extra distance in mm past Z_###_POS to move
  #define GANTRY_CALIBRATION_FEEDRATE         500     // Feedrate for correction move
  //#define GANTRY_CALIBRATION_TO_MIN                 // Enable to calibrate Z in the MIN direction

  //#define GANTRY_CALIBRATION_SAFE_POSITION XY_CENTER // Safe position for nozzle
  //#define GANTRY_CALIBRATION_XY_PARK_FEEDRATE 3000  // XY Park Feedrate - MMM
  //#define GANTRY_CALIBRATION_COMMANDS_PRE   ""
  #define GANTRY_CALIBRATION_COMMANDS_POST  "G28"     // G28 highly recommended to ensure an accurate position
#endif

/**
 * Instant freeze / unfreeze functionality
 * Specified pin has pullup and connecting to ground will instantly pause motion.
 * Potentially useful for emergency stop that allows being resumed.
 */
//#define FREEZE_FEATURE
#if ENABLED(FREEZE_FEATURE)
  //#define FREEZE_PIN 41   // Override the default (KILL) pin here
#endif

/**
 * MAX7219 Debug Matrix
 *
 * Add support for a low-cost 8x8 LED Matrix based on the Max7219 chip as a realtime status display.
 * Requires 3 signal wires. Some useful debug options are included to demonstrate its usage.
 */
//#define MAX7219_DEBUG
#if ENABLED(MAX7219_DEBUG)
  #define MAX7219_CLK_PIN   64
  #define MAX7219_DIN_PIN   57
  #define MAX7219_LOAD_PIN  44

  //#define MAX7219_GCODE          // Add the M7219 G-code to control the LED matrix
  #define MAX7219_INIT_TEST    2   // Test pattern at startup: 0=none, 1=sweep, 2=spiral
  #define MAX7219_NUMBER_UNITS 1   // Number of Max7219 units in chain.
  #define MAX7219_ROTATE       0   // Rotate the display clockwise (in multiples of +/- 90°)
                                   // connector at:  right=0   bottom=-90  top=90  left=180
  //#define MAX7219_REVERSE_ORDER  // The individual LED matrix units may be in reversed order
  //#define MAX7219_SIDE_BY_SIDE   // Big chip+matrix boards can be chained side-by-side

  /**
   * Sample debug features
   * If you add more debug displays, be careful to avoid conflicts!
   */
  #define MAX7219_DEBUG_PRINTER_ALIVE    // Blink corner LED of 8x8 matrix to show that the firmware is functioning
  #define MAX7219_DEBUG_PLANNER_HEAD  3  // Show the planner queue head position on this and the next LED matrix row
  #define MAX7219_DEBUG_PLANNER_TAIL  5  // Show the planner queue tail position on this and the next LED matrix row

  #define MAX7219_DEBUG_PLANNER_QUEUE 0  // Show the current planner queue depth on this and the next LED matrix row
                                         // If you experience stuttering, reboots, etc. this option can reveal how
                                         // tweaks made to the configuration are affecting the printer in real-time.
#endif

/**
 * NanoDLP Sync support
 *
 * Support for Synchronized Z moves when used with NanoDLP. G0/G1 axis moves will
 * output a "Z_move_comp" string to enable synchronization with DLP projector exposure.
 * This feature allows you to use [[WaitForDoneMessage]] instead of M400 commands.
 */
//#define NANODLP_Z_SYNC
#if ENABLED(NANODLP_Z_SYNC)
  //#define NANODLP_ALL_AXIS  // Send a "Z_move_comp" report for any axis move (not just Z).
#endif

/**
 * Ethernet. Use M552 to enable and set the IP address.
 */
#if HAS_ETHERNET
  #define MAC_ADDRESS { 0xDE, 0xAD, 0xBE, 0xEF, 0xF0, 0x0D }  // A MAC address unique to your network
#endif

/**
 * WiFi Support (Espressif ESP32 WiFi)
 */
//#define WIFISUPPORT         // Marlin embedded WiFi managenent
//#define ESP3D_WIFISUPPORT   // ESP3D Library WiFi management (https://github.com/luc-github/ESP3DLib)

#if EITHER(WIFISUPPORT, ESP3D_WIFISUPPORT)
  //#define WEBSUPPORT          // Start a webserver (which may include auto-discovery)
  //#define OTASUPPORT          // Support over-the-air firmware updates
  //#define WIFI_CUSTOM_COMMAND // Accept feature config commands (e.g., WiFi ESP3D) from the host

  /**
   * To set a default WiFi SSID / Password, create a file called Configuration_Secure.h with
   * the following defines, customized for your network. This specific file is excluded via
   * .gitignore to prevent it from accidentally leaking to the public.
   *
   *   #define WIFI_SSID "WiFi SSID"
   *   #define WIFI_PWD  "WiFi Password"
   */
  //#include "Configuration_Secure.h" // External file with WiFi SSID / Password
#endif

/**
 * Průša Multi-Material Unit (MMU)
 * Enable in Configuration.h
 *
 * These devices allow a single stepper driver on the board to drive
 * multi-material feeders with any number of stepper motors.
 */
#if HAS_PRUSA_MMU1
  /**
   * This option only allows the multiplexer to switch on tool-change.
   * Additional options to configure custom E moves are pending.
   *
   * Override the default DIO selector pins here, if needed.
   * Some pins files may provide defaults for these pins.
   */
  //#define E_MUX0_PIN 40  // Always Required
  //#define E_MUX1_PIN 42  // Needed for 3 to 8 inputs
  //#define E_MUX2_PIN 44  // Needed for 5 to 8 inputs
#elif HAS_PRUSA_MMU2
  // Serial port used for communication with MMU2.
  #define MMU2_SERIAL_PORT 2

  // Use hardware reset for MMU if a pin is defined for it
  //#define MMU2_RST_PIN 23

  // Enable if the MMU2 has 12V stepper motors (MMU2 Firmware 1.0.2 and up)
  //#define MMU2_MODE_12V

  // G-code to execute when MMU2 F.I.N.D.A. probe detects filament runout
  #define MMU2_FILAMENT_RUNOUT_SCRIPT "M600"

  // Add an LCD menu for MMU2
  //#define MMU2_MENUS
  #if EITHER(MMU2_MENUS, HAS_PRUSA_MMU2S)
    // Settings for filament load / unload from the LCD menu.
    // This is for Průša MK3-style extruders. Customize for your hardware.
    #define MMU2_FILAMENTCHANGE_EJECT_FEED 80.0
    #define MMU2_LOAD_TO_NOZZLE_SEQUENCE \
      {  7.2, 1145 }, \
      { 14.4,  871 }, \
      { 36.0, 1393 }, \
      { 14.4,  871 }, \
      { 50.0,  198 }

    #define MMU2_RAMMING_SEQUENCE \
      {   1.0, 1000 }, \
      {   1.0, 1500 }, \
      {   2.0, 2000 }, \
      {   1.5, 3000 }, \
      {   2.5, 4000 }, \
      { -15.0, 5000 }, \
      { -14.0, 1200 }, \
      {  -6.0,  600 }, \
      {  10.0,  700 }, \
      { -10.0,  400 }, \
      { -50.0, 2000 }
  #endif

  /**
   * Using a sensor like the MMU2S
   * This mode requires a MK3S extruder with a sensor at the extruder idler, like the MMU2S.
   * See https://help.prusa3d.com/en/guide/3b-mk3s-mk2-5s-extruder-upgrade_41560, step 11
   */
  #if HAS_PRUSA_MMU2S
    #define MMU2_C0_RETRY   5             // Number of retries (total time = timeout*retries)

    #define MMU2_CAN_LOAD_FEEDRATE 800    // (mm/min)
    #define MMU2_CAN_LOAD_SEQUENCE \
      {  0.1, MMU2_CAN_LOAD_FEEDRATE }, \
      {  60.0, MMU2_CAN_LOAD_FEEDRATE }, \
      { -52.0, MMU2_CAN_LOAD_FEEDRATE }

    #define MMU2_CAN_LOAD_RETRACT   6.0   // (mm) Keep under the distance between Load Sequence values
    #define MMU2_CAN_LOAD_DEVIATION 0.8   // (mm) Acceptable deviation

    #define MMU2_CAN_LOAD_INCREMENT 0.2   // (mm) To reuse within MMU2 module
    #define MMU2_CAN_LOAD_INCREMENT_SEQUENCE \
      { -MMU2_CAN_LOAD_INCREMENT, MMU2_CAN_LOAD_FEEDRATE }

  #else

    /**
     * MMU1 Extruder Sensor
     *
     * Support for a Průša (or other) IR Sensor to detect filament near the extruder
     * and make loading more reliable. Suitable for an extruder equipped with a filament
     * sensor less than 38mm from the gears.
     *
     * During loading the extruder will stop when the sensor is triggered, then do a last
     * move up to the gears. If no filament is detected, the MMU2 can make some more attempts.
     * If all attempts fail, a filament runout will be triggered.
     */
    //#define MMU_EXTRUDER_SENSOR
    #if ENABLED(MMU_EXTRUDER_SENSOR)
      #define MMU_LOADING_ATTEMPTS_NR 5 // max. number of attempts to load filament if first load fail
    #endif

  #endif

  //#define MMU2_DEBUG  // Write debug info to serial output

#endif // HAS_PRUSA_MMU2

/**
 * Advanced Print Counter settings
 */
#if ENABLED(PRINTCOUNTER)
  #define SERVICE_WARNING_BUZZES  3
  // Activate up to 3 service interval watchdogs
  //#define SERVICE_NAME_1      "Service S"
  //#define SERVICE_INTERVAL_1  100 // print hours
  //#define SERVICE_NAME_2      "Service L"
  //#define SERVICE_INTERVAL_2  200 // print hours
  //#define SERVICE_NAME_3      "Service 3"
  //#define SERVICE_INTERVAL_3    1 // print hours
#endif

// @section develop

//
// M100 Free Memory Watcher to debug memory usage
//
//#define M100_FREE_MEMORY_WATCHER

//
// M42 - Set pin states
//
//#define DIRECT_PIN_CONTROL

//
// M43 - display pin status, toggle pins, watch pins, watch endstops & toggle LED, test servo probe
//
//#define PINS_DEBUGGING

// Enable Marlin dev mode which adds some special commands
//#define MARLIN_DEV_MODE

#if ENABLED(MARLIN_DEV_MODE)
  /**
   * D576 - Buffer Monitoring
   * To help diagnose print quality issues stemming from empty command buffers.
   */
  //#define BUFFER_MONITORING
#endif

/**
 * Postmortem Debugging captures misbehavior and outputs the CPU status and backtrace to serial.
 * When running in the debugger it will break for debugging. This is useful to help understand
 * a crash from a remote location. Requires ~400 bytes of SRAM and 5Kb of flash.
 */
//#define POSTMORTEM_DEBUGGING

/**
 * Software Reset options
 */
//#define SOFT_RESET_VIA_SERIAL         // 'KILL' and '^X' commands will soft-reset the controller
//#define SOFT_RESET_ON_KILL            // Use a digital button to soft-reset the controller after KILL

// Report uncleaned reset reason from register r2 instead of MCUSR. Supported by Optiboot on AVR.
//#define OPTIBOOT_RESET_REASON<|MERGE_RESOLUTION|>--- conflicted
+++ resolved
@@ -1709,23 +1709,18 @@
    */
   //#define STATUS_COMBINE_HEATERS    // Use combined heater images instead of separate ones
   //#define STATUS_HOTEND_NUMBERLESS  // Use plain hotend icons instead of numbered ones (with 2+ hotends)
-  #define STATUS_HOTEND_INVERTED      // Show solid nozzle bitmaps when heating (Requires STATUS_HOTEND_ANIM for numbered hotends)
-  #define STATUS_HOTEND_ANIM          // Use a second bitmap to indicate hotend heating
-  #define STATUS_BED_ANIM             // Use a second bitmap to indicate bed heating
-  #define STATUS_CHAMBER_ANIM         // Use a second bitmap to indicate chamber heating
+  //#define STATUS_HOTEND_INVERTED      // Show solid nozzle bitmaps when heating (Requires STATUS_HOTEND_ANIM for numbered hotends)
+  //#define STATUS_HOTEND_ANIM          // Use a second bitmap to indicate hotend heating
+  //#define STATUS_BED_ANIM             // Use a second bitmap to indicate bed heating
+  //#define STATUS_CHAMBER_ANIM         // Use a second bitmap to indicate chamber heating
   //#define STATUS_CUTTER_ANIM        // Use a second bitmap to indicate spindle / laser active
   //#define STATUS_COOLER_ANIM        // Use a second bitmap to indicate laser cooling
   //#define STATUS_FLOWMETER_ANIM     // Use multiple bitmaps to indicate coolant flow
   //#define STATUS_ALT_BED_BITMAP     // Use the alternative bed bitmap
   //#define STATUS_ALT_FAN_BITMAP     // Use the alternative fan bitmap
   //#define STATUS_FAN_FRAMES 3       // :[0,1,2,3,4] Number of fan animation frames
-<<<<<<< HEAD
-  #define STATUS_HEAT_PERCENT       // Show heating in a progress bar
-  //#define BOOT_MARLIN_LOGO_ANIMATED // Animated Marlin logo. Costs ~‭3260 (or ~940) bytes of PROGMEM.
-=======
   //#define STATUS_HEAT_PERCENT       // Show heating in a progress bar
   //#define BOOT_MARLIN_LOGO_ANIMATED // Animated Marlin logo. Costs ~3260 (or ~940) bytes of PROGMEM.
->>>>>>> db4172b5
 
   // Frivolous Game Options
   //#define MARLIN_BRICKOUT
