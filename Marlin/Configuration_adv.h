--- conflicted
+++ resolved
@@ -546,7 +546,7 @@
 
   // Safety: The probe needs time to recognize the command.
   //         Minimum command delay (ms). Enable and increase if needed.
-  // #define BLTOUCH_DELAY 500
+  //#define BLTOUCH_DELAY 500
 
   /**
    * Settings for BLTOUCH Classic 1.2, 1.3 or BLTouch Smart 1.0, 2.0, 2.2, 3.0, 3.1, and most clones:
@@ -554,8 +554,7 @@
 
   // Feature: Switch into SW mode after a deploy. It makes the output pulse longer. Can be useful
   //          in special cases, like noisy or filtered input configurations.
-  // #define BLTOUCH_FORCE_SW_MODE
-
+  //#define BLTOUCH_FORCE_SW_MODE
 
   /**
    * Settings for BLTouch Smart 3.0 and 3.1
@@ -589,7 +588,7 @@
    * This feature was designed for Delta's with very fast Z moves however higher speed cartesians may function
    * If the machine cannot raise the probe fast enough after a trigger, it may enter a fault state.
    */
-  #define BLTOUCH_HS_MODE
+  //#define BLTOUCH_HS_MODE
 
   // Safety: Enable voltage mode settings in the LCD menu.
   //#define BLTOUCH_LCD_VOLTAGE_MENU
@@ -648,22 +647,6 @@
 
 //#define HOME_AFTER_DEACTIVATE  // Require rehoming after steppers are deactivated
 
-<<<<<<< HEAD
-// @section lcd
-
-#if EITHER(ULTIPANEL, EXTENSIBLE_UI)
-  #define MANUAL_FEEDRATE { 100*60, 100*60, 10*60, 50*60 } // Feedrates for manual moves along X, Y, Z, E from panel
-  #define SHORT_MANUAL_Z_MOVE 0.025 // (mm) Smallest manual Z move (< 0.1mm)
-  #if ENABLED(ULTIPANEL)
-    #define MANUAL_E_MOVES_RELATIVE // Display extruder move distance rather than "position"
-    #define ULTIPANEL_FEEDMULTIPLY  // Encoder sets the feedrate multiplier on the Status Screen
-  #endif
-#endif
-
-// @section motion
-
-=======
->>>>>>> dbea6f00
 // Minimum time that a segment needs to take if the buffer is emptied
 #define DEFAULT_MINSEGMENTTIME        50000   // (ms)
 
@@ -895,7 +878,7 @@
 #endif // HAS_LCD_MENU
 
 // Scroll a longer status message into view
-#define STATUS_MESSAGE_SCROLLING
+//#define STATUS_MESSAGE_SCROLLING
 
 // On the Info Screen, display XY with one decimal place when possible
 #define LCD_DECIMAL_SMALL_XY
@@ -1789,7 +1772,7 @@
   #endif
 
   #if AXIS_IS_TMC(E0)
-    #define E0_CURRENT    580
+    #define E0_CURRENT    760
     #define E0_MICROSTEPS  16
     #define E0_RSENSE    0.11
     #define E0_CHAIN_POS    0
