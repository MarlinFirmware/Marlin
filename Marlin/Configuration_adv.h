--- conflicted
+++ resolved
@@ -335,15 +335,9 @@
 /**
  * Thermal Protection parameters for the bed are just as above for hotends.
  */
-<<<<<<< HEAD
-#if ENABLED(THERMAL_PROTECTION_BED)
+#if TEMP_SENSOR_BED && ENABLED(THERMAL_PROTECTION_BED)
   #define THERMAL_PROTECTION_BED_PERIOD        180 // Seconds
   #define THERMAL_PROTECTION_BED_HYSTERESIS     15 // Degrees Celsius
-=======
-#if TEMP_SENSOR_BED && ENABLED(THERMAL_PROTECTION_BED)
-  #define THERMAL_PROTECTION_BED_PERIOD        20 // (seconds)
-  #define THERMAL_PROTECTION_BED_HYSTERESIS     2 // (°C)
->>>>>>> b43d6ed5
 
   /**
    * As described above, except for the bed (M140/M190/M303).
@@ -594,16 +588,7 @@
   // Use TEMP_SENSOR_BOARD as a trigger for enabling the controller fan
   //#define CONTROLLER_FAN_MIN_BOARD_TEMP 40  // (°C) Turn on the fan if the board reaches this temperature
 
-<<<<<<< HEAD
   #define CONTROLLER_FAN_EDITABLE         // Enable M710 configurable settings
-=======
-  // Use TEMP_SENSOR_SOC as a trigger for enabling the controller fan
-  //#define CONTROLLER_FAN_MIN_SOC_TEMP 40  // (°C) Turn on the fan if the SoC reaches this temperature
-
-  #define CONTROLLER_FAN_BED_HEATING        // Turn on the fan when heating the bed
-
-  //#define CONTROLLER_FAN_EDITABLE         // Enable M710 configurable settings
->>>>>>> b43d6ed5
   #if ENABLED(CONTROLLER_FAN_EDITABLE)
     #define CONTROLLER_FAN_MENU             // Enable the Controller Fan submenu
   #endif
@@ -1127,11 +1112,7 @@
    *
    * :{'M3_CW':'M3 Clockwise','M3_CCW':'M3 Counter-Clockwise','M4_CW':'M4 Clockwise','M4_CCW':'M4 Counter-Clockwise','M5_CW':'M5 Clockwise','M5_CCW':'M5 Counter-Clockwise'}
    */
-<<<<<<< HEAD
   #define TRAMMING_SCREW_THREAD 40
-=======
-  #define TRAMMING_SCREW_THREAD M3_CW
->>>>>>> b43d6ed5
 
 #endif
 
@@ -1621,13 +1602,8 @@
     #if HAS_MARLINUI_U8GLIB
       //#define BOOT_MARLIN_LOGO_ANIMATED // Animated Marlin logo. Costs ~3260 (or ~940) bytes of flash.
     #endif
-<<<<<<< HEAD
-    #if ANY(HAS_MARLINUI_U8GLIB, TOUCH_UI_FTDI_EVE)
+    #if ANY(HAS_MARLINUI_U8GLIB, TOUCH_UI_FTDI_EVE, HAS_MARLINUI_HD44780)
       #define SHOW_CUSTOM_BOOTSCREEN      // Show the bitmap in Marlin/_Bootscreen.h on startup.
-=======
-    #if ANY(HAS_MARLINUI_U8GLIB, TOUCH_UI_FTDI_EVE, HAS_MARLINUI_HD44780)
-      //#define SHOW_CUSTOM_BOOTSCREEN    // Show the bitmap in Marlin/_Bootscreen.h on startup.
->>>>>>> b43d6ed5
     #endif
   #endif
 
