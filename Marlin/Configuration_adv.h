/**
 * Marlin 3D Printer Firmware
 * Copyright (C) 2016 MarlinFirmware [https://github.com/MarlinFirmware/Marlin]
 *
 * Based on Sprinter and grbl.
 * Copyright (C) 2011 Camiel Gubbels / Erik van der Zalm
 *
 * This program is free software: you can redistribute it and/or modify
 * it under the terms of the GNU General Public License as published by
 * the Free Software Foundation, either version 3 of the License, or
 * (at your option) any later version.
 *
 * This program is distributed in the hope that it will be useful,
 * but WITHOUT ANY WARRANTY; without even the implied warranty of
 * MERCHANTABILITY or FITNESS FOR A PARTICULAR PURPOSE.  See the
 * GNU General Public License for more details.
 *
 * You should have received a copy of the GNU General Public License
 * along with this program.  If not, see <http://www.gnu.org/licenses/>.
 *
 */

/**
 * Configuration_adv.h
 *
 * Advanced settings.
 * Only change these if you know exactly what you're doing.
 * Some of these settings can damage your printer if improperly set!
 *
 * Basic settings can be found in Configuration.h
 *
 */
#ifndef CONFIGURATION_ADV_H
#define CONFIGURATION_ADV_H
#define CONFIGURATION_ADV_H_VERSION 020000

// @section temperature

//===========================================================================
//=============================Thermal Settings  ============================
//===========================================================================

#define HEATER_BED_INVERTING true
#define HEATER_0_INVERTING true
#define HEATER_1_INVERTING true

//
// Hephestos 2 24V heated bed upgrade kit.
// https://store.bq.com/en/heated-bed-kit-hephestos2
//
//#define HEPHESTOS2_HEATED_BED_KIT
#if ENABLED(HEPHESTOS2_HEATED_BED_KIT)
  #undef TEMP_SENSOR_BED
  #define TEMP_SENSOR_BED 70
  #define HEATER_BED_INVERTING true
#endif

#if DISABLED(PIDTEMPBED)
  #define BED_CHECK_INTERVAL 5000 // ms between checks in bang-bang control
  #if ENABLED(BED_LIMIT_SWITCHING)
    #define BED_HYSTERESIS 2 // Only disable heating if T>target+BED_HYSTERESIS and enable heating if T>target-BED_HYSTERESIS
  #endif
#endif

/**
 * Thermal Protection provides additional protection to your printer from damage
 * and fire. Marlin always includes safe min and max temperature ranges which
 * protect against a broken or disconnected thermistor wire.
 *
 * The issue: If a thermistor falls out, it will report the much lower
 * temperature of the air in the room, and the the firmware will keep
 * the heater on.
 *
 * The solution: Once the temperature reaches the target, start observing.
 * If the temperature stays too far below the target (hysteresis) for too
 * long (period), the firmware will halt the machine as a safety precaution.
 *
 * If you get false positives for "Thermal Runaway", increase
 * THERMAL_PROTECTION_HYSTERESIS and/or THERMAL_PROTECTION_PERIOD
 */
#if ENABLED(THERMAL_PROTECTION_HOTENDS)
  #define THERMAL_PROTECTION_PERIOD 40        // Seconds
  #define THERMAL_PROTECTION_HYSTERESIS 4     // Degrees Celsius

  /**
   * Whenever an M104, M109, or M303 increases the target temperature, the
   * firmware will wait for the WATCH_TEMP_PERIOD to expire. If the temperature
   * hasn't increased by WATCH_TEMP_INCREASE degrees, the machine is halted and
   * requires a hard reset. This test restarts with any M104/M109/M303, but only
   * if the current temperature is far enough below the target for a reliable
   * test.
   *
   * If you get false positives for "Heating failed", increase WATCH_TEMP_PERIOD
   * and/or decrease WATCH_TEMP_INCREASE. WATCH_TEMP_INCREASE should not be set
   * below 2.
   */
  #define WATCH_TEMP_PERIOD 20                // Seconds
  #define WATCH_TEMP_INCREASE 2               // Degrees Celsius
#endif

/**
 * Thermal Protection parameters for the bed are just as above for hotends.
 */
#if ENABLED(THERMAL_PROTECTION_BED)
  #define THERMAL_PROTECTION_BED_PERIOD 20    // Seconds
  #define THERMAL_PROTECTION_BED_HYSTERESIS 2 // Degrees Celsius

  /**
   * As described above, except for the bed (M140/M190/M303).
   */
  #define WATCH_BED_TEMP_PERIOD 60                // Seconds
  #define WATCH_BED_TEMP_INCREASE 2               // Degrees Celsius
#endif

#if ENABLED(PIDTEMP)
  // this adds an experimental additional term to the heating power, proportional to the extrusion speed.
  // if Kc is chosen well, the additional required power due to increased melting should be compensated.
  //#define PID_EXTRUSION_SCALING
  #if ENABLED(PID_EXTRUSION_SCALING)
    #define DEFAULT_Kc (100) //heating power=Kc*(e_speed)
    #define LPQ_MAX_LEN 50
  #endif
#endif

/**
 * Automatic Temperature:
 * The hotend target temperature is calculated by all the buffered lines of gcode.
 * The maximum buffered steps/sec of the extruder motor is called "se".
 * Start autotemp mode with M109 S<mintemp> B<maxtemp> F<factor>
 * The target temperature is set to mintemp+factor*se[steps/sec] and is limited by
 * mintemp and maxtemp. Turn this off by executing M109 without F*
 * Also, if the temperature is set to a value below mintemp, it will not be changed by autotemp.
 * On an Ultimaker, some initial testing worked with M109 S215 B260 F1 in the start.gcode
 */
#define AUTOTEMP
#if ENABLED(AUTOTEMP)
  #define AUTOTEMP_OLDWEIGHT 0.98
#endif

// Show extra position information in M114
//#define M114_DETAIL

// Show Temperature ADC value
// Enable for M105 to include ADC values read from temperature sensors.
//#define SHOW_TEMP_ADC_VALUES

/**
 * High Temperature Thermistor Support
 *
 * Thermistors able to support high temperature tend to have a hard time getting
 * good readings at room and lower temperatures. This means HEATER_X_RAW_LO_TEMP
 * will probably be caught when the heating element first turns on during the
 * preheating process, which will trigger a min_temp_error as a safety measure
 * and force stop everything.
 * To circumvent this limitation, we allow for a preheat time (during which,
 * min_temp_error won't be triggered) and add a min_temp buffer to handle
 * aberrant readings.
 *
 * If you want to enable this feature for your hotend thermistor(s)
 * uncomment and set values > 0 in the constants below
 */

// The number of consecutive low temperature errors that can occur
// before a min_temp_error is triggered. (Shouldn't be more than 10.)
//#define MAX_CONSECUTIVE_LOW_TEMPERATURE_ERROR_ALLOWED 0

// The number of milliseconds a hotend will preheat before starting to check
// the temperature. This value should NOT be set to the time it takes the
// hot end to reach the target temperature, but the time it takes to reach
// the minimum temperature your thermistor can read. The lower the better/safer.
// This shouldn't need to be more than 30 seconds (30000)
//#define MILLISECONDS_PREHEAT_TIME 0

// @section extruder

// Extruder runout prevention.
// If the machine is idle and the temperature over MINTEMP
// then extrude some filament every couple of SECONDS.
//#define EXTRUDER_RUNOUT_PREVENT
#if ENABLED(EXTRUDER_RUNOUT_PREVENT)
  #define EXTRUDER_RUNOUT_MINTEMP 190
  #define EXTRUDER_RUNOUT_SECONDS 30
  #define EXTRUDER_RUNOUT_SPEED 1500  // mm/m
  #define EXTRUDER_RUNOUT_EXTRUDE 5   // mm
#endif

// @section temperature

// Calibration for AD595 / AD8495 sensor to adjust temperature measurements.
// The final temperature is calculated as (measuredTemp * GAIN) + OFFSET.
#define TEMP_SENSOR_AD595_OFFSET  0.0
#define TEMP_SENSOR_AD595_GAIN    1.0
#define TEMP_SENSOR_AD8495_OFFSET 0.0
#define TEMP_SENSOR_AD8495_GAIN   1.0

/**
 * Controller Fan
 * To cool down the stepper drivers and MOSFETs.
 *
 * The fan will turn on automatically whenever any stepper is enabled
 * and turn off after a set period after all steppers are turned off.
 */
#define USE_CONTROLLER_FAN
#if ENABLED(USE_CONTROLLER_FAN)
  #define CONTROLLER_FAN_PIN FAN2_PIN        // Set a custom pin for the controller fan
  #define CONTROLLERFAN_SECS 5          // Duration in seconds for the fan to run after all motors are disabled
  #define CONTROLLERFAN_SPEED 255        // 255 == full speed
#endif

// When first starting the main fan, run it at full speed for the
// given number of milliseconds.  This gets the fan spinning reliably
// before setting a PWM value. (Does not work with software PWM for fan on Sanguinololu)
//#define FAN_KICKSTART_TIME 100

/**
 * PWM Fan Scaling
 *
 * Define the min/max speeds for PWM fans (as set with M106).
 *
 * With these options the M106 0-255 value range is scaled to a subset
 * to ensure that the fan has enough power to spin, or to run lower
 * current fans with higher current. (e.g., 5V/12V fans with 12V/24V)
 * Value 0 always turns off the fan.
 *
 * Define one or both of these to override the default 0-255 range.
 */
//#define FAN_MIN_PWM 50
//#define FAN_MAX_PWM 128

// @section extruder

/**
 * Extruder cooling fans
 *
 * Extruder auto fans automatically turn on when their extruders'
 * temperatures go above EXTRUDER_AUTO_FAN_TEMPERATURE.
 *
 * Your board's pins file specifies the recommended pins. Override those here
 * or set to -1 to disable completely.
 *
 * Multiple extruders can be assigned to the same pin in which case
 * the fan will turn on when any selected extruder is above the threshold.
 */
#define E0_AUTO_FAN_PIN -1
#define E1_AUTO_FAN_PIN -1
#define E2_AUTO_FAN_PIN -1
#define E3_AUTO_FAN_PIN -1
#define E4_AUTO_FAN_PIN -1
#define CHAMBER_AUTO_FAN_PIN -1
#define EXTRUDER_AUTO_FAN_TEMPERATURE 50
#define EXTRUDER_AUTO_FAN_SPEED   255  // == full speed

/**
 * Part-Cooling Fan Multiplexer
 *
 * This feature allows you to digitally multiplex the fan output.
 * The multiplexer is automatically switched at tool-change.
 * Set FANMUX[012]_PINs below for up to 2, 4, or 8 multiplexed fans.
 */
#define FANMUX0_PIN -1
#define FANMUX1_PIN -1
#define FANMUX2_PIN -1

/**
 * M355 Case Light on-off / brightness
 */
//#define CASE_LIGHT_ENABLE
#if ENABLED(CASE_LIGHT_ENABLE)
  //#define CASE_LIGHT_PIN 4                  // Override the default pin if needed
  #define INVERT_CASE_LIGHT false             // Set true if Case Light is ON when pin is LOW
  #define CASE_LIGHT_DEFAULT_ON true          // Set default power-up state on
  #define CASE_LIGHT_DEFAULT_BRIGHTNESS 105   // Set default power-up brightness (0-255, requires PWM pin)
  //#define MENU_ITEM_CASE_LIGHT              // Add a Case Light option to the LCD main menu
  //#define CASE_LIGHT_USE_NEOPIXEL           // Use Neopixel LED as case light, requires NEOPIXEL_LED.
  #if ENABLED(CASE_LIGHT_USE_NEOPIXEL)
    #define CASE_LIGHT_NEOPIXEL_COLOR { 255, 255, 255, 255 } // { Red, Green, Blue, White }
  #endif
#endif

//===========================================================================
//============================ Mechanical Settings ==========================
//===========================================================================

// @section homing

// If you want endstops to stay on (by default) even when not homing
// enable this option. Override at any time with M120, M121.
//#define ENDSTOPS_ALWAYS_ON_DEFAULT

// @section extras

//#define Z_LATE_ENABLE // Enable Z the last moment. Needed if your Z driver overheats.

/**
 * Dual Steppers / Dual Endstops
 *
 * This section will allow you to use extra E drivers to drive a second motor for X, Y, or Z axes.
 *
 * For example, set X_DUAL_STEPPER_DRIVERS setting to use a second motor. If the motors need to
 * spin in opposite directions set INVERT_X2_VS_X_DIR. If the second motor needs its own endstop
 * set X_DUAL_ENDSTOPS. This can adjust for "racking." Use X2_USE_ENDSTOP to set the endstop plug
 * that should be used for the second endstop. Extra endstops will appear in the output of 'M119'.
 *
 * Use X_DUAL_ENDSTOP_ADJUSTMENT to adjust for mechanical imperfection. After homing both motors
 * this offset is applied to the X2 motor. To find the offset home the X axis, and measure the error
 * in X2. Dual endstop offsets can be set at runtime with 'M666 X<offset> Y<offset> Z<offset>'.
 */

//#define X_DUAL_STEPPER_DRIVERS
#if ENABLED(X_DUAL_STEPPER_DRIVERS)
  #define INVERT_X2_VS_X_DIR true   // Set 'true' if X motors should rotate in opposite directions
  //#define X_DUAL_ENDSTOPS
  #if ENABLED(X_DUAL_ENDSTOPS)
    #define X2_USE_ENDSTOP _XMAX_
    #define X_DUAL_ENDSTOPS_ADJUSTMENT  0
  #endif
#endif

//#define Y_DUAL_STEPPER_DRIVERS
#if ENABLED(Y_DUAL_STEPPER_DRIVERS)
  #define INVERT_Y2_VS_Y_DIR true   // Set 'true' if Y motors should rotate in opposite directions
  //#define Y_DUAL_ENDSTOPS
  #if ENABLED(Y_DUAL_ENDSTOPS)
    #define Y2_USE_ENDSTOP _YMAX_
    #define Y_DUAL_ENDSTOPS_ADJUSTMENT  0
  #endif
#endif

//#define Z_DUAL_STEPPER_DRIVERS
#if ENABLED(Z_DUAL_STEPPER_DRIVERS)
  //#define Z_DUAL_ENDSTOPS
  #if ENABLED(Z_DUAL_ENDSTOPS)
    #define Z2_USE_ENDSTOP _XMAX_
    #define Z_DUAL_ENDSTOPS_ADJUSTMENT  0
  #endif
#endif

// Enable this for dual x-carriage printers.
// A dual x-carriage design has the advantage that the inactive extruder can be parked which
// prevents hot-end ooze contaminating the print. It also reduces the weight of each x-carriage
// allowing faster printing speeds. Connect your X2 stepper to the first unused E plug.
//#define DUAL_X_CARRIAGE
#if ENABLED(DUAL_X_CARRIAGE)
  // Configuration for second X-carriage
  // Note: the first x-carriage is defined as the x-carriage which homes to the minimum endstop;
  // the second x-carriage always homes to the maximum endstop.
  #define X2_MIN_POS 80     // set minimum to ensure second x-carriage doesn't hit the parked first X-carriage
  #define X2_MAX_POS 353    // set maximum to the distance between toolheads when both heads are homed
  #define X2_HOME_DIR 1     // the second X-carriage always homes to the maximum endstop position
  #define X2_HOME_POS X2_MAX_POS // default home position is the maximum carriage position
      // However: In this mode the HOTEND_OFFSET_X value for the second extruder provides a software
      // override for X2_HOME_POS. This also allow recalibration of the distance between the two endstops
      // without modifying the firmware (through the "M218 T1 X???" command).
      // Remember: you should set the second extruder x-offset to 0 in your slicer.

  // There are a few selectable movement modes for dual x-carriages using M605 S<mode>
  //    Mode 0 (DXC_FULL_CONTROL_MODE): Full control. The slicer has full control over both x-carriages and can achieve optimal travel results
  //                                    as long as it supports dual x-carriages. (M605 S0)
  //    Mode 1 (DXC_AUTO_PARK_MODE)   : Auto-park mode. The firmware will automatically park and unpark the x-carriages on tool changes so
  //                                    that additional slicer support is not required. (M605 S1)
  //    Mode 2 (DXC_DUPLICATION_MODE) : Duplication mode. The firmware will transparently make the second x-carriage and extruder copy all
  //                                    actions of the first x-carriage. This allows the printer to print 2 arbitrary items at
  //                                    once. (2nd extruder x offset and temp offset are set using: M605 S2 [Xnnn] [Rmmm])

  // This is the default power-up mode which can be later using M605.
  #define DEFAULT_DUAL_X_CARRIAGE_MODE DXC_FULL_CONTROL_MODE

  // Default settings in "Auto-park Mode"
  #define TOOLCHANGE_PARK_ZLIFT   0.2      // the distance to raise Z axis when parking an extruder
  #define TOOLCHANGE_UNPARK_ZLIFT 1        // the distance to raise Z axis when unparking an extruder

  // Default x offset in duplication mode (typically set to half print bed width)
  #define DEFAULT_DUPLICATION_X_OFFSET 100

#endif // DUAL_X_CARRIAGE

// Activate a solenoid on the active extruder with M380. Disable all with M381.
// Define SOL0_PIN, SOL1_PIN, etc., for each extruder that has a solenoid.
//#define EXT_SOLENOID

// @section homing

// Homing hits each endstop, retracts by these distances, then does a slower bump.
#define X_HOME_BUMP_MM 5
#define Y_HOME_BUMP_MM 5
#define Z_HOME_BUMP_MM 2
#define HOMING_BUMP_DIVISOR { 2, 2, 4 }  // Re-Bump Speed Divisor (Divides the Homing Feedrate)
#define QUICK_HOME                     // If homing includes X and Y, do a diagonal move initially

// When G28 is called, this option will make Y home before X
//#define HOME_Y_BEFORE_X

// Enable this if X or Y can't home without homing the other axis first.
//#define CODEPENDENT_XY_HOMING

// @section machine

#define AXIS_RELATIVE_MODES {false, false, false, false}

// Allow duplication mode with a basic dual-nozzle extruder
//#define DUAL_NOZZLE_DUPLICATION_MODE

// By default pololu step drivers require an active high signal. However, some high power drivers require an active low signal as step.
#define INVERT_X_STEP_PIN false
#define INVERT_Y_STEP_PIN false
#define INVERT_Z_STEP_PIN false
#define INVERT_E_STEP_PIN false

// Default stepper release if idle. Set to 0 to deactivate.
// Steppers will shut down DEFAULT_STEPPER_DEACTIVE_TIME seconds after the last move when DISABLE_INACTIVE_? is true.
// Time can be set by M18 and M84.
#define DEFAULT_STEPPER_DEACTIVE_TIME 120
#define DISABLE_INACTIVE_X true
#define DISABLE_INACTIVE_Y true
#define DISABLE_INACTIVE_Z true  // set to false if the nozzle will fall down on your printed part when print has finished.
#define DISABLE_INACTIVE_E true

#define DEFAULT_MINIMUMFEEDRATE       0.0     // minimum feedrate
#define DEFAULT_MINTRAVELFEEDRATE     0.0

//#define HOME_AFTER_DEACTIVATE  // Require rehoming after steppers are deactivated

// @section lcd

#if ENABLED(ULTIPANEL)
  #define MANUAL_FEEDRATE {50*60, 50*60, 4*60, 60} // Feedrates for manual moves along X, Y, Z, E from panel
  #define ULTIPANEL_FEEDMULTIPLY  // Comment to disable setting feedrate multiplier via encoder
#endif

// @section extras

// minimum time in microseconds that a movement needs to take if the buffer is emptied.
#define DEFAULT_MINSEGMENTTIME        20000

// If defined the movements slow down when the look ahead buffer is only half full
#define SLOWDOWN

// Frequency limit
// See nophead's blog for more info
// Not working O
//#define XY_FREQUENCY_LIMIT  15

// Minimum planner junction speed. Sets the default minimum speed the planner plans for at the end
// of the buffer and all stops. This should not be much greater than zero and should only be changed
// if unwanted behavior is observed on a user's machine when running at very slow speeds.
#define MINIMUM_PLANNER_SPEED 0.05 // (mm/sec)

//
// Use Junction Deviation instead of traditional Jerk Limiting
//
#define JUNCTION_DEVIATION
#if ENABLED(JUNCTION_DEVIATION)
  #define JUNCTION_DEVIATION_MM 0.02  // (mm) Distance from real junction edge
  //#define JUNCTION_DEVIATION_INCLUDE_E
#endif

// Microstep setting (Only functional when stepper driver microstep pins are connected to MCU.
#define MICROSTEP_MODES { 16, 16, 16, 16, 16 } // [1,2,4,8,16]

/**
 *  @section  stepper motor current
 *
 *  Some boards have a means of setting the stepper motor current via firmware.
 *
 *  The power on motor currents are set by:
 *    PWM_MOTOR_CURRENT - used by MINIRAMBO & ULTIMAIN_2
 *                         known compatible chips: A4982
 *    DIGIPOT_MOTOR_CURRENT - used by BQ_ZUM_MEGA_3D, RAMBO & SCOOVO_X9H
 *                         known compatible chips: AD5206
 *    DAC_MOTOR_CURRENT_DEFAULT - used by PRINTRBOARD_REVF & RIGIDBOARD_V2
 *                         known compatible chips: MCP4728
 *    DIGIPOT_I2C_MOTOR_CURRENTS - used by 5DPRINT, AZTEEG_X3_PRO, MIGHTYBOARD_REVE
 *                         known compatible chips: MCP4451, MCP4018
 *
 *  Motor currents can also be set by M907 - M910 and by the LCD.
 *    M907 - applies to all.
 *    M908 - BQ_ZUM_MEGA_3D, RAMBO, PRINTRBOARD_REVF, RIGIDBOARD_V2 & SCOOVO_X9H
 *    M909, M910 & LCD - only PRINTRBOARD_REVF & RIGIDBOARD_V2
 */
//#define PWM_MOTOR_CURRENT { 1300, 1300, 1250 }          // Values in milliamps
//#define DIGIPOT_MOTOR_CURRENT { 135,135,135,135,135 }   // Values 0-255 (RAMBO 135 = ~0.75A, 185 = ~1A)
//#define DAC_MOTOR_CURRENT_DEFAULT { 70, 80, 90, 80 }    // Default drive percent - X, Y, Z, E axis

// Use an I2C based DIGIPOT (e.g., Azteeg X3 Pro)
//#define DIGIPOT_I2C
#if ENABLED(DIGIPOT_I2C) && !defined(DIGIPOT_I2C_ADDRESS_A)
  /**
   * Common slave addresses:
   *
   *                    A   (A shifted)   B   (B shifted)  IC
   * Smoothie          0x2C (0x58)       0x2D (0x5A)       MCP4451
   * AZTEEG_X3_PRO     0x2C (0x58)       0x2E (0x5C)       MCP4451
   * MIGHTYBOARD_REVE  0x2F (0x5E)                         MCP4018
   */
  #define DIGIPOT_I2C_ADDRESS_A 0x2C  // unshifted slave address for first DIGIPOT
  #define DIGIPOT_I2C_ADDRESS_B 0x2D  // unshifted slave address for second DIGIPOT
#endif

//#define DIGIPOT_MCP4018          // Requires library from https://github.com/stawel/SlowSoftI2CMaster
#define DIGIPOT_I2C_NUM_CHANNELS 8 // 5DPRINT: 4     AZTEEG_X3_PRO: 8     MKS SBASE: 5
// Actual motor currents in Amps. The number of entries must match DIGIPOT_I2C_NUM_CHANNELS.
// These correspond to the physical drivers, so be mindful if the order is changed.
#define DIGIPOT_I2C_MOTOR_CURRENTS { 1.0, 1.0, 1.0, 1.0, 1.0, 1.0, 1.0, 1.0 }  //  AZTEEG_X3_PRO

//===========================================================================
//=============================Additional Features===========================
//===========================================================================

#define ENCODER_RATE_MULTIPLIER         // If defined, certain menu edit operations automatically multiply the steps when the encoder is moved quickly
#define ENCODER_10X_STEPS_PER_SEC 75    // If the encoder steps per sec exceeds this value, multiply steps moved x10 to quickly advance the value
#define ENCODER_100X_STEPS_PER_SEC 160  // If the encoder steps per sec exceeds this value, multiply steps moved x100 to really quickly advance the value

//#define CHDK 4        //Pin for triggering CHDK to take a picture see how to use it here http://captain-slow.dk/2014/03/09/3d-printing-timelapses/
#define CHDK_DELAY 50 //How long in ms the pin should stay HIGH before going LOW again

// @section lcd

// Include a page of printer information in the LCD Main Menu
#define LCD_INFO_MENU

// Scroll a longer status message into view
//#define STATUS_MESSAGE_SCROLLING

// On the Info Screen, display XY with one decimal place when possible
#define LCD_DECIMAL_SMALL_XY

// The timeout (in ms) to return to the status screen from sub-menus
//#define LCD_TIMEOUT_TO_STATUS 15000

// Add an 'M73' G-code to set the current percentage
//#define LCD_SET_PROGRESS_MANUALLY

#if ENABLED(SDSUPPORT) || ENABLED(LCD_SET_PROGRESS_MANUALLY)
  //#define LCD_PROGRESS_BAR              // Show a progress bar on HD44780 LCDs for SD printing
  #if ENABLED(LCD_PROGRESS_BAR)
    #define PROGRESS_BAR_BAR_TIME 2000    // (ms) Amount of time to show the bar
    #define PROGRESS_BAR_MSG_TIME 3000    // (ms) Amount of time to show the status message
    #define PROGRESS_MSG_EXPIRE   0       // (ms) Amount of time to retain the status message (0=forever)
    //#define PROGRESS_MSG_ONCE           // Show the message for MSG_TIME then clear it
    //#define LCD_PROGRESS_BAR_TEST       // Add a menu item to test the progress bar
  #endif
#endif // SDSUPPORT || LCD_SET_PROGRESS_MANUALLY

/**
 * LED Control Menu
 * Enable this feature to add LED Control to the LCD menu
 */
//#define LED_CONTROL_MENU
#if ENABLED(LED_CONTROL_MENU)
  #define LED_COLOR_PRESETS                 // Enable the Preset Color menu option
  #if ENABLED(LED_COLOR_PRESETS)
    #define LED_USER_PRESET_RED        255  // User defined RED value
    #define LED_USER_PRESET_GREEN      128  // User defined GREEN value
    #define LED_USER_PRESET_BLUE         0  // User defined BLUE value
    #define LED_USER_PRESET_WHITE      255  // User defined WHITE value
    #define LED_USER_PRESET_BRIGHTNESS 255  // User defined intensity
    //#define LED_USER_PRESET_STARTUP       // Have the printer display the user preset color on startup
  #endif
#endif // LED_CONTROL_MENU

#if ENABLED(SDSUPPORT)

  // Some RAMPS and other boards don't detect when an SD card is inserted. You can work
  // around this by connecting a push button or single throw switch to the pin defined
  // as SD_DETECT_PIN in your board's pins definitions.
  // This setting should be disabled unless you are using a push button, pulling the pin to ground.
  // Note: This is always disabled for ULTIPANEL (except ELB_FULL_GRAPHIC_CONTROLLER).
  #define SD_DETECT_INVERTED

  #define SD_FINISHED_STEPPERRELEASE true          // Disable steppers when SD Print is finished
  #define SD_FINISHED_RELEASECOMMAND "M84 X Y Z E" // You might want to keep the z enabled so your bed stays in place.

  // Reverse SD sort to show "more recent" files first, according to the card's FAT.
  // Since the FAT gets out of order with usage, SDCARD_SORT_ALPHA is recommended.
  #define SDCARD_RATHERRECENTFIRST

  // Add an option in the menu to run all auto#.g files
  //#define MENU_ADDAUTOSTART

  /**
   * Continue after Power-Loss (Creality3D)
   *
   * Store the current state to the SD Card at the start of each layer
   * during SD printing. If the recovery file is found at boot time, present
   * an option on the LCD screen to continue the print from the last-known
   * point in the file.
   */
  //#define POWER_LOSS_RECOVERY

  /**
   * Sort SD file listings in alphabetical order.
   *
   * With this option enabled, items on SD cards will be sorted
   * by name for easier navigation.
   *
   * By default...
   *
   *  - Use the slowest -but safest- method for sorting.
   *  - Folders are sorted to the top.
   *  - The sort key is statically allocated.
   *  - No added G-code (M34) support.
   *  - 40 item sorting limit. (Items after the first 40 are unsorted.)
   *
   * SD sorting uses static allocation (as set by SDSORT_LIMIT), allowing the
   * compiler to calculate the worst-case usage and throw an error if the SRAM
   * limit is exceeded.
   *
   *  - SDSORT_USES_RAM provides faster sorting via a static directory buffer.
   *  - SDSORT_USES_STACK does the same, but uses a local stack-based buffer.
   *  - SDSORT_CACHE_NAMES will retain the sorted file listing in RAM. (Expensive!)
   *  - SDSORT_DYNAMIC_RAM only uses RAM when the SD menu is visible. (Use with caution!)
   */
  //#define SDCARD_SORT_ALPHA

  // SD Card Sorting options
  #if ENABLED(SDCARD_SORT_ALPHA)
    #define SDSORT_LIMIT       40     // Maximum number of sorted items (10-256). Costs 27 bytes each.
    #define FOLDER_SORTING     -1     // -1=above  0=none  1=below
    #define SDSORT_GCODE       false  // Allow turning sorting on/off with LCD and M34 g-code.
    #define SDSORT_USES_RAM    false  // Pre-allocate a static array for faster pre-sorting.
    #define SDSORT_USES_STACK  false  // Prefer the stack for pre-sorting to give back some SRAM. (Negated by next 2 options.)
    #define SDSORT_CACHE_NAMES false  // Keep sorted items in RAM longer for speedy performance. Most expensive option.
    #define SDSORT_DYNAMIC_RAM false  // Use dynamic allocation (within SD menus). Least expensive option. Set SDSORT_LIMIT before use!
    #define SDSORT_CACHE_VFATS 2      // Maximum number of 13-byte VFAT entries to use for sorting.
                                      // Note: Only affects SCROLL_LONG_FILENAMES with SDSORT_CACHE_NAMES but not SDSORT_DYNAMIC_RAM.
  #endif

  // This allows hosts to request long names for files and folders with M33
  //#define LONG_FILENAME_HOST_SUPPORT

  // Enable this option to scroll long filenames in the SD card menu
  //#define SCROLL_LONG_FILENAMES

  /**
   * This option allows you to abort SD printing when any endstop is triggered.
   * This feature must be enabled with "M540 S1" or from the LCD menu.
   * To have any effect, endstops must be enabled during SD printing.
   */
  //#define ABORT_ON_ENDSTOP_HIT_FEATURE_ENABLED

  /**
   * This option makes it easier to print the same SD Card file again.
   * On print completion the LCD Menu will open with the file selected.
   * You can just click to start the print, or navigate elsewhere.
   */
  //#define SD_REPRINT_LAST_SELECTED_FILE

  /**
   * Auto-report SdCard status with M27 S<seconds>
   */
  //#define AUTO_REPORT_SD_STATUS

#endif // SDSUPPORT

/**
 * Additional options for Graphical Displays
 *
 * Use the optimizations here to improve printing performance,
 * which can be adversely affected by graphical display drawing,
 * especially when doing several short moves, and when printing
 * on DELTA and SCARA machines.
 *
 * Some of these options may result in the display lagging behind
 * controller events, as there is a trade-off between reliable
 * printing performance versus fast display updates.
 */
#if ENABLED(DOGLCD)
  // Show SD percentage next to the progress bar
  //#define DOGM_SD_PERCENT

  // Enable to save many cycles by drawing a hollow frame on the Info Screen
  #define XYZ_HOLLOW_FRAME

  // Enable to save many cycles by drawing a hollow frame on Menu Screens
  #define MENU_HOLLOW_FRAME

  // A bigger font is available for edit items. Costs 3120 bytes of PROGMEM.
  // Western only. Not available for Cyrillic, Kana, Turkish, Greek, or Chinese.
  //#define USE_BIG_EDIT_FONT

  // A smaller font may be used on the Info Screen. Costs 2300 bytes of PROGMEM.
  // Western only. Not available for Cyrillic, Kana, Turkish, Greek, or Chinese.
  //#define USE_SMALL_INFOFONT

  // Enable this option and reduce the value to optimize screen updates.
  // The normal delay is 10µs. Use the lowest value that still gives a reliable display.
  //#define DOGM_SPI_DELAY_US 5

  // Swap the CW/CCW indicators in the graphics overlay
  //#define OVERLAY_GFX_REVERSE

  #if ENABLED(U8GLIB_ST7920)
    /**
     * ST7920-based LCDs can emulate a 16 x 4 character display using
     * the ST7920 character-generator for very fast screen updates.
     * Enable LIGHTWEIGHT_UI to use this special display mode.
     *
     * Since LIGHTWEIGHT_UI has limited space, the position and status
     * message occupy the same line. Set STATUS_EXPIRE_SECONDS to the
     * length of time to display the status message before clearing.
     *
     * Set STATUS_EXPIRE_SECONDS to zero to never clear the status.
     * This will prevent position updates from being displayed.
     */
    //#define LIGHTWEIGHT_UI
    #if ENABLED(LIGHTWEIGHT_UI)
      #define STATUS_EXPIRE_SECONDS 20
    #endif
  #endif

#endif // DOGLCD

// @section safety

// The hardware watchdog should reset the microcontroller disabling all outputs,
// in case the firmware gets stuck and doesn't do temperature regulation.
#define USE_WATCHDOG

#if ENABLED(USE_WATCHDOG)
  // If you have a watchdog reboot in an ArduinoMega2560 then the device will hang forever, as a watchdog reset will leave the watchdog on.
  // The "WATCHDOG_RESET_MANUAL" goes around this by not using the hardware reset.
  //  However, THIS FEATURE IS UNSAFE!, as it will only work if interrupts are disabled. And the code could hang in an interrupt routine with interrupts disabled.
  //#define WATCHDOG_RESET_MANUAL
#endif

// @section lcd

/**
 * Babystepping enables movement of the axes by tiny increments without changing
 * the current position values. This feature is used primarily to adjust the Z
 * axis in the first layer of a print in real-time.
 *
 * Warning: Does not respect endstops!
 */
#define BABYSTEPPING
#if ENABLED(BABYSTEPPING)
  //#define BABYSTEP_XY              // Also enable X/Y Babystepping. Not supported on DELTA!
  #define BABYSTEP_INVERT_Z false    // Change if Z babysteps should go the other way
  #define BABYSTEP_MULTIPLICATOR 1   // Babysteps are very small. Increase for faster motion.
  #define BABYSTEP_ZPROBE_OFFSET   // Enable to combine M851 and Babystepping
  #define DOUBLECLICK_FOR_Z_BABYSTEPPING // Double-click on the Status Screen for Z Babystepping.
  #define DOUBLECLICK_MAX_INTERVAL 1250 // Maximum interval between clicks, in milliseconds.
                                        // Note: Extra time may be added to mitigate controller latency.
  // #define BABYSTEP_ZPROBE_GFX_OVERLAY // Enable graphical overlay on Z-offset editor
#endif

// @section extruder

/**
 * Linear Pressure Control v1.5
 *
 * Assumption: advance [steps] = k * (delta velocity [steps/s])
 * K=0 means advance disabled.
 *
 * NOTE: K values for LIN_ADVANCE 1.5 differ from earlier versions!
 *
 * Set K around 0.22 for 3mm PLA Direct Drive with ~6.5cm between the drive gear and heatbreak.
 * Larger K values will be needed for flexible filament and greater distances.
 * If this algorithm produces a higher speed offset than the extruder can handle (compared to E jerk)
 * print acceleration will be reduced during the affected moves to keep within the limit.
 *
 * See http://marlinfw.org/docs/features/lin_advance.html for full instructions.
 * Mention @Sebastianv650 on GitHub to alert the author of any issues.
 */
//#define LIN_ADVANCE
#if ENABLED(LIN_ADVANCE)
  #define LIN_ADVANCE_K 0.22  // Unit: mm compression per 1mm/s extruder speed
  //#define LA_DEBUG          // If enabled, this will generate debug information output over USB.
#endif

// @section leveling

#if ENABLED(MESH_BED_LEVELING) || ENABLED(AUTO_BED_LEVELING_UBL)
  // Override the mesh area if the automatic (max) area is too large
  //#define MESH_MIN_X MESH_INSET
  //#define MESH_MIN_Y MESH_INSET
  //#define MESH_MAX_X X_BED_SIZE - (MESH_INSET)
  //#define MESH_MAX_Y Y_BED_SIZE - (MESH_INSET)
#endif

/**
 * Repeatedly attempt G29 leveling until it succeeds.
 * Stop after G29_MAX_RETRIES attempts.
 */
//#define G29_RETRY_AND_RECOVER
#if ENABLED(G29_RETRY_AND_RECOVER)
  #define G29_MAX_RETRIES 3
  #define G29_HALT_ON_FAILURE
  /**
   * Specify the GCODE commands that will be executed when leveling succeeds,
   * between attempts, and after the maximum number of retries have been tried.
   */
  #define G29_SUCCESS_COMMANDS "M117 Bed leveling done."
  #define G29_RECOVER_COMMANDS "M117 Probe failed. Rewiping.\nG28\nG12 P0 S12 T0"
  #define G29_FAILURE_COMMANDS "M117 Bed leveling failed.\nG0 Z10\nM300 P25 S880\nM300 P50 S0\nM300 P25 S880\nM300 P50 S0\nM300 P25 S880\nM300 P50 S0\nG4 S1"
  /**
   * Specify an action command to send to the host on a recovery attempt or failure.
   * Will be sent in the form '//action:ACTION_ON_G29_FAILURE', e.g. '//action:probe_failed'.
   * The host must be configured to handle the action command.
   */
  #define G29_ACTION_ON_RECOVER "probe_rewipe"
  #define G29_ACTION_ON_FAILURE "probe_failed"
#endif

// @section extras

//
// G2/G3 Arc Support
//
#define ARC_SUPPORT               // Disable this feature to save ~3226 bytes
#if ENABLED(ARC_SUPPORT)
  #define MM_PER_ARC_SEGMENT  1   // Length of each arc segment
  #define N_ARC_CORRECTION   25   // Number of intertpolated segments between corrections
  //#define ARC_P_CIRCLES         // Enable the 'P' parameter to specify complete circles
  //#define CNC_WORKSPACE_PLANES  // Allow G2/G3 to operate in XY, ZX, or YZ planes
#endif

// Support for G5 with XYZE destination and IJPQ offsets. Requires ~2666 bytes.
//#define BEZIER_CURVE_SUPPORT

// G38.2 and G38.3 Probe Target
// Set MULTIPLE_PROBING if you want G38 to double touch
//#define G38_PROBE_TARGET
#if ENABLED(G38_PROBE_TARGET)
  #define G38_MINIMUM_MOVE 0.0275 // minimum distance in mm that will produce a move (determined using the print statement in check_move)
#endif

// Moves (or segments) with fewer steps than this will be joined with the next move
#define MIN_STEPS_PER_SEGMENT 6

<<<<<<< HEAD
// The minimum pulse width (in µs) for stepping a stepper.
// Set this if you find stepping unreliable, or if using a very fast CPU.
// 0 is OK for AVR, 0 is OK for A4989 drivers, 2 is needed for DRV8825 drivers
#define MINIMUM_STEPPER_PULSE 0 // (µs)   DRV8825 on 32bit CPUs
=======
/**
 * Minimum stepper driver pulse width (in µs)
 *   0 : Smallest possible width the MCU can produce, compatible with TMC2xxx drivers
 *   2 : Minimum for DRV8825 stepper drivers
 *   3 : Minimum for TB6600 stepper drivers
 *  30 : Minimum for TB6560 stepper drivers
 */
#define MINIMUM_STEPPER_PULSE 2
>>>>>>> ae15c5af

// @section temperature

// Control heater 0 and heater 1 in parallel.
//#define HEATERS_PARALLEL

//===========================================================================
//================================= Buffers =================================
//===========================================================================

// @section hidden

// The number of linear motions that can be in the plan at any give time.
// THE BLOCK_BUFFER_SIZE NEEDS TO BE A POWER OF 2 (e.g. 8, 16, 32) because shifts and ors are used to do the ring-buffering.
#if ENABLED(SDSUPPORT)
  #define BLOCK_BUFFER_SIZE 16 // SD,LCD,Buttons take more memory, block buffer needs to be smaller
#else
  #define BLOCK_BUFFER_SIZE 16 // maximize block buffer
#endif

// @section serial

// The ASCII buffer for serial input
#define MAX_CMD_SIZE 96
#define BUFSIZE 4

// Transmission to Host Buffer Size
// To save 386 bytes of PROGMEM (and TX_BUFFER_SIZE+3 bytes of RAM) set to 0.
// To buffer a simple "ok" you need 4 bytes.
// For ADVANCED_OK (M105) you need 32 bytes.
// For debug-echo: 128 bytes for the optimal speed.
// Other output doesn't need to be that speedy.
// :[0, 2, 4, 8, 16, 32, 64, 128, 256]
#define TX_BUFFER_SIZE 0

// Host Receive Buffer Size
// Without XON/XOFF flow control (see SERIAL_XON_XOFF below) 32 bytes should be enough.
// To use flow control, set this buffer size to at least 1024 bytes.
// :[0, 2, 4, 8, 16, 32, 64, 128, 256, 512, 1024, 2048]
//#define RX_BUFFER_SIZE 1024

#if RX_BUFFER_SIZE >= 1024
  // Enable to have the controller send XON/XOFF control characters to
  // the host to signal the RX buffer is becoming full.
  //#define SERIAL_XON_XOFF
#endif

#if ENABLED(SDSUPPORT)
  // Enable this option to collect and display the maximum
  // RX queue usage after transferring a file to SD.
  //#define SERIAL_STATS_MAX_RX_QUEUED

  // Enable this option to collect and display the number
  // of dropped bytes after a file transfer to SD.
  //#define SERIAL_STATS_DROPPED_RX
#endif

// Enable an emergency-command parser to intercept certain commands as they
// enter the serial receive buffer, so they cannot be blocked.
// Currently handles M108, M112, M410
// Does not work on boards using AT90USB (USBCON) processors!
//#define EMERGENCY_PARSER

// Bad Serial-connections can miss a received command by sending an 'ok'
// Therefore some clients abort after 30 seconds in a timeout.
// Some other clients start sending commands while receiving a 'wait'.
// This "wait" is only sent when the buffer is empty. 1 second is a good value here.
//#define NO_TIMEOUTS 1000 // Milliseconds

// Some clients will have this feature soon. This could make the NO_TIMEOUTS unnecessary.
//#define ADVANCED_OK

// @section extras

/**
 * Firmware-based and LCD-controlled retract
 *
 * Add G10 / G11 commands for automatic firmware-based retract / recover.
 * Use M207 and M208 to define parameters for retract / recover.
 *
 * Use M209 to enable or disable auto-retract.
 * With auto-retract enabled, all G1 E moves within the set range
 * will be converted to firmware-based retract/recover moves.
 *
 * Be sure to turn off auto-retract during filament change.
 *
 * Note that M207 / M208 / M209 settings are saved to EEPROM.
 *
 */
//#define FWRETRACT  // ONLY PARTIALLY TESTED
#if ENABLED(FWRETRACT)
  #define MIN_AUTORETRACT 0.1             // When auto-retract is on, convert E moves of this length and over
  #define MAX_AUTORETRACT 10.0            // Upper limit for auto-retract conversion
  #define RETRACT_LENGTH 3                // Default retract length (positive mm)
  #define RETRACT_LENGTH_SWAP 13          // Default swap retract length (positive mm), for extruder change
  #define RETRACT_FEEDRATE 45             // Default feedrate for retracting (mm/s)
  #define RETRACT_ZLIFT 0                 // Default retract Z-lift
  #define RETRACT_RECOVER_LENGTH 0        // Default additional recover length (mm, added to retract length when recovering)
  #define RETRACT_RECOVER_LENGTH_SWAP 0   // Default additional swap recover length (mm, added to retract length when recovering from extruder change)
  #define RETRACT_RECOVER_FEEDRATE 8      // Default feedrate for recovering from retraction (mm/s)
  #define RETRACT_RECOVER_FEEDRATE_SWAP 8 // Default feedrate for recovering from swap retraction (mm/s)
#endif

/**
 * Extra Fan Speed
 * Adds a secondary fan speed for each print-cooling fan.
 *   'M106 P<fan> T3-255' : Set a secondary speed for <fan>
 *   'M106 P<fan> T2'     : Use the set secondary speed
 *   'M106 P<fan> T1'     : Restore the previous fan speed
 */
//#define EXTRA_FAN_SPEED

/**
 * Advanced Pause
 * Experimental feature for filament change support and for parking the nozzle when paused.
 * Adds the GCode M600 for initiating filament change.
 * If PARK_HEAD_ON_PAUSE enabled, adds the GCode M125 to pause printing and park the nozzle.
 *
 * Requires an LCD display.
 * Requires NOZZLE_PARK_FEATURE.
 * This feature is required for the default FILAMENT_RUNOUT_SCRIPT.
 */
//#define ADVANCED_PAUSE_FEATURE
#if ENABLED(ADVANCED_PAUSE_FEATURE)
  #define PAUSE_PARK_RETRACT_FEEDRATE         60  // (mm/s) Initial retract feedrate.
  #define PAUSE_PARK_RETRACT_LENGTH            2  // (mm) Initial retract.
                                                  // This short retract is done immediately, before parking the nozzle.
  #define FILAMENT_CHANGE_UNLOAD_FEEDRATE     10  // (mm/s) Unload filament feedrate. This can be pretty fast.
  #define FILAMENT_CHANGE_UNLOAD_ACCEL        25  // (mm/s^2) Lower acceleration may allow a faster feedrate.
  #define FILAMENT_CHANGE_UNLOAD_LENGTH      100  // (mm) The length of filament for a complete unload.
                                                  //   For Bowden, the full length of the tube and nozzle.
                                                  //   For direct drive, the full length of the nozzle.
                                                  //   Set to 0 for manual unloading.
  #define FILAMENT_CHANGE_SLOW_LOAD_FEEDRATE   6  // (mm/s) Slow move when starting load.
  #define FILAMENT_CHANGE_SLOW_LOAD_LENGTH     0  // (mm) Slow length, to allow time to insert material.
                                                  // 0 to disable start loading and skip to fast load only
  #define FILAMENT_CHANGE_FAST_LOAD_FEEDRATE   6  // (mm/s) Load filament feedrate. This can be pretty fast.
  #define FILAMENT_CHANGE_FAST_LOAD_ACCEL     25  // (mm/s^2) Lower acceleration may allow a faster feedrate.
  #define FILAMENT_CHANGE_FAST_LOAD_LENGTH     0  // (mm) Load length of filament, from extruder gear to nozzle.
                                                  //   For Bowden, the full length of the tube and nozzle.
                                                  //   For direct drive, the full length of the nozzle.
  //#define ADVANCED_PAUSE_CONTINUOUS_PURGE       // Purge continuously up to the purge length until interrupted.
  #define ADVANCED_PAUSE_PURGE_FEEDRATE        3  // (mm/s) Extrude feedrate (after loading). Should be slower than load feedrate.
  #define ADVANCED_PAUSE_PURGE_LENGTH         50  // (mm) Length to extrude after loading.
                                                  //   Set to 0 for manual extrusion.
                                                  //   Filament can be extruded repeatedly from the Filament Change menu
                                                  //   until extrusion is consistent, and to purge old filament.

                                                  // Filament Unload does a Retract, Delay, and Purge first:
  #define FILAMENT_UNLOAD_RETRACT_LENGTH      13  // (mm) Unload initial retract length.
  #define FILAMENT_UNLOAD_DELAY             5000  // (ms) Delay for the filament to cool after retract.
  #define FILAMENT_UNLOAD_PURGE_LENGTH         8  // (mm) An unretract is done, then this length is purged.

  #define PAUSE_PARK_NOZZLE_TIMEOUT           45  // (seconds) Time limit before the nozzle is turned off for safety.
  #define FILAMENT_CHANGE_ALERT_BEEPS         10  // Number of alert beeps to play when a response is needed.
  #define PAUSE_PARK_NO_STEPPER_TIMEOUT           // Enable for XYZ steppers to stay powered on during filament change.

  //#define PARK_HEAD_ON_PAUSE                    // Park the nozzle during pause and filament change.
  //#define HOME_BEFORE_FILAMENT_CHANGE           // Ensure homing has been completed prior to parking for filament change

  //#define FILAMENT_LOAD_UNLOAD_GCODES           // Add M701/M702 Load/Unload G-codes, plus Load/Unload in the LCD Prepare menu.
  //#define FILAMENT_UNLOAD_ALL_EXTRUDERS         // Allow M702 to unload all extruders above a minimum target temp (as set by M302)
#endif

// @section tmc

/**
 * Enable this section if you have TMC26X motor drivers.
 * You will need to import the TMC26XStepper library into the Arduino IDE for this
 * (https://github.com/trinamic/TMC26XStepper.git)
 */
//#define HAVE_TMC26X
#if ENABLED(HAVE_TMC26X)  // Choose your axes here. This is mandatory!
  //#define X_IS_TMC26X
  //#define X2_IS_TMC26X
  //#define Y_IS_TMC26X
  //#define Y2_IS_TMC26X
  //#define Z_IS_TMC26X
  //#define Z2_IS_TMC26X
  //#define E0_IS_TMC26X
  //#define E1_IS_TMC26X
  //#define E2_IS_TMC26X
  //#define E3_IS_TMC26X
  //#define E4_IS_TMC26X

  #define X_MAX_CURRENT     1000 // in mA
  #define X_SENSE_RESISTOR    91 // in mOhms
  #define X_MICROSTEPS        16 // number of microsteps

  #define X2_MAX_CURRENT    1000
  #define X2_SENSE_RESISTOR   91
  #define X2_MICROSTEPS       16

  #define Y_MAX_CURRENT     1000
  #define Y_SENSE_RESISTOR    91
  #define Y_MICROSTEPS        16

  #define Y2_MAX_CURRENT    1000
  #define Y2_SENSE_RESISTOR   91
  #define Y2_MICROSTEPS       16

  #define Z_MAX_CURRENT     1000
  #define Z_SENSE_RESISTOR    91
  #define Z_MICROSTEPS        16

  #define Z2_MAX_CURRENT    1000
  #define Z2_SENSE_RESISTOR   91
  #define Z2_MICROSTEPS       16

  #define E0_MAX_CURRENT    1000
  #define E0_SENSE_RESISTOR   91
  #define E0_MICROSTEPS       16

  #define E1_MAX_CURRENT    1000
  #define E1_SENSE_RESISTOR   91
  #define E1_MICROSTEPS       16

  #define E2_MAX_CURRENT    1000
  #define E2_SENSE_RESISTOR   91
  #define E2_MICROSTEPS       16

  #define E3_MAX_CURRENT    1000
  #define E3_SENSE_RESISTOR   91
  #define E3_MICROSTEPS       16

  #define E4_MAX_CURRENT    1000
  #define E4_SENSE_RESISTOR   91
  #define E4_MICROSTEPS       16

#endif

// @section tmc_smart

/**
 * Enable this for SilentStepStick Trinamic TMC2130 SPI-configurable stepper drivers.
 *
 * You'll also need the TMC2130Stepper Arduino library
 * (https://github.com/teemuatlut/TMC2130Stepper).
 *
 * To use TMC2130 stepper drivers in SPI mode connect your SPI pins to
 * the hardware SPI interface on your board and define the required CS pins
 * in your `pins_MYBOARD.h` file. (e.g., RAMPS 1.4 uses AUX3 pins `X_CS_PIN 53`, `Y_CS_PIN 49`, etc.).
 * You may also use software SPI if you wish to use general purpose IO pins.
 */
//#define HAVE_TMC2130
#if ENABLED(HAVE_TMC2130)  // Choose your axes here. This is mandatory!
  //#define X_IS_TMC2130
  //#define X2_IS_TMC2130
  //#define Y_IS_TMC2130
  //#define Y2_IS_TMC2130
  //#define Z_IS_TMC2130
  //#define Z2_IS_TMC2130
  //#define E0_IS_TMC2130
  //#define E1_IS_TMC2130
  //#define E2_IS_TMC2130
  //#define E3_IS_TMC2130
  //#define E4_IS_TMC2130
#endif

/**
 * Enable this for SilentStepStick Trinamic TMC2208 UART-configurable stepper drivers.
 * Connect #_SERIAL_TX_PIN to the driver side PDN_UART pin with a 1K resistor.
 * To use the reading capabilities, also connect #_SERIAL_RX_PIN
 * to PDN_UART without a resistor.
 * The drivers can also be used with hardware serial.
 *
 * You'll also need the TMC2208Stepper Arduino library
 * (https://github.com/teemuatlut/TMC2208Stepper).
 */
//#define HAVE_TMC2208
#if ENABLED(HAVE_TMC2208)  // Choose your axes here. This is mandatory!
  //#define X_IS_TMC2208
  //#define X2_IS_TMC2208
  //#define Y_IS_TMC2208
  //#define Y2_IS_TMC2208
  //#define Z_IS_TMC2208
  //#define Z2_IS_TMC2208
  //#define E0_IS_TMC2208
  //#define E1_IS_TMC2208
  //#define E2_IS_TMC2208
  //#define E3_IS_TMC2208
  //#define E4_IS_TMC2208
#endif

#if ENABLED(HAVE_TMC2130) || ENABLED(HAVE_TMC2208)

  #define R_SENSE           0.11  // R_sense resistor for SilentStepStick2130
  #define HOLD_MULTIPLIER    0.5  // Scales down the holding current from run current
  #define INTERPOLATE       true  // Interpolate X/Y/Z_MICROSTEPS to 256

  #define X_CURRENT          800  // rms current in mA. Multiply by 1.41 for peak current.
  #define X_MICROSTEPS        16  // 0..256

  #define Y_CURRENT          800
  #define Y_MICROSTEPS        16

  #define Z_CURRENT          800
  #define Z_MICROSTEPS        16

  #define X2_CURRENT         800
  #define X2_MICROSTEPS       16

  #define Y2_CURRENT         800
  #define Y2_MICROSTEPS       16

  #define Z2_CURRENT         800
  #define Z2_MICROSTEPS       16

  #define E0_CURRENT         800
  #define E0_MICROSTEPS       16

  #define E1_CURRENT         800
  #define E1_MICROSTEPS       16

  #define E2_CURRENT         800
  #define E2_MICROSTEPS       16

  #define E3_CURRENT         800
  #define E3_MICROSTEPS       16

  #define E4_CURRENT         800
  #define E4_MICROSTEPS       16

  /**
   * Use software SPI for TMC2130.
   * The default SW SPI pins are defined the respective pins files,
   * but you can override or define them here.
   */
  //#define TMC_USE_SW_SPI
  //#define TMC_SW_MOSI       -1
  //#define TMC_SW_MISO       -1
  //#define TMC_SW_SCK        -1

  /**
   * Use Trinamic's ultra quiet stepping mode.
   * When disabled, Marlin will use spreadCycle stepping mode.
   */
  #define STEALTHCHOP

  /**
   * Monitor Trinamic TMC2130 and TMC2208 drivers for error conditions,
   * like overtemperature and short to ground. TMC2208 requires hardware serial.
   * In the case of overtemperature Marlin can decrease the driver current until error condition clears.
   * Other detected conditions can be used to stop the current print.
   * Relevant g-codes:
   * M906 - Set or get motor current in milliamps using axis codes X, Y, Z, E. Report values if no axis codes given.
   * M911 - Report stepper driver overtemperature pre-warn condition.
   * M912 - Clear stepper driver overtemperature pre-warn condition flag.
   * M122 S0/1 - Report driver parameters (Requires TMC_DEBUG)
   */
  //#define MONITOR_DRIVER_STATUS

  #if ENABLED(MONITOR_DRIVER_STATUS)
    #define CURRENT_STEP_DOWN     50  // [mA]
    #define REPORT_CURRENT_CHANGE
    #define STOP_ON_ERROR
  #endif

  /**
   * The driver will switch to spreadCycle when stepper speed is over HYBRID_THRESHOLD.
   * This mode allows for faster movements at the expense of higher noise levels.
   * STEALTHCHOP needs to be enabled.
   * M913 X/Y/Z/E to live tune the setting
   */
  //#define HYBRID_THRESHOLD

  #define X_HYBRID_THRESHOLD     100  // [mm/s]
  #define X2_HYBRID_THRESHOLD    100
  #define Y_HYBRID_THRESHOLD     100
  #define Y2_HYBRID_THRESHOLD    100
  #define Z_HYBRID_THRESHOLD       3
  #define Z2_HYBRID_THRESHOLD      3
  #define E0_HYBRID_THRESHOLD     30
  #define E1_HYBRID_THRESHOLD     30
  #define E2_HYBRID_THRESHOLD     30
  #define E3_HYBRID_THRESHOLD     30
  #define E4_HYBRID_THRESHOLD     30

  /**
   * Use stallGuard2 to sense an obstacle and trigger an endstop.
   * You need to place a wire from the driver's DIAG1 pin to the X/Y endstop pin.
   * X, Y, and Z homing will always be done in spreadCycle mode.
   *
   * X/Y/Z_HOMING_SENSITIVITY is used for tuning the trigger sensitivity.
   * Higher values make the system LESS sensitive.
   * Lower value make the system MORE sensitive.
   * Too low values can lead to false positives, while too high values will collide the axis without triggering.
   * It is advised to set X/Y/Z_HOME_BUMP_MM to 0.
   * M914 X/Y/Z to live tune the setting
   */
  //#define SENSORLESS_HOMING // TMC2130 only

  #if ENABLED(SENSORLESS_HOMING)
    #define X_HOMING_SENSITIVITY  8
    #define Y_HOMING_SENSITIVITY  8
    #define Z_HOMING_SENSITIVITY  8
  #endif

  /**
   * Enable M122 debugging command for TMC stepper drivers.
   * M122 S0/1 will enable continous reporting.
   */
  //#define TMC_DEBUG

  /**
   * M915 Z Axis Calibration
   *
   * - Adjust Z stepper current,
   * - Drive the Z axis to its physical maximum, and
   * - Home Z to account for the lost steps.
   *
   * Use M915 Snn to specify the current.
   * Use M925 Znn to add extra Z height to Z_MAX_POS.
   */
  //#define TMC_Z_CALIBRATION
  #if ENABLED(TMC_Z_CALIBRATION)
    #define CALIBRATION_CURRENT 250
    #define CALIBRATION_EXTRA_HEIGHT 10
  #endif

  /**
   * You can set your own advanced settings by filling in predefined functions.
   * A list of available functions can be found on the library github page
   * https://github.com/teemuatlut/TMC2130Stepper
   * https://github.com/teemuatlut/TMC2208Stepper
   *
   * Example:
   * #define TMC_ADV() { \
   *   stepperX.diag0_temp_prewarn(1); \
   *   stepperY.interpolate(0); \
   * }
   */
  #define TMC_ADV() {  }

#endif // TMC2130 || TMC2208

// @section L6470

/**
 * Enable this section if you have L6470 motor drivers.
 * You need to import the L6470 library into the Arduino IDE for this.
 * (https://github.com/ameyer/Arduino-L6470)
 */

//#define HAVE_L6470DRIVER
#if ENABLED(HAVE_L6470DRIVER)

  //#define X_IS_L6470
  //#define X2_IS_L6470
  //#define Y_IS_L6470
  //#define Y2_IS_L6470
  //#define Z_IS_L6470
  //#define Z2_IS_L6470
  //#define E0_IS_L6470
  //#define E1_IS_L6470
  //#define E2_IS_L6470
  //#define E3_IS_L6470
  //#define E4_IS_L6470

  #define X_MICROSTEPS      16 // number of microsteps
  #define X_OVERCURRENT   2000 // maxc current in mA. If the current goes over this value, the driver will switch off
  #define X_STALLCURRENT  1500 // current in mA where the driver will detect a stall

  #define X2_MICROSTEPS     16
  #define X2_OVERCURRENT  2000
  #define X2_STALLCURRENT 1500

  #define Y_MICROSTEPS      16
  #define Y_OVERCURRENT   2000
  #define Y_STALLCURRENT  1500

  #define Y2_MICROSTEPS     16
  #define Y2_OVERCURRENT  2000
  #define Y2_STALLCURRENT 1500

  #define Z_MICROSTEPS      16
  #define Z_OVERCURRENT   2000
  #define Z_STALLCURRENT  1500

  #define Z2_MICROSTEPS     16
  #define Z2_OVERCURRENT  2000
  #define Z2_STALLCURRENT 1500

  #define E0_MICROSTEPS     16
  #define E0_OVERCURRENT  2000
  #define E0_STALLCURRENT 1500

  #define E1_MICROSTEPS     16
  #define E1_OVERCURRENT  2000
  #define E1_STALLCURRENT 1500

  #define E2_MICROSTEPS     16
  #define E2_OVERCURRENT  2000
  #define E2_STALLCURRENT 1500

  #define E3_MICROSTEPS     16
  #define E3_OVERCURRENT  2000
  #define E3_STALLCURRENT 1500

  #define E4_MICROSTEPS     16
  #define E4_OVERCURRENT  2000
  #define E4_STALLCURRENT 1500

#endif

/**
 * TWI/I2C BUS
 *
 * This feature is an EXPERIMENTAL feature so it shall not be used on production
 * machines. Enabling this will allow you to send and receive I2C data from slave
 * devices on the bus.
 *
 * ; Example #1
 * ; This macro send the string "Marlin" to the slave device with address 0x63 (99)
 * ; It uses multiple M260 commands with one B<base 10> arg
 * M260 A99  ; Target slave address
 * M260 B77  ; M
 * M260 B97  ; a
 * M260 B114 ; r
 * M260 B108 ; l
 * M260 B105 ; i
 * M260 B110 ; n
 * M260 S1   ; Send the current buffer
 *
 * ; Example #2
 * ; Request 6 bytes from slave device with address 0x63 (99)
 * M261 A99 B5
 *
 * ; Example #3
 * ; Example serial output of a M261 request
 * echo:i2c-reply: from:99 bytes:5 data:hello
 */

// @section i2cbus

//#define EXPERIMENTAL_I2CBUS
#define I2C_SLAVE_ADDRESS  0 // Set a value from 8 to 127 to act as a slave

// @section extras

/**
 * Spindle & Laser control
 *
 * Add the M3, M4, and M5 commands to turn the spindle/laser on and off, and
 * to set spindle speed, spindle direction, and laser power.
 *
 * SuperPid is a router/spindle speed controller used in the CNC milling community.
 * Marlin can be used to turn the spindle on and off. It can also be used to set
 * the spindle speed from 5,000 to 30,000 RPM.
 *
 * You'll need to select a pin for the ON/OFF function and optionally choose a 0-5V
 * hardware PWM pin for the speed control and a pin for the rotation direction.
 *
 * See http://marlinfw.org/docs/configuration/laser_spindle.html for more config details.
 */
//#define SPINDLE_LASER_ENABLE
#if ENABLED(SPINDLE_LASER_ENABLE)

  #define SPINDLE_LASER_ENABLE_INVERT   false  // set to "true" if the on/off function is reversed
  #define SPINDLE_LASER_PWM             true   // set to true if your controller supports setting the speed/power
  #define SPINDLE_LASER_PWM_INVERT      true   // set to "true" if the speed/power goes up when you want it to go slower
  #define SPINDLE_LASER_POWERUP_DELAY   5000   // delay in milliseconds to allow the spindle/laser to come up to speed/power
  #define SPINDLE_LASER_POWERDOWN_DELAY 5000   // delay in milliseconds to allow the spindle to stop
  #define SPINDLE_DIR_CHANGE            true   // set to true if your spindle controller supports changing spindle direction
  #define SPINDLE_INVERT_DIR            false
  #define SPINDLE_STOP_ON_DIR_CHANGE    true   // set to true if Marlin should stop the spindle before changing rotation direction

  /**
   *  The M3 & M4 commands use the following equation to convert PWM duty cycle to speed/power
   *
   *  SPEED/POWER = PWM duty cycle * SPEED_POWER_SLOPE + SPEED_POWER_INTERCEPT
   *    where PWM duty cycle varies from 0 to 255
   *
   *  set the following for your controller (ALL MUST BE SET)
   */

  #define SPEED_POWER_SLOPE    118.4
  #define SPEED_POWER_INTERCEPT  0
  #define SPEED_POWER_MIN     5000
  #define SPEED_POWER_MAX    30000    // SuperPID router controller 0 - 30,000 RPM

  //#define SPEED_POWER_SLOPE      0.3922
  //#define SPEED_POWER_INTERCEPT  0
  //#define SPEED_POWER_MIN       10
  //#define SPEED_POWER_MAX      100      // 0-100%
#endif

/**
 * Filament Width Sensor
 *
 * Measures the filament width in real-time and adjusts
 * flow rate to compensate for any irregularities.
 *
 * Also allows the measured filament diameter to set the
 * extrusion rate, so the slicer only has to specify the
 * volume.
 *
 * Only a single extruder is supported at this time.
 *
 *  34 RAMPS_14    : Analog input 5 on the AUX2 connector
 *  81 PRINTRBOARD : Analog input 2 on the Exp1 connector (version B,C,D,E)
 * 301 RAMBO       : Analog input 3
 *
 * Note: May require analog pins to be defined for other boards.
 */
//#define FILAMENT_WIDTH_SENSOR

#if ENABLED(FILAMENT_WIDTH_SENSOR)
  #define FILAMENT_SENSOR_EXTRUDER_NUM 0    // Index of the extruder that has the filament sensor. :[0,1,2,3,4]
  #define MEASUREMENT_DELAY_CM        14    // (cm) The distance from the filament sensor to the melting chamber

  #define FILWIDTH_ERROR_MARGIN        1.0  // (mm) If a measurement differs too much from nominal width ignore it
  #define MAX_MEASUREMENT_DELAY       20    // (bytes) Buffer size for stored measurements (1 byte per cm). Must be larger than MEASUREMENT_DELAY_CM.

  #define DEFAULT_MEASURED_FILAMENT_DIA DEFAULT_NOMINAL_FILAMENT_DIA // Set measured to nominal initially

  // Display filament width on the LCD status line. Status messages will expire after 5 seconds.
  //#define FILAMENT_LCD_DISPLAY
#endif

/**
 * CNC Coordinate Systems
 *
 * Enables G53 and G54-G59.3 commands to select coordinate systems
 * and G92.1 to reset the workspace to native machine space.
 */
//#define CNC_COORDINATE_SYSTEMS

/**
 * M43 - display pin status, watch pins for changes, watch endstops & toggle LED, Z servo probe test, toggle pins
 */
//#define PINS_DEBUGGING

/**
 * Auto-report temperatures with M155 S<seconds>
 */
#define AUTO_REPORT_TEMPERATURES

/**
 * Include capabilities in M115 output
 */
#define EXTENDED_CAPABILITIES_REPORT

/**
 * Disable all Volumetric extrusion options
 */
//#define NO_VOLUMETRICS

#if DISABLED(NO_VOLUMETRICS)
  /**
   * Volumetric extrusion default state
   * Activate to make volumetric extrusion the default method,
   * with DEFAULT_NOMINAL_FILAMENT_DIA as the default diameter.
   *
   * M200 D0 to disable, M200 Dn to set a new diameter.
   */
  //#define VOLUMETRIC_DEFAULT_ON
#endif

/**
 * Enable this option for a leaner build of Marlin that removes all
 * workspace offsets, simplifying coordinate transformations, leveling, etc.
 *
 *  - M206 and M428 are disabled.
 *  - G92 will revert to its behavior from Marlin 1.0.
 */
//#define NO_WORKSPACE_OFFSETS

/**
 * Set the number of proportional font spaces required to fill up a typical character space.
 * This can help to better align the output of commands like `G29 O` Mesh Output.
 *
 * For clients that use a fixed-width font (like OctoPrint), leave this set to 1.0.
 * Otherwise, adjust according to your client and font.
 */
#define PROPORTIONAL_FONT_RATIO 1.0

/**
 * Spend 28 bytes of SRAM to optimize the GCode parser
 */
#define FASTER_GCODE_PARSER

/**
 * User-defined menu items that execute custom GCode
 */
//#define CUSTOM_USER_MENUS
#if ENABLED(CUSTOM_USER_MENUS)
  #define USER_SCRIPT_DONE "M117 User Script Done"
  #define USER_SCRIPT_AUDIBLE_FEEDBACK
  //#define USER_SCRIPT_RETURN  // Return to status screen after a script

  #define USER_DESC_1 "Home & UBL Info"
  #define USER_GCODE_1 "G28\nG29 W"

  #define USER_DESC_2 "Preheat for PLA"
  #define USER_GCODE_2 "M140 S" STRINGIFY(PREHEAT_1_TEMP_BED) "\nM104 S" STRINGIFY(PREHEAT_1_TEMP_HOTEND)

  #define USER_DESC_3 "Preheat for ABS"
  #define USER_GCODE_3 "M140 S" STRINGIFY(PREHEAT_2_TEMP_BED) "\nM104 S" STRINGIFY(PREHEAT_2_TEMP_HOTEND)

  #define USER_DESC_4 "Heat Bed/Home/Level"
  #define USER_GCODE_4 "M140 S" STRINGIFY(PREHEAT_2_TEMP_BED) "\nG28\nG29"

  #define USER_DESC_5 "Home & Info"
  #define USER_GCODE_5 "G28\nM503"
#endif

/**
 * Specify an action command to send to the host when the printer is killed.
 * Will be sent in the form '//action:ACTION_ON_KILL', e.g. '//action:poweroff'.
 * The host must be configured to handle the action command.
 */
//#define ACTION_ON_KILL "poweroff"

/**
 * Specify an action command to send to the host on pause and resume.
 * Will be sent in the form '//action:ACTION_ON_PAUSE', e.g. '//action:pause'.
 * The host must be configured to handle the action command.
 */
//#define ACTION_ON_PAUSE "pause"
//#define ACTION_ON_RESUME "resume"

//===========================================================================
//====================== I2C Position Encoder Settings ======================
//===========================================================================

/**
 *  I2C position encoders for closed loop control.
 *  Developed by Chris Barr at Aus3D.
 *
 *  Wiki: http://wiki.aus3d.com.au/Magnetic_Encoder
 *  Github: https://github.com/Aus3D/MagneticEncoder
 *
 *  Supplier: http://aus3d.com.au/magnetic-encoder-module
 *  Alternative Supplier: http://reliabuild3d.com/
 *
 *  Reilabuild encoders have been modified to improve reliability.
 */

//#define I2C_POSITION_ENCODERS
#if ENABLED(I2C_POSITION_ENCODERS)

  #define I2CPE_ENCODER_CNT         1                       // The number of encoders installed; max of 5
                                                            // encoders supported currently.

  #define I2CPE_ENC_1_ADDR          I2CPE_PRESET_ADDR_X     // I2C address of the encoder. 30-200.
  #define I2CPE_ENC_1_AXIS          X_AXIS                  // Axis the encoder module is installed on.  <X|Y|Z|E>_AXIS.
  #define I2CPE_ENC_1_TYPE          I2CPE_ENC_TYPE_LINEAR   // Type of encoder:  I2CPE_ENC_TYPE_LINEAR -or-
                                                            // I2CPE_ENC_TYPE_ROTARY.
  #define I2CPE_ENC_1_TICKS_UNIT    2048                    // 1024 for magnetic strips with 2mm poles; 2048 for
                                                            // 1mm poles. For linear encoders this is ticks / mm,
                                                            // for rotary encoders this is ticks / revolution.
  //#define I2CPE_ENC_1_TICKS_REV     (16 * 200)            // Only needed for rotary encoders; number of stepper
                                                            // steps per full revolution (motor steps/rev * microstepping)
  //#define I2CPE_ENC_1_INVERT                              // Invert the direction of axis travel.
  #define I2CPE_ENC_1_EC_METHOD     I2CPE_ECM_MICROSTEP     // Type of error error correction.
  #define I2CPE_ENC_1_EC_THRESH     0.10                    // Threshold size for error (in mm) above which the
                                                            // printer will attempt to correct the error; errors
                                                            // smaller than this are ignored to minimize effects of
                                                            // measurement noise / latency (filter).

  #define I2CPE_ENC_2_ADDR          I2CPE_PRESET_ADDR_Y     // Same as above, but for encoder 2.
  #define I2CPE_ENC_2_AXIS          Y_AXIS
  #define I2CPE_ENC_2_TYPE          I2CPE_ENC_TYPE_LINEAR
  #define I2CPE_ENC_2_TICKS_UNIT    2048
  //#define I2CPE_ENC_2_TICKS_REV   (16 * 200)
  //#define I2CPE_ENC_2_INVERT
  #define I2CPE_ENC_2_EC_METHOD     I2CPE_ECM_MICROSTEP
  #define I2CPE_ENC_2_EC_THRESH     0.10

  #define I2CPE_ENC_3_ADDR          I2CPE_PRESET_ADDR_Z     // Encoder 3.  Add additional configuration options
  #define I2CPE_ENC_3_AXIS          Z_AXIS                  // as above, or use defaults below.

  #define I2CPE_ENC_4_ADDR          I2CPE_PRESET_ADDR_E     // Encoder 4.
  #define I2CPE_ENC_4_AXIS          E_AXIS

  #define I2CPE_ENC_5_ADDR          34                      // Encoder 5.
  #define I2CPE_ENC_5_AXIS          E_AXIS

  // Default settings for encoders which are enabled, but without settings configured above.
  #define I2CPE_DEF_TYPE            I2CPE_ENC_TYPE_LINEAR
  #define I2CPE_DEF_ENC_TICKS_UNIT  2048
  #define I2CPE_DEF_TICKS_REV       (16 * 200)
  #define I2CPE_DEF_EC_METHOD       I2CPE_ECM_NONE
  #define I2CPE_DEF_EC_THRESH       0.1

  //#define I2CPE_ERR_THRESH_ABORT  100.0                   // Threshold size for error (in mm) error on any given
                                                            // axis after which the printer will abort. Comment out to
                                                            // disable abort behaviour.

  #define I2CPE_TIME_TRUSTED        10000                   // After an encoder fault, there must be no further fault
                                                            // for this amount of time (in ms) before the encoder
                                                            // is trusted again.

  /**
   * Position is checked every time a new command is executed from the buffer but during long moves,
   * this setting determines the minimum update time between checks. A value of 100 works well with
   * error rolling average when attempting to correct only for skips and not for vibration.
   */
  #define I2CPE_MIN_UPD_TIME_MS     4                       // (ms) Minimum time between encoder checks.

  // Use a rolling average to identify persistant errors that indicate skips, as opposed to vibration and noise.
  #define I2CPE_ERR_ROLLING_AVERAGE

#endif // I2C_POSITION_ENCODERS

/**
 * MAX7219 Debug Matrix
 *
 * Add support for a low-cost 8x8 LED Matrix based on the Max7219 chip, which can be used as a status
 * display. Requires 3 signal wires. Some useful debug options are included to demonstrate its usage.
 *
 * Fully assembled MAX7219 boards can be found on the internet for under $2(US).
 * For example, see https://www.ebay.com/sch/i.html?_nkw=332349290049
 */
#define MAX7219_DEBUG
#if ENABLED(MAX7219_DEBUG)
  #define MAX7219_CLK_PIN   64  // 77 on Re-ARM       // Configuration of the 3 pins to control the display
  #define MAX7219_DIN_PIN   57  // 78 on Re-ARM
  #define MAX7219_LOAD_PIN  44  // 79 on Re-ARM

  /**
   * Sample debug features
   * If you add more debug displays, be careful to avoid conflicts!
   */
  #define MAX7219_DEBUG_PRINTER_ALIVE    // Blink corner LED of 8x8 matrix to show that the firmware is functioning
  #define MAX7219_DEBUG_STEPPER_HEAD  3  // Show the stepper queue head position on this and the next LED matrix row
  #define MAX7219_DEBUG_STEPPER_TAIL  5  // Show the stepper queue tail position on this and the next LED matrix row

  #define MAX7219_DEBUG_STEPPER_QUEUE 0  // Show the current stepper queue depth on this and the next LED matrix row
                                         // If you experience stuttering, reboots, etc. this option can reveal how
                                         // tweaks made to the configuration are affecting the printer in real-time.
#endif

/**
 * NanoDLP Sync support
 *
 * Add support for Synchronized Z moves when using with NanoDLP. G0/G1 axis moves will output "Z_move_comp"
 * string to enable synchronization with DLP projector exposure. This change will allow to use
 * [[WaitForDoneMessage]] instead of populating your gcode with M400 commands
 */
//#define NANODLP_Z_SYNC
#if ENABLED(NANODLP_Z_SYNC)
  //#define NANODLP_ALL_AXIS  // Enables "Z_move_comp" output on any axis move.
                              // Default behaviour is limited to Z axis only.
#endif

#endif // CONFIGURATION_ADV_H<|MERGE_RESOLUTION|>--- conflicted
+++ resolved
@@ -828,12 +828,6 @@
 // Moves (or segments) with fewer steps than this will be joined with the next move
 #define MIN_STEPS_PER_SEGMENT 6
 
-<<<<<<< HEAD
-// The minimum pulse width (in µs) for stepping a stepper.
-// Set this if you find stepping unreliable, or if using a very fast CPU.
-// 0 is OK for AVR, 0 is OK for A4989 drivers, 2 is needed for DRV8825 drivers
-#define MINIMUM_STEPPER_PULSE 0 // (µs)   DRV8825 on 32bit CPUs
-=======
 /**
  * Minimum stepper driver pulse width (in µs)
  *   0 : Smallest possible width the MCU can produce, compatible with TMC2xxx drivers
@@ -842,7 +836,6 @@
  *  30 : Minimum for TB6560 stepper drivers
  */
 #define MINIMUM_STEPPER_PULSE 2
->>>>>>> ae15c5af
 
 // @section temperature
 
