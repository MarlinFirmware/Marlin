--- conflicted
+++ resolved
@@ -1818,84 +1818,56 @@
     #define X_CURRENT     800  // (mA) RMS current. Multiply by 1.414 for peak current.
     #define X_MICROSTEPS   16  // 0..256
     #define X_RSENSE     0.11
-<<<<<<< HEAD
     #define X_CHAIN_POS     0  // 0 - Not chained, 1 - MCU MOSI connected, 2 - next in chain, ...
     //#define X_CURRENT_HOME 400 // (mA) RMS current for sensorlesshoming
-=======
-    #define X_CHAIN_POS    -1  // <=0 : Not chained. 1 : MCU MOSI connected. 2 : Next in chain, ...
->>>>>>> 9e8021d6
   #endif
 
   #if AXIS_IS_TMC(X2)
     #define X2_CURRENT    800
     #define X2_MICROSTEPS  16
     #define X2_RSENSE    0.11
-<<<<<<< HEAD
     #define X2_CHAIN_POS    0
     //#define X2_CURRENT_HOME 400
-=======
-    #define X2_CHAIN_POS   -1
->>>>>>> 9e8021d6
   #endif
 
   #if AXIS_IS_TMC(Y)
     #define Y_CURRENT     800
     #define Y_MICROSTEPS   16
     #define Y_RSENSE     0.11
-<<<<<<< HEAD
     #define Y_CHAIN_POS     0
     //#define Y_CURRENT_HOME 400
-=======
-    #define Y_CHAIN_POS    -1
->>>>>>> 9e8021d6
   #endif
 
   #if AXIS_IS_TMC(Y2)
     #define Y2_CURRENT    800
     #define Y2_MICROSTEPS  16
     #define Y2_RSENSE    0.11
-<<<<<<< HEAD
     #define Y2_CHAIN_POS    0
     //#define Y2_CURRENT_HOME 400
-=======
-    #define Y2_CHAIN_POS   -1
->>>>>>> 9e8021d6
   #endif
 
   #if AXIS_IS_TMC(Z)
     #define Z_CURRENT     800
     #define Z_MICROSTEPS   16
     #define Z_RSENSE     0.11
-<<<<<<< HEAD
     #define Z_CHAIN_POS     0
     //#define Z_CURRENT_HOME 400
-=======
-    #define Z_CHAIN_POS    -1
->>>>>>> 9e8021d6
   #endif
 
   #if AXIS_IS_TMC(Z2)
     #define Z2_CURRENT    800
     #define Z2_MICROSTEPS  16
     #define Z2_RSENSE    0.11
-<<<<<<< HEAD
     #define Z2_CHAIN_POS    0
     //#define Z2_CURRENT_HOME 400
-=======
-    #define Z2_CHAIN_POS   -1
->>>>>>> 9e8021d6
   #endif
 
   #if AXIS_IS_TMC(Z3)
     #define Z3_CURRENT    800
     #define Z3_MICROSTEPS  16
     #define Z3_RSENSE    0.11
-<<<<<<< HEAD
     #define Z3_CHAIN_POS    0
     //#define Z3_CURRENT_HOME 400
-=======
-    #define Z3_CHAIN_POS   -1
->>>>>>> 9e8021d6
   #endif
 
   #if AXIS_IS_TMC(E0)
