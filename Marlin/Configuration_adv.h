--- conflicted
+++ resolved
@@ -2980,8 +2980,6 @@
 #endif
 
 /**
-<<<<<<< HEAD
-=======
  * Power Monitor
  * Monitor voltage (V) and/or current (A), and -when possible- power (W)
  *
@@ -3000,7 +2998,6 @@
 #endif
 
 /**
->>>>>>> 8f725e25
  * CNC Coordinate Systems
  *
  * Enables G53 and G54-G59.3 commands to select coordinate systems
