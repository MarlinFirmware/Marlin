/**
 * Marlin 3D Printer Firmware
 * Copyright (c) 2020 MarlinFirmware [https://github.com/MarlinFirmware/Marlin]
 *
 * Based on Sprinter and grbl.
 * Copyright (c) 2011 Camiel Gubbels / Erik van der Zalm
 *
 * This program is free software: you can redistribute it and/or modify
 * it under the terms of the GNU General Public License as published by
 * the Free Software Foundation, either version 3 of the License, or
 * (at your option) any later version.
 *
 * This program is distributed in the hope that it will be useful,
 * but WITHOUT ANY WARRANTY; without even the implied warranty of
 * MERCHANTABILITY or FITNESS FOR A PARTICULAR PURPOSE.  See the
 * GNU General Public License for more details.
 *
 * You should have received a copy of the GNU General Public License
 * along with this program.  If not, see <https://www.gnu.org/licenses/>.
 *
 */
#pragma once

// Created by configs generator for Professional firmware
// https://github.com/mriscoc/Marlin_Ender3v2

/**
 * Configuration_adv.h
 *
 * Advanced settings.
 * Only change these if you know exactly what you're doing.
 * Some of these settings can damage your printer if improperly set!
 *
 * Basic settings can be found in Configuration.h
 */
#define CONFIGURATION_ADV_H_VERSION 02000903

//===========================================================================
//============================= Thermal Settings ============================
//===========================================================================
// @section temperature

/**
 * Thermocouple sensors are quite sensitive to noise.  Any noise induced in
 * the sensor wires, such as by stepper motor wires run in parallel to them,
 * may result in the thermocouple sensor reporting spurious errors.  This
 * value is the number of errors which can occur in a row before the error
 * is reported.  This allows us to ignore intermittent error conditions while
 * still detecting an actual failure, which should result in a continuous
 * stream of errors from the sensor.
 *
 * Set this value to 0 to fail on the first error to occur.
 */
#define THERMOCOUPLE_MAX_ERRORS 15

//
// Custom Thermistor 1000 parameters
//
#if TEMP_SENSOR_0 == 1000
  #define HOTEND0_PULLUP_RESISTOR_OHMS 4700    // Pullup resistor
  #define HOTEND0_RESISTANCE_25C_OHMS  100000  // Resistance at 25C
  #define HOTEND0_BETA                 3950    // Beta value
#endif

#if TEMP_SENSOR_1 == 1000
  #define HOTEND1_PULLUP_RESISTOR_OHMS 4700    // Pullup resistor
  #define HOTEND1_RESISTANCE_25C_OHMS  100000  // Resistance at 25C
  #define HOTEND1_BETA                 3950    // Beta value
#endif

#if TEMP_SENSOR_2 == 1000
  #define HOTEND2_PULLUP_RESISTOR_OHMS 4700    // Pullup resistor
  #define HOTEND2_RESISTANCE_25C_OHMS  100000  // Resistance at 25C
  #define HOTEND2_BETA                 3950    // Beta value
#endif

#if TEMP_SENSOR_3 == 1000
  #define HOTEND3_PULLUP_RESISTOR_OHMS 4700    // Pullup resistor
  #define HOTEND3_RESISTANCE_25C_OHMS  100000  // Resistance at 25C
  #define HOTEND3_BETA                 3950    // Beta value
#endif

#if TEMP_SENSOR_4 == 1000
  #define HOTEND4_PULLUP_RESISTOR_OHMS 4700    // Pullup resistor
  #define HOTEND4_RESISTANCE_25C_OHMS  100000  // Resistance at 25C
  #define HOTEND4_BETA                 3950    // Beta value
#endif

#if TEMP_SENSOR_5 == 1000
  #define HOTEND5_PULLUP_RESISTOR_OHMS 4700    // Pullup resistor
  #define HOTEND5_RESISTANCE_25C_OHMS  100000  // Resistance at 25C
  #define HOTEND5_BETA                 3950    // Beta value
#endif

#if TEMP_SENSOR_6 == 1000
  #define HOTEND6_PULLUP_RESISTOR_OHMS 4700    // Pullup resistor
  #define HOTEND6_RESISTANCE_25C_OHMS  100000  // Resistance at 25C
  #define HOTEND6_BETA                 3950    // Beta value
#endif

#if TEMP_SENSOR_7 == 1000
  #define HOTEND7_PULLUP_RESISTOR_OHMS 4700    // Pullup resistor
  #define HOTEND7_RESISTANCE_25C_OHMS  100000  // Resistance at 25C
  #define HOTEND7_BETA                 3950    // Beta value
#endif

#if TEMP_SENSOR_BED == 1000
  #define BED_PULLUP_RESISTOR_OHMS     4700    // Pullup resistor
  #define BED_RESISTANCE_25C_OHMS      100000  // Resistance at 25C
  #define BED_BETA                     3950    // Beta value
#endif

#if TEMP_SENSOR_CHAMBER == 1000
  #define CHAMBER_PULLUP_RESISTOR_OHMS 4700    // Pullup resistor
  #define CHAMBER_RESISTANCE_25C_OHMS  100000  // Resistance at 25C
  #define CHAMBER_BETA                 3950    // Beta value
#endif

#if TEMP_SENSOR_COOLER == 1000
  #define COOLER_PULLUP_RESISTOR_OHMS 4700    // Pullup resistor
  #define COOLER_RESISTANCE_25C_OHMS  100000  // Resistance at 25C
  #define COOLER_BETA                 3950    // Beta value
#endif

#if TEMP_SENSOR_PROBE == 1000
  #define PROBE_PULLUP_RESISTOR_OHMS   4700    // Pullup resistor
  #define PROBE_RESISTANCE_25C_OHMS    100000  // Resistance at 25C
  #define PROBE_BETA                   3950    // Beta value
#endif

#if TEMP_SENSOR_BOARD == 1000
  #define BOARD_PULLUP_RESISTOR_OHMS   4700    // Pullup resistor
  #define BOARD_RESISTANCE_25C_OHMS    100000  // Resistance at 25C
  #define BOARD_BETA                   3950    // Beta value
#endif

#if TEMP_SENSOR_REDUNDANT == 1000
  #define REDUNDANT_PULLUP_RESISTOR_OHMS   4700    // Pullup resistor
  #define REDUNDANT_RESISTANCE_25C_OHMS    100000  // Resistance at 25C
  #define REDUNDANT_BETA                   3950    // Beta value
#endif

/**
 * Configuration options for MAX Thermocouples (-2, -3, -5).
 *   FORCE_HW_SPI:   Ignore SCK/MOSI/MISO pins and just use the CS pin & default SPI bus.
 *   MAX31865_WIRES: Set the number of wires for the probe connected to a MAX31865 board, 2-4. Default: 2
 *   MAX31865_50HZ:  Enable 50Hz filter instead of the default 60Hz.
 */
//#define TEMP_SENSOR_FORCE_HW_SPI
//#define MAX31865_SENSOR_WIRES_0 2
//#define MAX31865_SENSOR_WIRES_1 2
//#define MAX31865_50HZ_FILTER

/**
 * Hephestos 2 24V heated bed upgrade kit.
 * https://store.bq.com/en/heated-bed-kit-hephestos2
 */
//#define HEPHESTOS2_HEATED_BED_KIT
#if ENABLED(HEPHESTOS2_HEATED_BED_KIT)
  #undef TEMP_SENSOR_BED
  #define TEMP_SENSOR_BED 70
  #define HEATER_BED_INVERTING true
#endif

//
// Heated Bed Bang-Bang options
//
#if DISABLED(PIDTEMPBED)
  #define BED_CHECK_INTERVAL 5000   // (ms) Interval between checks in bang-bang control
  #if ENABLED(BED_LIMIT_SWITCHING)
    #define BED_HYSTERESIS 2        // (°C) Only set the relevant heater state when ABS(T-target) > BED_HYSTERESIS
  #endif
#endif

//
// Heated Chamber options
//
#if DISABLED(PIDTEMPCHAMBER)
  #define CHAMBER_CHECK_INTERVAL 5000   // (ms) Interval between checks in bang-bang control
  #if ENABLED(CHAMBER_LIMIT_SWITCHING)
    #define CHAMBER_HYSTERESIS 2        // (°C) Only set the relevant heater state when ABS(T-target) > CHAMBER_HYSTERESIS
  #endif
#endif

#if TEMP_SENSOR_CHAMBER
  //#define HEATER_CHAMBER_PIN      P2_04   // Required heater on/off pin (example: SKR 1.4 Turbo HE1 plug)
  //#define HEATER_CHAMBER_INVERTING false
  //#define FAN1_PIN                   -1   // Remove the fan signal on pin P2_04 (example: SKR 1.4 Turbo HE1 plug)

  //#define CHAMBER_FAN               // Enable a fan on the chamber
  #if ENABLED(CHAMBER_FAN)
    #define CHAMBER_FAN_MODE 2        // Fan control mode: 0=Static; 1=Linear increase when temp is higher than target; 2=V-shaped curve; 3=similar to 1 but fan is always on.
    #if CHAMBER_FAN_MODE == 0
      #define CHAMBER_FAN_BASE  255   // Chamber fan PWM (0-255)
    #elif CHAMBER_FAN_MODE == 1
      #define CHAMBER_FAN_BASE  128   // Base chamber fan PWM (0-255); turns on when chamber temperature is above the target
      #define CHAMBER_FAN_FACTOR 25   // PWM increase per °C above target
    #elif CHAMBER_FAN_MODE == 2
      #define CHAMBER_FAN_BASE  128   // Minimum chamber fan PWM (0-255)
      #define CHAMBER_FAN_FACTOR 25   // PWM increase per °C difference from target
    #elif CHAMBER_FAN_MODE == 3
      #define CHAMBER_FAN_BASE  128   // Base chamber fan PWM (0-255)
      #define CHAMBER_FAN_FACTOR 25   // PWM increase per °C above target
    #endif
  #endif

  //#define CHAMBER_VENT              // Enable a servo-controlled vent on the chamber
  #if ENABLED(CHAMBER_VENT)
    #define CHAMBER_VENT_SERVO_NR  1  // Index of the vent servo
    #define HIGH_EXCESS_HEAT_LIMIT 5  // How much above target temp to consider there is excess heat in the chamber
    #define LOW_EXCESS_HEAT_LIMIT  3
    #define MIN_COOLING_SLOPE_TIME_CHAMBER_VENT 20
    #define MIN_COOLING_SLOPE_DEG_CHAMBER_VENT 1.5
  #endif
#endif

//
// Laser Cooler options
//
#if TEMP_SENSOR_COOLER
  #define COOLER_MINTEMP           8  // (°C)
  #define COOLER_MAXTEMP          26  // (°C)
  #define COOLER_DEFAULT_TEMP     16  // (°C)
  #define TEMP_COOLER_HYSTERESIS   1  // (°C) Temperature proximity considered "close enough" to the target
  #define COOLER_PIN               8  // Laser cooler on/off pin used to control power to the cooling element (e.g., TEC, External chiller via relay)
  #define COOLER_INVERTING     false
  #define TEMP_COOLER_PIN         15  // Laser/Cooler temperature sensor pin. ADC is required.
  #define COOLER_FAN                  // Enable a fan on the cooler, Fan# 0,1,2,3 etc.
  #define COOLER_FAN_INDEX         0  // FAN number 0, 1, 2 etc. e.g.
  #if ENABLED(COOLER_FAN)
    #define COOLER_FAN_BASE      100  // Base Cooler fan PWM (0-255); turns on when Cooler temperature is above the target
    #define COOLER_FAN_FACTOR     25  // PWM increase per °C above target
  #endif
#endif

//
// Motherboard Sensor options
//
#if TEMP_SENSOR_BOARD
  #define THERMAL_PROTECTION_BOARD   // Halt the printer if the board sensor leaves the temp range below.
  #define BOARD_MINTEMP           8  // (°C)
  #define BOARD_MAXTEMP          70  // (°C)
  #ifndef TEMP_BOARD_PIN
    //#define TEMP_BOARD_PIN -1      // Board temp sensor pin, if not set in pins file.
  #endif
#endif

//
// Laser Coolant Flow Meter
//
//#define LASER_COOLANT_FLOW_METER
#if ENABLED(LASER_COOLANT_FLOW_METER)
  #define FLOWMETER_PIN         20  // Requires an external interrupt-enabled pin (e.g., RAMPS 2,3,18,19,20,21)
  #define FLOWMETER_PPL       5880  // (pulses/liter) Flow meter pulses-per-liter on the input pin
  #define FLOWMETER_INTERVAL  1000  // (ms) Flow rate calculation interval in milliseconds
  #define FLOWMETER_SAFETY          // Prevent running the laser without the minimum flow rate set below
  #if ENABLED(FLOWMETER_SAFETY)
    #define FLOWMETER_MIN_LITERS_PER_MINUTE 1.5 // (liters/min) Minimum flow required when enabled
  #endif
#endif

/**
 * Thermal Protection provides additional protection to your printer from damage
 * and fire. Marlin always includes safe min and max temperature ranges which
 * protect against a broken or disconnected thermistor wire.
 *
 * The issue: If a thermistor falls out, it will report the much lower
 * temperature of the air in the room, and the the firmware will keep
 * the heater on.
 *
 * The solution: Once the temperature reaches the target, start observing.
 * If the temperature stays too far below the target (hysteresis) for too
 * long (period), the firmware will halt the machine as a safety precaution.
 *
 * If you get false positives for "Thermal Runaway", increase
 * THERMAL_PROTECTION_HYSTERESIS and/or THERMAL_PROTECTION_PERIOD
 */
#if ENABLED(THERMAL_PROTECTION_HOTENDS)
  #define THERMAL_PROTECTION_PERIOD 40        // Seconds
  #define THERMAL_PROTECTION_HYSTERESIS 4     // Degrees Celsius

  //#define ADAPTIVE_FAN_SLOWING              // Slow part cooling fan if temperature drops
  #if BOTH(ADAPTIVE_FAN_SLOWING, PIDTEMP)
    //#define NO_FAN_SLOWING_IN_PID_TUNING    // Don't slow fan speed during M303
  #endif

  /**
   * Whenever an M104, M109, or M303 increases the target temperature, the
   * firmware will wait for the WATCH_TEMP_PERIOD to expire. If the temperature
   * hasn't increased by WATCH_TEMP_INCREASE degrees, the machine is halted and
   * requires a hard reset. This test restarts with any M104/M109/M303, but only
   * if the current temperature is far enough below the target for a reliable
   * test.
   *
   * If you get false positives for "Heating failed", increase WATCH_TEMP_PERIOD
   * and/or decrease WATCH_TEMP_INCREASE. WATCH_TEMP_INCREASE should not be set
   * below 2.
   */
  #define WATCH_TEMP_PERIOD  40               // Seconds  // Ender3v2 Configs
  #define WATCH_TEMP_INCREASE 2               // Degrees Celsius
#endif

/**
 * Thermal Protection parameters for the bed are just as above for hotends.
 */
#if ENABLED(THERMAL_PROTECTION_BED)
  #define THERMAL_PROTECTION_BED_PERIOD        180 // Seconds  // Ender3v2 Configs
  #define THERMAL_PROTECTION_BED_HYSTERESIS     2 // Degrees Celsius

  /**
   * As described above, except for the bed (M140/M190/M303).
   */
  #define WATCH_BED_TEMP_PERIOD                180 // Seconds  // Ender3v2 Configs
  #define WATCH_BED_TEMP_INCREASE               2 // Degrees Celsius
#endif

/**
 * Thermal Protection parameters for the heated chamber.
 */
#if ENABLED(THERMAL_PROTECTION_CHAMBER)
  #define THERMAL_PROTECTION_CHAMBER_PERIOD    20 // Seconds
  #define THERMAL_PROTECTION_CHAMBER_HYSTERESIS 2 // Degrees Celsius

  /**
   * Heated chamber watch settings (M141/M191).
   */
  #define WATCH_CHAMBER_TEMP_PERIOD            60 // Seconds
  #define WATCH_CHAMBER_TEMP_INCREASE           2 // Degrees Celsius
#endif

/**
 * Thermal Protection parameters for the laser cooler.
 */
#if ENABLED(THERMAL_PROTECTION_COOLER)
  #define THERMAL_PROTECTION_COOLER_PERIOD    10 // Seconds
  #define THERMAL_PROTECTION_COOLER_HYSTERESIS 3 // Degrees Celsius

  /**
   * Laser cooling watch settings (M143/M193).
   */
  #define WATCH_COOLER_TEMP_PERIOD            60 // Seconds
  #define WATCH_COOLER_TEMP_INCREASE           3 // Degrees Celsius
#endif

#if ENABLED(PIDTEMP)
  // Add an experimental additional term to the heater power, proportional to the extrusion speed.
  // A well-chosen Kc value should add just enough power to melt the increased material volume.
  //#define PID_EXTRUSION_SCALING
  #if ENABLED(PID_EXTRUSION_SCALING)
    #define DEFAULT_Kc (100) // heating power = Kc * e_speed
    #define LPQ_MAX_LEN 50
  #endif

  /**
   * Add an experimental additional term to the heater power, proportional to the fan speed.
   * A well-chosen Kf value should add just enough power to compensate for power-loss from the cooling fan.
   * You can either just add a constant compensation with the DEFAULT_Kf value
   * or follow the instruction below to get speed-dependent compensation.
   *
   * Constant compensation (use only with fanspeeds of 0% and 100%)
   * ---------------------------------------------------------------------
   * A good starting point for the Kf-value comes from the calculation:
   *   kf = (power_fan * eff_fan) / power_heater * 255
   * where eff_fan is between 0.0 and 1.0, based on fan-efficiency and airflow to the nozzle / heater.
   *
   * Example:
   *   Heater: 40W, Fan: 0.1A * 24V = 2.4W, eff_fan = 0.8
   *   Kf = (2.4W * 0.8) / 40W * 255 = 12.24
   *
   * Fan-speed dependent compensation
   * --------------------------------
   * 1. To find a good Kf value, set the hotend temperature, wait for it to settle, and enable the fan (100%).
   *    Make sure PID_FAN_SCALING_LIN_FACTOR is 0 and PID_FAN_SCALING_ALTERNATIVE_DEFINITION is not enabled.
   *    If you see the temperature drop repeat the test, increasing the Kf value slowly, until the temperature
   *    drop goes away. If the temperature overshoots after enabling the fan, the Kf value is too big.
   * 2. Note the Kf-value for fan-speed at 100%
   * 3. Determine a good value for PID_FAN_SCALING_MIN_SPEED, which is around the speed, where the fan starts moving.
   * 4. Repeat step 1. and 2. for this fan speed.
   * 5. Enable PID_FAN_SCALING_ALTERNATIVE_DEFINITION and enter the two identified Kf-values in
   *    PID_FAN_SCALING_AT_FULL_SPEED and PID_FAN_SCALING_AT_MIN_SPEED. Enter the minimum speed in PID_FAN_SCALING_MIN_SPEED
   */
  //#define PID_FAN_SCALING
  #if ENABLED(PID_FAN_SCALING)
    //#define PID_FAN_SCALING_ALTERNATIVE_DEFINITION
    #if ENABLED(PID_FAN_SCALING_ALTERNATIVE_DEFINITION)
      // The alternative definition is used for an easier configuration.
      // Just figure out Kf at fullspeed (255) and PID_FAN_SCALING_MIN_SPEED.
      // DEFAULT_Kf and PID_FAN_SCALING_LIN_FACTOR are calculated accordingly.

      #define PID_FAN_SCALING_AT_FULL_SPEED 13.0        //=PID_FAN_SCALING_LIN_FACTOR*255+DEFAULT_Kf
      #define PID_FAN_SCALING_AT_MIN_SPEED   6.0        //=PID_FAN_SCALING_LIN_FACTOR*PID_FAN_SCALING_MIN_SPEED+DEFAULT_Kf
      #define PID_FAN_SCALING_MIN_SPEED     10.0        // Minimum fan speed at which to enable PID_FAN_SCALING

      #define DEFAULT_Kf (255.0*PID_FAN_SCALING_AT_MIN_SPEED-PID_FAN_SCALING_AT_FULL_SPEED*PID_FAN_SCALING_MIN_SPEED)/(255.0-PID_FAN_SCALING_MIN_SPEED)
      #define PID_FAN_SCALING_LIN_FACTOR (PID_FAN_SCALING_AT_FULL_SPEED-DEFAULT_Kf)/255.0

    #else
      #define PID_FAN_SCALING_LIN_FACTOR (0)             // Power loss due to cooling = Kf * (fan_speed)
      #define DEFAULT_Kf 10                              // A constant value added to the PID-tuner
      #define PID_FAN_SCALING_MIN_SPEED 10               // Minimum fan speed at which to enable PID_FAN_SCALING
    #endif
  #endif
#endif

/**
 * Automatic Temperature Mode
 *
 * Dynamically adjust the hotend target temperature based on planned E moves.
 *
 * (Contrast with PID_EXTRUSION_SCALING, which tracks E movement and adjusts PID
 *  behavior using an additional kC value.)
 *
 * Autotemp is calculated by (mintemp + factor * mm_per_sec), capped to maxtemp.
 *
 * Enable Autotemp Mode with M104/M109 F<factor> S<mintemp> B<maxtemp>.
 * Disable by sending M104/M109 with no F parameter (or F0 with AUTOTEMP_PROPORTIONAL).
 */
#define AUTOTEMP
#if ENABLED(AUTOTEMP)
  #define AUTOTEMP_OLDWEIGHT    0.98  // Factor used to weight previous readings (0.0 < value < 1.0)
  // Turn on AUTOTEMP on M104/M109 by default using proportions set here
  //#define AUTOTEMP_PROPORTIONAL
  #if ENABLED(AUTOTEMP_PROPORTIONAL)
    #define AUTOTEMP_MIN_P      0 // (°C) Added to the target temperature
    #define AUTOTEMP_MAX_P      5 // (°C) Added to the target temperature
    #define AUTOTEMP_FACTOR_P   1 // Apply this F parameter by default (overridden by M104/M109 F)
  #endif
#endif

// Show Temperature ADC value
// Enable for M105 to include ADC values read from temperature sensors.
//#define SHOW_TEMP_ADC_VALUES

/**
 * High Temperature Thermistor Support
 *
 * Thermistors able to support high temperature tend to have a hard time getting
 * good readings at room and lower temperatures. This means TEMP_SENSOR_X_RAW_LO_TEMP
 * will probably be caught when the heating element first turns on during the
 * preheating process, which will trigger a min_temp_error as a safety measure
 * and force stop everything.
 * To circumvent this limitation, we allow for a preheat time (during which,
 * min_temp_error won't be triggered) and add a min_temp buffer to handle
 * aberrant readings.
 *
 * If you want to enable this feature for your hotend thermistor(s)
 * uncomment and set values > 0 in the constants below
 */

// The number of consecutive low temperature errors that can occur
// before a min_temp_error is triggered. (Shouldn't be more than 10.)
//#define MAX_CONSECUTIVE_LOW_TEMPERATURE_ERROR_ALLOWED 0

// The number of milliseconds a hotend will preheat before starting to check
// the temperature. This value should NOT be set to the time it takes the
// hot end to reach the target temperature, but the time it takes to reach
// the minimum temperature your thermistor can read. The lower the better/safer.
// This shouldn't need to be more than 30 seconds (30000)
//#define MILLISECONDS_PREHEAT_TIME 0

// @section extruder

// Extruder runout prevention.
// If the machine is idle and the temperature over MINTEMP
// then extrude some filament every couple of SECONDS.
//#define EXTRUDER_RUNOUT_PREVENT
#if ENABLED(EXTRUDER_RUNOUT_PREVENT)
  #define EXTRUDER_RUNOUT_MINTEMP 190
  #define EXTRUDER_RUNOUT_SECONDS 30
  #define EXTRUDER_RUNOUT_SPEED 1500  // (mm/min)
  #define EXTRUDER_RUNOUT_EXTRUDE 5   // (mm)
#endif

/**
 * Hotend Idle Timeout
 * Prevent filament in the nozzle from charring and causing a critical jam.
 */
//#define HOTEND_IDLE_TIMEOUT
#if ENABLED(HOTEND_IDLE_TIMEOUT)
  #define HOTEND_IDLE_TIMEOUT_SEC (5*60)    // (seconds) Time without extruder movement to trigger protection
  #define HOTEND_IDLE_MIN_TRIGGER   180     // (°C) Minimum temperature to enable hotend protection
  #define HOTEND_IDLE_NOZZLE_TARGET   0     // (°C) Safe temperature for the nozzle after timeout
  #define HOTEND_IDLE_BED_TARGET      0     // (°C) Safe temperature for the bed after timeout
#endif

// @section temperature

// Calibration for AD595 / AD8495 sensor to adjust temperature measurements.
// The final temperature is calculated as (measuredTemp * GAIN) + OFFSET.
#define TEMP_SENSOR_AD595_OFFSET  0.0
#define TEMP_SENSOR_AD595_GAIN    1.0
#define TEMP_SENSOR_AD8495_OFFSET 0.0
#define TEMP_SENSOR_AD8495_GAIN   1.0

/**
 * Controller Fan
 * To cool down the stepper drivers and MOSFETs.
 *
 * The fan turns on automatically whenever any driver is enabled and turns
 * off (or reduces to idle speed) shortly after drivers are turned off.
 */
//#define USE_CONTROLLER_FAN
#if ENABLED(USE_CONTROLLER_FAN)
  //#define CONTROLLER_FAN_PIN -1           // Set a custom pin for the controller fan
  //#define CONTROLLER_FAN_USE_Z_ONLY       // With this option only the Z axis is considered
  //#define CONTROLLER_FAN_IGNORE_Z         // Ignore Z stepper. Useful when stepper timeout is disabled.
  #define CONTROLLERFAN_SPEED_MIN         0 // (0-255) Minimum speed. (If set below this value the fan is turned off.)
  #define CONTROLLERFAN_SPEED_ACTIVE    255 // (0-255) Active speed, used when any motor is enabled
  #define CONTROLLERFAN_SPEED_IDLE        0 // (0-255) Idle speed, used when motors are disabled
  #define CONTROLLERFAN_IDLE_TIME        60 // (seconds) Extra time to keep the fan running after disabling motors

  // Use TEMP_SENSOR_BOARD as a trigger for enabling the controller fan
  //#define CONTROLLER_FAN_MIN_BOARD_TEMP 40  // (°C) Turn on the fan if the board reaches this temperature

  //#define CONTROLLER_FAN_EDITABLE         // Enable M710 configurable settings
  #if ENABLED(CONTROLLER_FAN_EDITABLE)
    #define CONTROLLER_FAN_MENU             // Enable the Controller Fan submenu
  #endif
#endif

// When first starting the main fan, run it at full speed for the
// given number of milliseconds.  This gets the fan spinning reliably
// before setting a PWM value. (Does not work with software PWM for fan on Sanguinololu)
//#define FAN_KICKSTART_TIME 100

// Some coolers may require a non-zero "off" state.
//#define FAN_OFF_PWM  1

/**
 * PWM Fan Scaling
 *
 * Define the min/max speeds for PWM fans (as set with M106).
 *
 * With these options the M106 0-255 value range is scaled to a subset
 * to ensure that the fan has enough power to spin, or to run lower
 * current fans with higher current. (e.g., 5V/12V fans with 12V/24V)
 * Value 0 always turns off the fan.
 *
 * Define one or both of these to override the default 0-255 range.
 */
#define FAN_MIN_PWM 50  // Ender3v2 Configs
//#define FAN_MAX_PWM 128

/**
 * FAST PWM FAN Settings
 *
 * Use to change the FAST FAN PWM frequency (if enabled in Configuration.h)
 * Combinations of PWM Modes, prescale values and TOP resolutions are used internally to produce a
 * frequency as close as possible to the desired frequency.
 *
 * FAST_PWM_FAN_FREQUENCY [undefined by default]
 *   Set this to your desired frequency.
 *   If left undefined this defaults to F = F_CPU/(2*255*1)
 *   i.e., F = 31.4kHz on 16MHz microcontrollers or F = 39.2kHz on 20MHz microcontrollers.
 *   These defaults are the same as with the old FAST_PWM_FAN implementation - no migration is required
 *   NOTE: Setting very low frequencies (< 10 Hz) may result in unexpected timer behavior.
 *
 * USE_OCR2A_AS_TOP [undefined by default]
 *   Boards that use TIMER2 for PWM have limitations resulting in only a few possible frequencies on TIMER2:
 *   16MHz MCUs: [62.5KHz, 31.4KHz (default), 7.8KHz, 3.92KHz, 1.95KHz, 977Hz, 488Hz, 244Hz, 60Hz, 122Hz, 30Hz]
 *   20MHz MCUs: [78.1KHz, 39.2KHz (default), 9.77KHz, 4.9KHz, 2.44KHz, 1.22KHz, 610Hz, 305Hz, 153Hz, 76Hz, 38Hz]
 *   A greater range can be achieved by enabling USE_OCR2A_AS_TOP. But note that this option blocks the use of
 *   PWM on pin OC2A. Only use this option if you don't need PWM on 0C2A. (Check your schematic.)
 *   USE_OCR2A_AS_TOP sacrifices duty cycle control resolution to achieve this broader range of frequencies.
 */
#if ENABLED(FAST_PWM_FAN)
  //#define FAST_PWM_FAN_FREQUENCY 31400
  //#define USE_OCR2A_AS_TOP
#endif

/**
 * Use one of the PWM fans as a redundant part-cooling fan
 */
//#define REDUNDANT_PART_COOLING_FAN 2  // Index of the fan to sync with FAN 0.

// @section extruder

/**
 * Extruder cooling fans
 *
 * Extruder auto fans automatically turn on when their extruders'
 * temperatures go above EXTRUDER_AUTO_FAN_TEMPERATURE.
 *
 * Your board's pins file specifies the recommended pins. Override those here
 * or set to -1 to disable completely.
 *
 * Multiple extruders can be assigned to the same pin in which case
 * the fan will turn on when any selected extruder is above the threshold.
 */
#define E0_AUTO_FAN_PIN -1
#define E1_AUTO_FAN_PIN -1
#define E2_AUTO_FAN_PIN -1
#define E3_AUTO_FAN_PIN -1
#define E4_AUTO_FAN_PIN -1
#define E5_AUTO_FAN_PIN -1
#define E6_AUTO_FAN_PIN -1
#define E7_AUTO_FAN_PIN -1
#define CHAMBER_AUTO_FAN_PIN -1
#define COOLER_AUTO_FAN_PIN -1
#define COOLER_FAN_PIN -1

#define EXTRUDER_AUTO_FAN_TEMPERATURE 50
#define EXTRUDER_AUTO_FAN_SPEED 255   // 255 == full speed
#define CHAMBER_AUTO_FAN_TEMPERATURE 30
#define CHAMBER_AUTO_FAN_SPEED 255
#define COOLER_AUTO_FAN_TEMPERATURE 18
#define COOLER_AUTO_FAN_SPEED 255

/**
 * Part-Cooling Fan Multiplexer
 *
 * This feature allows you to digitally multiplex the fan output.
 * The multiplexer is automatically switched at tool-change.
 * Set FANMUX[012]_PINs below for up to 2, 4, or 8 multiplexed fans.
 */
#define FANMUX0_PIN -1
#define FANMUX1_PIN -1
#define FANMUX2_PIN -1

/**
 * M355 Case Light on-off / brightness
 */
//#define CASE_LIGHT_ENABLE
#if ENABLED(CASE_LIGHT_ENABLE)
  //#define CASE_LIGHT_PIN 4                  // Override the default pin if needed
  #define INVERT_CASE_LIGHT false             // Set true if Case Light is ON when pin is LOW
  #define CASE_LIGHT_DEFAULT_ON true          // Set default power-up state on
  #define CASE_LIGHT_DEFAULT_BRIGHTNESS 105   // Set default power-up brightness (0-255, requires PWM pin)
  //#define CASE_LIGHT_NO_BRIGHTNESS          // Disable brightness control. Enable for non-PWM lighting.
  //#define CASE_LIGHT_MAX_PWM 128            // Limit PWM duty cycle (0-255)
  //#define CASE_LIGHT_MENU                   // Add Case Light options to the LCD menu
  #if ENABLED(NEOPIXEL_LED)
    //#define CASE_LIGHT_USE_NEOPIXEL         // Use NeoPixel LED as case light
  #endif
  #if EITHER(RGB_LED, RGBW_LED)
    //#define CASE_LIGHT_USE_RGB_LED          // Use RGB / RGBW LED as case light
  #endif
  #if EITHER(CASE_LIGHT_USE_NEOPIXEL, CASE_LIGHT_USE_RGB_LED)
    #define CASE_LIGHT_DEFAULT_COLOR { 255, 255, 255, 255 } // { Red, Green, Blue, White }
  #endif
#endif

// @section homing

// If you want endstops to stay on (by default) even when not homing
// enable this option. Override at any time with M120, M121.
//#define ENDSTOPS_ALWAYS_ON_DEFAULT

// @section extras

//#define Z_LATE_ENABLE // Enable Z the last moment. Needed if your Z driver overheats.

// Employ an external closed loop controller. Override pins here if needed.
//#define EXTERNAL_CLOSED_LOOP_CONTROLLER
#if ENABLED(EXTERNAL_CLOSED_LOOP_CONTROLLER)
  //#define CLOSED_LOOP_ENABLE_PIN        -1
  //#define CLOSED_LOOP_MOVE_COMPLETE_PIN -1
#endif

/**
 * Dual Steppers / Dual Endstops
 *
 * This section will allow you to use extra E drivers to drive a second motor for X, Y, or Z axes.
 *
 * For example, set X_DUAL_STEPPER_DRIVERS setting to use a second motor. If the motors need to
 * spin in opposite directions set INVERT_X2_VS_X_DIR. If the second motor needs its own endstop
 * set X_DUAL_ENDSTOPS. This can adjust for "racking." Use X2_USE_ENDSTOP to set the endstop plug
 * that should be used for the second endstop. Extra endstops will appear in the output of 'M119'.
 *
 * Use X_DUAL_ENDSTOP_ADJUSTMENT to adjust for mechanical imperfection. After homing both motors
 * this offset is applied to the X2 motor. To find the offset home the X axis, and measure the error
 * in X2. Dual endstop offsets can be set at runtime with 'M666 X<offset> Y<offset> Z<offset>'.
 */

//#define X_DUAL_STEPPER_DRIVERS
#if ENABLED(X_DUAL_STEPPER_DRIVERS)
  //#define INVERT_X2_VS_X_DIR    // Enable if X2 direction signal is opposite to X
  //#define X_DUAL_ENDSTOPS
  #if ENABLED(X_DUAL_ENDSTOPS)
    #define X2_USE_ENDSTOP _XMAX_
    #define X2_ENDSTOP_ADJUSTMENT  0
  #endif
#endif

//#define Y_DUAL_STEPPER_DRIVERS
#if ENABLED(Y_DUAL_STEPPER_DRIVERS)
  //#define INVERT_Y2_VS_Y_DIR   // Enable if Y2 direction signal is opposite to Y
  //#define Y_DUAL_ENDSTOPS
  #if ENABLED(Y_DUAL_ENDSTOPS)
    #define Y2_USE_ENDSTOP _YMAX_
    #define Y2_ENDSTOP_ADJUSTMENT  0
  #endif
#endif

//
// For Z set the number of stepper drivers
//
#define NUM_Z_STEPPER_DRIVERS 1   // (1-4) Z options change based on how many

#if NUM_Z_STEPPER_DRIVERS > 1
  // Enable if Z motor direction signals are the opposite of Z1
  //#define INVERT_Z2_VS_Z_DIR
  //#define INVERT_Z3_VS_Z_DIR
  //#define INVERT_Z4_VS_Z_DIR

  //#define Z_MULTI_ENDSTOPS
  #if ENABLED(Z_MULTI_ENDSTOPS)
    #define Z2_USE_ENDSTOP          _XMAX_
    #define Z2_ENDSTOP_ADJUSTMENT   0
    #if NUM_Z_STEPPER_DRIVERS >= 3
      #define Z3_USE_ENDSTOP        _YMAX_
      #define Z3_ENDSTOP_ADJUSTMENT 0
    #endif
    #if NUM_Z_STEPPER_DRIVERS >= 4
      #define Z4_USE_ENDSTOP        _ZMAX_
      #define Z4_ENDSTOP_ADJUSTMENT 0
    #endif
  #endif
#endif

// Drive the E axis with two synchronized steppers
//#define E_DUAL_STEPPER_DRIVERS
#if ENABLED(E_DUAL_STEPPER_DRIVERS)
  //#define INVERT_E1_VS_E0_DIR   // Enable if the E motors need opposite DIR states
#endif

/**
 * Dual X Carriage
 *
 * This setup has two X carriages that can move independently, each with its own hotend.
 * The carriages can be used to print an object with two colors or materials, or in
 * "duplication mode" it can print two identical or X-mirrored objects simultaneously.
 * The inactive carriage is parked automatically to prevent oozing.
 * X1 is the left carriage, X2 the right. They park and home at opposite ends of the X axis.
 * By default the X2 stepper is assigned to the first unused E plug on the board.
 *
 * The following Dual X Carriage modes can be selected with M605 S<mode>:
 *
 *   0 : (FULL_CONTROL) The slicer has full control over both X-carriages and can achieve optimal travel
 *       results as long as it supports dual X-carriages. (M605 S0)
 *
 *   1 : (AUTO_PARK) The firmware automatically parks and unparks the X-carriages on tool-change so
 *       that additional slicer support is not required. (M605 S1)
 *
 *   2 : (DUPLICATION) The firmware moves the second X-carriage and extruder in synchronization with
 *       the first X-carriage and extruder, to print 2 copies of the same object at the same time.
 *       Set the constant X-offset and temperature differential with M605 S2 X[offs] R[deg] and
 *       follow with M605 S2 to initiate duplicated movement.
 *
 *   3 : (MIRRORED) Formbot/Vivedino-inspired mirrored mode in which the second extruder duplicates
 *       the movement of the first except the second extruder is reversed in the X axis.
 *       Set the initial X offset and temperature differential with M605 S2 X[offs] R[deg] and
 *       follow with M605 S3 to initiate mirrored movement.
 */
//#define DUAL_X_CARRIAGE
#if ENABLED(DUAL_X_CARRIAGE)
  #define X1_MIN_POS X_MIN_POS   // Set to X_MIN_POS
  #define X1_MAX_POS X_BED_SIZE  // Set a maximum so the first X-carriage can't hit the parked second X-carriage
  #define X2_MIN_POS    80       // Set a minimum to ensure the  second X-carriage can't hit the parked first X-carriage
  #define X2_MAX_POS   353       // Set this to the distance between toolheads when both heads are homed
  #define X2_HOME_DIR    1       // Set to 1. The second X-carriage always homes to the maximum endstop position
  #define X2_HOME_POS X2_MAX_POS // Default X2 home position. Set to X2_MAX_POS.
                      // However: In this mode the HOTEND_OFFSET_X value for the second extruder provides a software
                      // override for X2_HOME_POS. This also allow recalibration of the distance between the two endstops
                      // without modifying the firmware (through the "M218 T1 X???" command).
                      // Remember: you should set the second extruder x-offset to 0 in your slicer.

  // This is the default power-up mode which can be later using M605.
  #define DEFAULT_DUAL_X_CARRIAGE_MODE DXC_AUTO_PARK_MODE

  // Default x offset in duplication mode (typically set to half print bed width)
  #define DEFAULT_DUPLICATION_X_OFFSET 100

  // Default action to execute following M605 mode change commands. Typically G28X to apply new mode.
  //#define EVENT_GCODE_IDEX_AFTER_MODECHANGE "G28X"
#endif

// Activate a solenoid on the active extruder with M380. Disable all with M381.
// Define SOL0_PIN, SOL1_PIN, etc., for each extruder that has a solenoid.
//#define EXT_SOLENOID

// @section homing

/**
 * Homing Procedure
 * Homing (G28) does an indefinite move towards the endstops to establish
 * the position of the toolhead relative to the workspace.
 */

//#define SENSORLESS_BACKOFF_MM  { 2, 2, 0 }  // (mm) Backoff from endstops before sensorless homing

#define HOMING_BUMP_MM      { 5, 5, 2 }       // (mm) Backoff from endstops after first bump
#define HOMING_BUMP_DIVISOR { 2, 2, 4 }       // Re-Bump Speed Divisor (Divides the Homing Feedrate)

//#define HOMING_BACKOFF_POST_MM { 2, 2, 2 }  // (mm) Backoff from endstops after homing

#define QUICK_HOME                          // If G28 contains XY do a diagonal move first  // Ender3v2 Configs
//#define HOME_Y_BEFORE_X                     // If G28 contains XY home Y before X
//#define HOME_Z_FIRST                        // Home Z first. Requires a Z-MIN endstop (not a probe).
//#define CODEPENDENT_XY_HOMING               // If X/Y can't home without homing Y/X first

// @section bltouch

#if ENABLED(BLTOUCH)
  /**
   * Either: Use the defaults (recommended) or: For special purposes, use the following DEFINES
   * Do not activate settings that the probe might not understand. Clones might misunderstand
   * advanced commands.
   *
   * Note: If the probe is not deploying, do a "Reset" and "Self-Test" and then check the
   *       wiring of the BROWN, RED and ORANGE wires.
   *
   * Note: If the trigger signal of your probe is not being recognized, it has been very often
   *       because the BLACK and WHITE wires needed to be swapped. They are not "interchangeable"
   *       like they would be with a real switch. So please check the wiring first.
   *
   * Settings for all BLTouch and clone probes:
   */

  // Safety: The probe needs time to recognize the command.
  //         Minimum command delay (ms). Enable and increase if needed.
  //#define BLTOUCH_DELAY 500

  /**
   * Settings for BLTOUCH Classic 1.2, 1.3 or BLTouch Smart 1.0, 2.0, 2.2, 3.0, 3.1, and most clones:
   */

  // Feature: Switch into SW mode after a deploy. It makes the output pulse longer. Can be useful
  //          in special cases, like noisy or filtered input configurations.
  //#define BLTOUCH_FORCE_SW_MODE

  /**
   * Settings for BLTouch Smart 3.0 and 3.1
   * Summary:
   *   - Voltage modes: 5V and OD (open drain - "logic voltage free") output modes
   *   - High-Speed mode
   *   - Disable LCD voltage options
   */

  /**
   * Danger: Don't activate 5V mode unless attached to a 5V-tolerant controller!
   * V3.0 or 3.1: Set default mode to 5V mode at Marlin startup.
   * If disabled, OD mode is the hard-coded default on 3.0
   * On startup, Marlin will compare its eeprom to this value. If the selected mode
   * differs, a mode set eeprom write will be completed at initialization.
   * Use the option below to force an eeprom write to a V3.1 probe regardless.
   */
  //#define BLTOUCH_SET_5V_MODE

  /**
   * Safety: Activate if connecting a probe with an unknown voltage mode.
   * V3.0: Set a probe into mode selected above at Marlin startup. Required for 5V mode on 3.0
   * V3.1: Force a probe with unknown mode into selected mode at Marlin startup ( = Probe EEPROM write )
   * To preserve the life of the probe, use this once then turn it off and re-flash.
   */
  //#define BLTOUCH_FORCE_MODE_SET

  /**
   * Use "HIGH SPEED" mode for probing.
   * Danger: Disable if your probe sometimes fails. Only suitable for stable well-adjusted systems.
   * This feature was designed for Deltabots with very fast Z moves; however, higher speed Cartesians
   * might be able to use it. If the machine can't raise Z fast enough the BLTouch may go into ALARM.
   */
  //#define BLTOUCH_HS_MODE

  // Safety: Enable voltage mode settings in the LCD menu.
  //#define BLTOUCH_LCD_VOLTAGE_MENU

#endif // BLTOUCH

// @section extras

/**
 * Z Steppers Auto-Alignment
 * Add the G34 command to align multiple Z steppers using a bed probe.
 */
//#define Z_STEPPER_AUTO_ALIGN
#if ENABLED(Z_STEPPER_AUTO_ALIGN)
  // Define probe X and Y positions for Z1, Z2 [, Z3 [, Z4]]
  // If not defined, probe limits will be used.
  // Override with 'M422 S<index> X<pos> Y<pos>'
  //#define Z_STEPPER_ALIGN_XY { {  10, 190 }, { 100,  10 }, { 190, 190 } }

  /**
   * Orientation for the automatically-calculated probe positions.
   * Override Z stepper align points with 'M422 S<index> X<pos> Y<pos>'
   *
   * 2 Steppers:  (0)     (1)
   *               |       |   2   |
   *               | 1   2 |       |
   *               |       |   1   |
   *
   * 3 Steppers:  (0)     (1)     (2)     (3)
   *               |   3   | 1     | 2   1 |     2 |
   *               |       |     3 |       | 3     |
   *               | 1   2 | 2     |   3   |     1 |
   *
   * 4 Steppers:  (0)     (1)     (2)     (3)
   *               | 4   3 | 1   4 | 2   1 | 3   2 |
   *               |       |       |       |       |
   *               | 1   2 | 2   3 | 3   4 | 4   1 |
   */
  #ifndef Z_STEPPER_ALIGN_XY
    //#define Z_STEPPERS_ORIENTATION 0
  #endif

  // Provide Z stepper positions for more rapid convergence in bed alignment.
  // Requires triple stepper drivers (i.e., set NUM_Z_STEPPER_DRIVERS to 3)
  //#define Z_STEPPER_ALIGN_KNOWN_STEPPER_POSITIONS
  #if ENABLED(Z_STEPPER_ALIGN_KNOWN_STEPPER_POSITIONS)
    // Define Stepper XY positions for Z1, Z2, Z3 corresponding to
    // the Z screw positions in the bed carriage.
    // Define one position per Z stepper in stepper driver order.
    #define Z_STEPPER_ALIGN_STEPPER_XY { { 210.7, 102.5 }, { 152.6, 220.0 }, { 94.5, 102.5 } }
  #else
    // Amplification factor. Used to scale the correction step up or down in case
    // the stepper (spindle) position is farther out than the test point.
    #define Z_STEPPER_ALIGN_AMP 1.0       // Use a value > 1.0 NOTE: This may cause instability!
  #endif

  // On a 300mm bed a 5% grade would give a misalignment of ~1.5cm
  #define G34_MAX_GRADE              5    // (%) Maximum incline that G34 will handle
  #define Z_STEPPER_ALIGN_ITERATIONS 5    // Number of iterations to apply during alignment
  #define Z_STEPPER_ALIGN_ACC        0.02 // Stop iterating early if the accuracy is better than this
  #define RESTORE_LEVELING_AFTER_G34      // Restore leveling after G34 is done?
  // After G34, re-home Z (G28 Z) or just calculate it from the last probe heights?
  // Re-homing might be more precise in reproducing the actual 'G28 Z' homing height, especially on an uneven bed.
  #define HOME_AFTER_G34
#endif

//
// Add the G35 command to read bed corners to help adjust screws. Requires a bed probe.
//
//#define ASSISTED_TRAMMING
#if ENABLED(ASSISTED_TRAMMING)

  // Define positions for probe points.
  #define TRAMMING_POINT_XY { {  20, 20 }, { 180,  20 }, { 180, 180 }, { 20, 180 } }

  // Define position names for probe points.
  #define TRAMMING_POINT_NAME_1 "Front-Left"
  #define TRAMMING_POINT_NAME_2 "Front-Right"
  #define TRAMMING_POINT_NAME_3 "Back-Right"
  #define TRAMMING_POINT_NAME_4 "Back-Left"

  #define RESTORE_LEVELING_AFTER_G35    // Enable to restore leveling setup after operation
  //#define REPORT_TRAMMING_MM          // Report Z deviation (mm) for each point relative to the first

  //#define ASSISTED_TRAMMING_WIZARD    // Add a Tramming Wizard to the LCD menu

  //#define ASSISTED_TRAMMING_WAIT_POSITION { X_CENTER, Y_CENTER, 30 } // Move the nozzle out of the way for adjustment

  /**
   * Screw thread:
   *   M3: 30 = Clockwise, 31 = Counter-Clockwise
   *   M4: 40 = Clockwise, 41 = Counter-Clockwise
   *   M5: 50 = Clockwise, 51 = Counter-Clockwise
   */
  #define TRAMMING_SCREW_THREAD 30

#endif

// @section motion

#define AXIS_RELATIVE_MODES { false, false, false, false }

// Add a Duplicate option for well-separated conjoined nozzles
//#define MULTI_NOZZLE_DUPLICATION

// By default pololu step drivers require an active high signal. However, some high power drivers require an active low signal as step.
#define INVERT_X_STEP_PIN false
#define INVERT_Y_STEP_PIN false
#define INVERT_Z_STEP_PIN false
#define INVERT_I_STEP_PIN false
#define INVERT_J_STEP_PIN false
#define INVERT_K_STEP_PIN false
#define INVERT_E_STEP_PIN false

/**
 * Idle Stepper Shutdown
 * Set DISABLE_INACTIVE_? 'true' to shut down axis steppers after an idle period.
 * The Deactive Time can be overridden with M18 and M84. Set to 0 for No Timeout.
 */
#define DEFAULT_STEPPER_DEACTIVE_TIME 120
#define DISABLE_INACTIVE_X true
#define DISABLE_INACTIVE_Y true
#define DISABLE_INACTIVE_Z true  // Set 'false' if the nozzle could fall onto your printed part!
#define DISABLE_INACTIVE_I true
#define DISABLE_INACTIVE_J true
#define DISABLE_INACTIVE_K true
#define DISABLE_INACTIVE_E true

// Default Minimum Feedrates for printing and travel moves
#define DEFAULT_MINIMUMFEEDRATE       0.0     // (mm/s) Minimum feedrate. Set with M205 S.
#define DEFAULT_MINTRAVELFEEDRATE     0.0     // (mm/s) Minimum travel feedrate. Set with M205 T.

// Minimum time that a segment needs to take as the buffer gets emptied
#define DEFAULT_MINSEGMENTTIME        20000   // (µs) Set with M205 B.

// Slow down the machine if the lookahead buffer is (by default) half full.
// Increase the slowdown divisor for larger buffer sizes.
#define SLOWDOWN
#if ENABLED(SLOWDOWN)
  #define SLOWDOWN_DIVISOR 2
#endif

/**
 * XY Frequency limit
 * Reduce resonance by limiting the frequency of small zigzag infill moves.
 * See https://hydraraptor.blogspot.com/2010/12/frequency-limit.html
 * Use M201 F<freq> G<min%> to change limits at runtime.
 */
//#define XY_FREQUENCY_LIMIT      10 // (Hz) Maximum frequency of small zigzag infill moves. Set with M201 F<hertz>.
#ifdef XY_FREQUENCY_LIMIT
  #define XY_FREQUENCY_MIN_PERCENT 5 // (percent) Minimum FR percentage to apply. Set with M201 G<min%>.
#endif

// Minimum planner junction speed. Sets the default minimum speed the planner plans for at the end
// of the buffer and all stops. This should not be much greater than zero and should only be changed
// if unwanted behavior is observed on a user's machine when running at very slow speeds.
#define MINIMUM_PLANNER_SPEED 0.05 // (mm/s)

//
// Backlash Compensation
// Adds extra movement to axes on direction-changes to account for backlash.
//
//#define BACKLASH_COMPENSATION
#if ENABLED(BACKLASH_COMPENSATION)
  // Define values for backlash distance and correction.
  // If BACKLASH_GCODE is enabled these values are the defaults.
  #define BACKLASH_DISTANCE_MM { 0, 0, 0 } // (mm) One value for each linear axis
  #define BACKLASH_CORRECTION    0.0       // 0.0 = no correction; 1.0 = full correction

  // Add steps for motor direction changes on CORE kinematics
  //#define CORE_BACKLASH

  // Set BACKLASH_SMOOTHING_MM to spread backlash correction over multiple segments
  // to reduce print artifacts. (Enabling this is costly in memory and computation!)
  //#define BACKLASH_SMOOTHING_MM 3 // (mm)

  // Add runtime configuration and tuning of backlash values (M425)
  //#define BACKLASH_GCODE

  #if ENABLED(BACKLASH_GCODE)
    // Measure the Z backlash when probing (G29) and set with "M425 Z"
    #define MEASURE_BACKLASH_WHEN_PROBING

    #if ENABLED(MEASURE_BACKLASH_WHEN_PROBING)
      // When measuring, the probe will move up to BACKLASH_MEASUREMENT_LIMIT
      // mm away from point of contact in BACKLASH_MEASUREMENT_RESOLUTION
      // increments while checking for the contact to be broken.
      #define BACKLASH_MEASUREMENT_LIMIT       0.5   // (mm)
      #define BACKLASH_MEASUREMENT_RESOLUTION  0.005 // (mm)
      #define BACKLASH_MEASUREMENT_FEEDRATE    Z_PROBE_FEEDRATE_SLOW // (mm/min)
    #endif
  #endif
#endif

/**
 * Automatic backlash, position and hotend offset calibration
 *
 * Enable G425 to run automatic calibration using an electrically-
 * conductive cube, bolt, or washer mounted on the bed.
 *
 * G425 uses the probe to touch the top and sides of the calibration object
 * on the bed and measures and/or correct positional offsets, axis backlash
 * and hotend offsets.
 *
 * Note: HOTEND_OFFSET and CALIBRATION_OBJECT_CENTER must be set to within
 *       ±5mm of true values for G425 to succeed.
 */
//#define CALIBRATION_GCODE
#if ENABLED(CALIBRATION_GCODE)

  //#define CALIBRATION_SCRIPT_PRE  "M117 Starting Auto-Calibration\nT0\nG28\nG12\nM117 Calibrating..."
  //#define CALIBRATION_SCRIPT_POST "M500\nM117 Calibration data saved"

  #define CALIBRATION_MEASUREMENT_RESOLUTION     0.01 // mm

  #define CALIBRATION_FEEDRATE_SLOW             60    // mm/min
  #define CALIBRATION_FEEDRATE_FAST           1200    // mm/min
  #define CALIBRATION_FEEDRATE_TRAVEL         3000    // mm/min

  // The following parameters refer to the conical section of the nozzle tip.
  #define CALIBRATION_NOZZLE_TIP_HEIGHT          1.0  // mm
  #define CALIBRATION_NOZZLE_OUTER_DIAMETER      2.0  // mm

  // Uncomment to enable reporting (required for "G425 V", but consumes PROGMEM).
  //#define CALIBRATION_REPORTING

  // The true location and dimension the cube/bolt/washer on the bed.
  #define CALIBRATION_OBJECT_CENTER     { 264.0, -22.0,  -2.0 } // mm
  #define CALIBRATION_OBJECT_DIMENSIONS {  10.0,  10.0,  10.0 } // mm

  // Comment out any sides which are unreachable by the probe. For best
  // auto-calibration results, all sides must be reachable.
  #define CALIBRATION_MEASURE_RIGHT
  #define CALIBRATION_MEASURE_FRONT
  #define CALIBRATION_MEASURE_LEFT
  #define CALIBRATION_MEASURE_BACK

  //#define CALIBRATION_MEASURE_IMIN
  //#define CALIBRATION_MEASURE_IMAX
  //#define CALIBRATION_MEASURE_JMIN
  //#define CALIBRATION_MEASURE_JMAX
  //#define CALIBRATION_MEASURE_KMIN
  //#define CALIBRATION_MEASURE_KMAX

  // Probing at the exact top center only works if the center is flat. If
  // probing on a screwhead or hollow washer, probe near the edges.
  //#define CALIBRATION_MEASURE_AT_TOP_EDGES

  // Define the pin to read during calibration
  #ifndef CALIBRATION_PIN
    //#define CALIBRATION_PIN -1            // Define here to override the default pin
    #define CALIBRATION_PIN_INVERTING false // Set to true to invert the custom pin
    //#define CALIBRATION_PIN_PULLDOWN
    #define CALIBRATION_PIN_PULLUP
  #endif
#endif

/**
 * Adaptive Step Smoothing increases the resolution of multi-axis moves, particularly at step frequencies
 * below 1kHz (for AVR) or 10kHz (for ARM), where aliasing between axes in multi-axis moves causes audible
 * vibration and surface artifacts. The algorithm adapts to provide the best possible step smoothing at the
 * lowest stepping frequencies.
 */
#define ADAPTIVE_STEP_SMOOTHING  // Ender3v2 Configs

/**
 * Custom Microstepping
 * Override as-needed for your setup. Up to 3 MS pins are supported.
 */
//#define MICROSTEP1 LOW,LOW,LOW
//#define MICROSTEP2 HIGH,LOW,LOW
//#define MICROSTEP4 LOW,HIGH,LOW
//#define MICROSTEP8 HIGH,HIGH,LOW
//#define MICROSTEP16 LOW,LOW,HIGH
//#define MICROSTEP32 HIGH,LOW,HIGH

// Microstep settings (Requires a board with pins named X_MS1, X_MS2, etc.)
#define MICROSTEP_MODES { 16, 16, 16, 16, 16, 16 } // [1,2,4,8,16]

/**
 *  @section  stepper motor current
 *
 *  Some boards have a means of setting the stepper motor current via firmware.
 *
 *  The power on motor currents are set by:
 *    PWM_MOTOR_CURRENT - used by MINIRAMBO & ULTIMAIN_2
 *                         known compatible chips: A4982
 *    DIGIPOT_MOTOR_CURRENT - used by BQ_ZUM_MEGA_3D, RAMBO & SCOOVO_X9H
 *                         known compatible chips: AD5206
 *    DAC_MOTOR_CURRENT_DEFAULT - used by PRINTRBOARD_REVF & RIGIDBOARD_V2
 *                         known compatible chips: MCP4728
 *    DIGIPOT_I2C_MOTOR_CURRENTS - used by 5DPRINT, AZTEEG_X3_PRO, AZTEEG_X5_MINI_WIFI, MIGHTYBOARD_REVE
 *                         known compatible chips: MCP4451, MCP4018
 *
 *  Motor currents can also be set by M907 - M910 and by the LCD.
 *    M907 - applies to all.
 *    M908 - BQ_ZUM_MEGA_3D, RAMBO, PRINTRBOARD_REVF, RIGIDBOARD_V2 & SCOOVO_X9H
 *    M909, M910 & LCD - only PRINTRBOARD_REVF & RIGIDBOARD_V2
 */
//#define PWM_MOTOR_CURRENT { 1300, 1300, 1250 }          // Values in milliamps
//#define DIGIPOT_MOTOR_CURRENT { 135,135,135,135,135 }   // Values 0-255 (RAMBO 135 = ~0.75A, 185 = ~1A)
//#define DAC_MOTOR_CURRENT_DEFAULT { 70, 80, 90, 80 }    // Default drive percent - X, Y, Z, E axis

/**
 * I2C-based DIGIPOTs (e.g., Azteeg X3 Pro)
 */
//#define DIGIPOT_MCP4018             // Requires https://github.com/felias-fogg/SlowSoftI2CMaster
//#define DIGIPOT_MCP4451
#if EITHER(DIGIPOT_MCP4018, DIGIPOT_MCP4451)
  #define DIGIPOT_I2C_NUM_CHANNELS 8  // 5DPRINT:4   AZTEEG_X3_PRO:8   MKS_SBASE:5   MIGHTYBOARD_REVE:5

  // Actual motor currents in Amps. The number of entries must match DIGIPOT_I2C_NUM_CHANNELS.
  // These correspond to the physical drivers, so be mindful if the order is changed.
  #define DIGIPOT_I2C_MOTOR_CURRENTS { 1.0, 1.0, 1.0, 1.0, 1.0, 1.0, 1.0, 1.0 } // AZTEEG_X3_PRO

  //#define DIGIPOT_USE_RAW_VALUES    // Use DIGIPOT_MOTOR_CURRENT raw wiper values (instead of A4988 motor currents)

  /**
   * Common slave addresses:
   *
   *                        A   (A shifted)   B   (B shifted)  IC
   * Smoothie              0x2C (0x58)       0x2D (0x5A)       MCP4451
   * AZTEEG_X3_PRO         0x2C (0x58)       0x2E (0x5C)       MCP4451
   * AZTEEG_X5_MINI        0x2C (0x58)       0x2E (0x5C)       MCP4451
   * AZTEEG_X5_MINI_WIFI         0x58              0x5C        MCP4451
   * MIGHTYBOARD_REVE      0x2F (0x5E)                         MCP4018
   */
  //#define DIGIPOT_I2C_ADDRESS_A 0x2C  // Unshifted slave address for first DIGIPOT
  //#define DIGIPOT_I2C_ADDRESS_B 0x2D  // Unshifted slave address for second DIGIPOT
#endif

//===========================================================================
//=============================Additional Features===========================
//===========================================================================

// @section lcd

#if ANY(HAS_LCD_MENU, EXTENSIBLE_UI, HAS_DWIN_E3V2)
  #define MANUAL_FEEDRATE { 50*60, 50*60, 4*60, 2*60 } // (mm/min) Feedrates for manual moves along X, Y, Z, E from panel
  #define FINE_MANUAL_MOVE 0.025    // (mm) Smallest manual move (< 0.1mm) applying to Z on most machines
  #if IS_ULTIPANEL
    #define MANUAL_E_MOVES_RELATIVE // Display extruder move distance rather than "position"
    #define ULTIPANEL_FEEDMULTIPLY  // Encoder sets the feedrate multiplier on the Status Screen
  #endif
#endif

// Change values more rapidly when the encoder is rotated faster
#define ENCODER_RATE_MULTIPLIER
#if ENABLED(ENCODER_RATE_MULTIPLIER)
  #define ENCODER_5X_STEPS_PER_SEC    30  // Ender3v2 Configs
  #define ENCODER_10X_STEPS_PER_SEC   80  // (steps/s) Encoder rate for 10x speed  // Ender3v2 Configs
  #define ENCODER_100X_STEPS_PER_SEC  130  // (steps/s) Encoder rate for 100x speed  // Ender3v2 Configs
#endif

// Play a beep when the feedrate is changed from the Status Screen
//#define BEEP_ON_FEEDRATE_CHANGE
#if ENABLED(BEEP_ON_FEEDRATE_CHANGE)
  #define FEEDRATE_CHANGE_BEEP_DURATION   10
  #define FEEDRATE_CHANGE_BEEP_FREQUENCY 440
#endif

#if HAS_LCD_MENU

  // Add Probe Z Offset calibration to the Z Probe Offsets menu
  #if HAS_BED_PROBE
    //#define PROBE_OFFSET_WIZARD
    #if ENABLED(PROBE_OFFSET_WIZARD)
      //
      // Enable to init the Probe Z-Offset when starting the Wizard.
      // Use a height slightly above the estimated nozzle-to-probe Z offset.
      // For example, with an offset of -5, consider a starting height of -4.
      //
      //#define PROBE_OFFSET_WIZARD_START_Z -4.0

      // Set a convenient position to do the calibration (probing point and nozzle/bed-distance)
      //#define PROBE_OFFSET_WIZARD_XY_POS { X_CENTER, Y_CENTER }
    #endif
  #endif

  // Include a page of printer information in the LCD Main Menu
  //#define LCD_INFO_MENU
  #if ENABLED(LCD_INFO_MENU)
    //#define LCD_PRINTER_INFO_IS_BOOTSCREEN // Show bootscreen(s) instead of Printer Info pages
  #endif

  // BACK menu items keep the highlight at the top
  //#define TURBO_BACK_MENU_ITEM

  // Add a mute option to the LCD menu
  //#define SOUND_MENU_ITEM

  /**
   * LED Control Menu
   * Add LED Control to the LCD menu
   */
  //#define LED_CONTROL_MENU
  #if ENABLED(LED_CONTROL_MENU)
    #define LED_COLOR_PRESETS                 // Enable the Preset Color menu option
    //#define NEO2_COLOR_PRESETS              // Enable a second NeoPixel Preset Color menu option
    #if ENABLED(LED_COLOR_PRESETS)
      #define LED_USER_PRESET_RED        255  // User defined RED value
      #define LED_USER_PRESET_GREEN      128  // User defined GREEN value
      #define LED_USER_PRESET_BLUE         0  // User defined BLUE value
      #define LED_USER_PRESET_WHITE      255  // User defined WHITE value
      #define LED_USER_PRESET_BRIGHTNESS 255  // User defined intensity
      //#define LED_USER_PRESET_STARTUP       // Have the printer display the user preset color on startup
    #endif
    #if ENABLED(NEO2_COLOR_PRESETS)
      #define NEO2_USER_PRESET_RED        255  // User defined RED value
      #define NEO2_USER_PRESET_GREEN      128  // User defined GREEN value
      #define NEO2_USER_PRESET_BLUE         0  // User defined BLUE value
      #define NEO2_USER_PRESET_WHITE      255  // User defined WHITE value
      #define NEO2_USER_PRESET_BRIGHTNESS 255  // User defined intensity
      //#define NEO2_USER_PRESET_STARTUP       // Have the printer display the user preset color on startup for the second strip
    #endif
  #endif

  // Insert a menu for preheating at the top level to allow for quick access
  //#define PREHEAT_SHORTCUT_MENU_ITEM

#endif // HAS_LCD_MENU

<<<<<<< HEAD
#if HAS_DISPLAY || ENABLED(DWIN_CREALITY_LCD_ENHANCED)
=======
#if EITHER(HAS_DISPLAY, DWIN_CREALITY_LCD_ENHANCED)
>>>>>>> 589a6d7f
  // The timeout (in ms) to return to the status screen from sub-menus
  //#define LCD_TIMEOUT_TO_STATUS 15000

  #if ENABLED(SHOW_BOOTSCREEN)
    #define BOOTSCREEN_TIMEOUT 4000      // (ms) Total Duration to display the boot screen(s)
    #if EITHER(HAS_MARLINUI_U8GLIB, TFT_COLOR_UI)
      #define BOOT_MARLIN_LOGO_SMALL     // Show a smaller Marlin logo on the Boot Screen (saving lots of flash)
    #endif
  #endif

  // Scroll a longer status message into view
  #define STATUS_MESSAGE_SCROLLING

  // On the Info Screen, display XY with one decimal place when possible
  //#define LCD_DECIMAL_SMALL_XY

  // Add an 'M73' G-code to set the current percentage
  #define LCD_SET_PROGRESS_MANUALLY

  // Show the E position (filament used) during printing
  //#define LCD_SHOW_E_TOTAL
#endif

// LCD Print Progress options
#if EITHER(SDSUPPORT, LCD_SET_PROGRESS_MANUALLY)
  #if CAN_SHOW_REMAINING_TIME
    //#define SHOW_REMAINING_TIME         // Display estimated time to completion
    #if ENABLED(SHOW_REMAINING_TIME)
      //#define USE_M73_REMAINING_TIME    // Use remaining time from M73 command instead of estimation
      //#define ROTATE_PROGRESS_DISPLAY   // Display (P)rogress, (E)lapsed, and (R)emaining time
    #endif
  #endif

  #if EITHER(HAS_MARLINUI_U8GLIB, EXTENSIBLE_UI)
    //#define PRINT_PROGRESS_SHOW_DECIMALS // Show progress with decimal digits
  #endif

  #if EITHER(HAS_MARLINUI_HD44780, IS_TFTGLCD_PANEL)
    //#define LCD_PROGRESS_BAR            // Show a progress bar on HD44780 LCDs for SD printing
    #if ENABLED(LCD_PROGRESS_BAR)
      #define PROGRESS_BAR_BAR_TIME 2000  // (ms) Amount of time to show the bar
      #define PROGRESS_BAR_MSG_TIME 3000  // (ms) Amount of time to show the status message
      #define PROGRESS_MSG_EXPIRE   0     // (ms) Amount of time to retain the status message (0=forever)
      //#define PROGRESS_MSG_ONCE         // Show the message for MSG_TIME then clear it
      //#define LCD_PROGRESS_BAR_TEST     // Add a menu item to test the progress bar
    #endif
  #endif
#endif

#if ENABLED(SDSUPPORT)
  /**
   * SD Card SPI Speed
   * May be required to resolve "volume init" errors.
   *
   * Enable and set to SPI_HALF_SPEED, SPI_QUARTER_SPEED, or SPI_EIGHTH_SPEED
   *  otherwise full speed will be applied.
   *
   * :['SPI_HALF_SPEED', 'SPI_QUARTER_SPEED', 'SPI_EIGHTH_SPEED']
   */
  //#define SD_SPI_SPEED SPI_HALF_SPEED

  // The standard SD detect circuit reads LOW when media is inserted and HIGH when empty.
  // Enable this option and set to HIGH if your SD cards are incorrectly detected.
  //#define SD_DETECT_STATE HIGH

  //#define SD_IGNORE_AT_STARTUP            // Don't mount the SD card when starting up
  //#define SDCARD_READONLY                 // Read-only SD card (to save over 2K of flash)

  //#define GCODE_REPEAT_MARKERS            // Enable G-code M808 to set repeat markers and do looping

  #define SD_PROCEDURE_DEPTH 1              // Increase if you need more nested M32 calls

  #define SD_FINISHED_STEPPERRELEASE true   // Disable steppers when SD Print is finished
  #define SD_FINISHED_RELEASECOMMAND "M84"  // Use "M84XYE" to keep Z enabled so your bed stays in place

  // Reverse SD sort to show "more recent" files first, according to the card's FAT.
  // Since the FAT gets out of order with usage, SDCARD_SORT_ALPHA is recommended.
  #define SDCARD_RATHERRECENTFIRST

  #define SD_MENU_CONFIRM_START             // Confirm the selected SD file before printing

  //#define NO_SD_AUTOSTART                 // Remove auto#.g file support completely to save some Flash, SRAM
  //#define MENU_ADDAUTOSTART               // Add a menu option to run auto#.g files

  //#define BROWSE_MEDIA_ON_INSERT          // Open the file browser when media is inserted

  //#define MEDIA_MENU_AT_TOP               // Force the media menu to be listed on the top of the main menu

  #define EVENT_GCODE_SD_ABORT "G28XY"      // G-code to run on SD Abort Print (e.g., "G28XY" or "G27")

  #if ENABLED(PRINTER_EVENT_LEDS)
    #define PE_LEDS_COMPLETED_TIME  (30*60) // (seconds) Time to keep the LED "done" color before restoring normal illumination
  #endif

  /**
   * Continue after Power-Loss (Creality3D)
   *
   * Store the current state to the SD Card at the start of each layer
   * during SD printing. If the recovery file is found at boot time, present
   * an option on the LCD screen to continue the print from the last-known
   * point in the file.
   */
  #define POWER_LOSS_RECOVERY  // Ender3v2 Configs
  #if ENABLED(POWER_LOSS_RECOVERY)
    #define PLR_ENABLED_DEFAULT   true // Power Loss Recovery enabled by default. (Set with 'M413 Sn' & M500)  // MRiscoC Enable Power Loss Recovery by default
    //#define BACKUP_POWER_SUPPLY       // Backup power / UPS to move the steppers on power loss
    //#define POWER_LOSS_ZRAISE       2 // (mm) Z axis raise on resume (on power loss with UPS)
    //#define POWER_LOSS_PIN         44 // Pin to detect power loss. Set to -1 to disable default pin on boards without module.
    //#define POWER_LOSS_STATE     HIGH // State of pin indicating power loss
    //#define POWER_LOSS_PULLUP         // Set pullup / pulldown as appropriate for your sensor
    //#define POWER_LOSS_PULLDOWN
    //#define POWER_LOSS_PURGE_LEN   20 // (mm) Length of filament to purge on resume
    //#define POWER_LOSS_RETRACT_LEN 10 // (mm) Length of filament to retract on fail. Requires backup power.

    // Without a POWER_LOSS_PIN the following option helps reduce wear on the SD card,
    // especially with "vase mode" printing. Set too high and vases cannot be continued.
    #define POWER_LOSS_MIN_Z_CHANGE 0.05 // (mm) Minimum Z change before saving power-loss data

    // Enable if Z homing is needed for proper recovery. 99.9% of the time this should be disabled!
    //#define POWER_LOSS_RECOVER_ZHOME
    #if ENABLED(POWER_LOSS_RECOVER_ZHOME)
      //#define POWER_LOSS_ZHOME_POS { 0, 0 } // Safe XY position to home Z while avoiding objects on the bed
    #endif
  #endif

  /**
   * Sort SD file listings in alphabetical order.
   *
   * With this option enabled, items on SD cards will be sorted
   * by name for easier navigation.
   *
   * By default...
   *
   *  - Use the slowest -but safest- method for sorting.
   *  - Folders are sorted to the top.
   *  - The sort key is statically allocated.
   *  - No added G-code (M34) support.
   *  - 40 item sorting limit. (Items after the first 40 are unsorted.)
   *
   * SD sorting uses static allocation (as set by SDSORT_LIMIT), allowing the
   * compiler to calculate the worst-case usage and throw an error if the SRAM
   * limit is exceeded.
   *
   *  - SDSORT_USES_RAM provides faster sorting via a static directory buffer.
   *  - SDSORT_USES_STACK does the same, but uses a local stack-based buffer.
   *  - SDSORT_CACHE_NAMES will retain the sorted file listing in RAM. (Expensive!)
   *  - SDSORT_DYNAMIC_RAM only uses RAM when the SD menu is visible. (Use with caution!)
   */
  #define SDCARD_SORT_ALPHA  // Ender3v2 Configs

  // SD Card Sorting options
  #if ENABLED(SDCARD_SORT_ALPHA)
    #define SDSORT_LIMIT       60     // Maximum number of sorted items (10-256). Costs 27 bytes each.  // MRiscoC Increase number of sorted items
    #define FOLDER_SORTING     -1     // -1=above  0=none  1=below
    #define SDSORT_GCODE       true  // Allow turning sorting on/off with LCD and M34 G-code.  // MRiscoC Allows disable file sort by M34 g-code
    #define SDSORT_USES_RAM    true  // Pre-allocate a static array for faster pre-sorting.  // Ender3v2 Configs
    #define SDSORT_USES_STACK  false  // Prefer the stack for pre-sorting to give back some SRAM. (Negated by next 2 options.)
    #define SDSORT_CACHE_NAMES true  // Keep sorted items in RAM longer for speedy performance. Most expensive option.  // Ender3v2 Configs
    #define SDSORT_DYNAMIC_RAM true  // Use dynamic allocation (within SD menus). Least expensive option. Set SDSORT_LIMIT before use!  // Ender3v2 Configs
    #define SDSORT_CACHE_VFATS 2      // Maximum number of 13-byte VFAT entries to use for sorting.
                                      // Note: Only affects SCROLL_LONG_FILENAMES with SDSORT_CACHE_NAMES but not SDSORT_DYNAMIC_RAM.
  #endif

  // Allow international symbols in long filenames. To display correctly, the
  // LCD's font must contain the characters. Check your selected LCD language.
  //#define UTF_FILENAME_SUPPORT

  // This allows hosts to request long names for files and folders with M33
  #define LONG_FILENAME_HOST_SUPPORT  // MRiscoC Enabled

  // Enable this option to scroll long filenames in the SD card menu
  #define SCROLL_LONG_FILENAMES  // MRiscoC Enabled

  // Leave the heaters on after Stop Print (not recommended!)
  //#define SD_ABORT_NO_COOLDOWN

  /**
   * This option allows you to abort SD printing when any endstop is triggered.
   * This feature must be enabled with "M540 S1" or from the LCD menu.
   * To have any effect, endstops must be enabled during SD printing.
   */
  #define SD_ABORT_ON_ENDSTOP_HIT  // MRiscoC Allows emergency stop of SD printing by hitting any end-stop

  /**
   * This option makes it easier to print the same SD Card file again.
   * On print completion the LCD Menu will open with the file selected.
   * You can just click to start the print, or navigate elsewhere.
   */
  //#define SD_REPRINT_LAST_SELECTED_FILE

  /**
   * Auto-report SdCard status with M27 S<seconds>
   */
  //#define AUTO_REPORT_SD_STATUS

  /**
   * Support for USB thumb drives using an Arduino USB Host Shield or
   * equivalent MAX3421E breakout board. The USB thumb drive will appear
   * to Marlin as an SD card.
   *
   * The MAX3421E can be assigned the same pins as the SD card reader, with
   * the following pin mapping:
   *
   *    SCLK, MOSI, MISO --> SCLK, MOSI, MISO
   *    INT              --> SD_DETECT_PIN [1]
   *    SS               --> SDSS
   *
   * [1] On AVR an interrupt-capable pin is best for UHS3 compatibility.
   */
  //#define USB_FLASH_DRIVE_SUPPORT
  #if ENABLED(USB_FLASH_DRIVE_SUPPORT)
    /**
     * USB Host Shield Library
     *
     * - UHS2 uses no interrupts and has been production-tested
     *   on a LulzBot TAZ Pro with a 32-bit Archim board.
     *
     * - UHS3 is newer code with better USB compatibility. But it
     *   is less tested and is known to interfere with Servos.
     *   [1] This requires USB_INTR_PIN to be interrupt-capable.
     */
    //#define USE_UHS2_USB
    //#define USE_UHS3_USB

    /**
     * Native USB Host supported by some boards (USB OTG)
     */
    //#define USE_OTG_USB_HOST

    #if DISABLED(USE_OTG_USB_HOST)
      #define USB_CS_PIN    SDSS
      #define USB_INTR_PIN  SD_DETECT_PIN
    #endif
  #endif

  /**
   * When using a bootloader that supports SD-Firmware-Flashing,
   * add a menu item to activate SD-FW-Update on the next reboot.
   *
   * Requires ATMEGA2560 (Arduino Mega)
   *
   * Tested with this bootloader:
   *   https://github.com/FleetProbe/MicroBridge-Arduino-ATMega2560
   */
  //#define SD_FIRMWARE_UPDATE
  #if ENABLED(SD_FIRMWARE_UPDATE)
    #define SD_FIRMWARE_UPDATE_EEPROM_ADDR    0x1FF
    #define SD_FIRMWARE_UPDATE_ACTIVE_VALUE   0xF0
    #define SD_FIRMWARE_UPDATE_INACTIVE_VALUE 0xFF
  #endif

  // Add an optimized binary file transfer mode, initiated with 'M28 B1'
  #define BINARY_FILE_TRANSFER  // MRiscoC Enabled for easy firmware upgrade

  /**
   * Set this option to one of the following (or the board's defaults apply):
   *
   *           LCD - Use the SD drive in the external LCD controller.
   *       ONBOARD - Use the SD drive on the control board.
   *  CUSTOM_CABLE - Use a custom cable to access the SD (as defined in a pins file).
   *
   * :[ 'LCD', 'ONBOARD', 'CUSTOM_CABLE' ]
   */
  //#define SDCARD_CONNECTION LCD

  // Enable if SD detect is rendered useless (e.g., by using an SD extender)
  //#define NO_SD_DETECT

  // Multiple volume support - EXPERIMENTAL.
  //#define MULTI_VOLUME
  #if ENABLED(MULTI_VOLUME)
    #define VOLUME_SD_ONBOARD
    #define VOLUME_USB_FLASH_DRIVE
    #define DEFAULT_VOLUME SV_SD_ONBOARD
    #define DEFAULT_SHARED_VOLUME SV_USB_FLASH_DRIVE
  #endif

#endif // SDSUPPORT

/**
 * By default an onboard SD card reader may be shared as a USB mass-
 * storage device. This option hides the SD card from the host PC.
 */
#define NO_SD_HOST_DRIVE   // Disable SD Card access over USB (for security).  // Ender3v2 Configs

/**
 * Additional options for Graphical Displays
 *
 * Use the optimizations here to improve printing performance,
 * which can be adversely affected by graphical display drawing,
 * especially when doing several short moves, and when printing
 * on DELTA and SCARA machines.
 *
 * Some of these options may result in the display lagging behind
 * controller events, as there is a trade-off between reliable
 * printing performance versus fast display updates.
 */
#if HAS_MARLINUI_U8GLIB
  // Save many cycles by drawing a hollow frame or no frame on the Info Screen
  //#define XYZ_NO_FRAME
  #define XYZ_HOLLOW_FRAME

  // A bigger font is available for edit items. Costs 3120 bytes of PROGMEM.
  // Western only. Not available for Cyrillic, Kana, Turkish, Greek, or Chinese.
  //#define USE_BIG_EDIT_FONT

  // A smaller font may be used on the Info Screen. Costs 2434 bytes of PROGMEM.
  // Western only. Not available for Cyrillic, Kana, Turkish, Greek, or Chinese.
  //#define USE_SMALL_INFOFONT

  /**
   * ST7920-based LCDs can emulate a 16 x 4 character display using
   * the ST7920 character-generator for very fast screen updates.
   * Enable LIGHTWEIGHT_UI to use this special display mode.
   *
   * Since LIGHTWEIGHT_UI has limited space, the position and status
   * message occupy the same line. Set STATUS_EXPIRE_SECONDS to the
   * length of time to display the status message before clearing.
   *
   * Set STATUS_EXPIRE_SECONDS to zero to never clear the status.
   * This will prevent position updates from being displayed.
   */
  #if IS_U8GLIB_ST7920
    // Enable this option and reduce the value to optimize screen updates.
    // The normal delay is 10µs. Use the lowest value that still gives a reliable display.
    //#define DOGM_SPI_DELAY_US 5

    //#define LIGHTWEIGHT_UI
    #if ENABLED(LIGHTWEIGHT_UI)
      #define STATUS_EXPIRE_SECONDS 20
    #endif
  #endif

  /**
   * Status (Info) Screen customizations
   * These options may affect code size and screen render time.
   * Custom status screens can forcibly override these settings.
   */
  //#define STATUS_COMBINE_HEATERS    // Use combined heater images instead of separate ones
  //#define STATUS_HOTEND_NUMBERLESS  // Use plain hotend icons instead of numbered ones (with 2+ hotends)
  #define STATUS_HOTEND_INVERTED      // Show solid nozzle bitmaps when heating (Requires STATUS_HOTEND_ANIM for numbered hotends)
  #define STATUS_HOTEND_ANIM          // Use a second bitmap to indicate hotend heating
  #define STATUS_BED_ANIM             // Use a second bitmap to indicate bed heating
  #define STATUS_CHAMBER_ANIM         // Use a second bitmap to indicate chamber heating
  //#define STATUS_CUTTER_ANIM        // Use a second bitmap to indicate spindle / laser active
  //#define STATUS_COOLER_ANIM        // Use a second bitmap to indicate laser cooling
  //#define STATUS_FLOWMETER_ANIM     // Use multiple bitmaps to indicate coolant flow
  //#define STATUS_ALT_BED_BITMAP     // Use the alternative bed bitmap
  //#define STATUS_ALT_FAN_BITMAP     // Use the alternative fan bitmap
  //#define STATUS_FAN_FRAMES 3       // :[0,1,2,3,4] Number of fan animation frames
  //#define STATUS_HEAT_PERCENT       // Show heating in a progress bar
  //#define BOOT_MARLIN_LOGO_ANIMATED // Animated Marlin logo. Costs ~‭3260 (or ~940) bytes of PROGMEM.

  // Frivolous Game Options
  //#define MARLIN_BRICKOUT
  //#define MARLIN_INVADERS
  //#define MARLIN_SNAKE
  //#define GAMES_EASTER_EGG          // Add extra blank lines above the "Games" sub-menu

#endif // HAS_MARLINUI_U8GLIB

#if HAS_MARLINUI_U8GLIB || IS_DWIN_MARLINUI
  // Show SD percentage next to the progress bar
  //#define SHOW_SD_PERCENT

  // Enable to save many cycles by drawing a hollow frame on Menu Screens
  #define MENU_HOLLOW_FRAME

  // Swap the CW/CCW indicators in the graphics overlay
  //#define OVERLAY_GFX_REVERSE
#endif

//
// Additional options for DGUS / DWIN displays
//
#if HAS_DGUS_LCD
  #define LCD_SERIAL_PORT 3
  #define LCD_BAUDRATE 115200

  #define DGUS_RX_BUFFER_SIZE 128
  #define DGUS_TX_BUFFER_SIZE 48
  //#define SERIAL_STATS_RX_BUFFER_OVERRUNS  // Fix Rx overrun situation (Currently only for AVR)

  #define DGUS_UPDATE_INTERVAL_MS  500    // (ms) Interval between automatic screen updates

  #if ANY(DGUS_LCD_UI_FYSETC, DGUS_LCD_UI_MKS, DGUS_LCD_UI_HIPRECY)
    #define DGUS_PRINT_FILENAME           // Display the filename during printing
    #define DGUS_PREHEAT_UI               // Display a preheat screen during heatup

    #if EITHER(DGUS_LCD_UI_FYSETC, DGUS_LCD_UI_MKS)
      //#define DGUS_UI_MOVE_DIS_OPTION   // Disabled by default for FYSETC and MKS
    #else
      #define DGUS_UI_MOVE_DIS_OPTION     // Enabled by default for UI_HIPRECY
    #endif

    #define DGUS_FILAMENT_LOADUNLOAD
    #if ENABLED(DGUS_FILAMENT_LOADUNLOAD)
      #define DGUS_FILAMENT_PURGE_LENGTH 10
      #define DGUS_FILAMENT_LOAD_LENGTH_PER_TIME 0.5 // (mm) Adjust in proportion to DGUS_UPDATE_INTERVAL_MS
    #endif

    #define DGUS_UI_WAITING               // Show a "waiting" screen between some screens
    #if ENABLED(DGUS_UI_WAITING)
      #define DGUS_UI_WAITING_STATUS 10
      #define DGUS_UI_WAITING_STATUS_PERIOD 8 // Increase to slower waiting status looping
    #endif
  #endif
#endif // HAS_DGUS_LCD

//
// Additional options for AnyCubic Chiron TFT displays
//
#if ENABLED(ANYCUBIC_LCD_CHIRON)
  // By default the type of panel is automatically detected.
  // Enable one of these options if you know the panel type.
  //#define CHIRON_TFT_STANDARD
  //#define CHIRON_TFT_NEW

  // Enable the longer Anycubic powerup startup tune
  //#define AC_DEFAULT_STARTUP_TUNE

  /**
   * Display Folders
   * By default the file browser lists all G-code files (including those in subfolders) in a flat list.
   * Enable this option to display a hierarchical file browser.
   *
   * NOTES:
   * - Without this option it helps to enable SDCARD_SORT_ALPHA so files are sorted before/after folders.
   * - When used with the "new" panel, folder names will also have '.gcode' appended to their names.
   *   This hack is currently required to force the panel to show folders.
   */
  #define AC_SD_FOLDER_VIEW
#endif

//
// Specify additional languages for the UI. Default specified by LCD_LANGUAGE.
//
#if ANY(DOGLCD, TFT_COLOR_UI, TOUCH_UI_FTDI_EVE, IS_DWIN_MARLINUI)
  //#define LCD_LANGUAGE_2 fr
  //#define LCD_LANGUAGE_3 de
  //#define LCD_LANGUAGE_4 es
  //#define LCD_LANGUAGE_5 it
  #ifdef LCD_LANGUAGE_2
    //#define LCD_LANGUAGE_AUTO_SAVE // Automatically save language to EEPROM on change
  #endif
#endif

//
// Touch UI for the FTDI Embedded Video Engine (EVE)
//
#if ENABLED(TOUCH_UI_FTDI_EVE)
  // Display board used
  //#define LCD_FTDI_VM800B35A        // FTDI 3.5" with FT800 (320x240)
  //#define LCD_4DSYSTEMS_4DLCD_FT843 // 4D Systems 4.3" (480x272)
  //#define LCD_HAOYU_FT800CB         // Haoyu with 4.3" or 5" (480x272)
  //#define LCD_HAOYU_FT810CB         // Haoyu with 5" (800x480)
  //#define LCD_LULZBOT_CLCD_UI       // LulzBot Color LCD UI
  //#define LCD_FYSETC_TFT81050       // FYSETC with 5" (800x480)
  //#define LCD_EVE3_50G              // Matrix Orbital 5.0", 800x480, BT815
  //#define LCD_EVE2_50G              // Matrix Orbital 5.0", 800x480, FT813

  // Correct the resolution if not using the stock TFT panel.
  //#define TOUCH_UI_320x240
  //#define TOUCH_UI_480x272
  //#define TOUCH_UI_800x480

  // Mappings for boards with a standard RepRapDiscount Display connector
  //#define AO_EXP1_PINMAP      // LulzBot CLCD UI EXP1 mapping
  //#define AO_EXP2_PINMAP      // LulzBot CLCD UI EXP2 mapping
  //#define CR10_TFT_PINMAP     // Rudolph Riedel's CR10 pin mapping
  //#define S6_TFT_PINMAP       // FYSETC S6 pin mapping
  //#define F6_TFT_PINMAP       // FYSETC F6 pin mapping

  //#define OTHER_PIN_LAYOUT  // Define pins manually below
  #if ENABLED(OTHER_PIN_LAYOUT)
    // Pins for CS and MOD_RESET (PD) must be chosen
    #define CLCD_MOD_RESET  9
    #define CLCD_SPI_CS    10

    // If using software SPI, specify pins for SCLK, MOSI, MISO
    //#define CLCD_USE_SOFT_SPI
    #if ENABLED(CLCD_USE_SOFT_SPI)
      #define CLCD_SOFT_SPI_MOSI 11
      #define CLCD_SOFT_SPI_MISO 12
      #define CLCD_SOFT_SPI_SCLK 13
    #endif
  #endif

  // Display Orientation. An inverted (i.e. upside-down) display
  // is supported on the FT800. The FT810 and beyond also support
  // portrait and mirrored orientations.
  //#define TOUCH_UI_INVERTED
  //#define TOUCH_UI_PORTRAIT
  //#define TOUCH_UI_MIRRORED

  // UTF8 processing and rendering.
  // Unsupported characters are shown as '?'.
  //#define TOUCH_UI_USE_UTF8
  #if ENABLED(TOUCH_UI_USE_UTF8)
    // Western accents support. These accented characters use
    // combined bitmaps and require relatively little storage.
    #define TOUCH_UI_UTF8_WESTERN_CHARSET
    #if ENABLED(TOUCH_UI_UTF8_WESTERN_CHARSET)
      // Additional character groups. These characters require
      // full bitmaps and take up considerable storage:
      //#define TOUCH_UI_UTF8_SUPERSCRIPTS  // ¹ ² ³
      //#define TOUCH_UI_UTF8_COPYRIGHT     // © ®
      //#define TOUCH_UI_UTF8_GERMANIC      // ß
      //#define TOUCH_UI_UTF8_SCANDINAVIAN  // Æ Ð Ø Þ æ ð ø þ
      //#define TOUCH_UI_UTF8_PUNCTUATION   // « » ¿ ¡
      //#define TOUCH_UI_UTF8_CURRENCY      // ¢ £ ¤ ¥
      //#define TOUCH_UI_UTF8_ORDINALS      // º ª
      //#define TOUCH_UI_UTF8_MATHEMATICS   // ± × ÷
      //#define TOUCH_UI_UTF8_FRACTIONS     // ¼ ½ ¾
      //#define TOUCH_UI_UTF8_SYMBOLS       // µ ¶ ¦ § ¬
    #endif

    // Cyrillic character set, costs about 27KiB of flash
    //#define TOUCH_UI_UTF8_CYRILLIC_CHARSET
  #endif

  // Use a smaller font when labels don't fit buttons
  #define TOUCH_UI_FIT_TEXT

  // Use a numeric passcode for "Screen lock" keypad.
  // (recommended for smaller displays)
  //#define TOUCH_UI_PASSCODE

  // Output extra debug info for Touch UI events
  //#define TOUCH_UI_DEBUG

  // Developer menu (accessed by touching "About Printer" copyright text)
  //#define TOUCH_UI_DEVELOPER_MENU
#endif

//
// Classic UI Options
//
#if TFT_SCALED_DOGLCD
  //#define TFT_MARLINUI_COLOR 0xFFFF // White
  //#define TFT_MARLINBG_COLOR 0x0000 // Black
  //#define TFT_DISABLED_COLOR 0x0003 // Almost black
  //#define TFT_BTCANCEL_COLOR 0xF800 // Red
  //#define TFT_BTARROWS_COLOR 0xDEE6 // 11011 110111 00110 Yellow
  //#define TFT_BTOKMENU_COLOR 0x145F // 00010 100010 11111 Cyan
#endif

//
// ADC Button Debounce
//
#if HAS_ADC_BUTTONS
  #define ADC_BUTTON_DEBOUNCE_DELAY 16  // Increase if buttons bounce or repeat too fast
#endif

// @section safety

/**
 * The watchdog hardware timer will do a reset and disable all outputs
 * if the firmware gets too overloaded to read the temperature sensors.
 *
 * If you find that watchdog reboot causes your AVR board to hang forever,
 * enable WATCHDOG_RESET_MANUAL to use a custom timer instead of WDTO.
 * NOTE: This method is less reliable as it can only catch hangups while
 * interrupts are enabled.
 */
#define USE_WATCHDOG
#if ENABLED(USE_WATCHDOG)
  //#define WATCHDOG_RESET_MANUAL
#endif

// @section lcd

/**
 * Babystepping enables movement of the axes by tiny increments without changing
 * the current position values. This feature is used primarily to adjust the Z
 * axis in the first layer of a print in real-time.
 *
 * Warning: Does not respect endstops!
 */
#define BABYSTEPPING  // Ender3v2 Configs
#if ENABLED(BABYSTEPPING)
  //#define INTEGRATED_BABYSTEPPING         // EXPERIMENTAL integration of babystepping into the Stepper ISR
  #define BABYSTEP_WITHOUT_HOMING  // MRiscoC Enabled BbS without home
  #define BABYSTEP_ALWAYS_AVAILABLE       // Allow babystepping at all times (not just during movement).  // MRiscoC Active BbS always
  //#define BABYSTEP_XY                     // Also enable X/Y Babystepping. Not supported on DELTA!
  #define BABYSTEP_INVERT_Z false           // Change if Z babysteps should go the other way
  //#define BABYSTEP_MILLIMETER_UNITS       // Specify BABYSTEP_MULTIPLICATOR_(XY|Z) in mm instead of micro-steps
  #define BABYSTEP_MULTIPLICATOR_Z  40       // (steps or mm) Steps or millimeter distance for each Z babystep  // Ender3v2 Configs
  #define BABYSTEP_MULTIPLICATOR_XY 1       // (steps or mm) Steps or millimeter distance for each XY babystep

  //#define DOUBLECLICK_FOR_Z_BABYSTEPPING  // Double-click on the Status Screen for Z Babystepping.
  #if ENABLED(DOUBLECLICK_FOR_Z_BABYSTEPPING)
    #define DOUBLECLICK_MAX_INTERVAL 1250   // Maximum interval between clicks, in milliseconds.
                                            // Note: Extra time may be added to mitigate controller latency.
    //#define MOVE_Z_WHEN_IDLE              // Jump to the move Z menu on doubleclick when printer is idle.
    #if ENABLED(MOVE_Z_WHEN_IDLE)
      #define MOVE_Z_IDLE_MULTIPLICATOR 1   // Multiply 1mm by this factor for the move step size.
    #endif
  #endif

  //#define BABYSTEP_DISPLAY_TOTAL          // Display total babysteps since last G28

  //#define BABYSTEP_ZPROBE_OFFSET          // Combine M851 Z and Babystepping
  #if ENABLED(BABYSTEP_ZPROBE_OFFSET)
    //#define BABYSTEP_HOTEND_Z_OFFSET      // For multiple hotends, babystep relative Z offsets
    //#define BABYSTEP_ZPROBE_GFX_OVERLAY   // Enable graphical overlay on Z-offset editor
  #endif
#endif

// @section extruder

/**
 * Linear Pressure Control v1.5
 *
 * Assumption: advance [steps] = k * (delta velocity [steps/s])
 * K=0 means advance disabled.
 *
 * NOTE: K values for LIN_ADVANCE 1.5 differ from earlier versions!
 *
 * Set K around 0.22 for 3mm PLA Direct Drive with ~6.5cm between the drive gear and heatbreak.
 * Larger K values will be needed for flexible filament and greater distances.
 * If this algorithm produces a higher speed offset than the extruder can handle (compared to E jerk)
 * print acceleration will be reduced during the affected moves to keep within the limit.
 *
 * See https://marlinfw.org/docs/features/lin_advance.html for full instructions.
 */
//#define LIN_ADVANCE
#if ENABLED(LIN_ADVANCE)
  //#define EXTRA_LIN_ADVANCE_K // Enable for second linear advance constants
  #define LIN_ADVANCE_K 0.22    // Unit: mm compression per 1mm/s extruder speed
  //#define LA_DEBUG            // If enabled, this will generate debug information output over USB.
  //#define EXPERIMENTAL_SCURVE // Enable this option to permit S-Curve Acceleration
  //#define ALLOW_LOW_EJERK     // Allow a DEFAULT_EJERK value of <10. Recommended for direct drive hotends.
#endif

// @section leveling

/**
 * Points to probe for all 3-point Leveling procedures.
 * Override if the automatically selected points are inadequate.
 */
#if EITHER(AUTO_BED_LEVELING_3POINT, AUTO_BED_LEVELING_UBL)
  //#define PROBE_PT_1_X 15
  //#define PROBE_PT_1_Y 180
  //#define PROBE_PT_2_X 15
  //#define PROBE_PT_2_Y 20
  //#define PROBE_PT_3_X 170
  //#define PROBE_PT_3_Y 20
#endif

/**
 * Probing Margins
 *
 * Override PROBING_MARGIN for each side of the build plate
 * Useful to get probe points to exact positions on targets or
 * to allow leveling to avoid plate clamps on only specific
 * sides of the bed. With NOZZLE_AS_PROBE negative values are
 * allowed, to permit probing outside the bed.
 *
 * If you are replacing the prior *_PROBE_BED_POSITION options,
 * LEFT and FRONT values in most cases will map directly over
 * RIGHT and REAR would be the inverse such as
 * (X/Y_BED_SIZE - RIGHT/BACK_PROBE_BED_POSITION)
 *
 * This will allow all positions to match at compilation, however
 * should the probe position be modified with M851XY then the
 * probe points will follow. This prevents any change from causing
 * the probe to be unable to reach any points.
 */
#if PROBE_SELECTED && !IS_KINEMATIC
  //#define PROBING_MARGIN_LEFT PROBING_MARGIN
  //#define PROBING_MARGIN_RIGHT PROBING_MARGIN
  //#define PROBING_MARGIN_FRONT PROBING_MARGIN
  //#define PROBING_MARGIN_BACK PROBING_MARGIN
#endif

#if EITHER(MESH_BED_LEVELING, AUTO_BED_LEVELING_UBL)
  // Override the mesh area if the automatic (max) area is too large
  //#define MESH_MIN_X MESH_INSET
  //#define MESH_MIN_Y MESH_INSET
  //#define MESH_MAX_X X_BED_SIZE - (MESH_INSET)
  //#define MESH_MAX_Y Y_BED_SIZE - (MESH_INSET)
#endif

#if BOTH(AUTO_BED_LEVELING_UBL, EEPROM_SETTINGS)
  //#define OPTIMIZED_MESH_STORAGE  // Store mesh with less precision to save EEPROM space
#endif

/**
 * Repeatedly attempt G29 leveling until it succeeds.
 * Stop after G29_MAX_RETRIES attempts.
 */
//#define G29_RETRY_AND_RECOVER
#if ENABLED(G29_RETRY_AND_RECOVER)
  #define G29_MAX_RETRIES 3
  #define G29_HALT_ON_FAILURE
  /**
   * Specify the GCODE commands that will be executed when leveling succeeds,
   * between attempts, and after the maximum number of retries have been tried.
   */
  #define G29_SUCCESS_COMMANDS "M117 Bed leveling done."
  #define G29_RECOVER_COMMANDS "M117 Probe failed. Rewiping.\nG28\nG12 P0 S12 T0"
  #define G29_FAILURE_COMMANDS "M117 Bed leveling failed.\nG0 Z10\nM300 P25 S880\nM300 P50 S0\nM300 P25 S880\nM300 P50 S0\nM300 P25 S880\nM300 P50 S0\nG4 S1"

#endif

/**
 * Thermal Probe Compensation
 *
 * Adjust probe measurements to compensate for distortion associated with the temperature
 * of the probe, bed, and/or hotend.
 * Use G76 to automatically calibrate this feature for probe and bed temperatures.
 * (Extruder temperature/offset values must be calibrated manually.)
 * Use M871 to set temperature/offset values manually.
 * For more details see https://marlinfw.org/docs/features/probe_temp_compensation.html
 */
//#define PTC_PROBE    // Compensate based on probe temperature
//#define PTC_BED      // Compensate based on bed temperature
//#define PTC_HOTEND   // Compensate based on hotend temperature

#if ANY(PTC_PROBE, PTC_BED, PTC_HOTEND)
  /**
   * If the probe is outside the defined range, use linear extrapolation with the closest
   * point and the point with index PTC_LINEAR_EXTRAPOLATION. e.g., If set to 4 it will use the
   * linear extrapolation between data[0] and data[4] for values below PTC_PROBE_START.
   */
  //#define PTC_LINEAR_EXTRAPOLATION 4

  #if ENABLED(PTC_PROBE)
    // Probe temperature calibration generates a table of values starting at PTC_PROBE_START
    // (e.g., 30), in steps of PTC_PROBE_RES (e.g., 5) with PTC_PROBE_COUNT (e.g., 10) samples.
    #define PTC_PROBE_START   30    // (°C)
    #define PTC_PROBE_RES      5    // (°C)
    #define PTC_PROBE_COUNT   10
    #define PTC_PROBE_ZOFFS   { 0 } // (µm) Z adjustments per sample
  #endif

  #if ENABLED(PTC_BED)
    // Bed temperature calibration builds a similar table.
    #define PTC_BED_START     60    // (°C)
    #define PTC_BED_RES        5    // (°C)
    #define PTC_BED_COUNT     10
    #define PTC_BED_ZOFFS     { 0 } // (µm) Z adjustments per sample
  #endif

  #if ENABLED(PTC_HOTEND)
    // Note: There is no automatic calibration for the hotend. Use M871.
    #define PTC_HOTEND_START 180    // (°C)
    #define PTC_HOTEND_RES     5    // (°C)
    #define PTC_HOTEND_COUNT  20
    #define PTC_HOTEND_ZOFFS  { 0 } // (µm) Z adjustments per sample
  #endif

  // G76 options
  #if BOTH(PTC_PROBE, PTC_BED)
    // Park position to wait for probe cooldown
    #define PTC_PARK_POS   { 0, 0, 100 }

    // Probe position to probe and wait for probe to reach target temperature
    //#define PTC_PROBE_POS  { 12.0f, 7.3f } // Example: MK52 magnetic heatbed
    #define PTC_PROBE_POS  { 90, 100 }

    // The temperature the probe should be at while taking measurements during
    // bed temperature calibration.
    #define PTC_PROBE_TEMP    30  // (°C)

    // Height above Z=0.0 to raise the nozzle. Lowering this can help the probe to heat faster.
    // Note: The Z=0.0 offset is determined by the probe Z offset (e.g., as set with M851 Z).
    #define PTC_PROBE_HEATING_OFFSET 0.5
  #endif
#endif // PTC_PROBE || PTC_BED || PTC_HOTEND

// @section extras

//
// G60/G61 Position Save and Return
//
//#define SAVED_POSITIONS 1         // Each saved position slot costs 12 bytes

//
// G2/G3 Arc Support
//
#define ARC_SUPPORT                   // Requires ~3226 bytes
#if ENABLED(ARC_SUPPORT)
  #define MIN_ARC_SEGMENT_MM      0.1 // (mm) Minimum length of each arc segment
  #define MAX_ARC_SEGMENT_MM      1.0 // (mm) Maximum length of each arc segment
  #define MIN_CIRCLE_SEGMENTS    72   // Minimum number of segments in a complete circle
  //#define ARC_SEGMENTS_PER_SEC 50   // Use the feedrate to choose the segment length
  #define N_ARC_CORRECTION       25   // Number of interpolated segments between corrections
  #define ARC_P_CIRCLES             // Enable the 'P' parameter to specify complete circles  // MRiscoC Enabled
  //#define SF_ARC_FIX                // Enable only if using SkeinForge with "Arc Point" fillet procedure
#endif

// G5 Bézier Curve Support with XYZE destination and IJPQ offsets
//#define BEZIER_CURVE_SUPPORT        // Requires ~2666 bytes

#if EITHER(ARC_SUPPORT, BEZIER_CURVE_SUPPORT)
  //#define CNC_WORKSPACE_PLANES      // Allow G2/G3/G5 to operate in XY, ZX, or YZ planes
#endif

/**
 * Direct Stepping
 *
 * Comparable to the method used by Klipper, G6 direct stepping significantly
 * reduces motion calculations, increases top printing speeds, and results in
 * less step aliasing by calculating all motions in advance.
 * Preparing your G-code: https://github.com/colinrgodsey/step-daemon
 */
//#define DIRECT_STEPPING

/**
 * G38 Probe Target
 *
 * This option adds G38.2 and G38.3 (probe towards target)
 * and optionally G38.4 and G38.5 (probe away from target).
 * Set MULTIPLE_PROBING for G38 to probe more than once.
 */
//#define G38_PROBE_TARGET
#if ENABLED(G38_PROBE_TARGET)
  //#define G38_PROBE_AWAY        // Include G38.4 and G38.5 to probe away from target
  #define G38_MINIMUM_MOVE 0.0275 // (mm) Minimum distance that will produce a move.
#endif

// Moves (or segments) with fewer steps than this will be joined with the next move
#define MIN_STEPS_PER_SEGMENT 6

/**
 * Minimum delay before and after setting the stepper DIR (in ns)
 *     0 : No delay (Expect at least 10µS since one Stepper ISR must transpire)
 *    20 : Minimum for TMC2xxx drivers
 *   200 : Minimum for A4988 drivers
 *   400 : Minimum for A5984 drivers
 *   500 : Minimum for LV8729 drivers (guess, no info in datasheet)
 *   650 : Minimum for DRV8825 drivers
 *  1500 : Minimum for TB6600 drivers (guess, no info in datasheet)
 * 15000 : Minimum for TB6560 drivers (guess, no info in datasheet)
 *
 * Override the default value based on the driver type set in Configuration.h.
 */
//#define MINIMUM_STEPPER_POST_DIR_DELAY 650
//#define MINIMUM_STEPPER_PRE_DIR_DELAY 650

/**
 * Minimum stepper driver pulse width (in µs)
 *   0 : Smallest possible width the MCU can produce, compatible with TMC2xxx drivers
 *   0 : Minimum 500ns for LV8729, adjusted in stepper.h
 *   1 : Minimum for A4988 and A5984 stepper drivers
 *   2 : Minimum for DRV8825 stepper drivers
 *   3 : Minimum for TB6600 stepper drivers
 *  30 : Minimum for TB6560 stepper drivers
 *
 * Override the default value based on the driver type set in Configuration.h.
 */
//#define MINIMUM_STEPPER_PULSE 2

/**
 * Maximum stepping rate (in Hz) the stepper driver allows
 *  If undefined, defaults to 1MHz / (2 * MINIMUM_STEPPER_PULSE)
 *  5000000 : Maximum for TMC2xxx stepper drivers
 *  1000000 : Maximum for LV8729 stepper driver
 *  500000  : Maximum for A4988 stepper driver
 *  250000  : Maximum for DRV8825 stepper driver
 *  150000  : Maximum for TB6600 stepper driver
 *   15000  : Maximum for TB6560 stepper driver
 *
 * Override the default value based on the driver type set in Configuration.h.
 */
//#define MAXIMUM_STEPPER_RATE 250000

// @section temperature

// Control heater 0 and heater 1 in parallel.
//#define HEATERS_PARALLEL

//===========================================================================
//================================= Buffers =================================
//===========================================================================

// @section motion

// The number of linear moves that can be in the planner at once.
// The value of BLOCK_BUFFER_SIZE must be a power of 2 (e.g., 8, 16, 32)
#if BOTH(SDSUPPORT, DIRECT_STEPPING)
  #define BLOCK_BUFFER_SIZE  8
#elif ENABLED(SDSUPPORT)
  #define BLOCK_BUFFER_SIZE 16
#else
  #define BLOCK_BUFFER_SIZE 16
#endif

// @section serial

// The ASCII buffer for serial input
#define MAX_CMD_SIZE 96
#define BUFSIZE 4

// Transmission to Host Buffer Size
// To save 386 bytes of PROGMEM (and TX_BUFFER_SIZE+3 bytes of RAM) set to 0.
// To buffer a simple "ok" you need 4 bytes.
// For ADVANCED_OK (M105) you need 32 bytes.
// For debug-echo: 128 bytes for the optimal speed.
// Other output doesn't need to be that speedy.
// :[0, 2, 4, 8, 16, 32, 64, 128, 256]
#define TX_BUFFER_SIZE 32  // MRiscoC Advanced ok support

// Host Receive Buffer Size
// Without XON/XOFF flow control (see SERIAL_XON_XOFF below) 32 bytes should be enough.
// To use flow control, set this buffer size to at least 1024 bytes.
// :[0, 2, 4, 8, 16, 32, 64, 128, 256, 512, 1024, 2048]
//#define RX_BUFFER_SIZE 1024

#if RX_BUFFER_SIZE >= 1024
  // Enable to have the controller send XON/XOFF control characters to
  // the host to signal the RX buffer is becoming full.
  //#define SERIAL_XON_XOFF
#endif

#if ENABLED(SDSUPPORT)
  // Enable this option to collect and display the maximum
  // RX queue usage after transferring a file to SD.
  //#define SERIAL_STATS_MAX_RX_QUEUED

  // Enable this option to collect and display the number
  // of dropped bytes after a file transfer to SD.
  //#define SERIAL_STATS_DROPPED_RX
#endif

// Monitor RX buffer usage
// Dump an error to the serial port if the serial receive buffer overflows.
// If you see these errors, increase the RX_BUFFER_SIZE value.
// Not supported on all platforms.
//#define RX_BUFFER_MONITOR

/**
 * Emergency Command Parser
 *
 * Add a low-level parser to intercept certain commands as they
 * enter the serial receive buffer, so they cannot be blocked.
 * Currently handles M108, M112, M410, M876
 * NOTE: Not yet implemented for all platforms.
 */
#define EMERGENCY_PARSER  // MRiscoC Enabled instantaneous response to emergency commands

/**
 * Realtime Reporting (requires EMERGENCY_PARSER)
 *
 * - Report position and state of the machine (like Grbl).
 * - Auto-report position during long moves.
 * - Useful for CNC/LASER.
 *
 * Adds support for commands:
 *  S000 : Report State and Position while moving.
 *  P000 : Instant Pause / Hold while moving.
 *  R000 : Resume from Pause / Hold.
 *
 * - During Hold all Emergency Parser commands are available, as usual.
 * - Enable NANODLP_Z_SYNC and NANODLP_ALL_AXIS for move command end-state reports.
 */
//#define REALTIME_REPORTING_COMMANDS
#if ENABLED(REALTIME_REPORTING_COMMANDS)
  //#define FULL_REPORT_TO_HOST_FEATURE   // Auto-report the machine status like Grbl CNC
#endif

// Bad Serial-connections can miss a received command by sending an 'ok'
// Therefore some clients abort after 30 seconds in a timeout.
// Some other clients start sending commands while receiving a 'wait'.
// This "wait" is only sent when the buffer is empty. 1 second is a good value here.
//#define NO_TIMEOUTS 1000 // Milliseconds

// Some clients will have this feature soon. This could make the NO_TIMEOUTS unnecessary.
#define ADVANCED_OK  // MRiscoC better management of buffer by host

// Printrun may have trouble receiving long strings all at once.
// This option inserts short delays between lines of serial output.
#define SERIAL_OVERRUN_PROTECTION

// For serial echo, the number of digits after the decimal point
//#define SERIAL_FLOAT_PRECISION 4

// @section extras

/**
 * Extra Fan Speed
 * Adds a secondary fan speed for each print-cooling fan.
 *   'M106 P<fan> T3-255' : Set a secondary speed for <fan>
 *   'M106 P<fan> T2'     : Use the set secondary speed
 *   'M106 P<fan> T1'     : Restore the previous fan speed
 */
//#define EXTRA_FAN_SPEED

/**
 * Firmware-based and LCD-controlled retract
 *
 * Add G10 / G11 commands for automatic firmware-based retract / recover.
 * Use M207 and M208 to define parameters for retract / recover.
 *
 * Use M209 to enable or disable auto-retract.
 * With auto-retract enabled, all G1 E moves within the set range
 * will be converted to firmware-based retract/recover moves.
 *
 * Be sure to turn off auto-retract during filament change.
 *
 * Note that M207 / M208 / M209 settings are saved to EEPROM.
 */
#define FWRETRACT  // MRiscoC Enabled support for firmware based retract
#if ENABLED(FWRETRACT)
  #define FWRETRACT_AUTORETRACT             // Override slicer retractions
  #if ENABLED(FWRETRACT_AUTORETRACT)
    #define MIN_AUTORETRACT             0.1 // (mm) Don't convert E moves under this length
    #define MAX_AUTORETRACT            10.0 // (mm) Don't convert E moves over this length
  #endif
  #define RETRACT_LENGTH                3   // (mm) Default retract length (positive value)
  #define RETRACT_LENGTH_SWAP          13   // (mm) Default swap retract length (positive value)
  #define RETRACT_FEEDRATE             45   // (mm/s) Default feedrate for retracting
  #define RETRACT_ZRAISE                0   // (mm) Default retract Z-raise
  #define RETRACT_RECOVER_LENGTH        0   // (mm) Default additional recover length (added to retract length on recover)
  #define RETRACT_RECOVER_LENGTH_SWAP   0   // (mm) Default additional swap recover length (added to retract length on recover from toolchange)
  #define RETRACT_RECOVER_FEEDRATE      8   // (mm/s) Default feedrate for recovering from retraction
  #define RETRACT_RECOVER_FEEDRATE_SWAP 8   // (mm/s) Default feedrate for recovering from swap retraction
  #if ENABLED(MIXING_EXTRUDER)
    //#define RETRACT_SYNC_MIXING           // Retract and restore all mixing steppers simultaneously
  #endif
#endif

/**
 * Universal tool change settings.
 * Applies to all types of extruders except where explicitly noted.
 */
#if HAS_MULTI_EXTRUDER
  // Z raise distance for tool-change, as needed for some extruders
  #define TOOLCHANGE_ZRAISE                 2 // (mm)
  //#define TOOLCHANGE_ZRAISE_BEFORE_RETRACT  // Apply raise before swap retraction (if enabled)
  //#define TOOLCHANGE_NO_RETURN              // Never return to previous position on tool-change
  #if ENABLED(TOOLCHANGE_NO_RETURN)
    //#define EVENT_GCODE_AFTER_TOOLCHANGE "G12X"   // Extra G-code to run after tool-change
  #endif

  /**
   * Extra G-code to run while executing tool-change commands. Can be used to use an additional
   * stepper motor (I axis, see option LINEAR_AXES in Configuration.h) to drive the tool-changer.
   */
  //#define EVENT_GCODE_TOOLCHANGE_T0 "G28 A\nG1 A0" // Extra G-code to run while executing tool-change command T0
  //#define EVENT_GCODE_TOOLCHANGE_T1 "G1 A10"       // Extra G-code to run while executing tool-change command T1
  //#define EVENT_GCODE_TOOLCHANGE_ALWAYS_RUN        // Always execute above G-code sequences. Use with caution!

  /**
   * Tool Sensors detect when tools have been picked up or dropped.
   * Requires the pins TOOL_SENSOR1_PIN, TOOL_SENSOR2_PIN, etc.
   */
  //#define TOOL_SENSOR

  /**
   * Retract and prime filament on tool-change to reduce
   * ooze and stringing and to get cleaner transitions.
   */
  //#define TOOLCHANGE_FILAMENT_SWAP
  #if ENABLED(TOOLCHANGE_FILAMENT_SWAP)
    // Load / Unload
    #define TOOLCHANGE_FS_LENGTH              12  // (mm) Load / Unload length
    #define TOOLCHANGE_FS_EXTRA_RESUME_LENGTH  0  // (mm) Extra length for better restart, fine tune by LCD/Gcode)
    #define TOOLCHANGE_FS_RETRACT_SPEED   (50*60) // (mm/min) (Unloading)
    #define TOOLCHANGE_FS_UNRETRACT_SPEED (25*60) // (mm/min) (On SINGLENOZZLE or Bowden loading must be slowed down)

    // Longer prime to clean out a SINGLENOZZLE
    #define TOOLCHANGE_FS_EXTRA_PRIME          0  // (mm) Extra priming length
    #define TOOLCHANGE_FS_PRIME_SPEED    (4.6*60) // (mm/min) Extra priming feedrate
    #define TOOLCHANGE_FS_WIPE_RETRACT         0  // (mm/min) Retract before cooling for less stringing, better wipe, etc.

    // Cool after prime to reduce stringing
    #define TOOLCHANGE_FS_FAN                 -1  // Fan index or -1 to skip
    #define TOOLCHANGE_FS_FAN_SPEED          255  // 0-255
    #define TOOLCHANGE_FS_FAN_TIME            10  // (seconds)

    // Swap uninitialized extruder with TOOLCHANGE_FS_PRIME_SPEED for all lengths (recover + prime)
    // (May break filament if not retracted beforehand.)
    //#define TOOLCHANGE_FS_INIT_BEFORE_SWAP

    // Prime on the first T0 (If other, TOOLCHANGE_FS_INIT_BEFORE_SWAP applied)
    // Enable it (M217 V[0/1]) before printing, to avoid unwanted priming on host connect
    //#define TOOLCHANGE_FS_PRIME_FIRST_USED

    /**
     * Tool Change Migration
     * This feature provides G-code and LCD options to switch tools mid-print.
     * All applicable tool properties are migrated so the print can continue.
     * Tools must be closely matching and other restrictions may apply.
     * Useful to:
     *   - Change filament color without interruption
     *   - Switch spools automatically on filament runout
     *   - Switch to a different nozzle on an extruder jam
     */
    #define TOOLCHANGE_MIGRATION_FEATURE

  #endif

  /**
   * Position to park head during tool change.
   * Doesn't apply to SWITCHING_TOOLHEAD, DUAL_X_CARRIAGE, or PARKING_EXTRUDER
   */
  //#define TOOLCHANGE_PARK
  #if ENABLED(TOOLCHANGE_PARK)
    #define TOOLCHANGE_PARK_XY    { X_MIN_POS + 10, Y_MIN_POS + 10 }
    #define TOOLCHANGE_PARK_XY_FEEDRATE 6000  // (mm/min)
    //#define TOOLCHANGE_PARK_X_ONLY          // X axis only move
    //#define TOOLCHANGE_PARK_Y_ONLY          // Y axis only move
  #endif
#endif // HAS_MULTI_EXTRUDER

/**
 * Advanced Pause for Filament Change
 *  - Adds the G-code M600 Filament Change to initiate a filament change.
 *  - This feature is required for the default FILAMENT_RUNOUT_SCRIPT.
 *
 * Requirements:
 *  - For Filament Change parking enable and configure NOZZLE_PARK_FEATURE.
 *  - For user interaction enable an LCD display, HOST_PROMPT_SUPPORT, or EMERGENCY_PARSER.
 *
 * Enable PARK_HEAD_ON_PAUSE to add the G-code M125 Pause and Park.
 */
#define ADVANCED_PAUSE_FEATURE  // MRiscoC Enabled
#if ENABLED(ADVANCED_PAUSE_FEATURE)
  #define PAUSE_PARK_RETRACT_FEEDRATE         60  // (mm/s) Initial retract feedrate.
  #define PAUSE_PARK_RETRACT_LENGTH            2  // (mm) Initial retract.
                                                  // This short retract is done immediately, before parking the nozzle.
  #define FILAMENT_CHANGE_UNLOAD_FEEDRATE     20  // (mm/s) Unload filament feedrate. This can be pretty fast.  // MRiscoC Increased filament unload speed
  #define FILAMENT_CHANGE_UNLOAD_ACCEL        25  // (mm/s^2) Lower acceleration may allow a faster feedrate.
  #define FILAMENT_CHANGE_UNLOAD_LENGTH      100  // (mm) The length of filament for a complete unload.
                                                  //   For Bowden, the full length of the tube and nozzle.
                                                  //   For direct drive, the full length of the nozzle.
                                                  //   Set to 0 for manual unloading.
  #define FILAMENT_CHANGE_SLOW_LOAD_FEEDRATE   6  // (mm/s) Slow move when starting load.
  #define FILAMENT_CHANGE_SLOW_LOAD_LENGTH     0  // (mm) Slow length, to allow time to insert material.
                                                  // 0 to disable start loading and skip to fast load only
  #define FILAMENT_CHANGE_FAST_LOAD_FEEDRATE   12  // (mm/s) Load filament feedrate. This can be pretty fast.  // MRiscoC Increased filament load speed
  #define FILAMENT_CHANGE_FAST_LOAD_ACCEL     25  // (mm/s^2) Lower acceleration may allow a faster feedrate.
  #define FILAMENT_CHANGE_FAST_LOAD_LENGTH     0  // (mm) Load length of filament, from extruder gear to nozzle.
                                                  //   For Bowden, the full length of the tube and nozzle.
                                                  //   For direct drive, the full length of the nozzle.
  //#define ADVANCED_PAUSE_CONTINUOUS_PURGE       // Purge continuously up to the purge length until interrupted.
  #define ADVANCED_PAUSE_PURGE_FEEDRATE        3  // (mm/s) Extrude feedrate (after loading). Should be slower than load feedrate.
  #define ADVANCED_PAUSE_PURGE_LENGTH         50  // (mm) Length to extrude after loading.
                                                  //   Set to 0 for manual extrusion.
                                                  //   Filament can be extruded repeatedly from the Filament Change menu
                                                  //   until extrusion is consistent, and to purge old filament.
  #define ADVANCED_PAUSE_RESUME_PRIME          0  // (mm) Extra distance to prime nozzle after returning from park.
  //#define ADVANCED_PAUSE_FANS_PAUSE             // Turn off print-cooling fans while the machine is paused.

                                                  // Filament Unload does a Retract, Delay, and Purge first:
  #define FILAMENT_UNLOAD_PURGE_RETRACT       13  // (mm) Unload initial retract length.
  #define FILAMENT_UNLOAD_PURGE_DELAY       5000  // (ms) Delay for the filament to cool after retract.
  #define FILAMENT_UNLOAD_PURGE_LENGTH         8  // (mm) An unretract is done, then this length is purged.
  #define FILAMENT_UNLOAD_PURGE_FEEDRATE      25  // (mm/s) feedrate to purge before unload

  #define PAUSE_PARK_NOZZLE_TIMEOUT           45  // (seconds) Time limit before the nozzle is turned off for safety.
  #define FILAMENT_CHANGE_ALERT_BEEPS         10  // Number of alert beeps to play when a response is needed.
  #define PAUSE_PARK_NO_STEPPER_TIMEOUT           // Enable for XYZ steppers to stay powered on during filament change.
  //#define FILAMENT_CHANGE_RESUME_ON_INSERT      // Automatically continue / load filament when runout sensor is triggered again.
  //#define PAUSE_REHEAT_FAST_RESUME              // Reduce number of waits by not prompting again post-timeout before continuing.

  #define PARK_HEAD_ON_PAUSE                    // Park the nozzle during pause and filament change.  // MRiscoC Enabled park head when pause command was issued
  //#define HOME_BEFORE_FILAMENT_CHANGE           // If needed, home before parking for filament change

  #define FILAMENT_LOAD_UNLOAD_GCODES           // Add M701/M702 Load/Unload G-codes, plus Load/Unload in the LCD Prepare menu.  // MRiscoC Enabled load/unload Filament G-codes
  //#define FILAMENT_UNLOAD_ALL_EXTRUDERS         // Allow M702 to unload all extruders above a minimum target temp (as set by M302)
#endif

// @section tmc

/**
 * TMC26X Stepper Driver options
 *
 * The TMC26XStepper library is required for this stepper driver.
 * https://github.com/trinamic/TMC26XStepper
 */
#if HAS_DRIVER(TMC26X)

  #if AXIS_DRIVER_TYPE_X(TMC26X)
    #define X_MAX_CURRENT     1000  // (mA)
    #define X_SENSE_RESISTOR    91  // (mOhms)
    #define X_MICROSTEPS        16  // Number of microsteps
  #endif

  #if AXIS_DRIVER_TYPE_X2(TMC26X)
    #define X2_MAX_CURRENT    1000
    #define X2_SENSE_RESISTOR   91
    #define X2_MICROSTEPS       X_MICROSTEPS
  #endif

  #if AXIS_DRIVER_TYPE_Y(TMC26X)
    #define Y_MAX_CURRENT     1000
    #define Y_SENSE_RESISTOR    91
    #define Y_MICROSTEPS        16
  #endif

  #if AXIS_DRIVER_TYPE_Y2(TMC26X)
    #define Y2_MAX_CURRENT    1000
    #define Y2_SENSE_RESISTOR   91
    #define Y2_MICROSTEPS       Y_MICROSTEPS
  #endif

  #if AXIS_DRIVER_TYPE_Z(TMC26X)
    #define Z_MAX_CURRENT     1000
    #define Z_SENSE_RESISTOR    91
    #define Z_MICROSTEPS        16
  #endif

  #if AXIS_DRIVER_TYPE_Z2(TMC26X)
    #define Z2_MAX_CURRENT    1000
    #define Z2_SENSE_RESISTOR   91
    #define Z2_MICROSTEPS       Z_MICROSTEPS
  #endif

  #if AXIS_DRIVER_TYPE_Z3(TMC26X)
    #define Z3_MAX_CURRENT    1000
    #define Z3_SENSE_RESISTOR   91
    #define Z3_MICROSTEPS       Z_MICROSTEPS
  #endif

  #if AXIS_DRIVER_TYPE_Z4(TMC26X)
    #define Z4_MAX_CURRENT    1000
    #define Z4_SENSE_RESISTOR   91
    #define Z4_MICROSTEPS       Z_MICROSTEPS
  #endif

  #if AXIS_DRIVER_TYPE_I(TMC26X)
    #define I_MAX_CURRENT    1000
    #define I_SENSE_RESISTOR   91
    #define I_MICROSTEPS       16
  #endif

  #if AXIS_DRIVER_TYPE_J(TMC26X)
    #define J_MAX_CURRENT    1000
    #define J_SENSE_RESISTOR   91
    #define J_MICROSTEPS       16
  #endif

  #if AXIS_DRIVER_TYPE_K(TMC26X)
    #define K_MAX_CURRENT    1000
    #define K_SENSE_RESISTOR   91
    #define K_MICROSTEPS       16
  #endif

  #if AXIS_DRIVER_TYPE_E0(TMC26X)
    #define E0_MAX_CURRENT    1000
    #define E0_SENSE_RESISTOR   91
    #define E0_MICROSTEPS       16
  #endif

  #if AXIS_DRIVER_TYPE_E1(TMC26X)
    #define E1_MAX_CURRENT    1000
    #define E1_SENSE_RESISTOR   91
    #define E1_MICROSTEPS       E0_MICROSTEPS
  #endif

  #if AXIS_DRIVER_TYPE_E2(TMC26X)
    #define E2_MAX_CURRENT    1000
    #define E2_SENSE_RESISTOR   91
    #define E2_MICROSTEPS       E0_MICROSTEPS
  #endif

  #if AXIS_DRIVER_TYPE_E3(TMC26X)
    #define E3_MAX_CURRENT    1000
    #define E3_SENSE_RESISTOR   91
    #define E3_MICROSTEPS       E0_MICROSTEPS
  #endif

  #if AXIS_DRIVER_TYPE_E4(TMC26X)
    #define E4_MAX_CURRENT    1000
    #define E4_SENSE_RESISTOR   91
    #define E4_MICROSTEPS       E0_MICROSTEPS
  #endif

  #if AXIS_DRIVER_TYPE_E5(TMC26X)
    #define E5_MAX_CURRENT    1000
    #define E5_SENSE_RESISTOR   91
    #define E5_MICROSTEPS       E0_MICROSTEPS
  #endif

  #if AXIS_DRIVER_TYPE_E6(TMC26X)
    #define E6_MAX_CURRENT    1000
    #define E6_SENSE_RESISTOR   91
    #define E6_MICROSTEPS       E0_MICROSTEPS
  #endif

  #if AXIS_DRIVER_TYPE_E7(TMC26X)
    #define E7_MAX_CURRENT    1000
    #define E7_SENSE_RESISTOR   91
    #define E7_MICROSTEPS       E0_MICROSTEPS
  #endif

#endif // TMC26X

// @section tmc_smart

/**
 * To use TMC2130, TMC2160, TMC2660, TMC5130, TMC5160 stepper drivers in SPI mode
 * connect your SPI pins to the hardware SPI interface on your board and define
 * the required CS pins in your `pins_MYBOARD.h` file. (e.g., RAMPS 1.4 uses AUX3
 * pins `X_CS_PIN 53`, `Y_CS_PIN 49`, etc.).
 * You may also use software SPI if you wish to use general purpose IO pins.
 *
 * To use TMC2208 stepper UART-configurable stepper drivers connect #_SERIAL_TX_PIN
 * to the driver side PDN_UART pin with a 1K resistor.
 * To use the reading capabilities, also connect #_SERIAL_RX_PIN to PDN_UART without
 * a resistor.
 * The drivers can also be used with hardware serial.
 *
 * TMCStepper library is required to use TMC stepper drivers.
 * https://github.com/teemuatlut/TMCStepper
 */
#if HAS_TRINAMIC_CONFIG

  #define HOLD_MULTIPLIER    0.5  // Scales down the holding current from run current

  /**
   * Interpolate microsteps to 256
   * Override for each driver with <driver>_INTERPOLATE settings below
   */
  #define INTERPOLATE      true

  #if AXIS_IS_TMC(X)
    #define X_CURRENT       800        // (mA) RMS current. Multiply by 1.414 for peak current.
    #define X_CURRENT_HOME  X_CURRENT  // (mA) RMS current for sensorless homing
    #define X_MICROSTEPS     16        // 0..256
    #define X_RSENSE          0.11
    #define X_CHAIN_POS      -1        // -1..0: Not chained. 1: MCU MOSI connected. 2: Next in chain, ...
    //#define X_INTERPOLATE  true      // Enable to override 'INTERPOLATE' for the X axis
  #endif

  #if AXIS_IS_TMC(X2)
    #define X2_CURRENT      800
    #define X2_CURRENT_HOME X2_CURRENT
    #define X2_MICROSTEPS    X_MICROSTEPS
    #define X2_RSENSE         0.11
    #define X2_CHAIN_POS     -1
    //#define X2_INTERPOLATE true
  #endif

  #if AXIS_IS_TMC(Y)
    #define Y_CURRENT       800
    #define Y_CURRENT_HOME  Y_CURRENT
    #define Y_MICROSTEPS     16
    #define Y_RSENSE          0.11
    #define Y_CHAIN_POS      -1
    //#define Y_INTERPOLATE  true
  #endif

  #if AXIS_IS_TMC(Y2)
    #define Y2_CURRENT      800
    #define Y2_CURRENT_HOME Y2_CURRENT
    #define Y2_MICROSTEPS    Y_MICROSTEPS
    #define Y2_RSENSE         0.11
    #define Y2_CHAIN_POS     -1
    //#define Y2_INTERPOLATE true
  #endif

  #if AXIS_IS_TMC(Z)
    #define Z_CURRENT       800
    #define Z_CURRENT_HOME  Z_CURRENT
    #define Z_MICROSTEPS     16
    #define Z_RSENSE          0.11
    #define Z_CHAIN_POS      -1
    //#define Z_INTERPOLATE  true
  #endif

  #if AXIS_IS_TMC(Z2)
    #define Z2_CURRENT      800
    #define Z2_CURRENT_HOME Z2_CURRENT
    #define Z2_MICROSTEPS    Z_MICROSTEPS
    #define Z2_RSENSE         0.11
    #define Z2_CHAIN_POS     -1
    //#define Z2_INTERPOLATE true
  #endif

  #if AXIS_IS_TMC(Z3)
    #define Z3_CURRENT      800
    #define Z3_CURRENT_HOME Z3_CURRENT
    #define Z3_MICROSTEPS    Z_MICROSTEPS
    #define Z3_RSENSE         0.11
    #define Z3_CHAIN_POS     -1
    //#define Z3_INTERPOLATE true
  #endif

  #if AXIS_IS_TMC(Z4)
    #define Z4_CURRENT      800
    #define Z4_CURRENT_HOME Z4_CURRENT
    #define Z4_MICROSTEPS    Z_MICROSTEPS
    #define Z4_RSENSE         0.11
    #define Z4_CHAIN_POS     -1
    //#define Z4_INTERPOLATE true
  #endif

  #if AXIS_IS_TMC(I)
    #define I_CURRENT      800
    #define I_CURRENT_HOME I_CURRENT
    #define I_MICROSTEPS    16
    #define I_RSENSE         0.11
    #define I_CHAIN_POS     -1
    //#define I_INTERPOLATE  true
  #endif

  #if AXIS_IS_TMC(J)
    #define J_CURRENT      800
    #define J_CURRENT_HOME J_CURRENT
    #define J_MICROSTEPS    16
    #define J_RSENSE         0.11
    #define J_CHAIN_POS     -1
    //#define J_INTERPOLATE  true
  #endif

  #if AXIS_IS_TMC(K)
    #define K_CURRENT      800
    #define K_CURRENT_HOME K_CURRENT
    #define K_MICROSTEPS    16
    #define K_RSENSE         0.11
    #define K_CHAIN_POS     -1
    //#define K_INTERPOLATE  true
  #endif

  #if AXIS_IS_TMC(E0)
    #define E0_CURRENT      800
    #define E0_MICROSTEPS    16
    #define E0_RSENSE         0.11
    #define E0_CHAIN_POS     -1
    //#define E0_INTERPOLATE true
  #endif

  #if AXIS_IS_TMC(E1)
    #define E1_CURRENT      800
    #define E1_MICROSTEPS   E0_MICROSTEPS
    #define E1_RSENSE         0.11
    #define E1_CHAIN_POS     -1
    //#define E1_INTERPOLATE true
  #endif

  #if AXIS_IS_TMC(E2)
    #define E2_CURRENT      800
    #define E2_MICROSTEPS   E0_MICROSTEPS
    #define E2_RSENSE         0.11
    #define E2_CHAIN_POS     -1
    //#define E2_INTERPOLATE true
  #endif

  #if AXIS_IS_TMC(E3)
    #define E3_CURRENT      800
    #define E3_MICROSTEPS   E0_MICROSTEPS
    #define E3_RSENSE         0.11
    #define E3_CHAIN_POS     -1
    //#define E3_INTERPOLATE true
  #endif

  #if AXIS_IS_TMC(E4)
    #define E4_CURRENT      800
    #define E4_MICROSTEPS   E0_MICROSTEPS
    #define E4_RSENSE         0.11
    #define E4_CHAIN_POS     -1
    //#define E4_INTERPOLATE true
  #endif

  #if AXIS_IS_TMC(E5)
    #define E5_CURRENT      800
    #define E5_MICROSTEPS   E0_MICROSTEPS
    #define E5_RSENSE         0.11
    #define E5_CHAIN_POS     -1
    //#define E5_INTERPOLATE true
  #endif

  #if AXIS_IS_TMC(E6)
    #define E6_CURRENT      800
    #define E6_MICROSTEPS   E0_MICROSTEPS
    #define E6_RSENSE         0.11
    #define E6_CHAIN_POS     -1
    //#define E6_INTERPOLATE true
  #endif

  #if AXIS_IS_TMC(E7)
    #define E7_CURRENT      800
    #define E7_MICROSTEPS   E0_MICROSTEPS
    #define E7_RSENSE         0.11
    #define E7_CHAIN_POS     -1
    //#define E7_INTERPOLATE true
  #endif

  /**
   * Override default SPI pins for TMC2130, TMC2160, TMC2660, TMC5130 and TMC5160 drivers here.
   * The default pins can be found in your board's pins file.
   */
  //#define X_CS_PIN          -1
  //#define Y_CS_PIN          -1
  //#define Z_CS_PIN          -1
  //#define X2_CS_PIN         -1
  //#define Y2_CS_PIN         -1
  //#define Z2_CS_PIN         -1
  //#define Z3_CS_PIN         -1
  //#define Z4_CS_PIN         -1
  //#define I_CS_PIN          -1
  //#define J_CS_PIN          -1
  //#define K_CS_PIN          -1
  //#define E0_CS_PIN         -1
  //#define E1_CS_PIN         -1
  //#define E2_CS_PIN         -1
  //#define E3_CS_PIN         -1
  //#define E4_CS_PIN         -1
  //#define E5_CS_PIN         -1
  //#define E6_CS_PIN         -1
  //#define E7_CS_PIN         -1

  /**
   * Software option for SPI driven drivers (TMC2130, TMC2160, TMC2660, TMC5130 and TMC5160).
   * The default SW SPI pins are defined the respective pins files,
   * but you can override or define them here.
   */
  //#define TMC_USE_SW_SPI
  //#define TMC_SW_MOSI       -1
  //#define TMC_SW_MISO       -1
  //#define TMC_SW_SCK        -1

  /**
   * Four TMC2209 drivers can use the same HW/SW serial port with hardware configured addresses.
   * Set the address using jumpers on pins MS1 and MS2.
   * Address | MS1  | MS2
   *       0 | LOW  | LOW
   *       1 | HIGH | LOW
   *       2 | LOW  | HIGH
   *       3 | HIGH | HIGH
   *
   * Set *_SERIAL_TX_PIN and *_SERIAL_RX_PIN to match for all drivers
   * on the same serial port, either here or in your board's pins file.
   */
  //#define  X_SLAVE_ADDRESS 0
  //#define  Y_SLAVE_ADDRESS 0
  //#define  Z_SLAVE_ADDRESS 0
  //#define X2_SLAVE_ADDRESS 0
  //#define Y2_SLAVE_ADDRESS 0
  //#define Z2_SLAVE_ADDRESS 0
  //#define Z3_SLAVE_ADDRESS 0
  //#define Z4_SLAVE_ADDRESS 0
  //#define  I_SLAVE_ADDRESS 0
  //#define  J_SLAVE_ADDRESS 0
  //#define  K_SLAVE_ADDRESS 0
  //#define E0_SLAVE_ADDRESS 0
  //#define E1_SLAVE_ADDRESS 0
  //#define E2_SLAVE_ADDRESS 0
  //#define E3_SLAVE_ADDRESS 0
  //#define E4_SLAVE_ADDRESS 0
  //#define E5_SLAVE_ADDRESS 0
  //#define E6_SLAVE_ADDRESS 0
  //#define E7_SLAVE_ADDRESS 0

  /**
   * Software enable
   *
   * Use for drivers that do not use a dedicated enable pin, but rather handle the same
   * function through a communication line such as SPI or UART.
   */
  //#define SOFTWARE_DRIVER_ENABLE

  /**
   * TMC2130, TMC2160, TMC2208, TMC2209, TMC5130 and TMC5160 only
   * Use Trinamic's ultra quiet stepping mode.
   * When disabled, Marlin will use spreadCycle stepping mode.
   */
  #define STEALTHCHOP_XY
  #define STEALTHCHOP_Z
  #define STEALTHCHOP_I
  #define STEALTHCHOP_J
  #define STEALTHCHOP_K
  #define STEALTHCHOP_E

  /**
   * Optimize spreadCycle chopper parameters by using predefined parameter sets
   * or with the help of an example included in the library.
   * Provided parameter sets are
   * CHOPPER_DEFAULT_12V
   * CHOPPER_DEFAULT_19V
   * CHOPPER_DEFAULT_24V
   * CHOPPER_DEFAULT_36V
   * CHOPPER_09STEP_24V   // 0.9 degree steppers (24V)
   * CHOPPER_PRUSAMK3_24V // Imported parameters from the official Průša firmware for MK3 (24V)
   * CHOPPER_MARLIN_119   // Old defaults from Marlin v1.1.9
   *
   * Define your own with:
   * { <off_time[1..15]>, <hysteresis_end[-3..12]>, hysteresis_start[1..8] }
   */
  #define CHOPPER_TIMING CHOPPER_DEFAULT_12V        // All axes (override below)
  //#define CHOPPER_TIMING_X  CHOPPER_TIMING        // For X Axes (override below)
  //#define CHOPPER_TIMING_X2 CHOPPER_TIMING_X
  //#define CHOPPER_TIMING_Y  CHOPPER_TIMING        // For Y Axes (override below)
  //#define CHOPPER_TIMING_Y2 CHOPPER_TIMING_Y
  //#define CHOPPER_TIMING_Z  CHOPPER_TIMING        // For Z Axes (override below)
  //#define CHOPPER_TIMING_Z2 CHOPPER_TIMING_Z
  //#define CHOPPER_TIMING_Z3 CHOPPER_TIMING_Z
  //#define CHOPPER_TIMING_Z4 CHOPPER_TIMING_Z
  //#define CHOPPER_TIMING_E  CHOPPER_TIMING        // For Extruders (override below)
  //#define CHOPPER_TIMING_E1 CHOPPER_TIMING_E
  //#define CHOPPER_TIMING_E2 CHOPPER_TIMING_E
  //#define CHOPPER_TIMING_E3 CHOPPER_TIMING_E
  //#define CHOPPER_TIMING_E4 CHOPPER_TIMING_E
  //#define CHOPPER_TIMING_E5 CHOPPER_TIMING_E
  //#define CHOPPER_TIMING_E6 CHOPPER_TIMING_E
  //#define CHOPPER_TIMING_E7 CHOPPER_TIMING_E

  /**
   * Monitor Trinamic drivers
   * for error conditions like overtemperature and short to ground.
   * To manage over-temp Marlin can decrease the driver current until the error condition clears.
   * Other detected conditions can be used to stop the current print.
   * Relevant G-codes:
   * M906 - Set or get motor current in milliamps using axis codes X, Y, Z, E. Report values if no axis codes given.
   * M911 - Report stepper driver overtemperature pre-warn condition.
   * M912 - Clear stepper driver overtemperature pre-warn condition flag.
   * M122 - Report driver parameters (Requires TMC_DEBUG)
   */
  //#define MONITOR_DRIVER_STATUS

  #if ENABLED(MONITOR_DRIVER_STATUS)
    #define CURRENT_STEP_DOWN     50  // [mA]
    #define REPORT_CURRENT_CHANGE
    #define STOP_ON_ERROR
  #endif

  /**
   * TMC2130, TMC2160, TMC2208, TMC2209, TMC5130 and TMC5160 only
   * The driver will switch to spreadCycle when stepper speed is over HYBRID_THRESHOLD.
   * This mode allows for faster movements at the expense of higher noise levels.
   * STEALTHCHOP_(XY|Z|E) must be enabled to use HYBRID_THRESHOLD.
   * M913 X/Y/Z/E to live tune the setting
   */
  //#define HYBRID_THRESHOLD

  #define X_HYBRID_THRESHOLD     100  // [mm/s]
  #define X2_HYBRID_THRESHOLD    100
  #define Y_HYBRID_THRESHOLD     100
  #define Y2_HYBRID_THRESHOLD    100
  #define Z_HYBRID_THRESHOLD       3
  #define Z2_HYBRID_THRESHOLD      3
  #define Z3_HYBRID_THRESHOLD      3
  #define Z4_HYBRID_THRESHOLD      3
  #define I_HYBRID_THRESHOLD       3
  #define J_HYBRID_THRESHOLD       3
  #define K_HYBRID_THRESHOLD       3
  #define E0_HYBRID_THRESHOLD     30
  #define E1_HYBRID_THRESHOLD     30
  #define E2_HYBRID_THRESHOLD     30
  #define E3_HYBRID_THRESHOLD     30
  #define E4_HYBRID_THRESHOLD     30
  #define E5_HYBRID_THRESHOLD     30
  #define E6_HYBRID_THRESHOLD     30
  #define E7_HYBRID_THRESHOLD     30

  /**
   * Use StallGuard to home / probe X, Y, Z.
   *
   * TMC2130, TMC2160, TMC2209, TMC2660, TMC5130, and TMC5160 only
   * Connect the stepper driver's DIAG1 pin to the X/Y endstop pin.
   * X, Y, and Z homing will always be done in spreadCycle mode.
   *
   * X/Y/Z_STALL_SENSITIVITY is the default stall threshold.
   * Use M914 X Y Z to set the stall threshold at runtime:
   *
   *  Sensitivity   TMC2209   Others
   *    HIGHEST       255      -64    (Too sensitive => False positive)
   *    LOWEST         0        63    (Too insensitive => No trigger)
   *
   * It is recommended to set HOMING_BUMP_MM to { 0, 0, 0 }.
   *
   * SPI_ENDSTOPS  *** Beta feature! *** TMC2130/TMC5160 Only ***
   * Poll the driver through SPI to determine load when homing.
   * Removes the need for a wire from DIAG1 to an endstop pin.
   *
   * IMPROVE_HOMING_RELIABILITY tunes acceleration and jerk when
   * homing and adds a guard period for endstop triggering.
   *
   * Comment *_STALL_SENSITIVITY to disable sensorless homing for that axis.
   */
  //#define SENSORLESS_HOMING // StallGuard capable drivers only

  #if EITHER(SENSORLESS_HOMING, SENSORLESS_PROBING)
    // TMC2209: 0...255. TMC2130: -64...63
    #define X_STALL_SENSITIVITY  8
    #define X2_STALL_SENSITIVITY X_STALL_SENSITIVITY
    #define Y_STALL_SENSITIVITY  8
    #define Y2_STALL_SENSITIVITY Y_STALL_SENSITIVITY
    //#define Z_STALL_SENSITIVITY  8
    //#define Z2_STALL_SENSITIVITY Z_STALL_SENSITIVITY
    //#define Z3_STALL_SENSITIVITY Z_STALL_SENSITIVITY
    //#define Z4_STALL_SENSITIVITY Z_STALL_SENSITIVITY
    //#define I_STALL_SENSITIVITY  8
    //#define J_STALL_SENSITIVITY  8
    //#define K_STALL_SENSITIVITY  8
    //#define SPI_ENDSTOPS              // TMC2130 only
    //#define IMPROVE_HOMING_RELIABILITY
  #endif

  /**
   * TMC Homing stepper phase.
   *
   * Improve homing repeatability by homing to stepper coil's nearest absolute
   * phase position. Trinamic drivers use a stepper phase table with 1024 values
   * spanning 4 full steps with 256 positions each (ergo, 1024 positions).
   * Full step positions (128, 384, 640, 896) have the highest holding torque.
   *
   * Values from 0..1023, -1 to disable homing phase for that axis.
   */
   //#define TMC_HOME_PHASE { 896, 896, 896 }

  /**
   * Beta feature!
   * Create a 50/50 square wave step pulse optimal for stepper drivers.
   */
  #define SQUARE_WAVE_STEPPING  // Ender3v2 Configs

  /**
   * Enable M122 debugging command for TMC stepper drivers.
   * M122 S0/1 will enable continuous reporting.
   */
  //#define TMC_DEBUG

  /**
   * You can set your own advanced settings by filling in predefined functions.
   * A list of available functions can be found on the library github page
   * https://github.com/teemuatlut/TMCStepper
   *
   * Example:
   * #define TMC_ADV() { \
   *   stepperX.diag0_otpw(1); \
   *   stepperY.intpol(0); \
   * }
   */
  #define TMC_ADV() {  }

#endif // HAS_TRINAMIC_CONFIG

// @section L64XX

/**
 * L64XX Stepper Driver options
 *
 * Arduino-L6470 library (0.8.0 or higher) is required.
 * https://github.com/ameyer/Arduino-L6470
 *
 * Requires the following to be defined in your pins_YOUR_BOARD file
 *     L6470_CHAIN_SCK_PIN
 *     L6470_CHAIN_MISO_PIN
 *     L6470_CHAIN_MOSI_PIN
 *     L6470_CHAIN_SS_PIN
 *     ENABLE_RESET_L64XX_CHIPS(Q)  where Q is 1 to enable and 0 to reset
 */

#if HAS_L64XX

  //#define L6470_CHITCHAT        // Display additional status info

  #if AXIS_IS_L64XX(X)
    #define X_MICROSTEPS       128  // Number of microsteps (VALID: 1, 2, 4, 8, 16, 32, 128) - L6474 max is 16
    #define X_OVERCURRENT     2000  // (mA) Current where the driver detects an over current
                                    //   L6470 & L6474 - VALID: 375 x (1 - 16) - 6A max - rounds down
                                    //   POWERSTEP01: VALID: 1000 x (1 - 32) - 32A max - rounds down
    #define X_STALLCURRENT    1500  // (mA) Current where the driver detects a stall (VALID: 31.25 * (1-128) -  4A max - rounds down)
                                    //   L6470 & L6474 - VALID: 31.25 * (1-128) -  4A max - rounds down
                                    //   POWERSTEP01: VALID: 200 x (1 - 32) - 6.4A max - rounds down
                                    //   L6474 - STALLCURRENT setting is used to set the nominal (TVAL) current
    #define X_MAX_VOLTAGE      127  // 0-255, Maximum effective voltage seen by stepper - not used by L6474
    #define X_CHAIN_POS         -1  // Position in SPI chain, 0=Not in chain, 1=Nearest MOSI
    #define X_SLEW_RATE          1  // 0-3, Slew 0 is slowest, 3 is fastest
  #endif

  #if AXIS_IS_L64XX(X2)
    #define X2_MICROSTEPS     X_MICROSTEPS
    #define X2_OVERCURRENT            2000
    #define X2_STALLCURRENT           1500
    #define X2_MAX_VOLTAGE             127
    #define X2_CHAIN_POS                -1
    #define X2_SLEW_RATE                 1
  #endif

  #if AXIS_IS_L64XX(Y)
    #define Y_MICROSTEPS               128
    #define Y_OVERCURRENT             2000
    #define Y_STALLCURRENT            1500
    #define Y_MAX_VOLTAGE              127
    #define Y_CHAIN_POS                 -1
    #define Y_SLEW_RATE                  1
  #endif

  #if AXIS_IS_L64XX(Y2)
    #define Y2_MICROSTEPS     Y_MICROSTEPS
    #define Y2_OVERCURRENT            2000
    #define Y2_STALLCURRENT           1500
    #define Y2_MAX_VOLTAGE             127
    #define Y2_CHAIN_POS                -1
    #define Y2_SLEW_RATE                 1
  #endif

  #if AXIS_IS_L64XX(Z)
    #define Z_MICROSTEPS               128
    #define Z_OVERCURRENT             2000
    #define Z_STALLCURRENT            1500
    #define Z_MAX_VOLTAGE              127
    #define Z_CHAIN_POS                 -1
    #define Z_SLEW_RATE                  1
  #endif

  #if AXIS_IS_L64XX(Z2)
    #define Z2_MICROSTEPS     Z_MICROSTEPS
    #define Z2_OVERCURRENT            2000
    #define Z2_STALLCURRENT           1500
    #define Z2_MAX_VOLTAGE             127
    #define Z2_CHAIN_POS                -1
    #define Z2_SLEW_RATE                 1
  #endif

  #if AXIS_IS_L64XX(Z3)
    #define Z3_MICROSTEPS     Z_MICROSTEPS
    #define Z3_OVERCURRENT            2000
    #define Z3_STALLCURRENT           1500
    #define Z3_MAX_VOLTAGE             127
    #define Z3_CHAIN_POS                -1
    #define Z3_SLEW_RATE                 1
  #endif

  #if AXIS_IS_L64XX(Z4)
    #define Z4_MICROSTEPS     Z_MICROSTEPS
    #define Z4_OVERCURRENT            2000
    #define Z4_STALLCURRENT           1500
    #define Z4_MAX_VOLTAGE             127
    #define Z4_CHAIN_POS                -1
    #define Z4_SLEW_RATE                 1
  #endif

  #if AXIS_DRIVER_TYPE_I(L6470)
    #define I_MICROSTEPS      128
    #define I_OVERCURRENT    2000
    #define I_STALLCURRENT   1500
    #define I_MAX_VOLTAGE     127
    #define I_CHAIN_POS        -1
    #define I_SLEW_RATE         1
  #endif

  #if AXIS_DRIVER_TYPE_J(L6470)
    #define J_MICROSTEPS      128
    #define J_OVERCURRENT    2000
    #define J_STALLCURRENT   1500
    #define J_MAX_VOLTAGE     127
    #define J_CHAIN_POS        -1
    #define J_SLEW_RATE         1
  #endif

  #if AXIS_DRIVER_TYPE_K(L6470)
    #define K_MICROSTEPS      128
    #define K_OVERCURRENT    2000
    #define K_STALLCURRENT   1500
    #define K_MAX_VOLTAGE     127
    #define K_CHAIN_POS        -1
    #define K_SLEW_RATE         1
  #endif

  #if AXIS_IS_L64XX(E0)
    #define E0_MICROSTEPS              128
    #define E0_OVERCURRENT            2000
    #define E0_STALLCURRENT           1500
    #define E0_MAX_VOLTAGE             127
    #define E0_CHAIN_POS                -1
    #define E0_SLEW_RATE                 1
  #endif

  #if AXIS_IS_L64XX(E1)
    #define E1_MICROSTEPS    E0_MICROSTEPS
    #define E1_OVERCURRENT            2000
    #define E1_STALLCURRENT           1500
    #define E1_MAX_VOLTAGE             127
    #define E1_CHAIN_POS                -1
    #define E1_SLEW_RATE                 1
  #endif

  #if AXIS_IS_L64XX(E2)
    #define E2_MICROSTEPS    E0_MICROSTEPS
    #define E2_OVERCURRENT            2000
    #define E2_STALLCURRENT           1500
    #define E2_MAX_VOLTAGE             127
    #define E2_CHAIN_POS                -1
    #define E2_SLEW_RATE                 1
  #endif

  #if AXIS_IS_L64XX(E3)
    #define E3_MICROSTEPS    E0_MICROSTEPS
    #define E3_OVERCURRENT            2000
    #define E3_STALLCURRENT           1500
    #define E3_MAX_VOLTAGE             127
    #define E3_CHAIN_POS                -1
    #define E3_SLEW_RATE                 1
  #endif

  #if AXIS_IS_L64XX(E4)
    #define E4_MICROSTEPS    E0_MICROSTEPS
    #define E4_OVERCURRENT            2000
    #define E4_STALLCURRENT           1500
    #define E4_MAX_VOLTAGE             127
    #define E4_CHAIN_POS                -1
    #define E4_SLEW_RATE                 1
  #endif

  #if AXIS_IS_L64XX(E5)
    #define E5_MICROSTEPS    E0_MICROSTEPS
    #define E5_OVERCURRENT            2000
    #define E5_STALLCURRENT           1500
    #define E5_MAX_VOLTAGE             127
    #define E5_CHAIN_POS                -1
    #define E5_SLEW_RATE                 1
  #endif

  #if AXIS_IS_L64XX(E6)
    #define E6_MICROSTEPS    E0_MICROSTEPS
    #define E6_OVERCURRENT            2000
    #define E6_STALLCURRENT           1500
    #define E6_MAX_VOLTAGE             127
    #define E6_CHAIN_POS                -1
    #define E6_SLEW_RATE                 1
  #endif

  #if AXIS_IS_L64XX(E7)
    #define E7_MICROSTEPS    E0_MICROSTEPS
    #define E7_OVERCURRENT            2000
    #define E7_STALLCURRENT           1500
    #define E7_MAX_VOLTAGE             127
    #define E7_CHAIN_POS                -1
    #define E7_SLEW_RATE                 1
  #endif

  /**
   * Monitor L6470 drivers for error conditions like over temperature and over current.
   * In the case of over temperature Marlin can decrease the drive until the error condition clears.
   * Other detected conditions can be used to stop the current print.
   * Relevant G-codes:
   * M906 - I1/2/3/4/5  Set or get motor drive level using axis codes X, Y, Z, E. Report values if no axis codes given.
   *         I not present or I0 or I1 - X, Y, Z or E0
   *         I2 - X2, Y2, Z2 or E1
   *         I3 - Z3 or E3
   *         I4 - Z4 or E4
   *         I5 - E5
   * M916 - Increase drive level until get thermal warning
   * M917 - Find minimum current thresholds
   * M918 - Increase speed until max or error
   * M122 S0/1 - Report driver parameters
   */
  //#define MONITOR_L6470_DRIVER_STATUS

  #if ENABLED(MONITOR_L6470_DRIVER_STATUS)
    #define KVAL_HOLD_STEP_DOWN     1
    //#define L6470_STOP_ON_ERROR
  #endif

#endif // HAS_L64XX

// @section i2cbus

//
// I2C Master ID for LPC176x LCD and Digital Current control
// Does not apply to other peripherals based on the Wire library.
//
//#define I2C_MASTER_ID  1  // Set a value from 0 to 2

/**
 * TWI/I2C BUS
 *
 * This feature is an EXPERIMENTAL feature so it shall not be used on production
 * machines. Enabling this will allow you to send and receive I2C data from slave
 * devices on the bus.
 *
 * ; Example #1
 * ; This macro send the string "Marlin" to the slave device with address 0x63 (99)
 * ; It uses multiple M260 commands with one B<base 10> arg
 * M260 A99  ; Target slave address
 * M260 B77  ; M
 * M260 B97  ; a
 * M260 B114 ; r
 * M260 B108 ; l
 * M260 B105 ; i
 * M260 B110 ; n
 * M260 S1   ; Send the current buffer
 *
 * ; Example #2
 * ; Request 6 bytes from slave device with address 0x63 (99)
 * M261 A99 B5
 *
 * ; Example #3
 * ; Example serial output of a M261 request
 * echo:i2c-reply: from:99 bytes:5 data:hello
 */

//#define EXPERIMENTAL_I2CBUS
#if ENABLED(EXPERIMENTAL_I2CBUS)
  #define I2C_SLAVE_ADDRESS  0  // Set a value from 8 to 127 to act as a slave
#endif

// @section extras

/**
 * Photo G-code
 * Add the M240 G-code to take a photo.
 * The photo can be triggered by a digital pin or a physical movement.
 */
//#define PHOTO_GCODE
#if ENABLED(PHOTO_GCODE)
  // A position to move to (and raise Z) before taking the photo
  //#define PHOTO_POSITION { X_MAX_POS - 5, Y_MAX_POS, 0 }  // { xpos, ypos, zraise } (M240 X Y Z)
  //#define PHOTO_DELAY_MS   100                            // (ms) Duration to pause before moving back (M240 P)
  //#define PHOTO_RETRACT_MM   6.5                          // (mm) E retract/recover for the photo move (M240 R S)

  // Canon RC-1 or homebrew digital camera trigger
  // Data from: https://www.doc-diy.net/photo/rc-1_hacked/
  //#define PHOTOGRAPH_PIN 23

  // Canon Hack Development Kit
  // https://captain-slow.dk/2014/03/09/3d-printing-timelapses/
  //#define CHDK_PIN        4

  // Optional second move with delay to trigger the camera shutter
  //#define PHOTO_SWITCH_POSITION { X_MAX_POS, Y_MAX_POS }  // { xpos, ypos } (M240 I J)

  // Duration to hold the switch or keep CHDK_PIN high
  //#define PHOTO_SWITCH_MS   50 // (ms) (M240 D)

  /**
   * PHOTO_PULSES_US may need adjustment depending on board and camera model.
   * Pin must be running at 48.4kHz.
   * Be sure to use a PHOTOGRAPH_PIN which can rise and fall quick enough.
   * (e.g., MKS SBase temp sensor pin was too slow, so used P1.23 on J8.)
   *
   *  Example pulse data for Nikon: https://bit.ly/2FKD0Aq
   *                     IR Wiring: https://git.io/JvJf7
   */
  //#define PHOTO_PULSES_US { 2000, 27850, 400, 1580, 400, 3580, 400 }  // (µs) Durations for each 48.4kHz oscillation
  #ifdef PHOTO_PULSES_US
    #define PHOTO_PULSE_DELAY_US 13 // (µs) Approximate duration of each HIGH and LOW pulse in the oscillation
  #endif
#endif

/**
 * Spindle & Laser control
 *
 * Add the M3, M4, and M5 commands to turn the spindle/laser on and off, and
 * to set spindle speed, spindle direction, and laser power.
 *
 * SuperPid is a router/spindle speed controller used in the CNC milling community.
 * Marlin can be used to turn the spindle on and off. It can also be used to set
 * the spindle speed from 5,000 to 30,000 RPM.
 *
 * You'll need to select a pin for the ON/OFF function and optionally choose a 0-5V
 * hardware PWM pin for the speed control and a pin for the rotation direction.
 *
 * See https://marlinfw.org/docs/configuration/laser_spindle.html for more config details.
 */
//#define SPINDLE_FEATURE
//#define LASER_FEATURE
#if EITHER(SPINDLE_FEATURE, LASER_FEATURE)
  #define SPINDLE_LASER_ACTIVE_STATE    LOW    // Set to "HIGH" if SPINDLE_LASER_ENA_PIN is active HIGH

  #define SPINDLE_LASER_USE_PWM                // Enable if your controller supports setting the speed/power
  #if ENABLED(SPINDLE_LASER_USE_PWM)
    #define SPINDLE_LASER_PWM_INVERT    false  // Set to "true" if the speed/power goes up when you want it to go slower
    #define SPINDLE_LASER_FREQUENCY     2500   // (Hz) Spindle/laser frequency (only on supported HALs: AVR and LPC)
  #endif

  //#define AIR_EVACUATION                     // Cutter Vacuum / Laser Blower motor control with G-codes M10-M11
  #if ENABLED(AIR_EVACUATION)
    #define AIR_EVACUATION_ACTIVE       LOW    // Set to "HIGH" if the on/off function is active HIGH
    //#define AIR_EVACUATION_PIN        42     // Override the default Cutter Vacuum or Laser Blower pin
  #endif

  //#define AIR_ASSIST                         // Air Assist control with G-codes M8-M9
  #if ENABLED(AIR_ASSIST)
    #define AIR_ASSIST_ACTIVE           LOW    // Active state on air assist pin
    //#define AIR_ASSIST_PIN            44     // Override the default Air Assist pin
  #endif

  //#define SPINDLE_SERVO                      // A servo converting an angle to spindle power
  #ifdef SPINDLE_SERVO
    #define SPINDLE_SERVO_NR   0               // Index of servo used for spindle control
    #define SPINDLE_SERVO_MIN 10               // Minimum angle for servo spindle
  #endif

  /**
   * Speed / Power can be set ('M3 S') and displayed in terms of:
   *  - PWM255  (S0 - S255)
   *  - PERCENT (S0 - S100)
   *  - RPM     (S0 - S50000)  Best for use with a spindle
   *  - SERVO   (S0 - S180)
   */
  #define CUTTER_POWER_UNIT PWM255

  /**
   * Relative Cutter Power
   * Normally, 'M3 O<power>' sets
   * OCR power is relative to the range SPEED_POWER_MIN...SPEED_POWER_MAX.
   * so input powers of 0...255 correspond to SPEED_POWER_MIN...SPEED_POWER_MAX
   * instead of normal range (0 to SPEED_POWER_MAX).
   * Best used with (e.g.) SuperPID router controller: S0 = 5,000 RPM and S255 = 30,000 RPM
   */
  //#define CUTTER_POWER_RELATIVE              // Set speed proportional to [SPEED_POWER_MIN...SPEED_POWER_MAX]

  #if ENABLED(SPINDLE_FEATURE)
    //#define SPINDLE_CHANGE_DIR               // Enable if your spindle controller can change spindle direction
    #define SPINDLE_CHANGE_DIR_STOP            // Enable if the spindle should stop before changing spin direction
    #define SPINDLE_INVERT_DIR          false  // Set to "true" if the spin direction is reversed

    #define SPINDLE_LASER_POWERUP_DELAY   5000 // (ms) Delay to allow the spindle/laser to come up to speed/power
    #define SPINDLE_LASER_POWERDOWN_DELAY 5000 // (ms) Delay to allow the spindle to stop

    /**
     * M3/M4 Power Equation
     *
     * Each tool uses different value ranges for speed / power control.
     * These parameters are used to convert between tool power units and PWM.
     *
     * Speed/Power = (PWMDC / 255 * 100 - SPEED_POWER_INTERCEPT) / SPEED_POWER_SLOPE
     * PWMDC = (spdpwr - SPEED_POWER_MIN) / (SPEED_POWER_MAX - SPEED_POWER_MIN) / SPEED_POWER_SLOPE
     */
    #if ENABLED(SPINDLE_LASER_USE_PWM)
      #define SPEED_POWER_INTERCEPT       0    // (%) 0-100 i.e., Minimum power percentage
      #define SPEED_POWER_MIN          5000    // (RPM)
      #define SPEED_POWER_MAX         30000    // (RPM) SuperPID router controller 0 - 30,000 RPM
      #define SPEED_POWER_STARTUP     25000    // (RPM) M3/M4 speed/power default (with no arguments)
    #endif

  #else

    #if ENABLED(SPINDLE_LASER_USE_PWM)
      #define SPEED_POWER_INTERCEPT       0    // (%) 0-100 i.e., Minimum power percentage
      #define SPEED_POWER_MIN             0    // (%) 0-100
      #define SPEED_POWER_MAX           100    // (%) 0-100
      #define SPEED_POWER_STARTUP        80    // (%) M3/M4 speed/power default (with no arguments)
    #endif

    // Define the minimum and maximum test pulse time values for a laser test fire function
    #define LASER_TEST_PULSE_MIN           1   // Used with Laser Control Menu
    #define LASER_TEST_PULSE_MAX         999   // Caution: Menu may not show more than 3 characters

    /**
     * Enable inline laser power to be handled in the planner / stepper routines.
     * Inline power is specified by the I (inline) flag in an M3 command (e.g., M3 S20 I)
     * or by the 'S' parameter in G0/G1/G2/G3 moves (see LASER_MOVE_POWER).
     *
     * This allows the laser to keep in perfect sync with the planner and removes
     * the powerup/down delay since lasers require negligible time.
     */
    //#define LASER_POWER_INLINE

    #if ENABLED(LASER_POWER_INLINE)
      /**
       * Scale the laser's power in proportion to the movement rate.
       *
       * - Sets the entry power proportional to the entry speed over the nominal speed.
       * - Ramps the power up every N steps to approximate the speed trapezoid.
       * - Due to the limited power resolution this is only approximate.
       */
      #define LASER_POWER_INLINE_TRAPEZOID

      /**
       * Continuously calculate the current power (nominal_power * current_rate / nominal_rate).
       * Required for accurate power with non-trapezoidal acceleration (e.g., S_CURVE_ACCELERATION).
       * This is a costly calculation so this option is discouraged on 8-bit AVR boards.
       *
       * LASER_POWER_INLINE_TRAPEZOID_CONT_PER defines how many step cycles there are between power updates. If your
       * board isn't able to generate steps fast enough (and you are using LASER_POWER_INLINE_TRAPEZOID_CONT), increase this.
       * Note that when this is zero it means it occurs every cycle; 1 means a delay wait one cycle then run, etc.
       */
      //#define LASER_POWER_INLINE_TRAPEZOID_CONT

      /**
       * Stepper iterations between power updates. Increase this value if the board
       * can't keep up with the processing demands of LASER_POWER_INLINE_TRAPEZOID_CONT.
       * Disable (or set to 0) to recalculate power on every stepper iteration.
       */
      //#define LASER_POWER_INLINE_TRAPEZOID_CONT_PER 10

      /**
       * Include laser power in G0/G1/G2/G3/G5 commands with the 'S' parameter
       */
      //#define LASER_MOVE_POWER

      #if ENABLED(LASER_MOVE_POWER)
        // Turn off the laser on G0 moves with no power parameter.
        // If a power parameter is provided, use that instead.
        //#define LASER_MOVE_G0_OFF

        // Turn off the laser on G28 homing.
        //#define LASER_MOVE_G28_OFF
      #endif

      /**
       * Inline flag inverted
       *
       * WARNING: M5 will NOT turn off the laser unless another move
       *          is done (so G-code files must end with 'M5 I').
       */
      //#define LASER_POWER_INLINE_INVERT

      /**
       * Continuously apply inline power. ('M3 S3' == 'G1 S3' == 'M3 S3 I')
       *
       * The laser might do some weird things, so only enable this
       * feature if you understand the implications.
       */
      //#define LASER_POWER_INLINE_CONTINUOUS

    #else

      #define SPINDLE_LASER_POWERUP_DELAY     50 // (ms) Delay to allow the spindle/laser to come up to speed/power
      #define SPINDLE_LASER_POWERDOWN_DELAY   50 // (ms) Delay to allow the spindle to stop

    #endif

    //
    // Laser I2C Ammeter (High precision INA226 low/high side module)
    //
    //#define I2C_AMMETER
    #if ENABLED(I2C_AMMETER)
      #define I2C_AMMETER_IMAX            0.1    // (Amps) Calibration value for the expected current range
      #define I2C_AMMETER_SHUNT_RESISTOR  0.1    // (Ohms) Calibration shunt resistor value
    #endif

  #endif
#endif // SPINDLE_FEATURE || LASER_FEATURE

/**
 * Synchronous Laser Control with M106/M107
 *
 * Marlin normally applies M106/M107 fan speeds at a time "soon after" processing
 * a planner block. This is too inaccurate for a PWM/TTL laser attached to the fan
 * header (as with some add-on laser kits). Enable this option to set fan/laser
 * speeds with much more exact timing for improved print fidelity.
 *
 * NOTE: This option sacrifices some cooling fan speed options.
 */
//#define LASER_SYNCHRONOUS_M106_M107

/**
 * Coolant Control
 *
 * Add the M7, M8, and M9 commands to turn mist or flood coolant on and off.
 *
 * Note: COOLANT_MIST_PIN and/or COOLANT_FLOOD_PIN must also be defined.
 */
//#define COOLANT_CONTROL
#if ENABLED(COOLANT_CONTROL)
  #define COOLANT_MIST                // Enable if mist coolant is present
  #define COOLANT_FLOOD               // Enable if flood coolant is present
  #define COOLANT_MIST_INVERT  false  // Set "true" if the on/off function is reversed
  #define COOLANT_FLOOD_INVERT false  // Set "true" if the on/off function is reversed
#endif

/**
 * Filament Width Sensor
 *
 * Measures the filament width in real-time and adjusts
 * flow rate to compensate for any irregularities.
 *
 * Also allows the measured filament diameter to set the
 * extrusion rate, so the slicer only has to specify the
 * volume.
 *
 * Only a single extruder is supported at this time.
 *
 *  34 RAMPS_14    : Analog input 5 on the AUX2 connector
 *  81 PRINTRBOARD : Analog input 2 on the Exp1 connector (version B,C,D,E)
 * 301 RAMBO       : Analog input 3
 *
 * Note: May require analog pins to be defined for other boards.
 */
//#define FILAMENT_WIDTH_SENSOR

#if ENABLED(FILAMENT_WIDTH_SENSOR)
  #define FILAMENT_SENSOR_EXTRUDER_NUM 0    // Index of the extruder that has the filament sensor. :[0,1,2,3,4]
  #define MEASUREMENT_DELAY_CM        14    // (cm) The distance from the filament sensor to the melting chamber

  #define FILWIDTH_ERROR_MARGIN        1.0  // (mm) If a measurement differs too much from nominal width ignore it
  #define MAX_MEASUREMENT_DELAY       20    // (bytes) Buffer size for stored measurements (1 byte per cm). Must be larger than MEASUREMENT_DELAY_CM.

  #define DEFAULT_MEASURED_FILAMENT_DIA DEFAULT_NOMINAL_FILAMENT_DIA // Set measured to nominal initially

  // Display filament width on the LCD status line. Status messages will expire after 5 seconds.
  //#define FILAMENT_LCD_DISPLAY
#endif

/**
 * Power Monitor
 * Monitor voltage (V) and/or current (A), and -when possible- power (W)
 *
 * Read and configure with M430
 *
 * The current sensor feeds DC voltage (relative to the measured current) to an analog pin
 * The voltage sensor feeds DC voltage (relative to the measured voltage) to an analog pin
 */
//#define POWER_MONITOR_CURRENT   // Monitor the system current
//#define POWER_MONITOR_VOLTAGE   // Monitor the system voltage

#if ENABLED(POWER_MONITOR_CURRENT)
  #define POWER_MONITOR_VOLTS_PER_AMP    0.05000  // Input voltage to the MCU analog pin per amp  - DO NOT apply more than ADC_VREF!
  #define POWER_MONITOR_CURRENT_OFFSET   0        // Offset (in amps) applied to the calculated current
  #define POWER_MONITOR_FIXED_VOLTAGE   13.6      // Voltage for a current sensor with no voltage sensor (for power display)
#endif

#if ENABLED(POWER_MONITOR_VOLTAGE)
  #define POWER_MONITOR_VOLTS_PER_VOLT  0.077933  // Input voltage to the MCU analog pin per volt - DO NOT apply more than ADC_VREF!
  #define POWER_MONITOR_VOLTAGE_OFFSET  0         // Offset (in volts) applied to the calculated voltage
#endif

/**
 * Stepper Driver Anti-SNAFU Protection
 *
 * If the SAFE_POWER_PIN is defined for your board, Marlin will check
 * that stepper drivers are properly plugged in before applying power.
 * Disable protection if your stepper drivers don't support the feature.
 */
//#define DISABLE_DRIVER_SAFE_POWER_PROTECT

/**
 * CNC Coordinate Systems
 *
 * Enables G53 and G54-G59.3 commands to select coordinate systems
 * and G92.1 to reset the workspace to native machine space.
 */
//#define CNC_COORDINATE_SYSTEMS

/**
 * Auto-report temperatures with M155 S<seconds>
 */
#define AUTO_REPORT_TEMPERATURES

/**
 * Auto-report position with M154 S<seconds>
 */
//#define AUTO_REPORT_POSITION

/**
 * Include capabilities in M115 output
 */
#define EXTENDED_CAPABILITIES_REPORT
#if ENABLED(EXTENDED_CAPABILITIES_REPORT)
  #define M115_GEOMETRY_REPORT  // MRiscoC Enabled
#endif

/**
 * Expected Printer Check
 * Add the M16 G-code to compare a string to the MACHINE_NAME.
 * M16 with a non-matching string causes the printer to halt.
 */
//#define EXPECTED_PRINTER_CHECK

/**
 * Disable all Volumetric extrusion options
 */
//#define NO_VOLUMETRICS

#if DISABLED(NO_VOLUMETRICS)
  /**
   * Volumetric extrusion default state
   * Activate to make volumetric extrusion the default method,
   * with DEFAULT_NOMINAL_FILAMENT_DIA as the default diameter.
   *
   * M200 D0 to disable, M200 Dn to set a new diameter (and enable volumetric).
   * M200 S0/S1 to disable/enable volumetric extrusion.
   */
  //#define VOLUMETRIC_DEFAULT_ON

  //#define VOLUMETRIC_EXTRUDER_LIMIT
  #if ENABLED(VOLUMETRIC_EXTRUDER_LIMIT)
    /**
     * Default volumetric extrusion limit in cubic mm per second (mm^3/sec).
     * This factory setting applies to all extruders.
     * Use 'M200 [T<extruder>] L<limit>' to override and 'M502' to reset.
     * A non-zero value activates Volume-based Extrusion Limiting.
     */
    #define DEFAULT_VOLUMETRIC_EXTRUDER_LIMIT 0.00      // (mm^3/sec)
  #endif
#endif

/**
 * Enable this option for a leaner build of Marlin that removes all
 * workspace offsets, simplifying coordinate transformations, leveling, etc.
 *
 *  - M206 and M428 are disabled.
 *  - G92 will revert to its behavior from Marlin 1.0.
 */
//#define NO_WORKSPACE_OFFSETS

// Extra options for the M114 "Current Position" report
//#define M114_DETAIL         // Use 'M114` for details to check planner calculations
//#define M114_REALTIME       // Real current position based on forward kinematics
//#define M114_LEGACY         // M114 used to synchronize on every call. Enable if needed.

//#define REPORT_FAN_CHANGE   // Report the new fan speed when changed by M106 (and others)

/**
 * Set the number of proportional font spaces required to fill up a typical character space.
 * This can help to better align the output of commands like `G29 O` Mesh Output.
 *
 * For clients that use a fixed-width font (like OctoPrint), leave this set to 1.0.
 * Otherwise, adjust according to your client and font.
 */
#define PROPORTIONAL_FONT_RATIO 1.0

/**
 * Spend 28 bytes of SRAM to optimize the G-code parser
 */
#define FASTER_GCODE_PARSER

#if ENABLED(FASTER_GCODE_PARSER)
  //#define GCODE_QUOTED_STRINGS  // Support for quoted string parameters
#endif

// Support for MeatPack G-code compression (https://github.com/scottmudge/OctoPrint-MeatPack)
//#define MEATPACK_ON_SERIAL_PORT_1
//#define MEATPACK_ON_SERIAL_PORT_2

//#define GCODE_CASE_INSENSITIVE  // Accept G-code sent to the firmware in lowercase

//#define REPETIER_GCODE_M360     // Add commands originally from Repetier FW

/**
 * CNC G-code options
 * Support CNC-style G-code dialects used by laser cutters, drawing machine cams, etc.
 * Note that G0 feedrates should be used with care for 3D printing (if used at all).
 * High feedrates may cause ringing and harm print quality.
 */
//#define PAREN_COMMENTS      // Support for parentheses-delimited comments
//#define GCODE_MOTION_MODES  // Remember the motion mode (G0 G1 G2 G3 G5 G38.X) and apply for X Y Z E F, etc.

// Enable and set a (default) feedrate for all G0 moves
//#define G0_FEEDRATE 3000 // (mm/min)
#ifdef G0_FEEDRATE
  //#define VARIABLE_G0_FEEDRATE // The G0 feedrate is set by F in G0 motion mode
#endif

/**
 * Startup commands
 *
 * Execute certain G-code commands immediately after power-on.
 */
//#define STARTUP_COMMANDS "M17 Z"

/**
 * G-code Macros
 *
 * Add G-codes M810-M819 to define and run G-code macros.
 * Macros are not saved to EEPROM.
 */
//#define GCODE_MACROS
#if ENABLED(GCODE_MACROS)
  #define GCODE_MACROS_SLOTS       5  // Up to 10 may be used
  #define GCODE_MACROS_SLOT_SIZE  50  // Maximum length of a single macro
#endif

/**
 * User-defined menu items to run custom G-code.
 * Up to 25 may be defined, but the actual number is LCD-dependent.
 */

// Custom Menu: Main Menu
//#define CUSTOM_MENU_MAIN
#if ENABLED(CUSTOM_MENU_MAIN)
  //#define CUSTOM_MENU_MAIN_TITLE "Custom Commands"
  #define CUSTOM_MENU_MAIN_SCRIPT_DONE "M117 User Script Done"
  #define CUSTOM_MENU_MAIN_SCRIPT_AUDIBLE_FEEDBACK
  //#define CUSTOM_MENU_MAIN_SCRIPT_RETURN   // Return to status screen after a script
  #define CUSTOM_MENU_MAIN_ONLY_IDLE         // Only show custom menu when the machine is idle

  #define MAIN_MENU_ITEM_1_DESC "Home & UBL Info"
  #define MAIN_MENU_ITEM_1_GCODE "G28\nG29 W"
  //#define MAIN_MENU_ITEM_1_CONFIRM          // Show a confirmation dialog before this action

  #define MAIN_MENU_ITEM_2_DESC "Preheat for " PREHEAT_1_LABEL
  #define MAIN_MENU_ITEM_2_GCODE "M140 S" STRINGIFY(PREHEAT_1_TEMP_BED) "\nM104 S" STRINGIFY(PREHEAT_1_TEMP_HOTEND)
  //#define MAIN_MENU_ITEM_2_CONFIRM

  //#define MAIN_MENU_ITEM_3_DESC "Preheat for " PREHEAT_2_LABEL
  //#define MAIN_MENU_ITEM_3_GCODE "M140 S" STRINGIFY(PREHEAT_2_TEMP_BED) "\nM104 S" STRINGIFY(PREHEAT_2_TEMP_HOTEND)
  //#define MAIN_MENU_ITEM_3_CONFIRM

  //#define MAIN_MENU_ITEM_4_DESC "Heat Bed/Home/Level"
  //#define MAIN_MENU_ITEM_4_GCODE "M140 S" STRINGIFY(PREHEAT_2_TEMP_BED) "\nG28\nG29"
  //#define MAIN_MENU_ITEM_4_CONFIRM

  //#define MAIN_MENU_ITEM_5_DESC "Home & Info"
  //#define MAIN_MENU_ITEM_5_GCODE "G28\nM503"
  //#define MAIN_MENU_ITEM_5_CONFIRM
#endif

// Custom Menu: Configuration Menu
//#define CUSTOM_MENU_CONFIG
#if ENABLED(CUSTOM_MENU_CONFIG)
  //#define CUSTOM_MENU_CONFIG_TITLE "Custom Commands"
  #define CUSTOM_MENU_CONFIG_SCRIPT_DONE "M117 Wireless Script Done"
  #define CUSTOM_MENU_CONFIG_SCRIPT_AUDIBLE_FEEDBACK
  //#define CUSTOM_MENU_CONFIG_SCRIPT_RETURN  // Return to status screen after a script
  #define CUSTOM_MENU_CONFIG_ONLY_IDLE        // Only show custom menu when the machine is idle

  #define CONFIG_MENU_ITEM_1_DESC "Wifi ON"
  #define CONFIG_MENU_ITEM_1_GCODE "M118 [ESP110] WIFI-STA pwd=12345678"
  //#define CONFIG_MENU_ITEM_1_CONFIRM        // Show a confirmation dialog before this action

  #define CONFIG_MENU_ITEM_2_DESC "Bluetooth ON"
  #define CONFIG_MENU_ITEM_2_GCODE "M118 [ESP110] BT pwd=12345678"
  //#define CONFIG_MENU_ITEM_2_CONFIRM

  //#define CONFIG_MENU_ITEM_3_DESC "Radio OFF"
  //#define CONFIG_MENU_ITEM_3_GCODE "M118 [ESP110] OFF pwd=12345678"
  //#define CONFIG_MENU_ITEM_3_CONFIRM

  //#define CONFIG_MENU_ITEM_4_DESC "Wifi ????"
  //#define CONFIG_MENU_ITEM_4_GCODE "M118 ????"
  //#define CONFIG_MENU_ITEM_4_CONFIRM

  //#define CONFIG_MENU_ITEM_5_DESC "Wifi ????"
  //#define CONFIG_MENU_ITEM_5_GCODE "M118 ????"
  //#define CONFIG_MENU_ITEM_5_CONFIRM
#endif

/**
 * User-defined buttons to run custom G-code.
 * Up to 25 may be defined.
 */
//#define CUSTOM_USER_BUTTONS
#if ENABLED(CUSTOM_USER_BUTTONS)
  //#define BUTTON1_PIN -1
  #if PIN_EXISTS(BUTTON1)
    #define BUTTON1_HIT_STATE     LOW       // State of the triggered button. NC=LOW. NO=HIGH.
    #define BUTTON1_WHEN_PRINTING false     // Button allowed to trigger during printing?
    #define BUTTON1_GCODE         "G28"
    #define BUTTON1_DESC          "Homing"  // Optional string to set the LCD status
  #endif

  //#define BUTTON2_PIN -1
  #if PIN_EXISTS(BUTTON2)
    #define BUTTON2_HIT_STATE     LOW
    #define BUTTON2_WHEN_PRINTING false
    #define BUTTON2_GCODE         "M140 S" STRINGIFY(PREHEAT_1_TEMP_BED) "\nM104 S" STRINGIFY(PREHEAT_1_TEMP_HOTEND)
    #define BUTTON2_DESC          "Preheat for " PREHEAT_1_LABEL
  #endif

  //#define BUTTON3_PIN -1
  #if PIN_EXISTS(BUTTON3)
    #define BUTTON3_HIT_STATE     LOW
    #define BUTTON3_WHEN_PRINTING false
    #define BUTTON3_GCODE         "M140 S" STRINGIFY(PREHEAT_2_TEMP_BED) "\nM104 S" STRINGIFY(PREHEAT_2_TEMP_HOTEND)
    #define BUTTON3_DESC          "Preheat for " PREHEAT_2_LABEL
  #endif
#endif

/**
 * Host Action Commands
 *
 * Define host streamer action commands in compliance with the standard.
 *
 * See https://reprap.org/wiki/G-code#Action_commands
 * Common commands ........ poweroff, pause, paused, resume, resumed, cancel
 * G29_RETRY_AND_RECOVER .. probe_rewipe, probe_failed
 *
 * Some features add reason codes to extend these commands.
 *
 * Host Prompt Support enables Marlin to use the host for user prompts so
 * filament runout and other processes can be managed from the host side.
 */
#define HOST_ACTION_COMMANDS  // MRiscoC Enabled actions from host
#if ENABLED(HOST_ACTION_COMMANDS)
  //#define HOST_PAUSE_M76
  #define HOST_PROMPT_SUPPORT  // MRiscoC Enabled responses from host
  //#define HOST_START_MENU_ITEM      // Add a menu item that tells the host to start
  //#define HOST_SHUTDOWN_MENU_ITEM   // Add a menu item that tells the host to shut down
#endif

/**
 * Cancel Objects
 *
 * Implement M486 to allow Marlin to skip objects
 */
#define CANCEL_OBJECTS  // MRiscoC Enabled M486 to skip objects
#if ENABLED(CANCEL_OBJECTS)
  #define CANCEL_OBJECTS_REPORTING // Emit the current object as a status message
#endif

/**
 * I2C position encoders for closed loop control.
 * Developed by Chris Barr at Aus3D.
 *
 * Wiki: https://wiki.aus3d.com.au/Magnetic_Encoder
 * Github: https://github.com/Aus3D/MagneticEncoder
 *
 * Supplier: https://aus3d.com.au/magnetic-encoder-module
 * Alternative Supplier: https://reliabuild3d.com/
 *
 * Reliabuild encoders have been modified to improve reliability.
 */

//#define I2C_POSITION_ENCODERS
#if ENABLED(I2C_POSITION_ENCODERS)

  #define I2CPE_ENCODER_CNT         1                       // The number of encoders installed; max of 5
                                                            // encoders supported currently.

  #define I2CPE_ENC_1_ADDR          I2CPE_PRESET_ADDR_X     // I2C address of the encoder. 30-200.
  #define I2CPE_ENC_1_AXIS          X_AXIS                  // Axis the encoder module is installed on.  <X|Y|Z|E>_AXIS.
  #define I2CPE_ENC_1_TYPE          I2CPE_ENC_TYPE_LINEAR   // Type of encoder:  I2CPE_ENC_TYPE_LINEAR -or-
                                                            // I2CPE_ENC_TYPE_ROTARY.
  #define I2CPE_ENC_1_TICKS_UNIT    2048                    // 1024 for magnetic strips with 2mm poles; 2048 for
                                                            // 1mm poles. For linear encoders this is ticks / mm,
                                                            // for rotary encoders this is ticks / revolution.
  //#define I2CPE_ENC_1_TICKS_REV     (16 * 200)            // Only needed for rotary encoders; number of stepper
                                                            // steps per full revolution (motor steps/rev * microstepping)
  //#define I2CPE_ENC_1_INVERT                              // Invert the direction of axis travel.
  #define I2CPE_ENC_1_EC_METHOD     I2CPE_ECM_MICROSTEP     // Type of error error correction.
  #define I2CPE_ENC_1_EC_THRESH     0.10                    // Threshold size for error (in mm) above which the
                                                            // printer will attempt to correct the error; errors
                                                            // smaller than this are ignored to minimize effects of
                                                            // measurement noise / latency (filter).

  #define I2CPE_ENC_2_ADDR          I2CPE_PRESET_ADDR_Y     // Same as above, but for encoder 2.
  #define I2CPE_ENC_2_AXIS          Y_AXIS
  #define I2CPE_ENC_2_TYPE          I2CPE_ENC_TYPE_LINEAR
  #define I2CPE_ENC_2_TICKS_UNIT    2048
  //#define I2CPE_ENC_2_TICKS_REV   (16 * 200)
  //#define I2CPE_ENC_2_INVERT
  #define I2CPE_ENC_2_EC_METHOD     I2CPE_ECM_MICROSTEP
  #define I2CPE_ENC_2_EC_THRESH     0.10

  #define I2CPE_ENC_3_ADDR          I2CPE_PRESET_ADDR_Z     // Encoder 3.  Add additional configuration options
  #define I2CPE_ENC_3_AXIS          Z_AXIS                  // as above, or use defaults below.

  #define I2CPE_ENC_4_ADDR          I2CPE_PRESET_ADDR_E     // Encoder 4.
  #define I2CPE_ENC_4_AXIS          E_AXIS

  #define I2CPE_ENC_5_ADDR          34                      // Encoder 5.
  #define I2CPE_ENC_5_AXIS          E_AXIS

  // Default settings for encoders which are enabled, but without settings configured above.
  #define I2CPE_DEF_TYPE            I2CPE_ENC_TYPE_LINEAR
  #define I2CPE_DEF_ENC_TICKS_UNIT  2048
  #define I2CPE_DEF_TICKS_REV       (16 * 200)
  #define I2CPE_DEF_EC_METHOD       I2CPE_ECM_NONE
  #define I2CPE_DEF_EC_THRESH       0.1

  //#define I2CPE_ERR_THRESH_ABORT  100.0                   // Threshold size for error (in mm) error on any given
                                                            // axis after which the printer will abort. Comment out to
                                                            // disable abort behavior.

  #define I2CPE_TIME_TRUSTED        10000                   // After an encoder fault, there must be no further fault
                                                            // for this amount of time (in ms) before the encoder
                                                            // is trusted again.

  /**
   * Position is checked every time a new command is executed from the buffer but during long moves,
   * this setting determines the minimum update time between checks. A value of 100 works well with
   * error rolling average when attempting to correct only for skips and not for vibration.
   */
  #define I2CPE_MIN_UPD_TIME_MS     4                       // (ms) Minimum time between encoder checks.

  // Use a rolling average to identify persistent errors that indicate skips, as opposed to vibration and noise.
  #define I2CPE_ERR_ROLLING_AVERAGE

#endif // I2C_POSITION_ENCODERS

/**
 * Analog Joystick(s)
 */
//#define JOYSTICK
#if ENABLED(JOYSTICK)
  #define JOY_X_PIN    5  // RAMPS: Suggested pin A5  on AUX2
  #define JOY_Y_PIN   10  // RAMPS: Suggested pin A10 on AUX2
  #define JOY_Z_PIN   12  // RAMPS: Suggested pin A12 on AUX2
  #define JOY_EN_PIN  44  // RAMPS: Suggested pin D44 on AUX2

  //#define INVERT_JOY_X  // Enable if X direction is reversed
  //#define INVERT_JOY_Y  // Enable if Y direction is reversed
  //#define INVERT_JOY_Z  // Enable if Z direction is reversed

  // Use M119 with JOYSTICK_DEBUG to find reasonable values after connecting:
  #define JOY_X_LIMITS { 5600, 8190-100, 8190+100, 10800 } // min, deadzone start, deadzone end, max
  #define JOY_Y_LIMITS { 5600, 8250-100, 8250+100, 11000 }
  #define JOY_Z_LIMITS { 4800, 8080-100, 8080+100, 11550 }
  //#define JOYSTICK_DEBUG
#endif

/**
 * Mechanical Gantry Calibration
 * Modern replacement for the Prusa TMC_Z_CALIBRATION.
 * Adds capability to work with any adjustable current drivers.
 * Implemented as G34 because M915 is deprecated.
 */
//#define MECHANICAL_GANTRY_CALIBRATION
#if ENABLED(MECHANICAL_GANTRY_CALIBRATION)
  #define GANTRY_CALIBRATION_CURRENT          600     // Default calibration current in ma
  #define GANTRY_CALIBRATION_EXTRA_HEIGHT      15     // Extra distance in mm past Z_###_POS to move
  #define GANTRY_CALIBRATION_FEEDRATE         500     // Feedrate for correction move
  //#define GANTRY_CALIBRATION_TO_MIN                 // Enable to calibrate Z in the MIN direction

  //#define GANTRY_CALIBRATION_SAFE_POSITION XY_CENTER // Safe position for nozzle
  //#define GANTRY_CALIBRATION_XY_PARK_FEEDRATE 3000  // XY Park Feedrate - MMM
  //#define GANTRY_CALIBRATION_COMMANDS_PRE   ""
  #define GANTRY_CALIBRATION_COMMANDS_POST  "G28"     // G28 highly recommended to ensure an accurate position
#endif

/**
 * Instant freeze / unfreeze functionality
 * Specified pin has pullup and connecting to ground will instantly pause motion.
 * Potentially useful for emergency stop that allows being resumed.
 */
//#define FREEZE_FEATURE
#if ENABLED(FREEZE_FEATURE)
  //#define FREEZE_PIN 41   // Override the default (KILL) pin here
#endif

/**
 * MAX7219 Debug Matrix
 *
 * Add support for a low-cost 8x8 LED Matrix based on the Max7219 chip as a realtime status display.
 * Requires 3 signal wires. Some useful debug options are included to demonstrate its usage.
 */
//#define MAX7219_DEBUG
#if ENABLED(MAX7219_DEBUG)
  #define MAX7219_CLK_PIN   64
  #define MAX7219_DIN_PIN   57
  #define MAX7219_LOAD_PIN  44

  //#define MAX7219_GCODE          // Add the M7219 G-code to control the LED matrix
  #define MAX7219_INIT_TEST    2   // Test pattern at startup: 0=none, 1=sweep, 2=spiral
  #define MAX7219_NUMBER_UNITS 1   // Number of Max7219 units in chain.
  #define MAX7219_ROTATE       0   // Rotate the display clockwise (in multiples of +/- 90°)
                                   // connector at:  right=0   bottom=-90  top=90  left=180
  //#define MAX7219_REVERSE_ORDER  // The individual LED matrix units may be in reversed order
  //#define MAX7219_SIDE_BY_SIDE   // Big chip+matrix boards can be chained side-by-side

  /**
   * Sample debug features
   * If you add more debug displays, be careful to avoid conflicts!
   */
  #define MAX7219_DEBUG_PRINTER_ALIVE    // Blink corner LED of 8x8 matrix to show that the firmware is functioning
  #define MAX7219_DEBUG_PLANNER_HEAD  3  // Show the planner queue head position on this and the next LED matrix row
  #define MAX7219_DEBUG_PLANNER_TAIL  5  // Show the planner queue tail position on this and the next LED matrix row

  #define MAX7219_DEBUG_PLANNER_QUEUE 0  // Show the current planner queue depth on this and the next LED matrix row
                                         // If you experience stuttering, reboots, etc. this option can reveal how
                                         // tweaks made to the configuration are affecting the printer in real-time.
#endif

/**
 * NanoDLP Sync support
 *
 * Support for Synchronized Z moves when used with NanoDLP. G0/G1 axis moves will
 * output a "Z_move_comp" string to enable synchronization with DLP projector exposure.
 * This feature allows you to use [[WaitForDoneMessage]] instead of M400 commands.
 */
//#define NANODLP_Z_SYNC
#if ENABLED(NANODLP_Z_SYNC)
  //#define NANODLP_ALL_AXIS  // Send a "Z_move_comp" report for any axis move (not just Z).
#endif

/**
 * Ethernet. Use M552 to enable and set the IP address.
 */
#if HAS_ETHERNET
  #define MAC_ADDRESS { 0xDE, 0xAD, 0xBE, 0xEF, 0xF0, 0x0D }  // A MAC address unique to your network
#endif

/**
 * WiFi Support (Espressif ESP32 WiFi)
 */
//#define WIFISUPPORT         // Marlin embedded WiFi managenent
//#define ESP3D_WIFISUPPORT   // ESP3D Library WiFi management (https://github.com/luc-github/ESP3DLib)

#if EITHER(WIFISUPPORT, ESP3D_WIFISUPPORT)
  //#define WEBSUPPORT          // Start a webserver (which may include auto-discovery)
  //#define OTASUPPORT          // Support over-the-air firmware updates
  //#define WIFI_CUSTOM_COMMAND // Accept feature config commands (e.g., WiFi ESP3D) from the host

  /**
   * To set a default WiFi SSID / Password, create a file called Configuration_Secure.h with
   * the following defines, customized for your network. This specific file is excluded via
   * .gitignore to prevent it from accidentally leaking to the public.
   *
   *   #define WIFI_SSID "WiFi SSID"
   *   #define WIFI_PWD  "WiFi Password"
   */
  //#include "Configuration_Secure.h" // External file with WiFi SSID / Password
#endif

/**
 * Průša Multi-Material Unit (MMU)
 * Enable in Configuration.h
 *
 * These devices allow a single stepper driver on the board to drive
 * multi-material feeders with any number of stepper motors.
 */
#if HAS_PRUSA_MMU1
  /**
   * This option only allows the multiplexer to switch on tool-change.
   * Additional options to configure custom E moves are pending.
   *
   * Override the default DIO selector pins here, if needed.
   * Some pins files may provide defaults for these pins.
   */
  //#define E_MUX0_PIN 40  // Always Required
  //#define E_MUX1_PIN 42  // Needed for 3 to 8 inputs
  //#define E_MUX2_PIN 44  // Needed for 5 to 8 inputs
#elif HAS_PRUSA_MMU2
  // Serial port used for communication with MMU2.
  #define MMU2_SERIAL_PORT 2

  // Use hardware reset for MMU if a pin is defined for it
  //#define MMU2_RST_PIN 23

  // Enable if the MMU2 has 12V stepper motors (MMU2 Firmware 1.0.2 and up)
  //#define MMU2_MODE_12V

  // G-code to execute when MMU2 F.I.N.D.A. probe detects filament runout
  #define MMU2_FILAMENT_RUNOUT_SCRIPT "M600"

  // Add an LCD menu for MMU2
  //#define MMU2_MENUS
  #if EITHER(MMU2_MENUS, HAS_PRUSA_MMU2S)
    // Settings for filament load / unload from the LCD menu.
    // This is for Průša MK3-style extruders. Customize for your hardware.
    #define MMU2_FILAMENTCHANGE_EJECT_FEED 80.0
    #define MMU2_LOAD_TO_NOZZLE_SEQUENCE \
      {  7.2, 1145 }, \
      { 14.4,  871 }, \
      { 36.0, 1393 }, \
      { 14.4,  871 }, \
      { 50.0,  198 }

    #define MMU2_RAMMING_SEQUENCE \
      {   1.0, 1000 }, \
      {   1.0, 1500 }, \
      {   2.0, 2000 }, \
      {   1.5, 3000 }, \
      {   2.5, 4000 }, \
      { -15.0, 5000 }, \
      { -14.0, 1200 }, \
      {  -6.0,  600 }, \
      {  10.0,  700 }, \
      { -10.0,  400 }, \
      { -50.0, 2000 }
  #endif

  /**
   * Using a sensor like the MMU2S
   * This mode requires a MK3S extruder with a sensor at the extruder idler, like the MMU2S.
   * See https://help.prusa3d.com/en/guide/3b-mk3s-mk2-5s-extruder-upgrade_41560, step 11
   */
  #if HAS_PRUSA_MMU2S
    #define MMU2_C0_RETRY   5             // Number of retries (total time = timeout*retries)

    #define MMU2_CAN_LOAD_FEEDRATE 800    // (mm/min)
    #define MMU2_CAN_LOAD_SEQUENCE \
      {  0.1, MMU2_CAN_LOAD_FEEDRATE }, \
      {  60.0, MMU2_CAN_LOAD_FEEDRATE }, \
      { -52.0, MMU2_CAN_LOAD_FEEDRATE }

    #define MMU2_CAN_LOAD_RETRACT   6.0   // (mm) Keep under the distance between Load Sequence values
    #define MMU2_CAN_LOAD_DEVIATION 0.8   // (mm) Acceptable deviation

    #define MMU2_CAN_LOAD_INCREMENT 0.2   // (mm) To reuse within MMU2 module
    #define MMU2_CAN_LOAD_INCREMENT_SEQUENCE \
      { -MMU2_CAN_LOAD_INCREMENT, MMU2_CAN_LOAD_FEEDRATE }

  #else

    /**
     * MMU1 Extruder Sensor
     *
     * Support for a Průša (or other) IR Sensor to detect filament near the extruder
     * and make loading more reliable. Suitable for an extruder equipped with a filament
     * sensor less than 38mm from the gears.
     *
     * During loading the extruder will stop when the sensor is triggered, then do a last
     * move up to the gears. If no filament is detected, the MMU2 can make some more attempts.
     * If all attempts fail, a filament runout will be triggered.
     */
    //#define MMU_EXTRUDER_SENSOR
    #if ENABLED(MMU_EXTRUDER_SENSOR)
      #define MMU_LOADING_ATTEMPTS_NR 5 // max. number of attempts to load filament if first load fail
    #endif

  #endif

  //#define MMU2_DEBUG  // Write debug info to serial output

#endif // HAS_PRUSA_MMU2

/**
 * Advanced Print Counter settings
 */
#if ENABLED(PRINTCOUNTER)
  #define SERVICE_WARNING_BUZZES  3
  // Activate up to 3 service interval watchdogs
  //#define SERVICE_NAME_1      "Service S"
  //#define SERVICE_INTERVAL_1  100 // print hours
  //#define SERVICE_NAME_2      "Service L"
  //#define SERVICE_INTERVAL_2  200 // print hours
  //#define SERVICE_NAME_3      "Service 3"
  //#define SERVICE_INTERVAL_3    1 // print hours
#endif

// @section develop

//
// M100 Free Memory Watcher to debug memory usage
//
//#define M100_FREE_MEMORY_WATCHER

//
// M42 - Set pin states
//
//#define DIRECT_PIN_CONTROL

//
// M43 - display pin status, toggle pins, watch pins, watch endstops & toggle LED, test servo probe
//
//#define PINS_DEBUGGING

// Enable Marlin dev mode which adds some special commands
//#define MARLIN_DEV_MODE

#if ENABLED(MARLIN_DEV_MODE)
  /**
   * D576 - Buffer Monitoring
   * To help diagnose print quality issues stemming from empty command buffers.
   */
  //#define BUFFER_MONITORING
#endif

/**
 * Postmortem Debugging captures misbehavior and outputs the CPU status and backtrace to serial.
 * When running in the debugger it will break for debugging. This is useful to help understand
 * a crash from a remote location. Requires ~400 bytes of SRAM and 5Kb of flash.
 */
//#define POSTMORTEM_DEBUGGING

/**
 * Software Reset options
 */
//#define SOFT_RESET_VIA_SERIAL         // 'KILL' and '^X' commands will soft-reset the controller
//#define SOFT_RESET_ON_KILL            // Use a digital button to soft-reset the controller after KILL

// Report uncleaned reset reason from register r2 instead of MCUSR. Supported by Optiboot on AVR.
//#define OPTIBOOT_RESET_REASON<|MERGE_RESOLUTION|>--- conflicted
+++ resolved
@@ -1284,11 +1284,7 @@
 
 #endif // HAS_LCD_MENU
 
-<<<<<<< HEAD
-#if HAS_DISPLAY || ENABLED(DWIN_CREALITY_LCD_ENHANCED)
-=======
 #if EITHER(HAS_DISPLAY, DWIN_CREALITY_LCD_ENHANCED)
->>>>>>> 589a6d7f
   // The timeout (in ms) to return to the status screen from sub-menus
   //#define LCD_TIMEOUT_TO_STATUS 15000
 
