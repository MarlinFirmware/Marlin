--- conflicted
+++ resolved
@@ -1413,12 +1413,6 @@
   //#define TOUCH_UI_800x480
 
   // Mappings for boards with a standard RepRapDiscount Display connector
-<<<<<<< HEAD
-  //#define AO_EXP1_PINMAP    // AlephObjects CLCD UI EXP1 mapping
-  //#define AO_EXP2_PINMAP    // AlephObjects CLCD UI EXP2 mapping
-  //#define CR10_TFT_PINMAP   // Rudolph Riedel's CR10 pin mapping
-  //#define S6_TFT_PINMAP     // FYSETC S6 pin mapping
-=======
   //#define AO_EXP1_PINMAP      // AlephObjects CLCD UI EXP1 mapping
   //#define AO_EXP2_PINMAP      // AlephObjects CLCD UI EXP2 mapping
   //#define CR10_TFT_PINMAP     // Rudolph Riedel's CR10 pin mapping
@@ -1426,7 +1420,6 @@
   //#define CHEETAH_TFT_PINMAP  // FYSETC Cheetah pin mapping
   //#define E3_EXP1_PINMAP      // E3 type boards (SKR E3/DIP, FYSETC Cheetah and Stock boards) EXP1 pin mapping
   //#define GENERIC_EXP2_PINMAP // GENERIC EXP2 pin mapping
->>>>>>> 2e21c725
 
   //#define OTHER_PIN_LAYOUT  // Define pins manually below
   #if ENABLED(OTHER_PIN_LAYOUT)
@@ -1921,12 +1914,6 @@
   // Retract and prime filament on tool-change
   //#define TOOLCHANGE_FILAMENT_SWAP
   #if ENABLED(TOOLCHANGE_FILAMENT_SWAP)
-<<<<<<< HEAD
-    #define TOOLCHANGE_FIL_SWAP_LENGTH          12  // (mm)
-    #define TOOLCHANGE_FIL_EXTRA_PRIME           2  // (mm)
-    #define TOOLCHANGE_FIL_SWAP_RETRACT_SPEED 3600  // (mm/m)
-    #define TOOLCHANGE_FIL_SWAP_PRIME_SPEED   3600  // (mm/m)
-=======
     // Load / Unload
     #define TOOLCHANGE_FS_LENGTH              12  // (mm) Load / Unload length
     #define TOOLCHANGE_FS_EXTRA_RESUME_LENGTH  0  // (mm) Extra length for better restart, fine tune by LCD/Gcode)
@@ -1963,7 +1950,6 @@
      */
     #define TOOLCHANGE_MIGRATION_FEATURE
 
->>>>>>> 2e21c725
   #endif
 
   /**
@@ -2511,7 +2497,6 @@
     #endif
     
     #define X2_STALL_SENSITIVITY X_STALL_SENSITIVITY
-<<<<<<< HEAD
     #if ENABLED (BEAR_TURBO)
     #define Y_STALL_SENSITIVITY  100
     #elif ENABLED (GREYBEAR)
@@ -2521,14 +2506,6 @@
     #endif
     
     //#define Z_STALL_SENSITIVITY  8
-=======
-    #define Y_STALL_SENSITIVITY  8
-    #define Y2_STALL_SENSITIVITY Y_STALL_SENSITIVITY
-    #define Z_STALL_SENSITIVITY  8
-    #define Z2_STALL_SENSITIVITY Z_STALL_SENSITIVITY
-    #define Z3_STALL_SENSITIVITY Z_STALL_SENSITIVITY
-    #define Z4_STALL_SENSITIVITY Z_STALL_SENSITIVITY
->>>>>>> 2e21c725
     //#define SPI_ENDSTOPS              // TMC2130 only
     #define IMPROVE_HOMING_RELIABILITY
   #endif
