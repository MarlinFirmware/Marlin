--- conflicted
+++ resolved
@@ -1214,7 +1214,16 @@
  */
 //#define NO_WORKSPACE_OFFSETS
 
-<<<<<<< HEAD
+/**
+ * This affects the way Marlin outputs blacks of spaces via serial connection by multiplying the number
+ * of spaces to be output by the ratio set below.  This allows for better alignment of output for commands
+ * like G29 O, which renders a mesh/grid.
+ *
+ * For clients that use a fixed-width font (like OctoPrint), leave this at 1.0; otherwise, adjust
+ * accordingly for your client and font.
+ */
+#define PROPORTIONAL_FONT_RATIO 1.0
+
 //===========================================================================
 //============================ I2C Encoder Settings =========================
 //===========================================================================
@@ -1229,10 +1238,7 @@
  */
 
 //#define I2C_POSITION_ENCODERS
-
-#if ENABLED(I2C_POSITION_ENCODERS)
-
-  // Enable and configure encoders
+#if ENABLED(I2C_POSITION_ENCODERS)  // Enable and configure encoders
   
   #define I2C_ENCODER_1_ADDR I2C_ENCODER_PRESET_ADDR_X        // I2C address of the given encoder
   #define I2C_ENCODER_1_AXIS X_AXIS                           // Axis the encoder module corresponds to
@@ -1267,7 +1273,6 @@
   #define STABLE_TIME_UNTIL_TRUSTED         10000           //after an encoder fault, there must be no further fault for this period (ms) before the encoder is trusted again
   //#define AXIS_ERROR_THRESHOLD_ABORT      100.0           //number of mm error in any given axis after which the printer will abort. Comment out to disable abort behaviour.
   
-
   //Position is checked every time a new command is executed from the buffer but during long moves, 
   //this setting determines the minimum update time between checks. A value of 100 works well with 
   //error rolling average when attempting to correct only for skips and not for vibration.
@@ -1278,18 +1283,6 @@
   
   //Use a rolling average to identify persistant errors that indicate skips vs vibration and noise
   #define ERROR_ROLLING_AVERAGE
-
-#endif
-=======
-/**
- * This affects the way Marlin outputs blacks of spaces via serial connection by multiplying the number
- * of spaces to be output by the ratio set below.  This allows for better alignment of output for commands
- * like G29 O, which renders a mesh/grid.
- *
- * For clients that use a fixed-width font (like OctoPrint), leave this at 1.0; otherwise, adjust
- * accordingly for your client and font.
- */
-#define PROPORTIONAL_FONT_RATIO 1.0
->>>>>>> f0fe26c4
+#endif
 
 #endif // CONFIGURATION_ADV_H