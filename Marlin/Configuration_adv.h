--- conflicted
+++ resolved
@@ -215,11 +215,7 @@
 //homing hits the endstop, then retracts by this distance, before it tries to slowly bump again:
 #define X_HOME_RETRACT_MM 5
 #define Y_HOME_RETRACT_MM 5
-<<<<<<< HEAD
 #define Z_HOME_RETRACT_MM 5
-=======
-#define Z_HOME_RETRACT_MM 2
->>>>>>> 5f555140
 //#define QUICK_HOME  //if this is defined, if both x and y are to be homed, a diagonal move will be performed initially.
 
 #define AXIS_RELATIVE_MODES {false, false, false, false}
