--- conflicted
+++ resolved
@@ -2558,9 +2558,8 @@
   #define PAUSE_PARK_NOZZLE_TIMEOUT           45  // (seconds) Time limit before the nozzle is turned off for safety.
   #define FILAMENT_CHANGE_ALERT_BEEPS          2  // Number of alert beeps to play when a response is needed.
   #define PAUSE_PARK_NO_STEPPER_TIMEOUT           // Enable for XYZ steppers to stay powered on during filament change.
-<<<<<<< HEAD
-  #define FILAMENT_CHANGE_RESUME_ON_INSERT      // Automatically continue / load filament when runout sensor is made again
-  #define FILAMENT_CHANGE_FAST_RESUME            // Reduce number of waits by not prompting again post timeout before continuing
+  #define FILAMENT_CHANGE_RESUME_ON_INSERT        // Automatically continue / load filament when runout sensor is made again
+  #define PAUSE_REHEAT_FAST_RESUME                // Reduce number of waits by not prompting again post timeout before continuing
 
   #define PARK_HEAD_ON_PAUSE                      // Park the nozzle during pause and filament change.
   //#define HOME_BEFORE_FILAMENT_CHANGE             // Ensure homing has been completed prior to parking for filament change
@@ -2568,16 +2567,6 @@
     #define FILAMENT_LOAD_UNLOAD_GCODES           // Add M701/M702 Load/Unload G-codes, plus Load/Unload in the LCD Prepare menu.
     #define FILAMENT_UNLOAD_ALL_EXTRUDERS         // Allow M702 to unload all extruders above a minimum target temp (as set by M302)
   #endif
-=======
-  //#define FILAMENT_CHANGE_RESUME_ON_INSERT      // Automatically continue / load filament when runout sensor is triggered again.
-  //#define PAUSE_REHEAT_FAST_RESUME              // Reduce number of waits by not prompting again post-timeout before continuing.
-
-  //#define PARK_HEAD_ON_PAUSE                    // Park the nozzle during pause and filament change.
-  //#define HOME_BEFORE_FILAMENT_CHANGE           // If needed, home before parking for filament change
-
-  //#define FILAMENT_LOAD_UNLOAD_GCODES           // Add M701/M702 Load/Unload G-codes, plus Load/Unload in the LCD Prepare menu.
-  //#define FILAMENT_UNLOAD_ALL_EXTRUDERS         // Allow M702 to unload all extruders above a minimum target temp (as set by M302)
->>>>>>> bd6a1a28
 #endif
 
 // @section tmc
