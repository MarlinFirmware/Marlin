--- conflicted
+++ resolved
@@ -273,10 +273,10 @@
 // Motherboard Sensor options
 //
 #if TEMP_SENSOR_BOARD
-  //#define THERMAL_PROTECTION_BOARD   // Halt the printer if the board sensor leaves the temp range below.
+  #define THERMAL_PROTECTION_BOARD   // Halt the printer if the board sensor leaves the temp range below.
   #define BOARD_MINTEMP           8  // (°C)
   #define BOARD_MAXTEMP          70  // (°C)
-  //#define TEMP_BOARD_PIN 15        // Board temp sensor pin override.
+  //#define TEMP_BOARD_PIN -1        // Board temp sensor pin override.
 #endif
 
 //
@@ -304,8 +304,8 @@
  * THERMAL_PROTECTION_HYSTERESIS and/or THERMAL_PROTECTION_PERIOD
  */
 #if ENABLED(THERMAL_PROTECTION_HOTENDS)
-  #define THERMAL_PROTECTION_PERIOD 120      // Seconds
-  #define THERMAL_PROTECTION_HYSTERESIS 10     // Degrees Celsius
+  #define THERMAL_PROTECTION_PERIOD 40        // Seconds
+  #define THERMAL_PROTECTION_HYSTERESIS 4     // Degrees Celsius
 
   //#define ADAPTIVE_FAN_SLOWING              // Slow down the part-cooling fan if the temperature drops
   #if ENABLED(ADAPTIVE_FAN_SLOWING)
@@ -327,7 +327,7 @@
    * and/or decrease WATCH_TEMP_INCREASE. WATCH_TEMP_INCREASE should not be set
    * below 2.
    */
-  #define WATCH_TEMP_PERIOD 60              // Seconds
+  #define WATCH_TEMP_PERIOD  40               // Seconds
   #define WATCH_TEMP_INCREASE 2               // Degrees Celsius
 #endif
 
@@ -335,7 +335,7 @@
  * Thermal Protection parameters for the bed are just as above for hotends.
  */
 #if ENABLED(THERMAL_PROTECTION_BED)
-  #define THERMAL_PROTECTION_BED_PERIOD        120 // Seconds
+  #define THERMAL_PROTECTION_BED_PERIOD        20 // Seconds
   #define THERMAL_PROTECTION_BED_HYSTERESIS     2 // Degrees Celsius
 
   /**
@@ -918,8 +918,8 @@
 
 //#define SENSORLESS_BACKOFF_MM  { 2, 2, 0 }  // (linear=mm, rotational=°) Backoff from endstops before sensorless homing
 
-#define HOMING_BUMP_MM      { 10, 10, 10 }       // (linear=mm, rotational=°) Backoff from endstops after first bump
-#define HOMING_BUMP_DIVISOR { 2, 2, 4}       // Re-Bump Speed Divisor (Divides the Homing Feedrate)
+#define HOMING_BUMP_MM      { 5, 5, 2 }       // (linear=mm, rotational=°) Backoff from endstops after first bump
+#define HOMING_BUMP_DIVISOR { 2, 2, 4 }       // Re-Bump Speed Divisor (Divides the Homing Feedrate)
 
 //#define HOMING_BACKOFF_POST_MM { 2, 2, 2 }  // (linear=mm, rotational=°) Backoff from endstops after homing
 //#define XY_COUNTERPART_BACKOFF_MM 0         // (mm) Backoff X after homing Y, and vice-versa
@@ -1173,8 +1173,8 @@
  *  X<1>         Set the given parameters only for the X axis.
  *  Y<1>         Set the given parameters only for the Y axis.
  */
-#define INPUT_SHAPING_X
-#define INPUT_SHAPING_Y
+//#define INPUT_SHAPING_X
+//#define INPUT_SHAPING_Y
 #if ANY(INPUT_SHAPING_X, INPUT_SHAPING_Y)
   #if ENABLED(INPUT_SHAPING_X)
     #define SHAPING_FREQ_X  40          // (Hz) The default dominant resonant frequency on the X axis.
@@ -1184,9 +1184,9 @@
     #define SHAPING_FREQ_Y  40          // (Hz) The default dominant resonant frequency on the Y axis.
     #define SHAPING_ZETA_Y  0.15f       // Damping ratio of the Y axis (range: 0.0 = no damping to 1.0 = critical damping).
   #endif
-  #define SHAPING_MIN_FREQ  20        // By default the minimum of the shaping frequencies. Override to affect SRAM usage.
-  #define SHAPING_MAX_STEPRATE 1000  // By default the maximum total step rate of the shaped axes. Override to affect SRAM usage.
-  #define SHAPING_MENU                // Add a menu to the LCD to set shaping parameters.
+  //#define SHAPING_MIN_FREQ  20        // By default the minimum of the shaping frequencies. Override to affect SRAM usage.
+  //#define SHAPING_MAX_STEPRATE 10000  // By default the maximum total step rate of the shaped axes. Override to affect SRAM usage.
+  //#define SHAPING_MENU                // Add a menu to the LCD to set shaping parameters.
 #endif
 
 // @section motion
@@ -1259,7 +1259,7 @@
 // Backlash Compensation
 // Adds extra movement to axes on direction-changes to account for backlash.
 //
-#define BACKLASH_COMPENSATION
+//#define BACKLASH_COMPENSATION
 #if ENABLED(BACKLASH_COMPENSATION)
   // Define values for backlash distance and correction.
   // If BACKLASH_GCODE is enabled these values are the defaults.
@@ -1274,7 +1274,7 @@
   //#define BACKLASH_SMOOTHING_MM 3 // (mm)
 
   // Add runtime configuration and tuning of backlash values (M425)
-  #define BACKLASH_GCODE
+  //#define BACKLASH_GCODE
 
   #if ENABLED(BACKLASH_GCODE)
     // Measure the Z backlash when probing (G29) and set with "M425 Z"
@@ -1372,7 +1372,7 @@
  * vibration and surface artifacts. The algorithm adapts to provide the best possible step smoothing at the
  * lowest stepping frequencies.
  */
-#define ADAPTIVE_STEP_SMOOTHING
+//#define ADAPTIVE_STEP_SMOOTHING
 
 /**
  * Custom Microstepping
@@ -1386,7 +1386,7 @@
 //#define MICROSTEP32 HIGH,LOW,HIGH
 
 // Microstep settings (Requires a board with pins named X_MS1, X_MS2, etc.)
-//#define MICROSTEP_MODES { 16, 16, 16, 16, 16, 16 } // [1,2,4,8,16]
+#define MICROSTEP_MODES { 16, 16, 16, 16, 16, 16 } // [1,2,4,8,16]
 
 /**
  *  @section  stepper motor current
@@ -1526,7 +1526,7 @@
   //#define PREHEAT_SHORTCUT_MENU_ITEM
 
   // Add Configuration > Debug Menu > Endstop Test for endstop/probe/runout testing
-  #define LCD_ENDSTOP_TEST
+  //#define LCD_ENDSTOP_TEST
 
 #endif // HAS_MARLINUI_MENU
 
@@ -1541,7 +1541,7 @@
    * We encourage you to take advantage of this new feature and we also
    * respectfully request that you retain the unmodified Marlin boot screen.
    */
- // #define SHOW_BOOTSCREEN                 // Show the Marlin bootscreen on startup. ** ENABLE FOR PRODUCTION **
+  #define SHOW_BOOTSCREEN                 // Show the Marlin bootscreen on startup. ** ENABLE FOR PRODUCTION **
   #if ENABLED(SHOW_BOOTSCREEN)
     #define BOOTSCREEN_TIMEOUT 3000       // (ms) Total Duration to display the boot screen(s)
     #if ANY(HAS_MARLINUI_U8GLIB, TFT_COLOR_UI)
@@ -1559,23 +1559,23 @@
     //#define CUSTOM_STATUS_SCREEN_IMAGE  // Show the bitmap in Marlin/_Statusscreen.h on the status screen.
   #endif
 
-  #define SOUND_MENU_ITEM   // Add a mute option to the LCD menu
+  //#define SOUND_MENU_ITEM   // Add a mute option to the LCD menu
   #define SOUND_ON_DEFAULT    // Buzzer/speaker default enabled state
 
   // The timeout to return to the status screen from sub-menus
   //#define LCD_TIMEOUT_TO_STATUS 15000   // (ms)
 
   // Scroll a longer status message into view
-  #define STATUS_MESSAGE_SCROLLING
+  //#define STATUS_MESSAGE_SCROLLING
 
   // Apply a timeout to low-priority status messages
   //#define STATUS_MESSAGE_TIMEOUT_SEC 30 // (seconds)
 
   // On the Info Screen, display XY with one decimal place when possible
-  #define LCD_DECIMAL_SMALL_XY
+  //#define LCD_DECIMAL_SMALL_XY
 
   // Show the E position (filament used) during printing
-  #define LCD_SHOW_E_TOTAL
+  //#define LCD_SHOW_E_TOTAL
 
   // Display a negative temperature instead of "err"
   //#define SHOW_TEMPERATURE_BELOW_ZERO
@@ -1659,7 +1659,7 @@
   //#define SD_DETECT_STATE HIGH
 
   //#define SD_IGNORE_AT_STARTUP            // Don't mount the SD card when starting up
-  #define SDCARD_READONLY                 // Read-only SD card (to save over 2K of flash)
+  //#define SDCARD_READONLY                 // Read-only SD card (to save over 2K of flash)
 
   //#define GCODE_REPEAT_MARKERS            // Enable G-code M808 to set repeat markers and do looping
 
@@ -1957,25 +1957,21 @@
    * Custom status screens can forcibly override these settings.
    */
   //#define STATUS_COMBINE_HEATERS    // Use combined heater images instead of separate ones
-  #define STATUS_HOTEND_NUMBERLESS  // Use plain hotend icons instead of numbered ones (with 2+ hotends)
+  //#define STATUS_HOTEND_NUMBERLESS  // Use plain hotend icons instead of numbered ones (with 2+ hotends)
   #define STATUS_HOTEND_INVERTED      // Show solid nozzle bitmaps when heating (Requires STATUS_HOTEND_ANIM for numbered hotends)
   #define STATUS_HOTEND_ANIM          // Use a second bitmap to indicate hotend heating
   #define STATUS_BED_ANIM             // Use a second bitmap to indicate bed heating
- // #define STATUS_CHAMBER_ANIM         // Use a second bitmap to indicate chamber heating
+  #define STATUS_CHAMBER_ANIM         // Use a second bitmap to indicate chamber heating
   //#define STATUS_CUTTER_ANIM        // Use a second bitmap to indicate spindle / laser active
   //#define STATUS_COOLER_ANIM        // Use a second bitmap to indicate laser cooling
   //#define STATUS_FLOWMETER_ANIM     // Use multiple bitmaps to indicate coolant flow
   //#define STATUS_ALT_BED_BITMAP     // Use the alternative bed bitmap
   //#define STATUS_ALT_FAN_BITMAP     // Use the alternative fan bitmap
   //#define STATUS_FAN_FRAMES 3       // :[0,1,2,3,4] Number of fan animation frames
-<<<<<<< HEAD
-  #define STATUS_HEAT_PERCENT       // Show heating in a progress bar
-=======
 
   // Only one STATUS_HEAT_* option can be enabled
   //#define STATUS_HEAT_PERCENT       // Show heating in a progress bar
   //#define STATUS_HEAT_POWER         // Show heater output power as a vertical bar
->>>>>>> 1d17c34e
 
   // Frivolous Game Options
   //#define MARLIN_BRICKOUT
@@ -2212,13 +2208,13 @@
  *
  * Warning: Does not respect endstops!
  */
-#define BABYSTEPPING
+//#define BABYSTEPPING
 #if ENABLED(BABYSTEPPING)
   //#define EP_BABYSTEPPING                 // M293/M294 babystepping with EMERGENCY_PARSER support
   //#define BABYSTEP_WITHOUT_HOMING
   //#define BABYSTEP_ALWAYS_AVAILABLE       // Allow babystepping at all times (not just during movement)
   //#define BABYSTEP_XY                     // Also enable X/Y Babystepping. Not supported on DELTA!
-  #define BABYSTEP_INVERT_Z false           // Change if Z babysteps should go the other way
+  //#define BABYSTEP_INVERT_Z               // Enable if Z babysteps should go the other way
   //#define BABYSTEP_MILLIMETER_UNITS       // Specify BABYSTEP_MULTIPLICATOR_(XY|Z) in mm instead of micro-steps
   #define BABYSTEP_MULTIPLICATOR_Z  1       // (steps or mm) Steps or millimeter distance for each Z babystep
   #define BABYSTEP_MULTIPLICATOR_XY 1       // (steps or mm) Steps or millimeter distance for each XY babystep
@@ -2699,9 +2695,10 @@
    * Extra G-code to run while executing tool-change commands. Can be used to use an additional
    * stepper motor (e.g., I axis in Configuration.h) to drive the tool-changer.
    */
-  #define EVENT_GCODE_TOOLCHANGE_T0 "" // Extra G-code to run while executing tool-change command T0
-  #define EVENT_GCODE_TOOLCHANGE_T1 ""       // Extra G-code to run while executing tool-change command T1
-  //#define EVENT_GCODE_TOOLCHANGE_ALWAYS_RUN        // Always execute above G-code sequences. Use with caution!
+  //#define EVENT_GCODE_TOOLCHANGE_T0 "G28 A\nG1 A0"  // Extra G-code to run while executing tool-change command T0
+  //#define EVENT_GCODE_TOOLCHANGE_T1 "G1 A10"        // Extra G-code to run while executing tool-change command T1
+  //#define EVENT_GCODE_TOOLCHANGE_ALWAYS_RUN         // Always execute above G-code sequences. Use with caution!
+
   /**
    * Consider coordinates for EVENT_GCODE_TOOLCHANGE_Tx as relative to T0
    * so that moves in the specified axes are the same for all tools.
@@ -2720,10 +2717,10 @@
    * Retract and prime filament on tool-change to reduce
    * ooze and stringing and to get cleaner transitions.
    */
-  #define TOOLCHANGE_FILAMENT_SWAP
+  //#define TOOLCHANGE_FILAMENT_SWAP
   #if ENABLED(TOOLCHANGE_FILAMENT_SWAP)
     // Load / Unload
-    #define TOOLCHANGE_FS_LENGTH              0  // (mm) Load / Unload length
+    #define TOOLCHANGE_FS_LENGTH              12  // (mm) Load / Unload length
     #define TOOLCHANGE_FS_EXTRA_RESUME_LENGTH  0  // (mm) Extra length for better restart. Adjust with LCD or M217 B.
     #define TOOLCHANGE_FS_RETRACT_SPEED   (50*60) // (mm/min) (Unloading)
     #define TOOLCHANGE_FS_UNRETRACT_SPEED (25*60) // (mm/min) (On SINGLENOZZLE or Bowden loading must be slowed down)
@@ -3876,7 +3873,7 @@
  *
  * Execute certain G-code commands immediately after power-on.
  */
-#define STARTUP_COMMANDS "M280 P0 S90\nM280 P1 S0"
+//#define STARTUP_COMMANDS "M17 Z"
 
 /**
  * G-code Macros
@@ -3898,24 +3895,24 @@
 // @section custom main menu
 
 // Custom Menu: Main Menu
-#define CUSTOM_MENU_MAIN
+//#define CUSTOM_MENU_MAIN
 #if ENABLED(CUSTOM_MENU_MAIN)
-  #define CUSTOM_MENU_MAIN_TITLE "Custom Commands"
-  #define CUSTOM_MENU_MAIN_SCRIPT_DONE "Done!!!"
-  //#define CUSTOM_MENU_MAIN_SCRIPT_AUDIBLE_FEEDBACK
+  //#define CUSTOM_MENU_MAIN_TITLE "Custom Commands"
+  #define CUSTOM_MENU_MAIN_SCRIPT_DONE "M117 User Script Done"
+  #define CUSTOM_MENU_MAIN_SCRIPT_AUDIBLE_FEEDBACK
   //#define CUSTOM_MENU_MAIN_SCRIPT_RETURN   // Return to status screen after a script
   #define CUSTOM_MENU_MAIN_ONLY_IDLE         // Only show custom menu when the machine is idle
 
-  #define MAIN_MENU_ITEM_1_DESC "Cut"
-  #define MAIN_MENU_ITEM_1_GCODE "M280 P0 S30\nM280 P0 S90\nM280 P0 S30\nM280 P0 S90\nM280 P0 S30\nM280 P0 S90\nM280 P0 S30\nM280 P0 S90"
+  #define MAIN_MENU_ITEM_1_DESC "Home & UBL Info"
+  #define MAIN_MENU_ITEM_1_GCODE "G28\nG29 W"
   //#define MAIN_MENU_ITEM_1_CONFIRM          // Show a confirmation dialog before this action
 
-  //#define MAIN_MENU_ITEM_2_DESC "Pen Down" 
-  //#define MAIN_MENU_ITEM_2_GCODE "M280 P0 S180" //STRINGIFY(PREHEAT_1_TEMP_BED) "\nM104 S" STRINGIFY(PREHEAT_1_TEMP_HOTEND)
+  #define MAIN_MENU_ITEM_2_DESC "Preheat for " PREHEAT_1_LABEL
+  #define MAIN_MENU_ITEM_2_GCODE "M140 S" STRINGIFY(PREHEAT_1_TEMP_BED) "\nM104 S" STRINGIFY(PREHEAT_1_TEMP_HOTEND)
   //#define MAIN_MENU_ITEM_2_CONFIRM
 
-  //#define MAIN_MENU_ITEM_3_DESC "Preheat for " 
-  //#define MAIN_MENU_ITEM_3_GCODE "M140 S" 
+  //#define MAIN_MENU_ITEM_3_DESC "Preheat for " PREHEAT_2_LABEL
+  //#define MAIN_MENU_ITEM_3_GCODE "M140 S" STRINGIFY(PREHEAT_2_TEMP_BED) "\nM104 S" STRINGIFY(PREHEAT_2_TEMP_HOTEND)
   //#define MAIN_MENU_ITEM_3_CONFIRM
 
   //#define MAIN_MENU_ITEM_4_DESC "Heat Bed/Home/Level"
@@ -3930,25 +3927,20 @@
 // @section custom config menu
 
 // Custom Menu: Configuration Menu
-#define CUSTOM_MENU_CONFIG
+//#define CUSTOM_MENU_CONFIG
 #if ENABLED(CUSTOM_MENU_CONFIG)
-  #define CUSTOM_MENU_CONFIG_TITLE "Custom Commands"
+  //#define CUSTOM_MENU_CONFIG_TITLE "Custom Commands"
   #define CUSTOM_MENU_CONFIG_SCRIPT_DONE "M117 Wireless Script Done"
-  //#define CUSTOM_MENU_CONFIG_SCRIPT_AUDIBLE_FEEDBACK
+  #define CUSTOM_MENU_CONFIG_SCRIPT_AUDIBLE_FEEDBACK
   //#define CUSTOM_MENU_CONFIG_SCRIPT_RETURN  // Return to status screen after a script
   #define CUSTOM_MENU_CONFIG_ONLY_IDLE        // Only show custom menu when the machine is idle
 
-	#define CONFIG_MENU_ITEM_1_DESC "3D Printer Mode"
-  	#define CONFIG_MENU_ITEM_1_GCODE "M412 S1"
-  //#define CONFIG_MENU_ITEM_1_DESC "Wifi ON"
-  //#define CONFIG_MENU_ITEM_1_GCODE "M118 [ESP110] WIFI-STA pwd=12345678"
+  #define CONFIG_MENU_ITEM_1_DESC "Wifi ON"
+  #define CONFIG_MENU_ITEM_1_GCODE "M118 [ESP110] WIFI-STA pwd=12345678"
   //#define CONFIG_MENU_ITEM_1_CONFIRM        // Show a confirmation dialog before this action
 
-	#define CONFIG_MENU_ITEM_2_DESC "Plotter Mode"
-  	#define CONFIG_MENU_ITEM_2_GCODE "M412 S0"
-  	
-  //#define CONFIG_MENU_ITEM_2_DESC "Bluetooth ON"
-  //#define CONFIG_MENU_ITEM_2_GCODE "M118 [ESP110] BT pwd=12345678"
+  #define CONFIG_MENU_ITEM_2_DESC "Bluetooth ON"
+  #define CONFIG_MENU_ITEM_2_GCODE "M118 [ESP110] BT pwd=12345678"
   //#define CONFIG_MENU_ITEM_2_CONFIRM
 
   //#define CONFIG_MENU_ITEM_3_DESC "Radio OFF"
@@ -4387,7 +4379,7 @@
 //
 // M42 - Set pin states
 //
-#define DIRECT_PIN_CONTROL
+//#define DIRECT_PIN_CONTROL
 
 //
 // M43 - display pin status, toggle pins, watch pins, watch endstops & toggle LED, test servo probe
@@ -4422,7 +4414,4 @@
 //#define SOFT_RESET_ON_KILL            // Use a digital button to soft-reset the controller after KILL
 
 // Report uncleaned reset reason from register r2 instead of MCUSR. Supported by Optiboot on AVR.
-//#define OPTIBOOT_RESET_REASON
-
-//Bhargav
-//#define MQTT_PUBLISH_SERIAL_PORT+//#define OPTIBOOT_RESET_REASON