/**
 * Marlin 3D Printer Firmware
 * Copyright (c) 2020 MarlinFirmware [https://github.com/MarlinFirmware/Marlin]
 *
 * Based on Sprinter and grbl.
 * Copyright (c) 2011 Camiel Gubbels / Erik van der Zalm
 *
 * This program is free software: you can redistribute it and/or modify
 * it under the terms of the GNU General Public License as published by
 * the Free Software Foundation, either version 3 of the License, or
 * (at your option) any later version.
 *
 * This program is distributed in the hope that it will be useful,
 * but WITHOUT ANY WARRANTY; without even the implied warranty of
 * MERCHANTABILITY or FITNESS FOR A PARTICULAR PURPOSE.  See the
 * GNU General Public License for more details.
 *
 * You should have received a copy of the GNU General Public License
 * along with this program.  If not, see <https://www.gnu.org/licenses/>.
 *
 */
#pragma once


/**
 * Configuration_adv.h
 *
 * Advanced settings.
 * Only change these if you know exactly what you're doing.
 * Some of these settings can damage your printer if improperly set!
 *
 * Basic settings can be found in Configuration.h
 */
#define CONFIGURATION_ADV_H_VERSION 020008

//===========================================================================
//============================= Thermal Settings ============================
//===========================================================================
// @section temperature

/**
 * Thermocouple sensors are quite sensitive to noise.  Any noise induced in
 * the sensor wires, such as by stepper motor wires run in parallel to them,
 * may result in the thermocouple sensor reporting spurious errors.  This
 * value is the number of errors which can occur in a row before the error
 * is reported.  This allows us to ignore intermittent error conditions while
 * still detecting an actual failure, which should result in a continuous
 * stream of errors from the sensor.
 *
 * Set this value to 0 to fail on the first error to occur.
 */
#define THERMOCOUPLE_MAX_ERRORS 15

//
// Custom Thermistor 1000 parameters
//
#if TEMP_SENSOR_0 == 1000
  #define HOTEND0_PULLUP_RESISTOR_OHMS 4700    // Pullup resistor
  #define HOTEND0_RESISTANCE_25C_OHMS  100000  // Resistance at 25C
  #define HOTEND0_BETA                 3950    // Beta value
#endif

#if TEMP_SENSOR_1 == 1000
  #define HOTEND1_PULLUP_RESISTOR_OHMS 4700    // Pullup resistor
  #define HOTEND1_RESISTANCE_25C_OHMS  100000  // Resistance at 25C
  #define HOTEND1_BETA                 3950    // Beta value
#endif

#if TEMP_SENSOR_2 == 1000
  #define HOTEND2_PULLUP_RESISTOR_OHMS 4700    // Pullup resistor
  #define HOTEND2_RESISTANCE_25C_OHMS  100000  // Resistance at 25C
  #define HOTEND2_BETA                 3950    // Beta value
#endif

#if TEMP_SENSOR_3 == 1000
  #define HOTEND3_PULLUP_RESISTOR_OHMS 4700    // Pullup resistor
  #define HOTEND3_RESISTANCE_25C_OHMS  100000  // Resistance at 25C
  #define HOTEND3_BETA                 3950    // Beta value
#endif

#if TEMP_SENSOR_4 == 1000
  #define HOTEND4_PULLUP_RESISTOR_OHMS 4700    // Pullup resistor
  #define HOTEND4_RESISTANCE_25C_OHMS  100000  // Resistance at 25C
  #define HOTEND4_BETA                 3950    // Beta value
#endif

#if TEMP_SENSOR_5 == 1000
  #define HOTEND5_PULLUP_RESISTOR_OHMS 4700    // Pullup resistor
  #define HOTEND5_RESISTANCE_25C_OHMS  100000  // Resistance at 25C
  #define HOTEND5_BETA                 3950    // Beta value
#endif

#if TEMP_SENSOR_6 == 1000
  #define HOTEND6_PULLUP_RESISTOR_OHMS 4700    // Pullup resistor
  #define HOTEND6_RESISTANCE_25C_OHMS  100000  // Resistance at 25C
  #define HOTEND6_BETA                 3950    // Beta value
#endif

#if TEMP_SENSOR_7 == 1000
  #define HOTEND7_PULLUP_RESISTOR_OHMS 4700    // Pullup resistor
  #define HOTEND7_RESISTANCE_25C_OHMS  100000  // Resistance at 25C
  #define HOTEND7_BETA                 3950    // Beta value
#endif

#if TEMP_SENSOR_BED == 1000
  #define BED_PULLUP_RESISTOR_OHMS     4700    // Pullup resistor
  #define BED_RESISTANCE_25C_OHMS      100000  // Resistance at 25C
  #define BED_BETA                     3950    // Beta value
#endif

#if TEMP_SENSOR_CHAMBER == 1000
  #define CHAMBER_PULLUP_RESISTOR_OHMS 4700    // Pullup resistor
  #define CHAMBER_RESISTANCE_25C_OHMS  100000  // Resistance at 25C
  #define CHAMBER_BETA                 3950    // Beta value
#endif

#if TEMP_SENSOR_COOLER == 1000
  #define COOLER_PULLUP_RESISTOR_OHMS 4700    // Pullup resistor
  #define COOLER_RESISTANCE_25C_OHMS  100000  // Resistance at 25C
  #define COOLER_BETA                 3950    // Beta value
#endif

#if TEMP_SENSOR_PROBE == 1000
  #define PROBE_PULLUP_RESISTOR_OHMS   4700    // Pullup resistor
  #define PROBE_RESISTANCE_25C_OHMS    100000  // Resistance at 25C
  #define PROBE_BETA                   3950    // Beta value
#endif

//
// Hephestos 2 24V heated bed upgrade kit.
// https://store.bq.com/en/heated-bed-kit-hephestos2
//
//#define HEPHESTOS2_HEATED_BED_KIT
#if ENABLED(HEPHESTOS2_HEATED_BED_KIT)
  #undef TEMP_SENSOR_BED
  #define TEMP_SENSOR_BED 70
  #define HEATER_BED_INVERTING true
#endif

//
// Heated Bed Bang-Bang options
//
#if DISABLED(PIDTEMPBED)
  #define BED_CHECK_INTERVAL 5000   // (ms) Interval between checks in bang-bang control
  #if ENABLED(BED_LIMIT_SWITCHING)
    #define BED_HYSTERESIS 2        // (°C) Only set the relevant heater state when ABS(T-target) > BED_HYSTERESIS
  #endif
#endif

//
// Heated Chamber options
//
#if DISABLED(PIDTEMPCHAMBER)
  #define CHAMBER_CHECK_INTERVAL 5000   // (ms) Interval between checks in bang-bang control
  #if ENABLED(CHAMBER_LIMIT_SWITCHING)
    #define CHAMBER_HYSTERESIS 2        // (°C) Only set the relevant heater state when ABS(T-target) > CHAMBER_HYSTERESIS
  #endif
#endif

#if TEMP_SENSOR_CHAMBER
  //#define HEATER_CHAMBER_PIN      P2_04   // Required heater on/off pin (example: SKR 1.4 Turbo HE1 plug)
  //#define HEATER_CHAMBER_INVERTING false
  //#define FAN1_PIN                   -1   // Remove the fan signal on pin P2_04 (example: SKR 1.4 Turbo HE1 plug)

  //#define CHAMBER_FAN               // Enable a fan on the chamber
  #if ENABLED(CHAMBER_FAN)
    #define CHAMBER_FAN_MODE 2        // Fan control mode: 0=Static; 1=Linear increase when temp is higher than target; 2=V-shaped curve.
    #if CHAMBER_FAN_MODE == 0
      #define CHAMBER_FAN_BASE  255   // Chamber fan PWM (0-255)
    #elif CHAMBER_FAN_MODE == 1
      #define CHAMBER_FAN_BASE  128   // Base chamber fan PWM (0-255); turns on when chamber temperature is above the target
      #define CHAMBER_FAN_FACTOR 25   // PWM increase per °C above target
    #elif CHAMBER_FAN_MODE == 2
      #define CHAMBER_FAN_BASE  128   // Minimum chamber fan PWM (0-255)
      #define CHAMBER_FAN_FACTOR 25   // PWM increase per °C difference from target
    #endif
  #endif

  //#define CHAMBER_VENT              // Enable a servo-controlled vent on the chamber
  #if ENABLED(CHAMBER_VENT)
    #define CHAMBER_VENT_SERVO_NR  1  // Index of the vent servo
    #define HIGH_EXCESS_HEAT_LIMIT 5  // How much above target temp to consider there is excess heat in the chamber
    #define LOW_EXCESS_HEAT_LIMIT 3
    #define MIN_COOLING_SLOPE_TIME_CHAMBER_VENT 20
    #define MIN_COOLING_SLOPE_DEG_CHAMBER_VENT 1.5
  #endif
#endif

//
// Laser Cooler options
//
#if TEMP_SENSOR_COOLER
  #define COOLER_MINTEMP           8  // (°C)
  #define COOLER_MAXTEMP          26  // (°C)
  #define COOLER_DEFAULT_TEMP     16  // (°C)
  #define TEMP_COOLER_HYSTERESIS   1  // (°C) Temperature proximity considered "close enough" to the target
  #define COOLER_PIN               8  // Laser cooler on/off pin used to control power to the cooling element e.g. TEC, External chiller via relay
  #define COOLER_INVERTING     false
  #define TEMP_COOLER_PIN         15  // Laser/Cooler temperature sensor pin. ADC is required.
  #define COOLER_FAN                  // Enable a fan on the cooler, Fan# 0,1,2,3 etc.
  #define COOLER_FAN_INDEX         0  // FAN number 0, 1, 2 etc. e.g.
  #if ENABLED(COOLER_FAN)
    #define COOLER_FAN_BASE      100  // Base Cooler fan PWM (0-255); turns on when Cooler temperature is above the target
    #define COOLER_FAN_FACTOR     25  // PWM increase per °C above target
  #endif
#endif

/**
 * Thermal Protection provides additional protection to your printer from damage
 * and fire. Marlin always includes safe min and max temperature ranges which
 * protect against a broken or disconnected thermistor wire.
 *
 * The issue: If a thermistor falls out, it will report the much lower
 * temperature of the air in the room, and the the firmware will keep
 * the heater on.
 *
 * The solution: Once the temperature reaches the target, start observing.
 * If the temperature stays too far below the target (hysteresis) for too
 * long (period), the firmware will halt the machine as a safety precaution.
 *
 * If you get false positives for "Thermal Runaway", increase
 * THERMAL_PROTECTION_HYSTERESIS and/or THERMAL_PROTECTION_PERIOD
 */
#if ENABLED(THERMAL_PROTECTION_HOTENDS)
  #define THERMAL_PROTECTION_PERIOD 40        // Seconds
  #define THERMAL_PROTECTION_HYSTERESIS 4     // Degrees Celsius

  //#define ADAPTIVE_FAN_SLOWING              // Slow part cooling fan if temperature drops
  #if BOTH(ADAPTIVE_FAN_SLOWING, PIDTEMP)
    //#define NO_FAN_SLOWING_IN_PID_TUNING    // Don't slow fan speed during M303
  #endif

  /**
   * Whenever an M104, M109, or M303 increases the target temperature, the
   * firmware will wait for the WATCH_TEMP_PERIOD to expire. If the temperature
   * hasn't increased by WATCH_TEMP_INCREASE degrees, the machine is halted and
   * requires a hard reset. This test restarts with any M104/M109/M303, but only
   * if the current temperature is far enough below the target for a reliable
   * test.
   *
   * If you get false positives for "Heating failed", increase WATCH_TEMP_PERIOD
   * and/or decrease WATCH_TEMP_INCREASE. WATCH_TEMP_INCREASE should not be set
   * below 2.
   */
  #define WATCH_TEMP_PERIOD 40                // Seconds
  #define WATCH_TEMP_INCREASE 2               // Degrees Celsius
#endif

/**
 * Thermal Protection parameters for the bed are just as above for hotends.
 */
#if ENABLED(THERMAL_PROTECTION_BED)
  #define THERMAL_PROTECTION_BED_PERIOD       180 // Seconds
  #define THERMAL_PROTECTION_BED_HYSTERESIS     2 // Degrees Celsius

  /**
   * As described above, except for the bed (M140/M190/M303).
   */
  #define WATCH_BED_TEMP_PERIOD               180 // Seconds
  #define WATCH_BED_TEMP_INCREASE               2 // Degrees Celsius
#endif

/**
 * Thermal Protection parameters for the heated chamber.
 */
#if ENABLED(THERMAL_PROTECTION_CHAMBER)
  #define THERMAL_PROTECTION_CHAMBER_PERIOD    20 // Seconds
  #define THERMAL_PROTECTION_CHAMBER_HYSTERESIS 2 // Degrees Celsius

  /**
   * Heated chamber watch settings (M141/M191).
   */
  #define WATCH_CHAMBER_TEMP_PERIOD            60 // Seconds
  #define WATCH_CHAMBER_TEMP_INCREASE           2 // Degrees Celsius
#endif

/**
 * Thermal Protection parameters for the laser cooler.
 */
#if ENABLED(THERMAL_PROTECTION_COOLER)
  #define THERMAL_PROTECTION_COOLER_PERIOD    10 // Seconds
  #define THERMAL_PROTECTION_COOLER_HYSTERESIS 3 // Degrees Celsius

  /**
   * Laser cooling watch settings (M143/M193).
   */
  #define WATCH_COOLER_TEMP_PERIOD            60 // Seconds
  #define WATCH_COOLER_TEMP_INCREASE           3 // Degrees Celsius
#endif

#if ENABLED(PIDTEMP)
  // Add an experimental additional term to the heater power, proportional to the extrusion speed.
  // A well-chosen Kc value should add just enough power to melt the increased material volume.
  //#define PID_EXTRUSION_SCALING
  #if ENABLED(PID_EXTRUSION_SCALING)
    #define DEFAULT_Kc (100) // heating power = Kc * e_speed
    #define LPQ_MAX_LEN 50
  #endif

  /**
   * Add an experimental additional term to the heater power, proportional to the fan speed.
   * A well-chosen Kf value should add just enough power to compensate for power-loss from the cooling fan.
   * You can either just add a constant compensation with the DEFAULT_Kf value
   * or follow the instruction below to get speed-dependent compensation.
   *
   * Constant compensation (use only with fanspeeds of 0% and 100%)
   * ---------------------------------------------------------------------
   * A good starting point for the Kf-value comes from the calculation:
   *   kf = (power_fan * eff_fan) / power_heater * 255
   * where eff_fan is between 0.0 and 1.0, based on fan-efficiency and airflow to the nozzle / heater.
   *
   * Example:
   *   Heater: 40W, Fan: 0.1A * 24V = 2.4W, eff_fan = 0.8
   *   Kf = (2.4W * 0.8) / 40W * 255 = 12.24
   *
   * Fan-speed dependent compensation
   * --------------------------------
   * 1. To find a good Kf value, set the hotend temperature, wait for it to settle, and enable the fan (100%).
   *    Make sure PID_FAN_SCALING_LIN_FACTOR is 0 and PID_FAN_SCALING_ALTERNATIVE_DEFINITION is not enabled.
   *    If you see the temperature drop repeat the test, increasing the Kf value slowly, until the temperature
   *    drop goes away. If the temperature overshoots after enabling the fan, the Kf value is too big.
   * 2. Note the Kf-value for fan-speed at 100%
   * 3. Determine a good value for PID_FAN_SCALING_MIN_SPEED, which is around the speed, where the fan starts moving.
   * 4. Repeat step 1. and 2. for this fan speed.
   * 5. Enable PID_FAN_SCALING_ALTERNATIVE_DEFINITION and enter the two identified Kf-values in
   *    PID_FAN_SCALING_AT_FULL_SPEED and PID_FAN_SCALING_AT_MIN_SPEED. Enter the minimum speed in PID_FAN_SCALING_MIN_SPEED
   */
  //#define PID_FAN_SCALING
  #if ENABLED(PID_FAN_SCALING)
    //#define PID_FAN_SCALING_ALTERNATIVE_DEFINITION
    #if ENABLED(PID_FAN_SCALING_ALTERNATIVE_DEFINITION)
      // The alternative definition is used for an easier configuration.
      // Just figure out Kf at fullspeed (255) and PID_FAN_SCALING_MIN_SPEED.
      // DEFAULT_Kf and PID_FAN_SCALING_LIN_FACTOR are calculated accordingly.

      #define PID_FAN_SCALING_AT_FULL_SPEED 13.0        //=PID_FAN_SCALING_LIN_FACTOR*255+DEFAULT_Kf
      #define PID_FAN_SCALING_AT_MIN_SPEED 6.0          //=PID_FAN_SCALING_LIN_FACTOR*PID_FAN_SCALING_MIN_SPEED+DEFAULT_Kf
      #define PID_FAN_SCALING_MIN_SPEED 10.0            // Minimum fan speed at which to enable PID_FAN_SCALING

      #define DEFAULT_Kf (255.0*PID_FAN_SCALING_AT_MIN_SPEED-PID_FAN_SCALING_AT_FULL_SPEED*PID_FAN_SCALING_MIN_SPEED)/(255.0-PID_FAN_SCALING_MIN_SPEED)
      #define PID_FAN_SCALING_LIN_FACTOR (PID_FAN_SCALING_AT_FULL_SPEED-DEFAULT_Kf)/255.0

    #else
      #define PID_FAN_SCALING_LIN_FACTOR (0)             // Power loss due to cooling = Kf * (fan_speed)
      #define DEFAULT_Kf 10                              // A constant value added to the PID-tuner
      #define PID_FAN_SCALING_MIN_SPEED 10               // Minimum fan speed at which to enable PID_FAN_SCALING
    #endif
  #endif
#endif

/**
 * Automatic Temperature Mode
 *
 * Dynamically adjust the hotend target temperature based on planned E moves.
 *
 * (Contrast with PID_EXTRUSION_SCALING, which tracks E movement and adjusts PID
 *  behavior using an additional kC value.)
 *
 * Autotemp is calculated by (mintemp + factor * mm_per_sec), capped to maxtemp.
 *
 * Enable Autotemp Mode with M104/M109 F<factor> S<mintemp> B<maxtemp>.
 * Disable by sending M104/M109 with no F parameter (or F0 with AUTOTEMP_PROPORTIONAL).
 */
#define AUTOTEMP
#if ENABLED(AUTOTEMP)
  #define AUTOTEMP_OLDWEIGHT    0.98
  // Turn on AUTOTEMP on M104/M109 by default using proportions set here
  //#define AUTOTEMP_PROPORTIONAL
  #if ENABLED(AUTOTEMP_PROPORTIONAL)
    #define AUTOTEMP_MIN_P      0 // (°C) Added to the target temperature
    #define AUTOTEMP_MAX_P      5 // (°C) Added to the target temperature
    #define AUTOTEMP_FACTOR_P   1 // Apply this F parameter by default (overridden by M104/M109 F)
  #endif
#endif

// Show Temperature ADC value
// Enable for M105 to include ADC values read from temperature sensors.
//#define SHOW_TEMP_ADC_VALUES

/**
 * High Temperature Thermistor Support
 *
 * Thermistors able to support high temperature tend to have a hard time getting
 * good readings at room and lower temperatures. This means TEMP_SENSOR_X_RAW_LO_TEMP
 * will probably be caught when the heating element first turns on during the
 * preheating process, which will trigger a min_temp_error as a safety measure
 * and force stop everything.
 * To circumvent this limitation, we allow for a preheat time (during which,
 * min_temp_error won't be triggered) and add a min_temp buffer to handle
 * aberrant readings.
 *
 * If you want to enable this feature for your hotend thermistor(s)
 * uncomment and set values > 0 in the constants below
 */

// The number of consecutive low temperature errors that can occur
// before a min_temp_error is triggered. (Shouldn't be more than 10.)
//#define MAX_CONSECUTIVE_LOW_TEMPERATURE_ERROR_ALLOWED 0

// The number of milliseconds a hotend will preheat before starting to check
// the temperature. This value should NOT be set to the time it takes the
// hot end to reach the target temperature, but the time it takes to reach
// the minimum temperature your thermistor can read. The lower the better/safer.
// This shouldn't need to be more than 30 seconds (30000)
//#define MILLISECONDS_PREHEAT_TIME 0

// @section extruder

// Extruder runout prevention.
// If the machine is idle and the temperature over MINTEMP
// then extrude some filament every couple of SECONDS.
//#define EXTRUDER_RUNOUT_PREVENT
#if ENABLED(EXTRUDER_RUNOUT_PREVENT)
  #define EXTRUDER_RUNOUT_MINTEMP 190
  #define EXTRUDER_RUNOUT_SECONDS 30
  #define EXTRUDER_RUNOUT_SPEED 1500  // (mm/min)
  #define EXTRUDER_RUNOUT_EXTRUDE 5   // (mm)
#endif

/**
 * Hotend Idle Timeout
 * Prevent filament in the nozzle from charring and causing a critical jam.
 */
//#define HOTEND_IDLE_TIMEOUT
#if ENABLED(HOTEND_IDLE_TIMEOUT)
  #define HOTEND_IDLE_TIMEOUT_SEC (5*60)    // (seconds) Time without extruder movement to trigger protection
  #define HOTEND_IDLE_MIN_TRIGGER   180     // (°C) Minimum temperature to enable hotend protection
  #define HOTEND_IDLE_NOZZLE_TARGET   0     // (°C) Safe temperature for the nozzle after timeout
  #define HOTEND_IDLE_BED_TARGET      0     // (°C) Safe temperature for the bed after timeout
#endif

// @section temperature

// Calibration for AD595 / AD8495 sensor to adjust temperature measurements.
// The final temperature is calculated as (measuredTemp * GAIN) + OFFSET.
#define TEMP_SENSOR_AD595_OFFSET  0.0
#define TEMP_SENSOR_AD595_GAIN    1.0
#define TEMP_SENSOR_AD8495_OFFSET 0.0
#define TEMP_SENSOR_AD8495_GAIN   1.0

/**
 * Controller Fan
 * To cool down the stepper drivers and MOSFETs.
 *
 * The fan turns on automatically whenever any driver is enabled and turns
 * off (or reduces to idle speed) shortly after drivers are turned off.
 */
//#define USE_CONTROLLER_FAN
#if ENABLED(USE_CONTROLLER_FAN)
  //#define CONTROLLER_FAN_PIN -1        // Set a custom pin for the controller fan
  //#define CONTROLLER_FAN_USE_Z_ONLY    // With this option only the Z axis is considered
  //#define CONTROLLER_FAN_IGNORE_Z      // Ignore Z stepper. Useful when stepper timeout is disabled.
  #define CONTROLLERFAN_SPEED_MIN      0 // (0-255) Minimum speed. (If set below this value the fan is turned off.)
  #define CONTROLLERFAN_SPEED_ACTIVE 255 // (0-255) Active speed, used when any motor is enabled
  #define CONTROLLERFAN_SPEED_IDLE     0 // (0-255) Idle speed, used when motors are disabled
  #define CONTROLLERFAN_IDLE_TIME     60 // (seconds) Extra time to keep the fan running after disabling motors
  //#define CONTROLLER_FAN_EDITABLE      // Enable M710 configurable settings
  #if ENABLED(CONTROLLER_FAN_EDITABLE)
    #define CONTROLLER_FAN_MENU          // Enable the Controller Fan submenu
  #endif
#endif

// When first starting the main fan, run it at full speed for the
// given number of milliseconds.  This gets the fan spinning reliably
// before setting a PWM value. (Does not work with software PWM for fan on Sanguinololu)
//#define FAN_KICKSTART_TIME 100

// Some coolers may require a non-zero "off" state.
//#define FAN_OFF_PWM  1

/**
 * PWM Fan Scaling
 *
 * Define the min/max speeds for PWM fans (as set with M106).
 *
 * With these options the M106 0-255 value range is scaled to a subset
 * to ensure that the fan has enough power to spin, or to run lower
 * current fans with higher current. (e.g., 5V/12V fans with 12V/24V)
 * Value 0 always turns off the fan.
 *
 * Define one or both of these to override the default 0-255 range.
 */
#define FAN_MIN_PWM 50
//#define FAN_MAX_PWM 128

/**
 * FAST PWM FAN Settings
 *
 * Use to change the FAST FAN PWM frequency (if enabled in Configuration.h)
 * Combinations of PWM Modes, prescale values and TOP resolutions are used internally to produce a
 * frequency as close as possible to the desired frequency.
 *
 * FAST_PWM_FAN_FREQUENCY [undefined by default]
 *   Set this to your desired frequency.
 *   If left undefined this defaults to F = F_CPU/(2*255*1)
 *   i.e., F = 31.4kHz on 16MHz microcontrollers or F = 39.2kHz on 20MHz microcontrollers.
 *   These defaults are the same as with the old FAST_PWM_FAN implementation - no migration is required
 *   NOTE: Setting very low frequencies (< 10 Hz) may result in unexpected timer behavior.
 *
 * USE_OCR2A_AS_TOP [undefined by default]
 *   Boards that use TIMER2 for PWM have limitations resulting in only a few possible frequencies on TIMER2:
 *   16MHz MCUs: [62.5KHz, 31.4KHz (default), 7.8KHz, 3.92KHz, 1.95KHz, 977Hz, 488Hz, 244Hz, 60Hz, 122Hz, 30Hz]
 *   20MHz MCUs: [78.1KHz, 39.2KHz (default), 9.77KHz, 4.9KHz, 2.44KHz, 1.22KHz, 610Hz, 305Hz, 153Hz, 76Hz, 38Hz]
 *   A greater range can be achieved by enabling USE_OCR2A_AS_TOP. But note that this option blocks the use of
 *   PWM on pin OC2A. Only use this option if you don't need PWM on 0C2A. (Check your schematic.)
 *   USE_OCR2A_AS_TOP sacrifices duty cycle control resolution to achieve this broader range of frequencies.
 */
#if ENABLED(FAST_PWM_FAN)
  //#define FAST_PWM_FAN_FREQUENCY 31400
  //#define USE_OCR2A_AS_TOP
#endif

// @section extruder

/**
 * Extruder cooling fans
 *
 * Extruder auto fans automatically turn on when their extruders'
 * temperatures go above EXTRUDER_AUTO_FAN_TEMPERATURE.
 *
 * Your board's pins file specifies the recommended pins. Override those here
 * or set to -1 to disable completely.
 *
 * Multiple extruders can be assigned to the same pin in which case
 * the fan will turn on when any selected extruder is above the threshold.
 */
#define E0_AUTO_FAN_PIN -1
#define E1_AUTO_FAN_PIN -1
#define E2_AUTO_FAN_PIN -1
#define E3_AUTO_FAN_PIN -1
#define E4_AUTO_FAN_PIN -1
#define E5_AUTO_FAN_PIN -1
#define E6_AUTO_FAN_PIN -1
#define E7_AUTO_FAN_PIN -1
#define CHAMBER_AUTO_FAN_PIN -1
#define COOLER_AUTO_FAN_PIN -1
#define COOLER_FAN_PIN -1

#define EXTRUDER_AUTO_FAN_TEMPERATURE 50
#define EXTRUDER_AUTO_FAN_SPEED 255   // 255 == full speed
#define CHAMBER_AUTO_FAN_TEMPERATURE 30
#define CHAMBER_AUTO_FAN_SPEED 255
#define COOLER_AUTO_FAN_TEMPERATURE 18
#define COOLER_AUTO_FAN_SPEED 255

/**
 * Part-Cooling Fan Multiplexer
 *
 * This feature allows you to digitally multiplex the fan output.
 * The multiplexer is automatically switched at tool-change.
 * Set FANMUX[012]_PINs below for up to 2, 4, or 8 multiplexed fans.
 */
#define FANMUX0_PIN -1
#define FANMUX1_PIN -1
#define FANMUX2_PIN -1

/**
 * M355 Case Light on-off / brightness
 */
//#define CASE_LIGHT_ENABLE
#if ENABLED(CASE_LIGHT_ENABLE)
  //#define CASE_LIGHT_PIN 4                  // Override the default pin if needed
  #define INVERT_CASE_LIGHT false             // Set true if Case Light is ON when pin is LOW
  #define CASE_LIGHT_DEFAULT_ON true          // Set default power-up state on
  #define CASE_LIGHT_DEFAULT_BRIGHTNESS 105   // Set default power-up brightness (0-255, requires PWM pin)
  //#define CASE_LIGHT_NO_BRIGHTNESS          // Disable brightness control. Enable for non-PWM lighting.
  //#define CASE_LIGHT_MAX_PWM 128            // Limit PWM duty cycle (0-255)
  //#define CASE_LIGHT_MENU                   // Add Case Light options to the LCD menu
  #if ENABLED(NEOPIXEL_LED)
    //#define CASE_LIGHT_USE_NEOPIXEL         // Use NeoPixel LED as case light
  #endif
  #if EITHER(RGB_LED, RGBW_LED)
    //#define CASE_LIGHT_USE_RGB_LED          // Use RGB / RGBW LED as case light
  #endif
  #if EITHER(CASE_LIGHT_USE_NEOPIXEL, CASE_LIGHT_USE_RGB_LED)
    #define CASE_LIGHT_DEFAULT_COLOR { 255, 255, 255, 255 } // { Red, Green, Blue, White }
  #endif
#endif

// @section homing

// If you want endstops to stay on (by default) even when not homing
// enable this option. Override at any time with M120, M121.
//#define ENDSTOPS_ALWAYS_ON_DEFAULT

// @section extras

//#define Z_LATE_ENABLE // Enable Z the last moment. Needed if your Z driver overheats.

// Employ an external closed loop controller. Override pins here if needed.
//#define EXTERNAL_CLOSED_LOOP_CONTROLLER
#if ENABLED(EXTERNAL_CLOSED_LOOP_CONTROLLER)
  //#define CLOSED_LOOP_ENABLE_PIN        -1
  //#define CLOSED_LOOP_MOVE_COMPLETE_PIN -1
#endif

/**
 * Dual Steppers / Dual Endstops
 *
 * This section will allow you to use extra E drivers to drive a second motor for X, Y, or Z axes.
 *
 * For example, set X_DUAL_STEPPER_DRIVERS setting to use a second motor. If the motors need to
 * spin in opposite directions set INVERT_X2_VS_X_DIR. If the second motor needs its own endstop
 * set X_DUAL_ENDSTOPS. This can adjust for "racking." Use X2_USE_ENDSTOP to set the endstop plug
 * that should be used for the second endstop. Extra endstops will appear in the output of 'M119'.
 *
 * Use X_DUAL_ENDSTOP_ADJUSTMENT to adjust for mechanical imperfection. After homing both motors
 * this offset is applied to the X2 motor. To find the offset home the X axis, and measure the error
 * in X2. Dual endstop offsets can be set at runtime with 'M666 X<offset> Y<offset> Z<offset>'.
 */

//#define X_DUAL_STEPPER_DRIVERS
#if ENABLED(X_DUAL_STEPPER_DRIVERS)
  //#define INVERT_X2_VS_X_DIR    // Enable if X2 direction signal is opposite to X
  //#define X_DUAL_ENDSTOPS
  #if ENABLED(X_DUAL_ENDSTOPS)
    #define X2_USE_ENDSTOP _XMAX_
    #define X2_ENDSTOP_ADJUSTMENT  0
  #endif
#endif

//#define Y_DUAL_STEPPER_DRIVERS
#if ENABLED(Y_DUAL_STEPPER_DRIVERS)
  //#define INVERT_Y2_VS_Y_DIR   // Enable if Y2 direction signal is opposite to Y
  //#define Y_DUAL_ENDSTOPS
  #if ENABLED(Y_DUAL_ENDSTOPS)
    #define Y2_USE_ENDSTOP _YMAX_
    #define Y2_ENDSTOP_ADJUSTMENT  0
  #endif
#endif

//
// For Z set the number of stepper drivers
//
#define NUM_Z_STEPPER_DRIVERS 1   // (1-4) Z options change based on how many

#if NUM_Z_STEPPER_DRIVERS > 1
  // Enable if Z motor direction signals are the opposite of Z1
  //#define INVERT_Z2_VS_Z_DIR
  //#define INVERT_Z3_VS_Z_DIR
  //#define INVERT_Z4_VS_Z_DIR

  //#define Z_MULTI_ENDSTOPS
  #if ENABLED(Z_MULTI_ENDSTOPS)
    #define Z2_USE_ENDSTOP          _XMAX_
    #define Z2_ENDSTOP_ADJUSTMENT   0
    #if NUM_Z_STEPPER_DRIVERS >= 3
      #define Z3_USE_ENDSTOP        _YMAX_
      #define Z3_ENDSTOP_ADJUSTMENT 0
    #endif
    #if NUM_Z_STEPPER_DRIVERS >= 4
      #define Z4_USE_ENDSTOP        _ZMAX_
      #define Z4_ENDSTOP_ADJUSTMENT 0
    #endif
  #endif
#endif

/**
 * Dual X Carriage
 *
 * This setup has two X carriages that can move independently, each with its own hotend.
 * The carriages can be used to print an object with two colors or materials, or in
 * "duplication mode" it can print two identical or X-mirrored objects simultaneously.
 * The inactive carriage is parked automatically to prevent oozing.
 * X1 is the left carriage, X2 the right. They park and home at opposite ends of the X axis.
 * By default the X2 stepper is assigned to the first unused E plug on the board.
 *
 * The following Dual X Carriage modes can be selected with M605 S<mode>:
 *
 *   0 : (FULL_CONTROL) The slicer has full control over both X-carriages and can achieve optimal travel
 *       results as long as it supports dual X-carriages. (M605 S0)
 *
 *   1 : (AUTO_PARK) The firmware automatically parks and unparks the X-carriages on tool-change so
 *       that additional slicer support is not required. (M605 S1)
 *
 *   2 : (DUPLICATION) The firmware moves the second X-carriage and extruder in synchronization with
 *       the first X-carriage and extruder, to print 2 copies of the same object at the same time.
 *       Set the constant X-offset and temperature differential with M605 S2 X[offs] R[deg] and
 *       follow with M605 S2 to initiate duplicated movement.
 *
 *   3 : (MIRRORED) Formbot/Vivedino-inspired mirrored mode in which the second extruder duplicates
 *       the movement of the first except the second extruder is reversed in the X axis.
 *       Set the initial X offset and temperature differential with M605 S2 X[offs] R[deg] and
 *       follow with M605 S3 to initiate mirrored movement.
 */
//#define DUAL_X_CARRIAGE
#if ENABLED(DUAL_X_CARRIAGE)
  #define X1_MIN_POS X_MIN_POS   // Set to X_MIN_POS
  #define X1_MAX_POS X_BED_SIZE  // Set a maximum so the first X-carriage can't hit the parked second X-carriage
  #define X2_MIN_POS    80       // Set a minimum to ensure the  second X-carriage can't hit the parked first X-carriage
  #define X2_MAX_POS   353       // Set this to the distance between toolheads when both heads are homed
  #define X2_HOME_DIR    1       // Set to 1. The second X-carriage always homes to the maximum endstop position
  #define X2_HOME_POS X2_MAX_POS // Default X2 home position. Set to X2_MAX_POS.
                      // However: In this mode the HOTEND_OFFSET_X value for the second extruder provides a software
                      // override for X2_HOME_POS. This also allow recalibration of the distance between the two endstops
                      // without modifying the firmware (through the "M218 T1 X???" command).
                      // Remember: you should set the second extruder x-offset to 0 in your slicer.

  // This is the default power-up mode which can be later using M605.
  #define DEFAULT_DUAL_X_CARRIAGE_MODE DXC_AUTO_PARK_MODE

  // Default x offset in duplication mode (typically set to half print bed width)
  #define DEFAULT_DUPLICATION_X_OFFSET 100

  // Default action to execute following M605 mode change commands. Typically G28X to apply new mode.
  //#define EVENT_GCODE_IDEX_AFTER_MODECHANGE "G28X"
#endif

// Activate a solenoid on the active extruder with M380. Disable all with M381.
// Define SOL0_PIN, SOL1_PIN, etc., for each extruder that has a solenoid.
//#define EXT_SOLENOID

// @section homing

/**
 * Homing Procedure
 * Homing (G28) does an indefinite move towards the endstops to establish
 * the position of the toolhead relative to the workspace.
 */

//#define SENSORLESS_BACKOFF_MM  { 2, 2 }     // (mm) Backoff from endstops before sensorless homing

#define HOMING_BUMP_MM      { 5, 5, 2 }       // (mm) Backoff from endstops after first bump
#define HOMING_BUMP_DIVISOR { 2, 2, 4 }       // Re-Bump Speed Divisor (Divides the Homing Feedrate)

//#define HOMING_BACKOFF_POST_MM { 2, 2, 2 }  // (mm) Backoff from endstops after homing

#define QUICK_HOME                            // If G28 contains XY do a diagonal move first
//#define HOME_Y_BEFORE_X                     // If G28 contains XY home Y before X
//#define HOME_Z_FIRST                        // Home Z first. Requires a Z-MIN endstop (not a probe).
//#define CODEPENDENT_XY_HOMING               // If X/Y can't home without homing Y/X first

// @section bltouch

#if ENABLED(BLTOUCH)
  /**
   * Either: Use the defaults (recommended) or: For special purposes, use the following DEFINES
   * Do not activate settings that the probe might not understand. Clones might misunderstand
   * advanced commands.
   *
   * Note: If the probe is not deploying, do a "Reset" and "Self-Test" and then check the
   *       wiring of the BROWN, RED and ORANGE wires.
   *
   * Note: If the trigger signal of your probe is not being recognized, it has been very often
   *       because the BLACK and WHITE wires needed to be swapped. They are not "interchangeable"
   *       like they would be with a real switch. So please check the wiring first.
   *
   * Settings for all BLTouch and clone probes:
   */

  // Safety: The probe needs time to recognize the command.
  //         Minimum command delay (ms). Enable and increase if needed.
#define BLTOUCH_DELAY 350   // M.A.R.C. enable delay for increase security and accuracy

  /**
   * Settings for BLTOUCH Classic 1.2, 1.3 or BLTouch Smart 1.0, 2.0, 2.2, 3.0, 3.1, and most clones:
   */

  // Feature: Switch into SW mode after a deploy. It makes the output pulse longer. Can be useful
  //          in special cases, like noisy or filtered input configurations.
  //#define BLTOUCH_FORCE_SW_MODE

  /**
   * Settings for BLTouch Smart 3.0 and 3.1
   * Summary:
   *   - Voltage modes: 5V and OD (open drain - "logic voltage free") output modes
   *   - High-Speed mode
   *   - Disable LCD voltage options
   */

  /**
   * Danger: Don't activate 5V mode unless attached to a 5V-tolerant controller!
   * V3.0 or 3.1: Set default mode to 5V mode at Marlin startup.
   * If disabled, OD mode is the hard-coded default on 3.0
   * On startup, Marlin will compare its eeprom to this value. If the selected mode
   * differs, a mode set eeprom write will be completed at initialization.
   * Use the option below to force an eeprom write to a V3.1 probe regardless.
   */
  //#define BLTOUCH_SET_5V_MODE

  /**
   * Safety: Activate if connecting a probe with an unknown voltage mode.
   * V3.0: Set a probe into mode selected above at Marlin startup. Required for 5V mode on 3.0
   * V3.1: Force a probe with unknown mode into selected mode at Marlin startup ( = Probe EEPROM write )
   * To preserve the life of the probe, use this once then turn it off and re-flash.
   */
  //#define BLTOUCH_FORCE_MODE_SET

  /**
   * Use "HIGH SPEED" mode for probing.
   * Danger: Disable if your probe sometimes fails. Only suitable for stable well-adjusted systems.
   * This feature was designed for Deltabots with very fast Z moves; however, higher speed Cartesians
   * might be able to use it. If the machine can't raise Z fast enough the BLTouch may go into ALARM.
   */
  #define BLTOUCH_HS_MODE   // M.A.R.C. Active High Speed BLTouch mode

  // Safety: Enable voltage mode settings in the LCD menu.
  //#define BLTOUCH_LCD_VOLTAGE_MENU

#endif // BLTOUCH

// @section extras

/**
 * Z Steppers Auto-Alignment
 * Add the G34 command to align multiple Z steppers using a bed probe.
 */
//#define Z_STEPPER_AUTO_ALIGN
#if ENABLED(Z_STEPPER_AUTO_ALIGN)
  // Define probe X and Y positions for Z1, Z2 [, Z3 [, Z4]]
  // If not defined, probe limits will be used.
  // Override with 'M422 S<index> X<pos> Y<pos>'
  //#define Z_STEPPER_ALIGN_XY { {  10, 190 }, { 100,  10 }, { 190, 190 } }

  /**
   * Orientation for the automatically-calculated probe positions.
   * Override Z stepper align points with 'M422 S<index> X<pos> Y<pos>'
   *
   * 2 Steppers:  (0)     (1)
   *               |       |   2   |
   *               | 1   2 |       |
   *               |       |   1   |
   *
   * 3 Steppers:  (0)     (1)     (2)     (3)
   *               |   3   | 1     | 2   1 |     2 |
   *               |       |     3 |       | 3     |
   *               | 1   2 | 2     |   3   |     1 |
   *
   * 4 Steppers:  (0)     (1)     (2)     (3)
   *               | 4   3 | 1   4 | 2   1 | 3   2 |
   *               |       |       |       |       |
   *               | 1   2 | 2   3 | 3   4 | 4   1 |
   */
  #ifndef Z_STEPPER_ALIGN_XY
    //#define Z_STEPPERS_ORIENTATION 0
  #endif

  // Provide Z stepper positions for more rapid convergence in bed alignment.
  // Requires triple stepper drivers (i.e., set NUM_Z_STEPPER_DRIVERS to 3)
  //#define Z_STEPPER_ALIGN_KNOWN_STEPPER_POSITIONS
  #if ENABLED(Z_STEPPER_ALIGN_KNOWN_STEPPER_POSITIONS)
    // Define Stepper XY positions for Z1, Z2, Z3 corresponding to
    // the Z screw positions in the bed carriage.
    // Define one position per Z stepper in stepper driver order.
    #define Z_STEPPER_ALIGN_STEPPER_XY { { 210.7, 102.5 }, { 152.6, 220.0 }, { 94.5, 102.5 } }
  #else
    // Amplification factor. Used to scale the correction step up or down in case
    // the stepper (spindle) position is farther out than the test point.
    #define Z_STEPPER_ALIGN_AMP 1.0       // Use a value > 1.0 NOTE: This may cause instability!
  #endif

  // On a 300mm bed a 5% grade would give a misalignment of ~1.5cm
  #define G34_MAX_GRADE              5    // (%) Maximum incline that G34 will handle
  #define Z_STEPPER_ALIGN_ITERATIONS 5    // Number of iterations to apply during alignment
  #define Z_STEPPER_ALIGN_ACC        0.02 // Stop iterating early if the accuracy is better than this
  #define RESTORE_LEVELING_AFTER_G34      // Restore leveling after G34 is done?
  // After G34, re-home Z (G28 Z) or just calculate it from the last probe heights?
  // Re-homing might be more precise in reproducing the actual 'G28 Z' homing height, especially on an uneven bed.
  #define HOME_AFTER_G34
#endif

//
// Add the G35 command to read bed corners to help adjust screws. Requires a bed probe.
//
//#define ASSISTED_TRAMMING
#if ENABLED(ASSISTED_TRAMMING)

  // Define positions for probe points.
  #define TRAMMING_POINT_XY { {  20, 20 }, { 180,  20 }, { 180, 180 }, { 20, 180 } }

  // Define position names for probe points.
  #define TRAMMING_POINT_NAME_1 "Front-Left"
  #define TRAMMING_POINT_NAME_2 "Front-Right"
  #define TRAMMING_POINT_NAME_3 "Back-Right"
  #define TRAMMING_POINT_NAME_4 "Back-Left"

  #define RESTORE_LEVELING_AFTER_G35    // Enable to restore leveling setup after operation
  //#define REPORT_TRAMMING_MM          // Report Z deviation (mm) for each point relative to the first

  //#define ASSISTED_TRAMMING_WIZARD    // Add a Tramming Wizard to the LCD menu

  //#define ASSISTED_TRAMMING_WAIT_POSITION { X_CENTER, Y_CENTER, 30 } // Move the nozzle out of the way for adjustment

  /**
   * Screw thread:
   *   M3: 30 = Clockwise, 31 = Counter-Clockwise
   *   M4: 40 = Clockwise, 41 = Counter-Clockwise
   *   M5: 50 = Clockwise, 51 = Counter-Clockwise
   */
  #define TRAMMING_SCREW_THREAD 30

#endif

// @section motion

#define AXIS_RELATIVE_MODES { false, false, false, false }

// Add a Duplicate option for well-separated conjoined nozzles
//#define MULTI_NOZZLE_DUPLICATION

// By default pololu step drivers require an active high signal. However, some high power drivers require an active low signal as step.
#define INVERT_X_STEP_PIN false
#define INVERT_Y_STEP_PIN false
#define INVERT_Z_STEP_PIN false
#define INVERT_E_STEP_PIN false

/**
 * Idle Stepper Shutdown
 * Set DISABLE_INACTIVE_? 'true' to shut down axis steppers after an idle period.
 * The Deactive Time can be overridden with M18 and M84. Set to 0 for No Timeout.
 */
#define DEFAULT_STEPPER_DEACTIVE_TIME 120
#define DISABLE_INACTIVE_X true
#define DISABLE_INACTIVE_Y true
#define DISABLE_INACTIVE_Z true  // Set 'false' if the nozzle could fall onto your printed part!
#define DISABLE_INACTIVE_E true

// Default Minimum Feedrates for printing and travel moves
#define DEFAULT_MINIMUMFEEDRATE       0.0     // (mm/s) Minimum feedrate. Set with M205 S.
#define DEFAULT_MINTRAVELFEEDRATE     0.0     // (mm/s) Minimum travel feedrate. Set with M205 T.

// Minimum time that a segment needs to take as the buffer gets emptied
#define DEFAULT_MINSEGMENTTIME        20000   // (µs) Set with M205 B.

// Slow down the machine if the lookahead buffer is (by default) half full.
// Increase the slowdown divisor for larger buffer sizes.
#define SLOWDOWN
#if ENABLED(SLOWDOWN)
  #define SLOWDOWN_DIVISOR 2
#endif

/**
 * XY Frequency limit
 * Reduce resonance by limiting the frequency of small zigzag infill moves.
 * See https://hydraraptor.blogspot.com/2010/12/frequency-limit.html
 * Use M201 F<freq> G<min%> to change limits at runtime.
 */
//#define XY_FREQUENCY_LIMIT      10 // (Hz) Maximum frequency of small zigzag infill moves. Set with M201 F<hertz>.
#ifdef XY_FREQUENCY_LIMIT
  #define XY_FREQUENCY_MIN_PERCENT 5 // (percent) Minimum FR percentage to apply. Set with M201 G<min%>.
#endif

// Minimum planner junction speed. Sets the default minimum speed the planner plans for at the end
// of the buffer and all stops. This should not be much greater than zero and should only be changed
// if unwanted behavior is observed on a user's machine when running at very slow speeds.
#define MINIMUM_PLANNER_SPEED 0.05 // (mm/s)

//
// Backlash Compensation
// Adds extra movement to axes on direction-changes to account for backlash.
//
//#define BACKLASH_COMPENSATION
#if ENABLED(BACKLASH_COMPENSATION)
  // Define values for backlash distance and correction.
  // If BACKLASH_GCODE is enabled these values are the defaults.
  #define BACKLASH_DISTANCE_MM { 0, 0, 0 } // (mm)
  #define BACKLASH_CORRECTION    0.0       // 0.0 = no correction; 1.0 = full correction

  // Set BACKLASH_SMOOTHING_MM to spread backlash correction over multiple segments
  // to reduce print artifacts. (Enabling this is costly in memory and computation!)
  //#define BACKLASH_SMOOTHING_MM 3 // (mm)

  // Add runtime configuration and tuning of backlash values (M425)
  //#define BACKLASH_GCODE

  #if ENABLED(BACKLASH_GCODE)
    // Measure the Z backlash when probing (G29) and set with "M425 Z"
    #define MEASURE_BACKLASH_WHEN_PROBING

    #if ENABLED(MEASURE_BACKLASH_WHEN_PROBING)
      // When measuring, the probe will move up to BACKLASH_MEASUREMENT_LIMIT
      // mm away from point of contact in BACKLASH_MEASUREMENT_RESOLUTION
      // increments while checking for the contact to be broken.
      #define BACKLASH_MEASUREMENT_LIMIT       0.5   // (mm)
      #define BACKLASH_MEASUREMENT_RESOLUTION  0.005 // (mm)
      #define BACKLASH_MEASUREMENT_FEEDRATE    Z_PROBE_FEEDRATE_SLOW // (mm/min)
    #endif
  #endif
#endif

/**
 * Automatic backlash, position and hotend offset calibration
 *
 * Enable G425 to run automatic calibration using an electrically-
 * conductive cube, bolt, or washer mounted on the bed.
 *
 * G425 uses the probe to touch the top and sides of the calibration object
 * on the bed and measures and/or correct positional offsets, axis backlash
 * and hotend offsets.
 *
 * Note: HOTEND_OFFSET and CALIBRATION_OBJECT_CENTER must be set to within
 *       ±5mm of true values for G425 to succeed.
 */
//#define CALIBRATION_GCODE
#if ENABLED(CALIBRATION_GCODE)

  //#define CALIBRATION_SCRIPT_PRE  "M117 Starting Auto-Calibration\nT0\nG28\nG12\nM117 Calibrating..."
  //#define CALIBRATION_SCRIPT_POST "M500\nM117 Calibration data saved"

  #define CALIBRATION_MEASUREMENT_RESOLUTION     0.01 // mm

  #define CALIBRATION_FEEDRATE_SLOW             60    // mm/min
  #define CALIBRATION_FEEDRATE_FAST           1200    // mm/min
  #define CALIBRATION_FEEDRATE_TRAVEL         3000    // mm/min

  // The following parameters refer to the conical section of the nozzle tip.
  #define CALIBRATION_NOZZLE_TIP_HEIGHT          1.0  // mm
  #define CALIBRATION_NOZZLE_OUTER_DIAMETER      2.0  // mm

  // Uncomment to enable reporting (required for "G425 V", but consumes PROGMEM).
  //#define CALIBRATION_REPORTING

  // The true location and dimension the cube/bolt/washer on the bed.
  #define CALIBRATION_OBJECT_CENTER     { 264.0, -22.0,  -2.0 } // mm
  #define CALIBRATION_OBJECT_DIMENSIONS {  10.0,  10.0,  10.0 } // mm

  // Comment out any sides which are unreachable by the probe. For best
  // auto-calibration results, all sides must be reachable.
  #define CALIBRATION_MEASURE_RIGHT
  #define CALIBRATION_MEASURE_FRONT
  #define CALIBRATION_MEASURE_LEFT
  #define CALIBRATION_MEASURE_BACK

  // Probing at the exact top center only works if the center is flat. If
  // probing on a screwhead or hollow washer, probe near the edges.
  //#define CALIBRATION_MEASURE_AT_TOP_EDGES

  // Define the pin to read during calibration
  #ifndef CALIBRATION_PIN
    //#define CALIBRATION_PIN -1            // Define here to override the default pin
    #define CALIBRATION_PIN_INVERTING false // Set to true to invert the custom pin
    //#define CALIBRATION_PIN_PULLDOWN
    #define CALIBRATION_PIN_PULLUP
  #endif
#endif

/**
 * Adaptive Step Smoothing increases the resolution of multi-axis moves, particularly at step frequencies
 * below 1kHz (for AVR) or 10kHz (for ARM), where aliasing between axes in multi-axis moves causes audible
 * vibration and surface artifacts. The algorithm adapts to provide the best possible step smoothing at the
 * lowest stepping frequencies.
 */
#define ADAPTIVE_STEP_SMOOTHING

/**
 * Custom Microstepping
 * Override as-needed for your setup. Up to 3 MS pins are supported.
 */
//#define MICROSTEP1 LOW,LOW,LOW
//#define MICROSTEP2 HIGH,LOW,LOW
//#define MICROSTEP4 LOW,HIGH,LOW
//#define MICROSTEP8 HIGH,HIGH,LOW
//#define MICROSTEP16 LOW,LOW,HIGH
//#define MICROSTEP32 HIGH,LOW,HIGH

// Microstep settings (Requires a board with pins named X_MS1, X_MS2, etc.)
#define MICROSTEP_MODES { 16, 16, 16, 16, 16, 16 } // [1,2,4,8,16]

/**
 *  @section  stepper motor current
 *
 *  Some boards have a means of setting the stepper motor current via firmware.
 *
 *  The power on motor currents are set by:
 *    PWM_MOTOR_CURRENT - used by MINIRAMBO & ULTIMAIN_2
 *                         known compatible chips: A4982
 *    DIGIPOT_MOTOR_CURRENT - used by BQ_ZUM_MEGA_3D, RAMBO & SCOOVO_X9H
 *                         known compatible chips: AD5206
 *    DAC_MOTOR_CURRENT_DEFAULT - used by PRINTRBOARD_REVF & RIGIDBOARD_V2
 *                         known compatible chips: MCP4728
 *    DIGIPOT_I2C_MOTOR_CURRENTS - used by 5DPRINT, AZTEEG_X3_PRO, AZTEEG_X5_MINI_WIFI, MIGHTYBOARD_REVE
 *                         known compatible chips: MCP4451, MCP4018
 *
 *  Motor currents can also be set by M907 - M910 and by the LCD.
 *    M907 - applies to all.
 *    M908 - BQ_ZUM_MEGA_3D, RAMBO, PRINTRBOARD_REVF, RIGIDBOARD_V2 & SCOOVO_X9H
 *    M909, M910 & LCD - only PRINTRBOARD_REVF & RIGIDBOARD_V2
 */
//#define PWM_MOTOR_CURRENT { 1300, 1300, 1250 }          // Values in milliamps
//#define DIGIPOT_MOTOR_CURRENT { 135,135,135,135,135 }   // Values 0-255 (RAMBO 135 = ~0.75A, 185 = ~1A)
//#define DAC_MOTOR_CURRENT_DEFAULT { 70, 80, 90, 80 }    // Default drive percent - X, Y, Z, E axis

/**
 * I2C-based DIGIPOTs (e.g., Azteeg X3 Pro)
 */
//#define DIGIPOT_MCP4018             // Requires https://github.com/felias-fogg/SlowSoftI2CMaster
//#define DIGIPOT_MCP4451
#if EITHER(DIGIPOT_MCP4018, DIGIPOT_MCP4451)
  #define DIGIPOT_I2C_NUM_CHANNELS 8  // 5DPRINT:4   AZTEEG_X3_PRO:8   MKS_SBASE:5   MIGHTYBOARD_REVE:5

  // Actual motor currents in Amps. The number of entries must match DIGIPOT_I2C_NUM_CHANNELS.
  // These correspond to the physical drivers, so be mindful if the order is changed.
  #define DIGIPOT_I2C_MOTOR_CURRENTS { 1.0, 1.0, 1.0, 1.0, 1.0, 1.0, 1.0, 1.0 } // AZTEEG_X3_PRO

  //#define DIGIPOT_USE_RAW_VALUES    // Use DIGIPOT_MOTOR_CURRENT raw wiper values (instead of A4988 motor currents)

  /**
   * Common slave addresses:
   *
   *                        A   (A shifted)   B   (B shifted)  IC
   * Smoothie              0x2C (0x58)       0x2D (0x5A)       MCP4451
   * AZTEEG_X3_PRO         0x2C (0x58)       0x2E (0x5C)       MCP4451
   * AZTEEG_X5_MINI        0x2C (0x58)       0x2E (0x5C)       MCP4451
   * AZTEEG_X5_MINI_WIFI         0x58              0x5C        MCP4451
   * MIGHTYBOARD_REVE      0x2F (0x5E)                         MCP4018
   */
  //#define DIGIPOT_I2C_ADDRESS_A 0x2C  // Unshifted slave address for first DIGIPOT
  //#define DIGIPOT_I2C_ADDRESS_B 0x2D  // Unshifted slave address for second DIGIPOT
#endif

//===========================================================================
//=============================Additional Features===========================
//===========================================================================

// @section lcd

#if EITHER(IS_ULTIPANEL, EXTENSIBLE_UI)
  #define MANUAL_FEEDRATE { 50*60, 50*60, 4*60, 2*60 } // (mm/min) Feedrates for manual moves along X, Y, Z, E from panel
  #define FINE_MANUAL_MOVE 0.025    // (mm) Smallest manual move (< 0.1mm) applying to Z on most machines
  #if IS_ULTIPANEL
    #define MANUAL_E_MOVES_RELATIVE // Display extruder move distance rather than "position"
    #define ULTIPANEL_FEEDMULTIPLY  // Encoder sets the feedrate multiplier on the Status Screen
  #endif
#endif

// Change values more rapidly when the encoder is rotated faster
#define ENCODER_RATE_MULTIPLIER
#if ENABLED(ENCODER_RATE_MULTIPLIER)
  #define ENCODER_5X_STEPS_PER_SEC    30
  #define ENCODER_10X_STEPS_PER_SEC   80  // (steps/s) Encoder rate for 10x speed
  #define ENCODER_100X_STEPS_PER_SEC 130  // (steps/s) Encoder rate for 100x speed
#endif

// Play a beep when the feedrate is changed from the Status Screen
//#define BEEP_ON_FEEDRATE_CHANGE
#if ENABLED(BEEP_ON_FEEDRATE_CHANGE)
  #define FEEDRATE_CHANGE_BEEP_DURATION   10
  #define FEEDRATE_CHANGE_BEEP_FREQUENCY 440
#endif

#if HAS_LCD_MENU

  // Add Probe Z Offset calibration to the Z Probe Offsets menu
  #if HAS_BED_PROBE
    //#define PROBE_OFFSET_WIZARD
    #if ENABLED(PROBE_OFFSET_WIZARD)
      //
      // Enable to init the Probe Z-Offset when starting the Wizard.
      // Use a height slightly above the estimated nozzle-to-probe Z offset.
      // For example, with an offset of -5, consider a starting height of -4.
      //
      //#define PROBE_OFFSET_WIZARD_START_Z -4.0

      // Set a convenient position to do the calibration (probing point and nozzle/bed-distance)
      //#define PROBE_OFFSET_WIZARD_XY_POS { X_CENTER, Y_CENTER }
    #endif
  #endif

  // Include a page of printer information in the LCD Main Menu
  //#define LCD_INFO_MENU
  #if ENABLED(LCD_INFO_MENU)
    //#define LCD_PRINTER_INFO_IS_BOOTSCREEN // Show bootscreen(s) instead of Printer Info pages
  #endif

  // BACK menu items keep the highlight at the top
  //#define TURBO_BACK_MENU_ITEM

  // Add a mute option to the LCD menu
  //#define SOUND_MENU_ITEM

  /**
   * LED Control Menu
   * Add LED Control to the LCD menu
   */
  //#define LED_CONTROL_MENU
  #if ENABLED(LED_CONTROL_MENU)
    #define LED_COLOR_PRESETS                 // Enable the Preset Color menu option
    //#define NEO2_COLOR_PRESETS              // Enable a second NeoPixel Preset Color menu option
    #if ENABLED(LED_COLOR_PRESETS)
      #define LED_USER_PRESET_RED        255  // User defined RED value
      #define LED_USER_PRESET_GREEN      128  // User defined GREEN value
      #define LED_USER_PRESET_BLUE         0  // User defined BLUE value
      #define LED_USER_PRESET_WHITE      255  // User defined WHITE value
      #define LED_USER_PRESET_BRIGHTNESS 255  // User defined intensity
      //#define LED_USER_PRESET_STARTUP       // Have the printer display the user preset color on startup
    #endif
    #if ENABLED(NEO2_COLOR_PRESETS)
      #define NEO2_USER_PRESET_RED        255  // User defined RED value
      #define NEO2_USER_PRESET_GREEN      128  // User defined GREEN value
      #define NEO2_USER_PRESET_BLUE         0  // User defined BLUE value
      #define NEO2_USER_PRESET_WHITE      255  // User defined WHITE value
      #define NEO2_USER_PRESET_BRIGHTNESS 255  // User defined intensity
      //#define NEO2_USER_PRESET_STARTUP       // Have the printer display the user preset color on startup for the second strip
    #endif
  #endif

  // Insert a menu for preheating at the top level to allow for quick access
  //#define PREHEAT_SHORTCUT_MENU_ITEM

#endif // HAS_LCD_MENU

#define LCD_SET_PROGRESS_MANUALLY   // M.A.R.C. Allow display feedback of host print through GCode M73
#if HAS_DISPLAY
  // The timeout (in ms) to return to the status screen from sub-menus
  //#define LCD_TIMEOUT_TO_STATUS 15000

  #if ENABLED(SHOW_BOOTSCREEN)
    #define BOOTSCREEN_TIMEOUT 4000      // (ms) Total Duration to display the boot screen(s)
    #if EITHER(HAS_MARLINUI_U8GLIB, TFT_COLOR_UI)
      #define BOOT_MARLIN_LOGO_SMALL     // Show a smaller Marlin logo on the Boot Screen (saving lots of flash)
    #endif
  #endif

  // Scroll a longer status message into view
  //#define STATUS_MESSAGE_SCROLLING

  // On the Info Screen, display XY with one decimal place when possible
  //#define LCD_DECIMAL_SMALL_XY

  // Add an 'M73' G-code to set the current percentage
  //#define LCD_SET_PROGRESS_MANUALLY

  // Show the E position (filament used) during printing
  //#define LCD_SHOW_E_TOTAL
#endif

#if EITHER(SDSUPPORT, LCD_SET_PROGRESS_MANUALLY) && ANY(HAS_MARLINUI_U8GLIB, HAS_MARLINUI_HD44780, IS_TFTGLCD_PANEL, EXTENSIBLE_UI)
  //#define SHOW_REMAINING_TIME       // Display estimated time to completion
  #if ENABLED(SHOW_REMAINING_TIME)
    //#define USE_M73_REMAINING_TIME  // Use remaining time from M73 command instead of estimation
    //#define ROTATE_PROGRESS_DISPLAY // Display (P)rogress, (E)lapsed, and (R)emaining time
  #endif

  #if EITHER(HAS_MARLINUI_U8GLIB, EXTENSIBLE_UI)
    //#define PRINT_PROGRESS_SHOW_DECIMALS // Show progress with decimal digits
  #endif

  #if EITHER(HAS_MARLINUI_HD44780, IS_TFTGLCD_PANEL)
    //#define LCD_PROGRESS_BAR            // Show a progress bar on HD44780 LCDs for SD printing
    #if ENABLED(LCD_PROGRESS_BAR)
      #define PROGRESS_BAR_BAR_TIME 2000  // (ms) Amount of time to show the bar
      #define PROGRESS_BAR_MSG_TIME 3000  // (ms) Amount of time to show the status message
      #define PROGRESS_MSG_EXPIRE   0     // (ms) Amount of time to retain the status message (0=forever)
      //#define PROGRESS_MSG_ONCE         // Show the message for MSG_TIME then clear it
      //#define LCD_PROGRESS_BAR_TEST     // Add a menu item to test the progress bar
    #endif
  #endif
#endif

#if ENABLED(SDSUPPORT)
  /**
   * SD Card SPI Speed
   * May be required to resolve "volume init" errors.
   *
   * Enable and set to SPI_HALF_SPEED, SPI_QUARTER_SPEED, or SPI_EIGHTH_SPEED
   *  otherwise full speed will be applied.
   *
   * :['SPI_HALF_SPEED', 'SPI_QUARTER_SPEED', 'SPI_EIGHTH_SPEED']
   */
  //#define SD_SPI_SPEED SPI_HALF_SPEED

  // The standard SD detect circuit reads LOW when media is inserted and HIGH when empty.
  // Enable this option and set to HIGH if your SD cards are incorrectly detected.
  //#define SD_DETECT_STATE HIGH

  //#define SD_IGNORE_AT_STARTUP            // Don't mount the SD card when starting up
  //#define SDCARD_READONLY                 // Read-only SD card (to save over 2K of flash)

  //#define GCODE_REPEAT_MARKERS            // Enable G-code M808 to set repeat markers and do looping

  #define SD_PROCEDURE_DEPTH 1              // Increase if you need more nested M32 calls

  #define SD_FINISHED_STEPPERRELEASE true   // Disable steppers when SD Print is finished
  #define SD_FINISHED_RELEASECOMMAND "M84"  // Use "M84XYE" to keep Z enabled so your bed stays in place

  // Reverse SD sort to show "more recent" files first, according to the card's FAT.
  // Since the FAT gets out of order with usage, SDCARD_SORT_ALPHA is recommended.
  #define SDCARD_RATHERRECENTFIRST

  #define SD_MENU_CONFIRM_START             // Confirm the selected SD file before printing

  //#define NO_SD_AUTOSTART                 // Remove auto#.g file support completely to save some Flash, SRAM
  //#define MENU_ADDAUTOSTART               // Add a menu option to run auto#.g files

  //#define BROWSE_MEDIA_ON_INSERT          // Open the file browser when media is inserted

  #define EVENT_GCODE_SD_ABORT "G28XY"      // G-code to run on SD Abort Print (e.g., "G28XY" or "G27")

  #if ENABLED(PRINTER_EVENT_LEDS)
    #define PE_LEDS_COMPLETED_TIME  (30*60) // (seconds) Time to keep the LED "done" color before restoring normal illumination
  #endif

  /**
   * Continue after Power-Loss (Creality3D)
   *
   * Store the current state to the SD Card at the start of each layer
   * during SD printing. If the recovery file is found at boot time, present
   * an option on the LCD screen to continue the print from the last-known
   * point in the file.
   */
  #define POWER_LOSS_RECOVERY
  #if ENABLED(POWER_LOSS_RECOVERY)
    #define PLR_ENABLED_DEFAULT   true // Power Loss Recovery enabled by default. (Set with 'M413 Sn' & M500) // M.A.R.C. Enable Power Loss Recovery by default
    //#define BACKUP_POWER_SUPPLY       // Backup power / UPS to move the steppers on power loss
    //#define POWER_LOSS_ZRAISE       2 // (mm) Z axis raise on resume (on power loss with UPS)
    //#define POWER_LOSS_PIN         44 // Pin to detect power loss. Set to -1 to disable default pin on boards without module.
    //#define POWER_LOSS_STATE     HIGH // State of pin indicating power loss
    //#define POWER_LOSS_PULLUP         // Set pullup / pulldown as appropriate for your sensor
    //#define POWER_LOSS_PULLDOWN
    //#define POWER_LOSS_PURGE_LEN   20 // (mm) Length of filament to purge on resume
    //#define POWER_LOSS_RETRACT_LEN 10 // (mm) Length of filament to retract on fail. Requires backup power.

    // Without a POWER_LOSS_PIN the following option helps reduce wear on the SD card,
    // especially with "vase mode" printing. Set too high and vases cannot be continued.
    #define POWER_LOSS_MIN_Z_CHANGE 0.05 // (mm) Minimum Z change before saving power-loss data

    // Enable if Z homing is needed for proper recovery. 99.9% of the time this should be disabled!
    //#define POWER_LOSS_RECOVER_ZHOME
    #if ENABLED(POWER_LOSS_RECOVER_ZHOME)
      //#define POWER_LOSS_ZHOME_POS { 0, 0 } // Safe XY position to home Z while avoiding objects on the bed
    #endif
  #endif

  /**
   * Sort SD file listings in alphabetical order.
   *
   * With this option enabled, items on SD cards will be sorted
   * by name for easier navigation.
   *
   * By default...
   *
   *  - Use the slowest -but safest- method for sorting.
   *  - Folders are sorted to the top.
   *  - The sort key is statically allocated.
   *  - No added G-code (M34) support.
   *  - 40 item sorting limit. (Items after the first 40 are unsorted.)
   *
   * SD sorting uses static allocation (as set by SDSORT_LIMIT), allowing the
   * compiler to calculate the worst-case usage and throw an error if the SRAM
   * limit is exceeded.
   *
   *  - SDSORT_USES_RAM provides faster sorting via a static directory buffer.
   *  - SDSORT_USES_STACK does the same, but uses a local stack-based buffer.
   *  - SDSORT_CACHE_NAMES will retain the sorted file listing in RAM. (Expensive!)
   *  - SDSORT_DYNAMIC_RAM only uses RAM when the SD menu is visible. (Use with caution!)
   */
  #define SDCARD_SORT_ALPHA

  // SD Card Sorting options
  #if ENABLED(SDCARD_SORT_ALPHA)
    #define SDSORT_LIMIT       40     // Maximum number of sorted items (10-256). Costs 27 bytes each.
    #define FOLDER_SORTING     -1     // -1=above  0=none  1=below
    #define SDSORT_GCODE       false  // Allow turning sorting on/off with LCD and M34 G-code.
    #define SDSORT_USES_RAM    true   // Pre-allocate a static array for faster pre-sorting.
    #define SDSORT_USES_STACK  false  // Prefer the stack for pre-sorting to give back some SRAM. (Negated by next 2 options.)
    #define SDSORT_CACHE_NAMES true   // Keep sorted items in RAM longer for speedy performance. Most expensive option.
    #define SDSORT_DYNAMIC_RAM true   // Use dynamic allocation (within SD menus). Least expensive option. Set SDSORT_LIMIT before use!
    #define SDSORT_CACHE_VFATS 2      // Maximum number of 13-byte VFAT entries to use for sorting.
                                      // Note: Only affects SCROLL_LONG_FILENAMES with SDSORT_CACHE_NAMES but not SDSORT_DYNAMIC_RAM.
  #endif

  // Allow international symbols in long filenames. To display correctly, the
  // LCD's font must contain the characters. Check your selected LCD language.
  //#define UTF_FILENAME_SUPPORT

  // This allows hosts to request long names for files and folders with M33
  #define LONG_FILENAME_HOST_SUPPORT	// M.A.R.C. Active long file name support

  // Enable this option to scroll long filenames in the SD card menu
  #define SCROLL_LONG_FILENAMES			// M.A.R.C. Active scroll of large filenames

  // Leave the heaters on after Stop Print (not recommended!)
  //#define SD_ABORT_NO_COOLDOWN

  /**
   * This option allows you to abort SD printing when any endstop is triggered.
   * This feature must be enabled with "M540 S1" or from the LCD menu.
   * To have any effect, endstops must be enabled during SD printing.
   */
  #define SD_ABORT_ON_ENDSTOP_HIT		// M.A.R.C. allow to emergency stop SD printing hitting any end-stop

  /**
   * This option makes it easier to print the same SD Card file again.
   * On print completion the LCD Menu will open with the file selected.
   * You can just click to start the print, or navigate elsewhere.
   */
  //#define SD_REPRINT_LAST_SELECTED_FILE

  /**
   * Auto-report SdCard status with M27 S<seconds>
   */
  //#define AUTO_REPORT_SD_STATUS

  /**
   * Support for USB thumb drives using an Arduino USB Host Shield or
   * equivalent MAX3421E breakout board. The USB thumb drive will appear
   * to Marlin as an SD card.
   *
   * The MAX3421E can be assigned the same pins as the SD card reader, with
   * the following pin mapping:
   *
   *    SCLK, MOSI, MISO --> SCLK, MOSI, MISO
   *    INT              --> SD_DETECT_PIN [1]
   *    SS               --> SDSS
   *
   * [1] On AVR an interrupt-capable pin is best for UHS3 compatibility.
   */
  //#define USB_FLASH_DRIVE_SUPPORT
  #if ENABLED(USB_FLASH_DRIVE_SUPPORT)
    /**
     * USB Host Shield Library
     *
     * - UHS2 uses no interrupts and has been production-tested
     *   on a LulzBot TAZ Pro with a 32-bit Archim board.
     *
     * - UHS3 is newer code with better USB compatibility. But it
     *   is less tested and is known to interfere with Servos.
     *   [1] This requires USB_INTR_PIN to be interrupt-capable.
     */
    //#define USE_UHS2_USB
    //#define USE_UHS3_USB

    /**
     * Native USB Host supported by some boards (USB OTG)
     */
    //#define USE_OTG_USB_HOST

    #if DISABLED(USE_OTG_USB_HOST)
      #define USB_CS_PIN    SDSS
      #define USB_INTR_PIN  SD_DETECT_PIN
    #endif
  #endif

  /**
   * When using a bootloader that supports SD-Firmware-Flashing,
   * add a menu item to activate SD-FW-Update on the next reboot.
   *
   * Requires ATMEGA2560 (Arduino Mega)
   *
   * Tested with this bootloader:
   *   https://github.com/FleetProbe/MicroBridge-Arduino-ATMega2560
   */
  //#define SD_FIRMWARE_UPDATE
  #if ENABLED(SD_FIRMWARE_UPDATE)
    #define SD_FIRMWARE_UPDATE_EEPROM_ADDR    0x1FF
    #define SD_FIRMWARE_UPDATE_ACTIVE_VALUE   0xF0
    #define SD_FIRMWARE_UPDATE_INACTIVE_VALUE 0xFF
  #endif

  // Add an optimized binary file transfer mode, initiated with 'M28 B1'
  #define BINARY_FILE_TRANSFER    // M.A.R.C. enable transfer of binary files - experimental

  /**
   * Set this option to one of the following (or the board's defaults apply):
   *
   *           LCD - Use the SD drive in the external LCD controller.
   *       ONBOARD - Use the SD drive on the control board.
   *  CUSTOM_CABLE - Use a custom cable to access the SD (as defined in a pins file).
   *
   * :[ 'LCD', 'ONBOARD', 'CUSTOM_CABLE' ]
   */
  //#define SDCARD_CONNECTION LCD

  // Enable if SD detect is rendered useless (e.g., by using an SD extender)
  //#define NO_SD_DETECT

#endif // SDSUPPORT

/**
 * By default an onboard SD card reader may be shared as a USB mass-
 * storage device. This option hides the SD card from the host PC.
 */
#define NO_SD_HOST_DRIVE   // Disable SD Card access over USB (for security).

/**
 * Additional options for Graphical Displays
 *
 * Use the optimizations here to improve printing performance,
 * which can be adversely affected by graphical display drawing,
 * especially when doing several short moves, and when printing
 * on DELTA and SCARA machines.
 *
 * Some of these options may result in the display lagging behind
 * controller events, as there is a trade-off between reliable
 * printing performance versus fast display updates.
 */
#if HAS_MARLINUI_U8GLIB
  // Show SD percentage next to the progress bar
  //#define DOGM_SD_PERCENT

  // Save many cycles by drawing a hollow frame or no frame on the Info Screen
  //#define XYZ_NO_FRAME
  #define XYZ_HOLLOW_FRAME

  // Enable to save many cycles by drawing a hollow frame on Menu Screens
  #define MENU_HOLLOW_FRAME

  // A bigger font is available for edit items. Costs 3120 bytes of PROGMEM.
  // Western only. Not available for Cyrillic, Kana, Turkish, Greek, or Chinese.
  //#define USE_BIG_EDIT_FONT

  // A smaller font may be used on the Info Screen. Costs 2434 bytes of PROGMEM.
  // Western only. Not available for Cyrillic, Kana, Turkish, Greek, or Chinese.
  //#define USE_SMALL_INFOFONT

  // Swap the CW/CCW indicators in the graphics overlay
  //#define OVERLAY_GFX_REVERSE

  /**
   * ST7920-based LCDs can emulate a 16 x 4 character display using
   * the ST7920 character-generator for very fast screen updates.
   * Enable LIGHTWEIGHT_UI to use this special display mode.
   *
   * Since LIGHTWEIGHT_UI has limited space, the position and status
   * message occupy the same line. Set STATUS_EXPIRE_SECONDS to the
   * length of time to display the status message before clearing.
   *
   * Set STATUS_EXPIRE_SECONDS to zero to never clear the status.
   * This will prevent position updates from being displayed.
   */
  #if ENABLED(U8GLIB_ST7920)
    // Enable this option and reduce the value to optimize screen updates.
    // The normal delay is 10µs. Use the lowest value that still gives a reliable display.
    //#define DOGM_SPI_DELAY_US 5

    //#define LIGHTWEIGHT_UI
    #if ENABLED(LIGHTWEIGHT_UI)
      #define STATUS_EXPIRE_SECONDS 20
    #endif
  #endif

  /**
   * Status (Info) Screen customizations
   * These options may affect code size and screen render time.
   * Custom status screens can forcibly override these settings.
   */
  //#define STATUS_COMBINE_HEATERS    // Use combined heater images instead of separate ones
  //#define STATUS_HOTEND_NUMBERLESS  // Use plain hotend icons instead of numbered ones (with 2+ hotends)
  #define STATUS_HOTEND_INVERTED      // Show solid nozzle bitmaps when heating (Requires STATUS_HOTEND_ANIM)
  #define STATUS_HOTEND_ANIM          // Use a second bitmap to indicate hotend heating
  #define STATUS_BED_ANIM             // Use a second bitmap to indicate bed heating
  #define STATUS_CHAMBER_ANIM         // Use a second bitmap to indicate chamber heating
  //#define STATUS_CUTTER_ANIM        // Use a second bitmap to indicate spindle / laser active
  //#define STATUS_COOLER_ANIM        // Use a second bitmap to indicate laser cooling
  //#define STATUS_ALT_BED_BITMAP     // Use the alternative bed bitmap
  //#define STATUS_ALT_FAN_BITMAP     // Use the alternative fan bitmap
  //#define STATUS_FAN_FRAMES 3       // :[0,1,2,3,4] Number of fan animation frames
  //#define STATUS_HEAT_PERCENT       // Show heating in a progress bar
  //#define BOOT_MARLIN_LOGO_ANIMATED // Animated Marlin logo. Costs ~‭3260 (or ~940) bytes of PROGMEM.

  // Frivolous Game Options
  //#define MARLIN_BRICKOUT
  //#define MARLIN_INVADERS
  //#define MARLIN_SNAKE
  //#define GAMES_EASTER_EGG          // Add extra blank lines above the "Games" sub-menu

#endif // HAS_MARLINUI_U8GLIB

//
// Additional options for DGUS / DWIN displays
//
#if HAS_DGUS_LCD
  #define LCD_SERIAL_PORT 3
  #define LCD_BAUDRATE 115200

  #define DGUS_RX_BUFFER_SIZE 128
  #define DGUS_TX_BUFFER_SIZE 48
  //#define SERIAL_STATS_RX_BUFFER_OVERRUNS  // Fix Rx overrun situation (Currently only for AVR)

  #define DGUS_UPDATE_INTERVAL_MS  500    // (ms) Interval between automatic screen updates

  #if ANY(DGUS_LCD_UI_FYSETC, DGUS_LCD_UI_MKS, DGUS_LCD_UI_HIPRECY)
    #define DGUS_PRINT_FILENAME           // Display the filename during printing
    #define DGUS_PREHEAT_UI               // Display a preheat screen during heatup

    #if EITHER(DGUS_LCD_UI_FYSETC, DGUS_LCD_UI_MKS)
      //#define DGUS_UI_MOVE_DIS_OPTION   // Disabled by default for FYSETC and MKS
    #else
      #define DGUS_UI_MOVE_DIS_OPTION     // Enabled by default for UI_HIPRECY
    #endif

    #define DGUS_FILAMENT_LOADUNLOAD
    #if ENABLED(DGUS_FILAMENT_LOADUNLOAD)
      #define DGUS_FILAMENT_PURGE_LENGTH 10
      #define DGUS_FILAMENT_LOAD_LENGTH_PER_TIME 0.5 // (mm) Adjust in proportion to DGUS_UPDATE_INTERVAL_MS
    #endif

    #define DGUS_UI_WAITING               // Show a "waiting" screen between some screens
    #if ENABLED(DGUS_UI_WAITING)
      #define DGUS_UI_WAITING_STATUS 10
      #define DGUS_UI_WAITING_STATUS_PERIOD 8 // Increase to slower waiting status looping
    #endif
  #endif
#endif // HAS_DGUS_LCD

//
// Specify additional languages for the UI. Default specified by LCD_LANGUAGE.
//
#if ANY(DOGLCD, TFT_COLOR_UI, TOUCH_UI_FTDI_EVE)
  //#define LCD_LANGUAGE_2 fr
  //#define LCD_LANGUAGE_3 de
  //#define LCD_LANGUAGE_4 es
  //#define LCD_LANGUAGE_5 it
  #ifdef LCD_LANGUAGE_2
    //#define LCD_LANGUAGE_AUTO_SAVE // Automatically save language to EEPROM on change
  #endif
#endif

//
// Touch UI for the FTDI Embedded Video Engine (EVE)
//
#if ENABLED(TOUCH_UI_FTDI_EVE)
  // Display board used
  //#define LCD_FTDI_VM800B35A        // FTDI 3.5" with FT800 (320x240)
  //#define LCD_4DSYSTEMS_4DLCD_FT843 // 4D Systems 4.3" (480x272)
  //#define LCD_HAOYU_FT800CB         // Haoyu with 4.3" or 5" (480x272)
  //#define LCD_HAOYU_FT810CB         // Haoyu with 5" (800x480)
  //#define LCD_ALEPHOBJECTS_CLCD_UI  // Aleph Objects Color LCD UI
  //#define LCD_FYSETC_TFT81050       // FYSETC with 5" (800x480)
  //#define LCD_EVE3_50G              // Matrix Orbital 5.0", 800x480, BT815
  //#define LCD_EVE2_50G              // Matrix Orbital 5.0", 800x480, FT813

  // Correct the resolution if not using the stock TFT panel.
  //#define TOUCH_UI_320x240
  //#define TOUCH_UI_480x272
  //#define TOUCH_UI_800x480

  // Mappings for boards with a standard RepRapDiscount Display connector
  //#define AO_EXP1_PINMAP      // AlephObjects CLCD UI EXP1 mapping
  //#define AO_EXP2_PINMAP      // AlephObjects CLCD UI EXP2 mapping
  //#define CR10_TFT_PINMAP     // Rudolph Riedel's CR10 pin mapping
  //#define S6_TFT_PINMAP       // FYSETC S6 pin mapping
  //#define F6_TFT_PINMAP       // FYSETC F6 pin mapping

  //#define OTHER_PIN_LAYOUT  // Define pins manually below
  #if ENABLED(OTHER_PIN_LAYOUT)
    // Pins for CS and MOD_RESET (PD) must be chosen
    #define CLCD_MOD_RESET  9
    #define CLCD_SPI_CS    10

    // If using software SPI, specify pins for SCLK, MOSI, MISO
    //#define CLCD_USE_SOFT_SPI
    #if ENABLED(CLCD_USE_SOFT_SPI)
      #define CLCD_SOFT_SPI_MOSI 11
      #define CLCD_SOFT_SPI_MISO 12
      #define CLCD_SOFT_SPI_SCLK 13
    #endif
  #endif

  // Display Orientation. An inverted (i.e. upside-down) display
  // is supported on the FT800. The FT810 and beyond also support
  // portrait and mirrored orientations.
  //#define TOUCH_UI_INVERTED
  //#define TOUCH_UI_PORTRAIT
  //#define TOUCH_UI_MIRRORED

  // UTF8 processing and rendering.
  // Unsupported characters are shown as '?'.
  //#define TOUCH_UI_USE_UTF8
  #if ENABLED(TOUCH_UI_USE_UTF8)
    // Western accents support. These accented characters use
    // combined bitmaps and require relatively little storage.
    #define TOUCH_UI_UTF8_WESTERN_CHARSET
    #if ENABLED(TOUCH_UI_UTF8_WESTERN_CHARSET)
      // Additional character groups. These characters require
      // full bitmaps and take up considerable storage:
      //#define TOUCH_UI_UTF8_SUPERSCRIPTS  // ¹ ² ³
      //#define TOUCH_UI_UTF8_COPYRIGHT     // © ®
      //#define TOUCH_UI_UTF8_GERMANIC      // ß
      //#define TOUCH_UI_UTF8_SCANDINAVIAN  // Æ Ð Ø Þ æ ð ø þ
      //#define TOUCH_UI_UTF8_PUNCTUATION   // « » ¿ ¡
      //#define TOUCH_UI_UTF8_CURRENCY      // ¢ £ ¤ ¥
      //#define TOUCH_UI_UTF8_ORDINALS      // º ª
      //#define TOUCH_UI_UTF8_MATHEMATICS   // ± × ÷
      //#define TOUCH_UI_UTF8_FRACTIONS     // ¼ ½ ¾
      //#define TOUCH_UI_UTF8_SYMBOLS       // µ ¶ ¦ § ¬
    #endif

    // Cyrillic character set, costs about 27KiB of flash
    //#define TOUCH_UI_UTF8_CYRILLIC_CHARSET
  #endif

  // Use a smaller font when labels don't fit buttons
  #define TOUCH_UI_FIT_TEXT

  // Use a numeric passcode for "Screen lock" keypad.
  // (recommended for smaller displays)
  //#define TOUCH_UI_PASSCODE

  // Output extra debug info for Touch UI events
  //#define TOUCH_UI_DEBUG

  // Developer menu (accessed by touching "About Printer" copyright text)
  //#define TOUCH_UI_DEVELOPER_MENU
#endif

//
// Classic UI Options
//
#if TFT_SCALED_DOGLCD
  //#define TFT_MARLINUI_COLOR 0xFFFF // White
  //#define TFT_MARLINBG_COLOR 0x0000 // Black
  //#define TFT_DISABLED_COLOR 0x0003 // Almost black
  //#define TFT_BTCANCEL_COLOR 0xF800 // Red
  //#define TFT_BTARROWS_COLOR 0xDEE6 // 11011 110111 00110 Yellow
  //#define TFT_BTOKMENU_COLOR 0x145F // 00010 100010 11111 Cyan
#endif

//
// ADC Button Debounce
//
#if HAS_ADC_BUTTONS
  #define ADC_BUTTON_DEBOUNCE_DELAY 16  // Increase if buttons bounce or repeat too fast
#endif

// @section safety

/**
 * The watchdog hardware timer will do a reset and disable all outputs
 * if the firmware gets too overloaded to read the temperature sensors.
 *
 * If you find that watchdog reboot causes your AVR board to hang forever,
 * enable WATCHDOG_RESET_MANUAL to use a custom timer instead of WDTO.
 * NOTE: This method is less reliable as it can only catch hangups while
 * interrupts are enabled.
 */
#define USE_WATCHDOG
#if ENABLED(USE_WATCHDOG)
  //#define WATCHDOG_RESET_MANUAL
#endif

// @section lcd

/**
 * Babystepping enables movement of the axes by tiny increments without changing
 * the current position values. This feature is used primarily to adjust the Z
 * axis in the first layer of a print in real-time.
 *
 * Warning: Does not respect endstops!
 */
#define BABYSTEPPING
#if ENABLED(BABYSTEPPING)
  //#define INTEGRATED_BABYSTEPPING         // EXPERIMENTAL integration of babystepping into the Stepper ISR
  //#define BABYSTEP_WITHOUT_HOMING
  #define BABYSTEP_ALWAYS_AVAILABLE         // Allow babystepping at all times (not just during movement). // M.A.R.C. Active BbS always
  //#define BABYSTEP_XY                     // Also enable X/Y Babystepping. Not supported on DELTA!
  #define BABYSTEP_INVERT_Z false           // Change if Z babysteps should go the other way
  //#define BABYSTEP_MILLIMETER_UNITS       // Specify BABYSTEP_MULTIPLICATOR_(XY|Z) in mm instead of micro-steps
  #define BABYSTEP_MULTIPLICATOR_Z  40      // (steps or mm) Steps or millimeter distance for each Z babystep
  #define BABYSTEP_MULTIPLICATOR_XY 1       // (steps or mm) Steps or millimeter distance for each XY babystep

  //#define DOUBLECLICK_FOR_Z_BABYSTEPPING  // Double-click on the Status Screen for Z Babystepping.
  #if ENABLED(DOUBLECLICK_FOR_Z_BABYSTEPPING)
    #define DOUBLECLICK_MAX_INTERVAL 1250   // Maximum interval between clicks, in milliseconds.
                                            // Note: Extra time may be added to mitigate controller latency.
    //#define MOVE_Z_WHEN_IDLE              // Jump to the move Z menu on doubleclick when printer is idle.
    #if ENABLED(MOVE_Z_WHEN_IDLE)
      #define MOVE_Z_IDLE_MULTIPLICATOR 1   // Multiply 1mm by this factor for the move step size.
    #endif
  #endif

  //#define BABYSTEP_DISPLAY_TOTAL          // Display total babysteps since last G28

  #define BABYSTEP_ZPROBE_OFFSET            // Combine M851 Z and Babystepping // M.A.R.C. Enable BbS for BLTouch
  #if ENABLED(BABYSTEP_ZPROBE_OFFSET)
    //#define BABYSTEP_HOTEND_Z_OFFSET      // For multiple hotends, babystep relative Z offsets
    //#define BABYSTEP_ZPROBE_GFX_OVERLAY     // Enable graphical overlay on Z-offset editor
  #endif
#endif

// @section extruder

/**
 * Linear Pressure Control v1.5
 *
 * Assumption: advance [steps] = k * (delta velocity [steps/s])
 * K=0 means advance disabled.
 *
 * NOTE: K values for LIN_ADVANCE 1.5 differ from earlier versions!
 *
 * Set K around 0.22 for 3mm PLA Direct Drive with ~6.5cm between the drive gear and heatbreak.
 * Larger K values will be needed for flexible filament and greater distances.
 * If this algorithm produces a higher speed offset than the extruder can handle (compared to E jerk)
 * print acceleration will be reduced during the affected moves to keep within the limit.
 *
 * See https://marlinfw.org/docs/features/lin_advance.html for full instructions.
 */
//#define LIN_ADVANCE
#if ENABLED(LIN_ADVANCE)
  //#define EXTRA_LIN_ADVANCE_K // Enable for second linear advance constants
  #define LIN_ADVANCE_K 0.22    // Unit: mm compression per 1mm/s extruder speed
  //#define LA_DEBUG            // If enabled, this will generate debug information output over USB.
  //#define EXPERIMENTAL_SCURVE // Enable this option to permit S-Curve Acceleration
#endif

// @section leveling

/**
 * Points to probe for all 3-point Leveling procedures.
 * Override if the automatically selected points are inadequate.
 */
#if EITHER(AUTO_BED_LEVELING_3POINT, AUTO_BED_LEVELING_UBL)
  //#define PROBE_PT_1_X 15
  //#define PROBE_PT_1_Y 180
  //#define PROBE_PT_2_X 15
  //#define PROBE_PT_2_Y 20
  //#define PROBE_PT_3_X 170
  //#define PROBE_PT_3_Y 20
#endif

/**
 * Probing Margins
 *
 * Override PROBING_MARGIN for each side of the build plate
 * Useful to get probe points to exact positions on targets or
 * to allow leveling to avoid plate clamps on only specific
 * sides of the bed. With NOZZLE_AS_PROBE negative values are
 * allowed, to permit probing outside the bed.
 *
 * If you are replacing the prior *_PROBE_BED_POSITION options,
 * LEFT and FRONT values in most cases will map directly over
 * RIGHT and REAR would be the inverse such as
 * (X/Y_BED_SIZE - RIGHT/BACK_PROBE_BED_POSITION)
 *
 * This will allow all positions to match at compilation, however
 * should the probe position be modified with M851XY then the
 * probe points will follow. This prevents any change from causing
 * the probe to be unable to reach any points.
 */
#if PROBE_SELECTED && !IS_KINEMATIC
  //#define PROBING_MARGIN_LEFT PROBING_MARGIN
  //#define PROBING_MARGIN_RIGHT PROBING_MARGIN
  //#define PROBING_MARGIN_FRONT PROBING_MARGIN
  //#define PROBING_MARGIN_BACK PROBING_MARGIN
#endif

#if EITHER(MESH_BED_LEVELING, AUTO_BED_LEVELING_UBL)
  // Override the mesh area if the automatic (max) area is too large
  //#define MESH_MIN_X MESH_INSET
  //#define MESH_MIN_Y MESH_INSET
  //#define MESH_MAX_X X_BED_SIZE - (MESH_INSET)
  //#define MESH_MAX_Y Y_BED_SIZE - (MESH_INSET)
#endif

#if BOTH(AUTO_BED_LEVELING_UBL, EEPROM_SETTINGS)
  //#define OPTIMIZED_MESH_STORAGE  // Store mesh with less precision to save EEPROM space
#endif

/**
 * Repeatedly attempt G29 leveling until it succeeds.
 * Stop after G29_MAX_RETRIES attempts.
 */
#define G29_RETRY_AND_RECOVER       // M.A.R.C. recovery if there was an error
#if ENABLED(G29_RETRY_AND_RECOVER)
  #define G29_MAX_RETRIES 3
  #define G29_HALT_ON_FAILURE
  /**
   * Specify the GCODE commands that will be executed when leveling succeeds,
   * between attempts, and after the maximum number of retries have been tried.
   */
  #define G29_SUCCESS_COMMANDS "M117 Bed leveling done."
  #define G29_RECOVER_COMMANDS "M117 Probe failed. Rewiping.\nG28\nG12 P0 S12 T0"
  #define G29_FAILURE_COMMANDS "M117 Bed leveling failed.\nG0 Z10\nM300 P25 S880\nM300 P50 S0\nM300 P25 S880\nM300 P50 S0\nM300 P25 S880\nM300 P50 S0\nG4 S1"

#endif

/**
 * Thermal Probe Compensation
 * Probe measurements are adjusted to compensate for temperature distortion.
 * Use G76 to calibrate this feature. Use M871 to set values manually.
 * For a more detailed explanation of the process see G76_M871.cpp.
 */
#if HAS_BED_PROBE && TEMP_SENSOR_PROBE && TEMP_SENSOR_BED
  // Enable thermal first layer compensation using bed and probe temperatures
  #define PROBE_TEMP_COMPENSATION

  // Add additional compensation depending on hotend temperature
  // Note: this values cannot be calibrated and have to be set manually
  #if ENABLED(PROBE_TEMP_COMPENSATION)
    // Park position to wait for probe cooldown
    #define PTC_PARK_POS   { 0, 0, 100 }

    // Probe position to probe and wait for probe to reach target temperature
    #define PTC_PROBE_POS  { 90, 100 }

    // Enable additional compensation using hotend temperature
    // Note: this values cannot be calibrated automatically but have to be set manually
    //#define USE_TEMP_EXT_COMPENSATION

    // Probe temperature calibration generates a table of values starting at PTC_SAMPLE_START
    // (e.g. 30), in steps of PTC_SAMPLE_RES (e.g. 5) with PTC_SAMPLE_COUNT (e.g. 10) samples.

    //#define PTC_SAMPLE_START  30.0f
    //#define PTC_SAMPLE_RES    5.0f
    //#define PTC_SAMPLE_COUNT  10U

    // Bed temperature calibration builds a similar table.

    //#define BTC_SAMPLE_START  60.0f
    //#define BTC_SAMPLE_RES    5.0f
    //#define BTC_SAMPLE_COUNT  10U

    // The temperature the probe should be at while taking measurements during bed temperature
    // calibration.
    //#define BTC_PROBE_TEMP 30.0f

    // Height above Z=0.0f to raise the nozzle. Lowering this can help the probe to heat faster.
    // Note: the Z=0.0f offset is determined by the probe offset which can be set using M851.
    //#define PTC_PROBE_HEATING_OFFSET 0.5f

    // Height to raise the Z-probe between heating and taking the next measurement. Some probes
    // may fail to untrigger if they have been triggered for a long time, which can be solved by
    // increasing the height the probe is raised to.
    //#define PTC_PROBE_RAISE 15U

    // If the probe is outside of the defined range, use linear extrapolation using the closest
    // point and the PTC_LINEAR_EXTRAPOLATION'th next point. E.g. if set to 4 it will use data[0]
    // and data[4] to perform linear extrapolation for values below PTC_SAMPLE_START.
    //#define PTC_LINEAR_EXTRAPOLATION 4
  #endif
#endif

// @section extras

//
// G60/G61 Position Save and Return
//
//#define SAVED_POSITIONS 1         // Each saved position slot costs 12 bytes

//
// G2/G3 Arc Support
//
#define ARC_SUPPORT                 // Disable this feature to save ~3226 bytes
#if ENABLED(ARC_SUPPORT)
  #define MM_PER_ARC_SEGMENT      1 // (mm) Length (or minimum length) of each arc segment
  //#define ARC_SEGMENTS_PER_R    1 // Max segment length, MM_PER = Min
  #define MIN_ARC_SEGMENTS       24 // Minimum number of segments in a complete circle
  //#define ARC_SEGMENTS_PER_SEC 50 // Use feedrate to choose segment length (with MM_PER_ARC_SEGMENT as the minimum)
  #define N_ARC_CORRECTION       25 // Number of interpolated segments between corrections
  //#define ARC_P_CIRCLES           // Enable the 'P' parameter to specify complete circles
  //#define CNC_WORKSPACE_PLANES    // Allow G2/G3 to operate in XY, ZX, or YZ planes
  //#define SF_ARC_FIX              // Enable only if using SkeinForge with "Arc Point" fillet procedure
#endif

// Support for G5 with XYZE destination and IJPQ offsets. Requires ~2666 bytes.
//#define BEZIER_CURVE_SUPPORT

/**
 * Direct Stepping
 *
 * Comparable to the method used by Klipper, G6 direct stepping significantly
 * reduces motion calculations, increases top printing speeds, and results in
 * less step aliasing by calculating all motions in advance.
 * Preparing your G-code: https://github.com/colinrgodsey/step-daemon
 */
//#define DIRECT_STEPPING

/**
 * G38 Probe Target
 *
 * This option adds G38.2 and G38.3 (probe towards target)
 * and optionally G38.4 and G38.5 (probe away from target).
 * Set MULTIPLE_PROBING for G38 to probe more than once.
 */
//#define G38_PROBE_TARGET
#if ENABLED(G38_PROBE_TARGET)
  //#define G38_PROBE_AWAY        // Include G38.4 and G38.5 to probe away from target
  #define G38_MINIMUM_MOVE 0.0275 // (mm) Minimum distance that will produce a move.
#endif

// Moves (or segments) with fewer steps than this will be joined with the next move
#define MIN_STEPS_PER_SEGMENT 6

/**
 * Minimum delay before and after setting the stepper DIR (in ns)
 *     0 : No delay (Expect at least 10µS since one Stepper ISR must transpire)
 *    20 : Minimum for TMC2xxx drivers
 *   200 : Minimum for A4988 drivers
 *   400 : Minimum for A5984 drivers
 *   500 : Minimum for LV8729 drivers (guess, no info in datasheet)
 *   650 : Minimum for DRV8825 drivers
 *  1500 : Minimum for TB6600 drivers (guess, no info in datasheet)
 * 15000 : Minimum for TB6560 drivers (guess, no info in datasheet)
 *
 * Override the default value based on the driver type set in Configuration.h.
 */
//#define MINIMUM_STEPPER_POST_DIR_DELAY 650
//#define MINIMUM_STEPPER_PRE_DIR_DELAY 650

/**
 * Minimum stepper driver pulse width (in µs)
 *   0 : Smallest possible width the MCU can produce, compatible with TMC2xxx drivers
 *   0 : Minimum 500ns for LV8729, adjusted in stepper.h
 *   1 : Minimum for A4988 and A5984 stepper drivers
 *   2 : Minimum for DRV8825 stepper drivers
 *   3 : Minimum for TB6600 stepper drivers
 *  30 : Minimum for TB6560 stepper drivers
 *
 * Override the default value based on the driver type set in Configuration.h.
 */
//#define MINIMUM_STEPPER_PULSE 2

/**
 * Maximum stepping rate (in Hz) the stepper driver allows
 *  If undefined, defaults to 1MHz / (2 * MINIMUM_STEPPER_PULSE)
 *  5000000 : Maximum for TMC2xxx stepper drivers
 *  1000000 : Maximum for LV8729 stepper driver
 *  500000  : Maximum for A4988 stepper driver
 *  250000  : Maximum for DRV8825 stepper driver
 *  150000  : Maximum for TB6600 stepper driver
 *   15000  : Maximum for TB6560 stepper driver
 *
 * Override the default value based on the driver type set in Configuration.h.
 */
//#define MAXIMUM_STEPPER_RATE 250000

// @section temperature

// Control heater 0 and heater 1 in parallel.
//#define HEATERS_PARALLEL

//===========================================================================
//================================= Buffers =================================
//===========================================================================

// @section motion

// The number of linear moves that can be in the planner at once.
// The value of BLOCK_BUFFER_SIZE must be a power of 2 (e.g. 8, 16, 32)
#if BOTH(SDSUPPORT, DIRECT_STEPPING)
  #define BLOCK_BUFFER_SIZE  8
#elif ENABLED(SDSUPPORT)
  #define BLOCK_BUFFER_SIZE 16
#else
  #define BLOCK_BUFFER_SIZE 16
#endif

// @section serial

// The ASCII buffer for serial input
#define MAX_CMD_SIZE 96
#define BUFSIZE 4

// Transmission to Host Buffer Size
// To save 386 bytes of PROGMEM (and TX_BUFFER_SIZE+3 bytes of RAM) set to 0.
// To buffer a simple "ok" you need 4 bytes.
// For ADVANCED_OK (M105) you need 32 bytes.
// For debug-echo: 128 bytes for the optimal speed.
// Other output doesn't need to be that speedy.
// :[0, 2, 4, 8, 16, 32, 64, 128, 256]
#define TX_BUFFER_SIZE 0

// Host Receive Buffer Size
// Without XON/XOFF flow control (see SERIAL_XON_XOFF below) 32 bytes should be enough.
// To use flow control, set this buffer size to at least 1024 bytes.
// :[0, 2, 4, 8, 16, 32, 64, 128, 256, 512, 1024, 2048]
//#define RX_BUFFER_SIZE 1024

#if RX_BUFFER_SIZE >= 1024
  // Enable to have the controller send XON/XOFF control characters to
  // the host to signal the RX buffer is becoming full.
  //#define SERIAL_XON_XOFF
#endif

// Add M575 G-code to change the baud rate
#define BAUD_RATE_GCODE      // M.A.R.C. Allow to improve Speed in 32 bits boards

#if ENABLED(SDSUPPORT)
  // Enable this option to collect and display the maximum
  // RX queue usage after transferring a file to SD.
  //#define SERIAL_STATS_MAX_RX_QUEUED

  // Enable this option to collect and display the number
  // of dropped bytes after a file transfer to SD.
  //#define SERIAL_STATS_DROPPED_RX
#endif

// Monitor RX buffer usage
// Dump an error to the serial port if the serial receive buffer overflows.
// If you see these errors, increase the RX_BUFFER_SIZE value.
// Not supported on all platforms.
//#define RX_BUFFER_MONITOR

/**
 * Emergency Command Parser
 *
 * Add a low-level parser to intercept certain commands as they
 * enter the serial receive buffer, so they cannot be blocked.
 * Currently handles M108, M112, M410, M876
 * NOTE: Not yet implemented for all platforms.
 */
#define EMERGENCY_PARSER  // M.A.R.C. Enable instantaneous response to emergency commands

// Bad Serial-connections can miss a received command by sending an 'ok'
// Therefore some clients abort after 30 seconds in a timeout.
// Some other clients start sending commands while receiving a 'wait'.
// This "wait" is only sent when the buffer is empty. 1 second is a good value here.
//#define NO_TIMEOUTS 1000 // Milliseconds

// Some clients will have this feature soon. This could make the NO_TIMEOUTS unnecessary.
#define ADVANCED_OK  // M.A.R.C. better management of buffer by host

// Printrun may have trouble receiving long strings all at once.
// This option inserts short delays between lines of serial output.
#define SERIAL_OVERRUN_PROTECTION

// For serial echo, the number of digits after the decimal point
//#define SERIAL_FLOAT_PRECISION 4

// @section extras

/**
 * Extra Fan Speed
 * Adds a secondary fan speed for each print-cooling fan.
 *   'M106 P<fan> T3-255' : Set a secondary speed for <fan>
 *   'M106 P<fan> T2'     : Use the set secondary speed
 *   'M106 P<fan> T1'     : Restore the previous fan speed
 */
//#define EXTRA_FAN_SPEED

/**
 * Firmware-based and LCD-controlled retract
 *
 * Add G10 / G11 commands for automatic firmware-based retract / recover.
 * Use M207 and M208 to define parameters for retract / recover.
 *
 * Use M209 to enable or disable auto-retract.
 * With auto-retract enabled, all G1 E moves within the set range
 * will be converted to firmware-based retract/recover moves.
 *
 * Be sure to turn off auto-retract during filament change.
 *
 * Note that M207 / M208 / M209 settings are saved to EEPROM.
 */
#define FWRETRACT   // M.A.R.C. Enable support for firmware based retract
#if ENABLED(FWRETRACT)
  #define FWRETRACT_AUTORETRACT           // Override slicer retractions
  #if ENABLED(FWRETRACT_AUTORETRACT)
    #define MIN_AUTORETRACT 0.1           // (mm) Don't convert E moves under this length
    #define MAX_AUTORETRACT 10.0          // (mm) Don't convert E moves over this length
  #endif
  #define RETRACT_LENGTH 3                // (mm) Default retract length (positive value)
  #define RETRACT_LENGTH_SWAP 13          // (mm) Default swap retract length (positive value)
  #define RETRACT_FEEDRATE 45             // (mm/s) Default feedrate for retracting
  #define RETRACT_ZRAISE 0                // (mm) Default retract Z-raise
  #define RETRACT_RECOVER_LENGTH 0        // (mm) Default additional recover length (added to retract length on recover)
  #define RETRACT_RECOVER_LENGTH_SWAP 0   // (mm) Default additional swap recover length (added to retract length on recover from toolchange)
  #define RETRACT_RECOVER_FEEDRATE 8      // (mm/s) Default feedrate for recovering from retraction
  #define RETRACT_RECOVER_FEEDRATE_SWAP 8 // (mm/s) Default feedrate for recovering from swap retraction
  #if ENABLED(MIXING_EXTRUDER)
    //#define RETRACT_SYNC_MIXING         // Retract and restore all mixing steppers simultaneously
  #endif
#endif

/**
 * Universal tool change settings.
 * Applies to all types of extruders except where explicitly noted.
 */
#if HAS_MULTI_EXTRUDER
  // Z raise distance for tool-change, as needed for some extruders
  #define TOOLCHANGE_ZRAISE                 2 // (mm)
  //#define TOOLCHANGE_ZRAISE_BEFORE_RETRACT  // Apply raise before swap retraction (if enabled)
  //#define TOOLCHANGE_NO_RETURN              // Never return to previous position on tool-change
  #if ENABLED(TOOLCHANGE_NO_RETURN)
    //#define EVENT_GCODE_AFTER_TOOLCHANGE "G12X"   // Extra G-code to run after tool-change
  #endif

  /**
   * Retract and prime filament on tool-change to reduce
   * ooze and stringing and to get cleaner transitions.
   */
  //#define TOOLCHANGE_FILAMENT_SWAP
  #if ENABLED(TOOLCHANGE_FILAMENT_SWAP)
    // Load / Unload
    #define TOOLCHANGE_FS_LENGTH              12  // (mm) Load / Unload length
    #define TOOLCHANGE_FS_EXTRA_RESUME_LENGTH  0  // (mm) Extra length for better restart, fine tune by LCD/Gcode)
    #define TOOLCHANGE_FS_RETRACT_SPEED   (50*60) // (mm/min) (Unloading)
    #define TOOLCHANGE_FS_UNRETRACT_SPEED (25*60) // (mm/min) (On SINGLENOZZLE or Bowden loading must be slowed down)

    // Longer prime to clean out a SINGLENOZZLE
    #define TOOLCHANGE_FS_EXTRA_PRIME          0  // (mm) Extra priming length
    #define TOOLCHANGE_FS_PRIME_SPEED    (4.6*60) // (mm/min) Extra priming feedrate
    #define TOOLCHANGE_FS_WIPE_RETRACT         0  // (mm/min) Retract before cooling for less stringing, better wipe, etc.

    // Cool after prime to reduce stringing
    #define TOOLCHANGE_FS_FAN                 -1  // Fan index or -1 to skip
    #define TOOLCHANGE_FS_FAN_SPEED          255  // 0-255
    #define TOOLCHANGE_FS_FAN_TIME            10  // (seconds)

    // Swap uninitialized extruder with TOOLCHANGE_FS_PRIME_SPEED for all lengths (recover + prime)
    // (May break filament if not retracted beforehand.)
    //#define TOOLCHANGE_FS_INIT_BEFORE_SWAP

    // Prime on the first T0 (If other, TOOLCHANGE_FS_INIT_BEFORE_SWAP applied)
    // Enable it (M217 V[0/1]) before printing, to avoid unwanted priming on host connect
    //#define TOOLCHANGE_FS_PRIME_FIRST_USED

    /**
     * Tool Change Migration
     * This feature provides G-code and LCD options to switch tools mid-print.
     * All applicable tool properties are migrated so the print can continue.
     * Tools must be closely matching and other restrictions may apply.
     * Useful to:
     *   - Change filament color without interruption
     *   - Switch spools automatically on filament runout
     *   - Switch to a different nozzle on an extruder jam
     */
    #define TOOLCHANGE_MIGRATION_FEATURE

  #endif

  /**
   * Position to park head during tool change.
   * Doesn't apply to SWITCHING_TOOLHEAD, DUAL_X_CARRIAGE, or PARKING_EXTRUDER
   */
  //#define TOOLCHANGE_PARK
  #if ENABLED(TOOLCHANGE_PARK)
    #define TOOLCHANGE_PARK_XY    { X_MIN_POS + 10, Y_MIN_POS + 10 }
    #define TOOLCHANGE_PARK_XY_FEEDRATE 6000  // (mm/min)
    //#define TOOLCHANGE_PARK_X_ONLY          // X axis only move
    //#define TOOLCHANGE_PARK_Y_ONLY          // Y axis only move
  #endif
#endif // HAS_MULTI_EXTRUDER

/**
 * Advanced Pause
 * Experimental feature for filament change support and for parking the nozzle when paused.
 * Adds the GCode M600 for initiating filament change.
 * If PARK_HEAD_ON_PAUSE enabled, adds the GCode M125 to pause printing and park the nozzle.
 *
 * Requires an LCD display.
 * Requires NOZZLE_PARK_FEATURE.
 * This feature is required for the default FILAMENT_RUNOUT_SCRIPT.
 */
#define ADVANCED_PAUSE_FEATURE // DAE activo por motivo del filament runout sensor  
#if ENABLED(ADVANCED_PAUSE_FEATURE)
  #define PAUSE_PARK_RETRACT_FEEDRATE         60  // (mm/s) Initial retract feedrate.
  #define PAUSE_PARK_RETRACT_LENGTH            2  // (mm) Initial retract.
                                                  // This short retract is done immediately, before parking the nozzle.
  #define FILAMENT_CHANGE_UNLOAD_FEEDRATE     10  // (mm/s) Unload filament feedrate. This can be pretty fast.
  #define FILAMENT_CHANGE_UNLOAD_ACCEL        25  // (mm/s^2) Lower acceleration may allow a faster feedrate.
  #define FILAMENT_CHANGE_UNLOAD_LENGTH      100  // (mm) The length of filament for a complete unload. //DAE Ajustar este valor segun tubo bowden (cantidad de hilo a retraer hasta retirarlo completamente)
                                                  //   For Bowden, the full length of the tube and nozzle.
                                                  //   For direct drive, the full length of the nozzle.
                                                  //   Set to 0 for manual unloading.
  #define FILAMENT_CHANGE_SLOW_LOAD_FEEDRATE   6  // (mm/s) Slow move when starting load.
  #define FILAMENT_CHANGE_SLOW_LOAD_LENGTH     0  // (mm) Slow length, to allow time to insert material.
                                                  // 0 to disable start loading and skip to fast load only
  #define FILAMENT_CHANGE_FAST_LOAD_FEEDRATE   6  // (mm/s) Load filament feedrate. This can be pretty fast.
  #define FILAMENT_CHANGE_FAST_LOAD_ACCEL     25  // (mm/s^2) Lower acceleration may allow a faster feedrate.
  #define FILAMENT_CHANGE_FAST_LOAD_LENGTH     0  // (mm) Load length of filament, from extruder gear to nozzle.
                                                  //   For Bowden, the full length of the tube and nozzle.
                                                  //   For direct drive, the full length of the nozzle.
  //#define ADVANCED_PAUSE_CONTINUOUS_PURGE       // Purge continuously up to the purge length until interrupted.
  #define ADVANCED_PAUSE_PURGE_FEEDRATE        3  // (mm/s) Extrude feedrate (after loading). Should be slower than load feedrate.
  #define ADVANCED_PAUSE_PURGE_LENGTH         50  // (mm) Length to extrude after loading.
                                                  //   Set to 0 for manual extrusion.
                                                  //   Filament can be extruded repeatedly from the Filament Change menu
                                                  //   until extrusion is consistent, and to purge old filament.
  #define ADVANCED_PAUSE_RESUME_PRIME          0  // (mm) Extra distance to prime nozzle after returning from park.
  //#define ADVANCED_PAUSE_FANS_PAUSE             // Turn off print-cooling fans while the machine is paused.

                                                  // Filament Unload does a Retract, Delay, and Purge first:
  #define FILAMENT_UNLOAD_PURGE_RETRACT       13  // (mm) Unload initial retract length.
  #define FILAMENT_UNLOAD_PURGE_DELAY       5000  // (ms) Delay for the filament to cool after retract.
  #define FILAMENT_UNLOAD_PURGE_LENGTH         8  // (mm) An unretract is done, then this length is purged.
  #define FILAMENT_UNLOAD_PURGE_FEEDRATE      25  // (mm/s) feedrate to purge before unload

  #define PAUSE_PARK_NOZZLE_TIMEOUT           45  // (seconds) Time limit before the nozzle is turned off for safety.
  #define FILAMENT_CHANGE_ALERT_BEEPS         10  // Number of alert beeps to play when a response is needed.
  #define PAUSE_PARK_NO_STEPPER_TIMEOUT           // Enable for XYZ steppers to stay powered on during filament change.

//  #define PARK_HEAD_ON_PAUSE                      // Park the nozzle during pause and filament change. // M.A.R.C. Enable park head when pause command was issued (Disabled because unexpected extrude)
  //#define HOME_BEFORE_FILAMENT_CHANGE           // If needed, home before parking for filament change

  #define FILAMENT_LOAD_UNLOAD_GCODES           // Add M701/M702 Load/Unload G-codes, plus Load/Unload in the LCD Prepare menu.     // M.A.R.C. Enable Load/Unload Filament G-codes
  //#define FILAMENT_UNLOAD_ALL_EXTRUDERS         // Allow M702 to unload all extruders above a minimum target temp (as set by M302)
#endif

// @section tmc

/**
 * TMC26X Stepper Driver options
 *
 * The TMC26XStepper library is required for this stepper driver.
 * https://github.com/trinamic/TMC26XStepper
 */
#if HAS_DRIVER(TMC26X)

  #if AXIS_DRIVER_TYPE_X(TMC26X)
    #define X_MAX_CURRENT     1000  // (mA)
    #define X_SENSE_RESISTOR    91  // (mOhms)
    #define X_MICROSTEPS        16  // Number of microsteps
  #endif

  #if AXIS_DRIVER_TYPE_X2(TMC26X)
    #define X2_MAX_CURRENT    1000
    #define X2_SENSE_RESISTOR   91
    #define X2_MICROSTEPS       X_MICROSTEPS
  #endif

  #if AXIS_DRIVER_TYPE_Y(TMC26X)
    #define Y_MAX_CURRENT     1000
    #define Y_SENSE_RESISTOR    91
    #define Y_MICROSTEPS        16
  #endif

  #if AXIS_DRIVER_TYPE_Y2(TMC26X)
    #define Y2_MAX_CURRENT    1000
    #define Y2_SENSE_RESISTOR   91
    #define Y2_MICROSTEPS       Y_MICROSTEPS
  #endif

  #if AXIS_DRIVER_TYPE_Z(TMC26X)
    #define Z_MAX_CURRENT     1000
    #define Z_SENSE_RESISTOR    91
    #define Z_MICROSTEPS        16
  #endif

  #if AXIS_DRIVER_TYPE_Z2(TMC26X)
    #define Z2_MAX_CURRENT    1000
    #define Z2_SENSE_RESISTOR   91
    #define Z2_MICROSTEPS       Z_MICROSTEPS
  #endif

  #if AXIS_DRIVER_TYPE_Z3(TMC26X)
    #define Z3_MAX_CURRENT    1000
    #define Z3_SENSE_RESISTOR   91
    #define Z3_MICROSTEPS       Z_MICROSTEPS
  #endif

  #if AXIS_DRIVER_TYPE_Z4(TMC26X)
    #define Z4_MAX_CURRENT    1000
    #define Z4_SENSE_RESISTOR   91
    #define Z4_MICROSTEPS       Z_MICROSTEPS
  #endif

  #if AXIS_DRIVER_TYPE_E0(TMC26X)
    #define E0_MAX_CURRENT    1000
    #define E0_SENSE_RESISTOR   91
    #define E0_MICROSTEPS       16
  #endif

  #if AXIS_DRIVER_TYPE_E1(TMC26X)
    #define E1_MAX_CURRENT    1000
    #define E1_SENSE_RESISTOR   91
    #define E1_MICROSTEPS       E0_MICROSTEPS
  #endif

  #if AXIS_DRIVER_TYPE_E2(TMC26X)
    #define E2_MAX_CURRENT    1000
    #define E2_SENSE_RESISTOR   91
    #define E2_MICROSTEPS       E0_MICROSTEPS
  #endif

  #if AXIS_DRIVER_TYPE_E3(TMC26X)
    #define E3_MAX_CURRENT    1000
    #define E3_SENSE_RESISTOR   91
    #define E3_MICROSTEPS       E0_MICROSTEPS
  #endif

  #if AXIS_DRIVER_TYPE_E4(TMC26X)
    #define E4_MAX_CURRENT    1000
    #define E4_SENSE_RESISTOR   91
    #define E4_MICROSTEPS       E0_MICROSTEPS
  #endif

  #if AXIS_DRIVER_TYPE_E5(TMC26X)
    #define E5_MAX_CURRENT    1000
    #define E5_SENSE_RESISTOR   91
    #define E5_MICROSTEPS       E0_MICROSTEPS
  #endif

  #if AXIS_DRIVER_TYPE_E6(TMC26X)
    #define E6_MAX_CURRENT    1000
    #define E6_SENSE_RESISTOR   91
    #define E6_MICROSTEPS       E0_MICROSTEPS
  #endif

  #if AXIS_DRIVER_TYPE_E7(TMC26X)
    #define E7_MAX_CURRENT    1000
    #define E7_SENSE_RESISTOR   91
    #define E7_MICROSTEPS       E0_MICROSTEPS
  #endif

#endif // TMC26X

// @section tmc_smart

/**
 * To use TMC2130, TMC2160, TMC2660, TMC5130, TMC5160 stepper drivers in SPI mode
 * connect your SPI pins to the hardware SPI interface on your board and define
 * the required CS pins in your `pins_MYBOARD.h` file. (e.g., RAMPS 1.4 uses AUX3
 * pins `X_CS_PIN 53`, `Y_CS_PIN 49`, etc.).
 * You may also use software SPI if you wish to use general purpose IO pins.
 *
 * To use TMC2208 stepper UART-configurable stepper drivers connect #_SERIAL_TX_PIN
 * to the driver side PDN_UART pin with a 1K resistor.
 * To use the reading capabilities, also connect #_SERIAL_RX_PIN to PDN_UART without
 * a resistor.
 * The drivers can also be used with hardware serial.
 *
 * TMCStepper library is required to use TMC stepper drivers.
 * https://github.com/teemuatlut/TMCStepper
 */
#if HAS_TRINAMIC_CONFIG

  #define HOLD_MULTIPLIER    0.5  // Scales down the holding current from run current

  /**
   * Interpolate microsteps to 256
   * Override for each driver with <driver>_INTERPOLATE settings below
   */
  #define INTERPOLATE      true

  #if AXIS_IS_TMC(X)
    #define X_CURRENT       800        // (mA) RMS current. Multiply by 1.414 for peak current.
    #define X_CURRENT_HOME  X_CURRENT  // (mA) RMS current for sensorless homing
    #define X_MICROSTEPS     16        // 0..256
    #define X_RSENSE          0.11
    #define X_CHAIN_POS      -1        // -1..0: Not chained. 1: MCU MOSI connected. 2: Next in chain, ...
    //#define X_INTERPOLATE  true      // Enable to override 'INTERPOLATE' for the X axis
  #endif

  #if AXIS_IS_TMC(X2)
    #define X2_CURRENT      800
    #define X2_CURRENT_HOME X2_CURRENT
    #define X2_MICROSTEPS    X_MICROSTEPS
    #define X2_RSENSE         0.11
    #define X2_CHAIN_POS     -1
    //#define X2_INTERPOLATE true
  #endif

  #if AXIS_IS_TMC(Y)
    #define Y_CURRENT       800
    #define Y_CURRENT_HOME  Y_CURRENT
    #define Y_MICROSTEPS     16
    #define Y_RSENSE          0.11
    #define Y_CHAIN_POS      -1
    //#define Y_INTERPOLATE  true
  #endif

  #if AXIS_IS_TMC(Y2)
    #define Y2_CURRENT      800
    #define Y2_CURRENT_HOME Y2_CURRENT
    #define Y2_MICROSTEPS    Y_MICROSTEPS
    #define Y2_RSENSE         0.11
    #define Y2_CHAIN_POS     -1
    //#define Y2_INTERPOLATE true
  #endif

  #if AXIS_IS_TMC(Z)
    #define Z_CURRENT       800
    #define Z_CURRENT_HOME  Z_CURRENT
    #define Z_MICROSTEPS     16
    #define Z_RSENSE          0.11
    #define Z_CHAIN_POS      -1
    //#define Z_INTERPOLATE  true
  #endif

  #if AXIS_IS_TMC(Z2)
    #define Z2_CURRENT      800
    #define Z2_CURRENT_HOME Z2_CURRENT
    #define Z2_MICROSTEPS    Z_MICROSTEPS
    #define Z2_RSENSE         0.11
    #define Z2_CHAIN_POS     -1
    //#define Z2_INTERPOLATE true
  #endif

  #if AXIS_IS_TMC(Z3)
    #define Z3_CURRENT      800
    #define Z3_CURRENT_HOME Z3_CURRENT
    #define Z3_MICROSTEPS    Z_MICROSTEPS
    #define Z3_RSENSE         0.11
    #define Z3_CHAIN_POS     -1
    //#define Z3_INTERPOLATE true
  #endif

  #if AXIS_IS_TMC(Z4)
    #define Z4_CURRENT      800
    #define Z4_CURRENT_HOME Z4_CURRENT
    #define Z4_MICROSTEPS    Z_MICROSTEPS
    #define Z4_RSENSE         0.11
    #define Z4_CHAIN_POS     -1
    //#define Z4_INTERPOLATE true
  #endif

  #if AXIS_IS_TMC(E0)
    #define E0_CURRENT      800
    #define E0_MICROSTEPS    16
    #define E0_RSENSE         0.11
    #define E0_CHAIN_POS     -1
    //#define E0_INTERPOLATE true
  #endif

  #if AXIS_IS_TMC(E1)
    #define E1_CURRENT      800
    #define E1_MICROSTEPS    E0_MICROSTEPS
    #define E1_RSENSE         0.11
    #define E1_CHAIN_POS     -1
    //#define E1_INTERPOLATE true
  #endif

  #if AXIS_IS_TMC(E2)
    #define E2_CURRENT      800
    #define E2_MICROSTEPS    E0_MICROSTEPS
    #define E2_RSENSE         0.11
    #define E2_CHAIN_POS     -1
    //#define E2_INTERPOLATE true
  #endif

  #if AXIS_IS_TMC(E3)
    #define E3_CURRENT      800
    #define E3_MICROSTEPS    E0_MICROSTEPS
    #define E3_RSENSE         0.11
    #define E3_CHAIN_POS     -1
    //#define E3_INTERPOLATE true
  #endif

  #if AXIS_IS_TMC(E4)
    #define E4_CURRENT      800
    #define E4_MICROSTEPS    E0_MICROSTEPS
    #define E4_RSENSE         0.11
    #define E4_CHAIN_POS     -1
    //#define E4_INTERPOLATE true
  #endif

  #if AXIS_IS_TMC(E5)
    #define E5_CURRENT      800
    #define E5_MICROSTEPS    E0_MICROSTEPS
    #define E5_RSENSE         0.11
    #define E5_CHAIN_POS     -1
    //#define E5_INTERPOLATE true
  #endif

  #if AXIS_IS_TMC(E6)
    #define E6_CURRENT      800
    #define E6_MICROSTEPS    E0_MICROSTEPS
    #define E6_RSENSE         0.11
    #define E6_CHAIN_POS     -1
    //#define E6_INTERPOLATE true
  #endif

  #if AXIS_IS_TMC(E7)
    #define E7_CURRENT      800
    #define E7_MICROSTEPS    E0_MICROSTEPS
    #define E7_RSENSE         0.11
    #define E7_CHAIN_POS     -1
    //#define E7_INTERPOLATE true
  #endif

  /**
   * Override default SPI pins for TMC2130, TMC2160, TMC2660, TMC5130 and TMC5160 drivers here.
   * The default pins can be found in your board's pins file.
   */
  //#define X_CS_PIN          -1
  //#define Y_CS_PIN          -1
  //#define Z_CS_PIN          -1
  //#define X2_CS_PIN         -1
  //#define Y2_CS_PIN         -1
  //#define Z2_CS_PIN         -1
  //#define Z3_CS_PIN         -1
  //#define E0_CS_PIN         -1
  //#define E1_CS_PIN         -1
  //#define E2_CS_PIN         -1
  //#define E3_CS_PIN         -1
  //#define E4_CS_PIN         -1
  //#define E5_CS_PIN         -1
  //#define E6_CS_PIN         -1
  //#define E7_CS_PIN         -1

  /**
   * Software option for SPI driven drivers (TMC2130, TMC2160, TMC2660, TMC5130 and TMC5160).
   * The default SW SPI pins are defined the respective pins files,
   * but you can override or define them here.
   */
  //#define TMC_USE_SW_SPI
  //#define TMC_SW_MOSI       -1
  //#define TMC_SW_MISO       -1
  //#define TMC_SW_SCK        -1

  /**
   * Four TMC2209 drivers can use the same HW/SW serial port with hardware configured addresses.
   * Set the address using jumpers on pins MS1 and MS2.
   * Address | MS1  | MS2
   *       0 | LOW  | LOW
   *       1 | HIGH | LOW
   *       2 | LOW  | HIGH
   *       3 | HIGH | HIGH
   *
   * Set *_SERIAL_TX_PIN and *_SERIAL_RX_PIN to match for all drivers
   * on the same serial port, either here or in your board's pins file.
   */
  //#define  X_SLAVE_ADDRESS 0
  //#define  Y_SLAVE_ADDRESS 0
  //#define  Z_SLAVE_ADDRESS 0
  //#define X2_SLAVE_ADDRESS 0
  //#define Y2_SLAVE_ADDRESS 0
  //#define Z2_SLAVE_ADDRESS 0
  //#define Z3_SLAVE_ADDRESS 0
  //#define Z4_SLAVE_ADDRESS 0
  //#define E0_SLAVE_ADDRESS 0
  //#define E1_SLAVE_ADDRESS 0
  //#define E2_SLAVE_ADDRESS 0
  //#define E3_SLAVE_ADDRESS 0
  //#define E4_SLAVE_ADDRESS 0
  //#define E5_SLAVE_ADDRESS 0
  //#define E6_SLAVE_ADDRESS 0
  //#define E7_SLAVE_ADDRESS 0

  /**
   * Software enable
   *
   * Use for drivers that do not use a dedicated enable pin, but rather handle the same
   * function through a communication line such as SPI or UART.
   */
  //#define SOFTWARE_DRIVER_ENABLE

  /**
   * TMC2130, TMC2160, TMC2208, TMC2209, TMC5130 and TMC5160 only
   * Use Trinamic's ultra quiet stepping mode.
   * When disabled, Marlin will use spreadCycle stepping mode.
   */
  #define STEALTHCHOP_XY
  #define STEALTHCHOP_Z
  #define STEALTHCHOP_E

  /**
   * Optimize spreadCycle chopper parameters by using predefined parameter sets
   * or with the help of an example included in the library.
   * Provided parameter sets are
   * CHOPPER_DEFAULT_12V
   * CHOPPER_DEFAULT_19V
   * CHOPPER_DEFAULT_24V
   * CHOPPER_DEFAULT_36V
   * CHOPPER_09STEP_24V   // 0.9 degree steppers (24V)
   * CHOPPER_PRUSAMK3_24V // Imported parameters from the official Průša firmware for MK3 (24V)
   * CHOPPER_MARLIN_119   // Old defaults from Marlin v1.1.9
   *
   * Define your own with:
   * { <off_time[1..15]>, <hysteresis_end[-3..12]>, hysteresis_start[1..8] }
   */
  #define CHOPPER_TIMING CHOPPER_DEFAULT_12V        // All axes (override below)
  //#define CHOPPER_TIMING_X  CHOPPER_DEFAULT_12V   // For X Axes (override below)
  //#define CHOPPER_TIMING_X2 CHOPPER_DEFAULT_12V
  //#define CHOPPER_TIMING_Y  CHOPPER_DEFAULT_12V   // For Y Axes (override below)
  //#define CHOPPER_TIMING_Y2 CHOPPER_DEFAULT_12V
  //#define CHOPPER_TIMING_Z  CHOPPER_DEFAULT_12V   // For Z Axes (override below)
  //#define CHOPPER_TIMING_Z2 CHOPPER_DEFAULT_12V
  //#define CHOPPER_TIMING_Z3 CHOPPER_DEFAULT_12V
  //#define CHOPPER_TIMING_Z4 CHOPPER_DEFAULT_12V
  //#define CHOPPER_TIMING_E  CHOPPER_DEFAULT_12V   // For Extruders (override below)
  //#define CHOPPER_TIMING_E1 CHOPPER_DEFAULT_12V
  //#define CHOPPER_TIMING_E2 CHOPPER_DEFAULT_12V
  //#define CHOPPER_TIMING_E3 CHOPPER_DEFAULT_12V
  //#define CHOPPER_TIMING_E4 CHOPPER_DEFAULT_12V
  //#define CHOPPER_TIMING_E5 CHOPPER_DEFAULT_12V
  //#define CHOPPER_TIMING_E6 CHOPPER_DEFAULT_12V
  //#define CHOPPER_TIMING_E7 CHOPPER_DEFAULT_12V

  /**
   * Monitor Trinamic drivers
   * for error conditions like overtemperature and short to ground.
   * To manage over-temp Marlin can decrease the driver current until the error condition clears.
   * Other detected conditions can be used to stop the current print.
   * Relevant G-codes:
   * M906 - Set or get motor current in milliamps using axis codes X, Y, Z, E. Report values if no axis codes given.
   * M911 - Report stepper driver overtemperature pre-warn condition.
   * M912 - Clear stepper driver overtemperature pre-warn condition flag.
   * M122 - Report driver parameters (Requires TMC_DEBUG)
   */
  //#define MONITOR_DRIVER_STATUS

  #if ENABLED(MONITOR_DRIVER_STATUS)
    #define CURRENT_STEP_DOWN     50  // [mA]
    #define REPORT_CURRENT_CHANGE
    #define STOP_ON_ERROR
  #endif

  /**
   * TMC2130, TMC2160, TMC2208, TMC2209, TMC5130 and TMC5160 only
   * The driver will switch to spreadCycle when stepper speed is over HYBRID_THRESHOLD.
   * This mode allows for faster movements at the expense of higher noise levels.
   * STEALTHCHOP_(XY|Z|E) must be enabled to use HYBRID_THRESHOLD.
   * M913 X/Y/Z/E to live tune the setting
   */
  //#define HYBRID_THRESHOLD

  #define X_HYBRID_THRESHOLD     100  // [mm/s]
  #define X2_HYBRID_THRESHOLD    100
  #define Y_HYBRID_THRESHOLD     100
  #define Y2_HYBRID_THRESHOLD    100
  #define Z_HYBRID_THRESHOLD       3
  #define Z2_HYBRID_THRESHOLD      3
  #define Z3_HYBRID_THRESHOLD      3
  #define Z4_HYBRID_THRESHOLD      3
  #define E0_HYBRID_THRESHOLD     30
  #define E1_HYBRID_THRESHOLD     30
  #define E2_HYBRID_THRESHOLD     30
  #define E3_HYBRID_THRESHOLD     30
  #define E4_HYBRID_THRESHOLD     30
  #define E5_HYBRID_THRESHOLD     30
  #define E6_HYBRID_THRESHOLD     30
  #define E7_HYBRID_THRESHOLD     30

  /**
   * Use StallGuard to home / probe X, Y, Z.
   *
   * TMC2130, TMC2160, TMC2209, TMC2660, TMC5130, and TMC5160 only
   * Connect the stepper driver's DIAG1 pin to the X/Y endstop pin.
   * X, Y, and Z homing will always be done in spreadCycle mode.
   *
   * X/Y/Z_STALL_SENSITIVITY is the default stall threshold.
   * Use M914 X Y Z to set the stall threshold at runtime:
   *
   *  Sensitivity   TMC2209   Others
   *    HIGHEST       255      -64    (Too sensitive => False positive)
   *    LOWEST         0        63    (Too insensitive => No trigger)
   *
   * It is recommended to set HOMING_BUMP_MM to { 0, 0, 0 }.
   *
   * SPI_ENDSTOPS  *** Beta feature! *** TMC2130 Only ***
   * Poll the driver through SPI to determine load when homing.
   * Removes the need for a wire from DIAG1 to an endstop pin.
   *
   * IMPROVE_HOMING_RELIABILITY tunes acceleration and jerk when
   * homing and adds a guard period for endstop triggering.
   *
   * Comment *_STALL_SENSITIVITY to disable sensorless homing for that axis.
   */
  //#define SENSORLESS_HOMING // StallGuard capable drivers only

  #if EITHER(SENSORLESS_HOMING, SENSORLESS_PROBING)
    // TMC2209: 0...255. TMC2130: -64...63
    #define X_STALL_SENSITIVITY  8
    #define X2_STALL_SENSITIVITY X_STALL_SENSITIVITY
    #define Y_STALL_SENSITIVITY  8
    #define Y2_STALL_SENSITIVITY Y_STALL_SENSITIVITY
    //#define Z_STALL_SENSITIVITY  8
    //#define Z2_STALL_SENSITIVITY Z_STALL_SENSITIVITY
    //#define Z3_STALL_SENSITIVITY Z_STALL_SENSITIVITY
    //#define Z4_STALL_SENSITIVITY Z_STALL_SENSITIVITY
    //#define SPI_ENDSTOPS              // TMC2130 only
    //#define IMPROVE_HOMING_RELIABILITY
  #endif

  /**
   * TMC Homing stepper phase.
   *
   * Improve homing repeatability by homing to stepper coil's nearest absolute
   * phase position. Trinamic drivers use a stepper phase table with 1024 values
   * spanning 4 full steps with 256 positions each (ergo, 1024 positions).
   * Full step positions (128, 384, 640, 896) have the highest holding torque.
   *
   * Values from 0..1023, -1 to disable homing phase for that axis.
   */
   //#define TMC_HOME_PHASE { 896, 896, 896 }

  /**
   * Beta feature!
   * Create a 50/50 square wave step pulse optimal for stepper drivers.
   */
  #define SQUARE_WAVE_STEPPING

  /**
   * Enable M122 debugging command for TMC stepper drivers.
   * M122 S0/1 will enable continous reporting.
   */
  //#define TMC_DEBUG

  /**
   * You can set your own advanced settings by filling in predefined functions.
   * A list of available functions can be found on the library github page
   * https://github.com/teemuatlut/TMCStepper
   *
   * Example:
   * #define TMC_ADV() { \
   *   stepperX.diag0_otpw(1); \
   *   stepperY.intpol(0); \
   * }
   */
  #define TMC_ADV() {  }

#endif // HAS_TRINAMIC_CONFIG

// @section L64XX

/**
 * L64XX Stepper Driver options
 *
 * Arduino-L6470 library (0.8.0 or higher) is required.
 * https://github.com/ameyer/Arduino-L6470
 *
 * Requires the following to be defined in your pins_YOUR_BOARD file
 *     L6470_CHAIN_SCK_PIN
 *     L6470_CHAIN_MISO_PIN
 *     L6470_CHAIN_MOSI_PIN
 *     L6470_CHAIN_SS_PIN
 *     ENABLE_RESET_L64XX_CHIPS(Q)  where Q is 1 to enable and 0 to reset
 */

#if HAS_L64XX

  //#define L6470_CHITCHAT        // Display additional status info

  #if AXIS_IS_L64XX(X)
    #define X_MICROSTEPS       128  // Number of microsteps (VALID: 1, 2, 4, 8, 16, 32, 128) - L6474 max is 16
    #define X_OVERCURRENT     2000  // (mA) Current where the driver detects an over current
                                    //   L6470 & L6474 - VALID: 375 x (1 - 16) - 6A max - rounds down
                                    //   POWERSTEP01: VALID: 1000 x (1 - 32) - 32A max - rounds down
    #define X_STALLCURRENT    1500  // (mA) Current where the driver detects a stall (VALID: 31.25 * (1-128) -  4A max - rounds down)
                                    //   L6470 & L6474 - VALID: 31.25 * (1-128) -  4A max - rounds down
                                    //   POWERSTEP01: VALID: 200 x (1 - 32) - 6.4A max - rounds down
                                    //   L6474 - STALLCURRENT setting is used to set the nominal (TVAL) current
    #define X_MAX_VOLTAGE      127  // 0-255, Maximum effective voltage seen by stepper - not used by L6474
    #define X_CHAIN_POS         -1  // Position in SPI chain, 0=Not in chain, 1=Nearest MOSI
    #define X_SLEW_RATE          1  // 0-3, Slew 0 is slowest, 3 is fastest
  #endif

  #if AXIS_IS_L64XX(X2)
    #define X2_MICROSTEPS     X_MICROSTEPS
    #define X2_OVERCURRENT            2000
    #define X2_STALLCURRENT           1500
    #define X2_MAX_VOLTAGE             127
    #define X2_CHAIN_POS                -1
    #define X2_SLEW_RATE                 1
  #endif

  #if AXIS_IS_L64XX(Y)
    #define Y_MICROSTEPS               128
    #define Y_OVERCURRENT             2000
    #define Y_STALLCURRENT            1500
    #define Y_MAX_VOLTAGE              127
    #define Y_CHAIN_POS                 -1
    #define Y_SLEW_RATE                  1
  #endif

  #if AXIS_IS_L64XX(Y2)
    #define Y2_MICROSTEPS     Y_MICROSTEPS
    #define Y2_OVERCURRENT            2000
    #define Y2_STALLCURRENT           1500
    #define Y2_MAX_VOLTAGE             127
    #define Y2_CHAIN_POS                -1
    #define Y2_SLEW_RATE                 1
  #endif

  #if AXIS_IS_L64XX(Z)
    #define Z_MICROSTEPS               128
    #define Z_OVERCURRENT             2000
    #define Z_STALLCURRENT            1500
    #define Z_MAX_VOLTAGE              127
    #define Z_CHAIN_POS                 -1
    #define Z_SLEW_RATE                  1
  #endif

  #if AXIS_IS_L64XX(Z2)
    #define Z2_MICROSTEPS     Z_MICROSTEPS
    #define Z2_OVERCURRENT            2000
    #define Z2_STALLCURRENT           1500
    #define Z2_MAX_VOLTAGE             127
    #define Z2_CHAIN_POS                -1
    #define Z2_SLEW_RATE                 1
  #endif

  #if AXIS_IS_L64XX(Z3)
    #define Z3_MICROSTEPS     Z_MICROSTEPS
    #define Z3_OVERCURRENT            2000
    #define Z3_STALLCURRENT           1500
    #define Z3_MAX_VOLTAGE             127
    #define Z3_CHAIN_POS                -1
    #define Z3_SLEW_RATE                 1
  #endif

  #if AXIS_IS_L64XX(Z4)
    #define Z4_MICROSTEPS     Z_MICROSTEPS
    #define Z4_OVERCURRENT            2000
    #define Z4_STALLCURRENT           1500
    #define Z4_MAX_VOLTAGE             127
    #define Z4_CHAIN_POS                -1
    #define Z4_SLEW_RATE                 1
  #endif

  #if AXIS_IS_L64XX(E0)
    #define E0_MICROSTEPS              128
    #define E0_OVERCURRENT            2000
    #define E0_STALLCURRENT           1500
    #define E0_MAX_VOLTAGE             127
    #define E0_CHAIN_POS                -1
    #define E0_SLEW_RATE                 1
  #endif

  #if AXIS_IS_L64XX(E1)
    #define E1_MICROSTEPS    E0_MICROSTEPS
    #define E1_OVERCURRENT            2000
    #define E1_STALLCURRENT           1500
    #define E1_MAX_VOLTAGE             127
    #define E1_CHAIN_POS                -1
    #define E1_SLEW_RATE                 1
  #endif

  #if AXIS_IS_L64XX(E2)
    #define E2_MICROSTEPS    E0_MICROSTEPS
    #define E2_OVERCURRENT            2000
    #define E2_STALLCURRENT           1500
    #define E2_MAX_VOLTAGE             127
    #define E2_CHAIN_POS                -1
    #define E2_SLEW_RATE                 1
  #endif

  #if AXIS_IS_L64XX(E3)
    #define E3_MICROSTEPS    E0_MICROSTEPS
    #define E3_OVERCURRENT            2000
    #define E3_STALLCURRENT           1500
    #define E3_MAX_VOLTAGE             127
    #define E3_CHAIN_POS                -1
    #define E3_SLEW_RATE                 1
  #endif

  #if AXIS_IS_L64XX(E4)
    #define E4_MICROSTEPS    E0_MICROSTEPS
    #define E4_OVERCURRENT            2000
    #define E4_STALLCURRENT           1500
    #define E4_MAX_VOLTAGE             127
    #define E4_CHAIN_POS                -1
    #define E4_SLEW_RATE                 1
  #endif

  #if AXIS_IS_L64XX(E5)
    #define E5_MICROSTEPS    E0_MICROSTEPS
    #define E5_OVERCURRENT            2000
    #define E5_STALLCURRENT           1500
    #define E5_MAX_VOLTAGE             127
    #define E5_CHAIN_POS                -1
    #define E5_SLEW_RATE                 1
  #endif

  #if AXIS_IS_L64XX(E6)
    #define E6_MICROSTEPS    E0_MICROSTEPS
    #define E6_OVERCURRENT            2000
    #define E6_STALLCURRENT           1500
    #define E6_MAX_VOLTAGE             127
    #define E6_CHAIN_POS                -1
    #define E6_SLEW_RATE                 1
  #endif

  #if AXIS_IS_L64XX(E7)
    #define E7_MICROSTEPS    E0_MICROSTEPS
    #define E7_OVERCURRENT            2000
    #define E7_STALLCURRENT           1500
    #define E7_MAX_VOLTAGE             127
    #define E7_CHAIN_POS                -1
    #define E7_SLEW_RATE                 1
  #endif

  /**
   * Monitor L6470 drivers for error conditions like over temperature and over current.
   * In the case of over temperature Marlin can decrease the drive until the error condition clears.
   * Other detected conditions can be used to stop the current print.
   * Relevant G-codes:
   * M906 - I1/2/3/4/5  Set or get motor drive level using axis codes X, Y, Z, E. Report values if no axis codes given.
   *         I not present or I0 or I1 - X, Y, Z or E0
   *         I2 - X2, Y2, Z2 or E1
   *         I3 - Z3 or E3
   *         I4 - Z4 or E4
   *         I5 - E5
   * M916 - Increase drive level until get thermal warning
   * M917 - Find minimum current thresholds
   * M918 - Increase speed until max or error
   * M122 S0/1 - Report driver parameters
   */
  //#define MONITOR_L6470_DRIVER_STATUS

  #if ENABLED(MONITOR_L6470_DRIVER_STATUS)
    #define KVAL_HOLD_STEP_DOWN     1
    //#define L6470_STOP_ON_ERROR
  #endif

#endif // HAS_L64XX

// @section i2cbus

//
// I2C Master ID for LPC176x LCD and Digital Current control
// Does not apply to other peripherals based on the Wire library.
//
//#define I2C_MASTER_ID  1  // Set a value from 0 to 2

/**
 * TWI/I2C BUS
 *
 * This feature is an EXPERIMENTAL feature so it shall not be used on production
 * machines. Enabling this will allow you to send and receive I2C data from slave
 * devices on the bus.
 *
 * ; Example #1
 * ; This macro send the string "Marlin" to the slave device with address 0x63 (99)
 * ; It uses multiple M260 commands with one B<base 10> arg
 * M260 A99  ; Target slave address
 * M260 B77  ; M
 * M260 B97  ; a
 * M260 B114 ; r
 * M260 B108 ; l
 * M260 B105 ; i
 * M260 B110 ; n
 * M260 S1   ; Send the current buffer
 *
 * ; Example #2
 * ; Request 6 bytes from slave device with address 0x63 (99)
 * M261 A99 B5
 *
 * ; Example #3
 * ; Example serial output of a M261 request
 * echo:i2c-reply: from:99 bytes:5 data:hello
 */

//#define EXPERIMENTAL_I2CBUS
#if ENABLED(EXPERIMENTAL_I2CBUS)
  #define I2C_SLAVE_ADDRESS  0  // Set a value from 8 to 127 to act as a slave
#endif

// @section extras

/**
 * Photo G-code
 * Add the M240 G-code to take a photo.
 * The photo can be triggered by a digital pin or a physical movement.
 */
//#define PHOTO_GCODE
#if ENABLED(PHOTO_GCODE)
  // A position to move to (and raise Z) before taking the photo
  //#define PHOTO_POSITION { X_MAX_POS - 5, Y_MAX_POS, 0 }  // { xpos, ypos, zraise } (M240 X Y Z)
  //#define PHOTO_DELAY_MS   100                            // (ms) Duration to pause before moving back (M240 P)
  //#define PHOTO_RETRACT_MM   6.5                          // (mm) E retract/recover for the photo move (M240 R S)

  // Canon RC-1 or homebrew digital camera trigger
  // Data from: https://www.doc-diy.net/photo/rc-1_hacked/
  //#define PHOTOGRAPH_PIN 23

  // Canon Hack Development Kit
  // https://captain-slow.dk/2014/03/09/3d-printing-timelapses/
  //#define CHDK_PIN        4

  // Optional second move with delay to trigger the camera shutter
  //#define PHOTO_SWITCH_POSITION { X_MAX_POS, Y_MAX_POS }  // { xpos, ypos } (M240 I J)

  // Duration to hold the switch or keep CHDK_PIN high
  //#define PHOTO_SWITCH_MS   50 // (ms) (M240 D)

  /**
   * PHOTO_PULSES_US may need adjustment depending on board and camera model.
   * Pin must be running at 48.4kHz.
   * Be sure to use a PHOTOGRAPH_PIN which can rise and fall quick enough.
   * (e.g., MKS SBase temp sensor pin was too slow, so used P1.23 on J8.)
   *
   *  Example pulse data for Nikon: https://bit.ly/2FKD0Aq
   *                     IR Wiring: https://git.io/JvJf7
   */
  //#define PHOTO_PULSES_US { 2000, 27850, 400, 1580, 400, 3580, 400 }  // (µs) Durations for each 48.4kHz oscillation
  #ifdef PHOTO_PULSES_US
    #define PHOTO_PULSE_DELAY_US 13 // (µs) Approximate duration of each HIGH and LOW pulse in the oscillation
  #endif
#endif

/**
 * Spindle & Laser control
 *
 * Add the M3, M4, and M5 commands to turn the spindle/laser on and off, and
 * to set spindle speed, spindle direction, and laser power.
 *
 * SuperPid is a router/spindle speed controller used in the CNC milling community.
 * Marlin can be used to turn the spindle on and off. It can also be used to set
 * the spindle speed from 5,000 to 30,000 RPM.
 *
 * You'll need to select a pin for the ON/OFF function and optionally choose a 0-5V
 * hardware PWM pin for the speed control and a pin for the rotation direction.
 *
 * See https://marlinfw.org/docs/configuration/laser_spindle.html for more config details.
 */
//#define SPINDLE_FEATURE
//#define LASER_FEATURE
#if EITHER(SPINDLE_FEATURE, LASER_FEATURE)
  #define SPINDLE_LASER_ACTIVE_STATE    LOW    // Set to "HIGH" if the on/off function is active HIGH
  #define SPINDLE_LASER_PWM             true   // Set to "true" if your controller supports setting the speed/power
  #define SPINDLE_LASER_PWM_INVERT      false  // Set to "true" if the speed/power goes up when you want it to go slower

  #define SPINDLE_LASER_FREQUENCY       2500   // (Hz) Spindle/laser frequency (only on supported HALs: AVR and LPC)

  //#define SPINDLE_SERVO         // A servo converting an angle to spindle power
  #ifdef SPINDLE_SERVO
    #define SPINDLE_SERVO_NR   0  // Index of servo used for spindle control
    #define SPINDLE_SERVO_MIN 10  // Minimum angle for servo spindle
  #endif

  /**
   * Speed / Power can be set ('M3 S') and displayed in terms of:
   *  - PWM255  (S0 - S255)
   *  - PERCENT (S0 - S100)
   *  - RPM     (S0 - S50000)  Best for use with a spindle
   *  - SERVO   (S0 - S180)
   */
  #define CUTTER_POWER_UNIT PWM255

  /**
   * Relative Cutter Power
   * Normally, 'M3 O<power>' sets
   * OCR power is relative to the range SPEED_POWER_MIN...SPEED_POWER_MAX.
   * so input powers of 0...255 correspond to SPEED_POWER_MIN...SPEED_POWER_MAX
   * instead of normal range (0 to SPEED_POWER_MAX).
   * Best used with (e.g.) SuperPID router controller: S0 = 5,000 RPM and S255 = 30,000 RPM
   */
  //#define CUTTER_POWER_RELATIVE              // Set speed proportional to [SPEED_POWER_MIN...SPEED_POWER_MAX]

  #if ENABLED(SPINDLE_FEATURE)
    //#define SPINDLE_CHANGE_DIR               // Enable if your spindle controller can change spindle direction
    #define SPINDLE_CHANGE_DIR_STOP            // Enable if the spindle should stop before changing spin direction
    #define SPINDLE_INVERT_DIR          false  // Set to "true" if the spin direction is reversed

    #define SPINDLE_LASER_POWERUP_DELAY   5000 // (ms) Delay to allow the spindle/laser to come up to speed/power
    #define SPINDLE_LASER_POWERDOWN_DELAY 5000 // (ms) Delay to allow the spindle to stop

    /**
     * M3/M4 Power Equation
     *
     * Each tool uses different value ranges for speed / power control.
     * These parameters are used to convert between tool power units and PWM.
     *
     * Speed/Power = (PWMDC / 255 * 100 - SPEED_POWER_INTERCEPT) / SPEED_POWER_SLOPE
     * PWMDC = (spdpwr - SPEED_POWER_MIN) / (SPEED_POWER_MAX - SPEED_POWER_MIN) / SPEED_POWER_SLOPE
     */
    #define SPEED_POWER_INTERCEPT         0    // (%) 0-100 i.e., Minimum power percentage
    #define SPEED_POWER_MIN            5000    // (RPM)
    #define SPEED_POWER_MAX           30000    // (RPM) SuperPID router controller 0 - 30,000 RPM
    #define SPEED_POWER_STARTUP       25000    // (RPM) M3/M4 speed/power default (with no arguments)

  #else

    #define SPEED_POWER_INTERCEPT         0    // (%) 0-100 i.e., Minimum power percentage
    #define SPEED_POWER_MIN               0    // (%) 0-100
    #define SPEED_POWER_MAX             100    // (%) 0-100
    #define SPEED_POWER_STARTUP          80    // (%) M3/M4 speed/power default (with no arguments)

    // Define the minimum and maximum test pulse time values for a laser test fire function
    #define LASER_TEST_PULSE_MIN           1   // Used with Laser Control Menu
    #define LASER_TEST_PULSE_MAX         999   // Caution: Menu may not show more than 3 characters

    /**
     * Enable inline laser power to be handled in the planner / stepper routines.
     * Inline power is specified by the I (inline) flag in an M3 command (e.g., M3 S20 I)
     * or by the 'S' parameter in G0/G1/G2/G3 moves (see LASER_MOVE_POWER).
     *
     * This allows the laser to keep in perfect sync with the planner and removes
     * the powerup/down delay since lasers require negligible time.
     */
    //#define LASER_POWER_INLINE

    #if ENABLED(LASER_POWER_INLINE)
      /**
       * Scale the laser's power in proportion to the movement rate.
       *
       * - Sets the entry power proportional to the entry speed over the nominal speed.
       * - Ramps the power up every N steps to approximate the speed trapezoid.
       * - Due to the limited power resolution this is only approximate.
       */
      #define LASER_POWER_INLINE_TRAPEZOID

      /**
       * Continuously calculate the current power (nominal_power * current_rate / nominal_rate).
       * Required for accurate power with non-trapezoidal acceleration (e.g., S_CURVE_ACCELERATION).
       * This is a costly calculation so this option is discouraged on 8-bit AVR boards.
       *
       * LASER_POWER_INLINE_TRAPEZOID_CONT_PER defines how many step cycles there are between power updates. If your
       * board isn't able to generate steps fast enough (and you are using LASER_POWER_INLINE_TRAPEZOID_CONT), increase this.
       * Note that when this is zero it means it occurs every cycle; 1 means a delay wait one cycle then run, etc.
       */
      //#define LASER_POWER_INLINE_TRAPEZOID_CONT

      /**
       * Stepper iterations between power updates. Increase this value if the board
       * can't keep up with the processing demands of LASER_POWER_INLINE_TRAPEZOID_CONT.
       * Disable (or set to 0) to recalculate power on every stepper iteration.
       */
      //#define LASER_POWER_INLINE_TRAPEZOID_CONT_PER 10

      /**
       * Include laser power in G0/G1/G2/G3/G5 commands with the 'S' parameter
       */
      //#define LASER_MOVE_POWER

      #if ENABLED(LASER_MOVE_POWER)
        // Turn off the laser on G0 moves with no power parameter.
        // If a power parameter is provided, use that instead.
        //#define LASER_MOVE_G0_OFF

        // Turn off the laser on G28 homing.
        //#define LASER_MOVE_G28_OFF
      #endif

      /**
       * Inline flag inverted
       *
       * WARNING: M5 will NOT turn off the laser unless another move
       *          is done (so G-code files must end with 'M5 I').
       */
      //#define LASER_POWER_INLINE_INVERT

      /**
       * Continuously apply inline power. ('M3 S3' == 'G1 S3' == 'M3 S3 I')
       *
       * The laser might do some weird things, so only enable this
       * feature if you understand the implications.
       */
      //#define LASER_POWER_INLINE_CONTINUOUS

    #else

      #define SPINDLE_LASER_POWERUP_DELAY     50 // (ms) Delay to allow the spindle/laser to come up to speed/power
      #define SPINDLE_LASER_POWERDOWN_DELAY   50 // (ms) Delay to allow the spindle to stop

    #endif
  #endif
#endif

/**
 * Coolant Control
 *
 * Add the M7, M8, and M9 commands to turn mist or flood coolant on and off.
 *
 * Note: COOLANT_MIST_PIN and/or COOLANT_FLOOD_PIN must also be defined.
 */
//#define COOLANT_CONTROL
#if ENABLED(COOLANT_CONTROL)
  #define COOLANT_MIST                // Enable if mist coolant is present
  #define COOLANT_FLOOD               // Enable if flood coolant is present
  #define COOLANT_MIST_INVERT  false  // Set "true" if the on/off function is reversed
  #define COOLANT_FLOOD_INVERT false  // Set "true" if the on/off function is reversed
#endif

/**
 * Filament Width Sensor
 *
 * Measures the filament width in real-time and adjusts
 * flow rate to compensate for any irregularities.
 *
 * Also allows the measured filament diameter to set the
 * extrusion rate, so the slicer only has to specify the
 * volume.
 *
 * Only a single extruder is supported at this time.
 *
 *  34 RAMPS_14    : Analog input 5 on the AUX2 connector
 *  81 PRINTRBOARD : Analog input 2 on the Exp1 connector (version B,C,D,E)
 * 301 RAMBO       : Analog input 3
 *
 * Note: May require analog pins to be defined for other boards.
 */
//#define FILAMENT_WIDTH_SENSOR

#if ENABLED(FILAMENT_WIDTH_SENSOR)
  #define FILAMENT_SENSOR_EXTRUDER_NUM 0    // Index of the extruder that has the filament sensor. :[0,1,2,3,4]
  #define MEASUREMENT_DELAY_CM        14    // (cm) The distance from the filament sensor to the melting chamber

  #define FILWIDTH_ERROR_MARGIN        1.0  // (mm) If a measurement differs too much from nominal width ignore it
  #define MAX_MEASUREMENT_DELAY       20    // (bytes) Buffer size for stored measurements (1 byte per cm). Must be larger than MEASUREMENT_DELAY_CM.

  #define DEFAULT_MEASURED_FILAMENT_DIA DEFAULT_NOMINAL_FILAMENT_DIA // Set measured to nominal initially

  // Display filament width on the LCD status line. Status messages will expire after 5 seconds.
  //#define FILAMENT_LCD_DISPLAY
#endif

/**
 * Power Monitor
 * Monitor voltage (V) and/or current (A), and -when possible- power (W)
 *
 * Read and configure with M430
 *
 * The current sensor feeds DC voltage (relative to the measured current) to an analog pin
 * The voltage sensor feeds DC voltage (relative to the measured voltage) to an analog pin
 */
//#define POWER_MONITOR_CURRENT   // Monitor the system current
//#define POWER_MONITOR_VOLTAGE   // Monitor the system voltage
#if EITHER(POWER_MONITOR_CURRENT, POWER_MONITOR_VOLTAGE)
  #define POWER_MONITOR_VOLTS_PER_AMP   0.05000   // Input voltage to the MCU analog pin per amp  - DO NOT apply more than ADC_VREF!
  #define POWER_MONITOR_CURRENT_OFFSET -1         // Offset value for current sensors with linear function output
  #define POWER_MONITOR_VOLTS_PER_VOLT  0.11786   // Input voltage to the MCU analog pin per volt - DO NOT apply more than ADC_VREF!
  #define POWER_MONITOR_FIXED_VOLTAGE   13.6      // Voltage for a current sensor with no voltage sensor (for power display)
#endif

/**
 * CNC Coordinate Systems
 *
 * Enables G53 and G54-G59.3 commands to select coordinate systems
 * and G92.1 to reset the workspace to native machine space.
 */
//#define CNC_COORDINATE_SYSTEMS

/**
 * Auto-report temperatures with M155 S<seconds>
 */
#define AUTO_REPORT_TEMPERATURES

/**
 * Include capabilities in M115 output
 */
#define EXTENDED_CAPABILITIES_REPORT
#if ENABLED(EXTENDED_CAPABILITIES_REPORT)
  //#define M115_GEOMETRY_REPORT
#endif

/**
 * Expected Printer Check
 * Add the M16 G-code to compare a string to the MACHINE_NAME.
 * M16 with a non-matching string causes the printer to halt.
 */
//#define EXPECTED_PRINTER_CHECK

/**
 * Disable all Volumetric extrusion options
 */
//#define NO_VOLUMETRICS

#if DISABLED(NO_VOLUMETRICS)
  /**
   * Volumetric extrusion default state
   * Activate to make volumetric extrusion the default method,
   * with DEFAULT_NOMINAL_FILAMENT_DIA as the default diameter.
   *
   * M200 D0 to disable, M200 Dn to set a new diameter (and enable volumetric).
   * M200 S0/S1 to disable/enable volumetric extrusion.
   */
  //#define VOLUMETRIC_DEFAULT_ON

  //#define VOLUMETRIC_EXTRUDER_LIMIT
  #if ENABLED(VOLUMETRIC_EXTRUDER_LIMIT)
    /**
     * Default volumetric extrusion limit in cubic mm per second (mm^3/sec).
     * This factory setting applies to all extruders.
     * Use 'M200 [T<extruder>] L<limit>' to override and 'M502' to reset.
     * A non-zero value activates Volume-based Extrusion Limiting.
     */
    #define DEFAULT_VOLUMETRIC_EXTRUDER_LIMIT 0.00      // (mm^3/sec)
  #endif
#endif

/**
 * Enable this option for a leaner build of Marlin that removes all
 * workspace offsets, simplifying coordinate transformations, leveling, etc.
 *
 *  - M206 and M428 are disabled.
 *  - G92 will revert to its behavior from Marlin 1.0.
 */
//#define NO_WORKSPACE_OFFSETS

// Extra options for the M114 "Current Position" report
//#define M114_DETAIL         // Use 'M114` for details to check planner calculations
//#define M114_REALTIME       // Real current position based on forward kinematics
//#define M114_LEGACY         // M114 used to synchronize on every call. Enable if needed.

//#define REPORT_FAN_CHANGE   // Report the new fan speed when changed by M106 (and others)

/**
 * Set the number of proportional font spaces required to fill up a typical character space.
 * This can help to better align the output of commands like `G29 O` Mesh Output.
 *
 * For clients that use a fixed-width font (like OctoPrint), leave this set to 1.0.
 * Otherwise, adjust according to your client and font.
 */
#define PROPORTIONAL_FONT_RATIO 1.0

/**
 * Spend 28 bytes of SRAM to optimize the GCode parser
 */
#define FASTER_GCODE_PARSER

#if ENABLED(FASTER_GCODE_PARSER)
  //#define GCODE_QUOTED_STRINGS  // Support for quoted string parameters
#endif

<<<<<<< HEAD
//#define MEATPACK                // Support for MeatPack G-code compression (https://github.com/scottmudge/OctoPrint-MeatPack)  // M.A.R.C. Meatpack support disabled because binary file transfer
=======
// Support for MeatPack G-code compression (https://github.com/scottmudge/OctoPrint-MeatPack)
//#define MEATPACK_ON_SERIAL_PORT_1
//#define MEATPACK_ON_SERIAL_PORT_2
>>>>>>> 3107d8a0

//#define GCODE_CASE_INSENSITIVE  // Accept G-code sent to the firmware in lowercase

//#define REPETIER_GCODE_M360     // Add commands originally from Repetier FW

/**
 * CNC G-code options
 * Support CNC-style G-code dialects used by laser cutters, drawing machine cams, etc.
 * Note that G0 feedrates should be used with care for 3D printing (if used at all).
 * High feedrates may cause ringing and harm print quality.
 */
//#define PAREN_COMMENTS      // Support for parentheses-delimited comments
//#define GCODE_MOTION_MODES  // Remember the motion mode (G0 G1 G2 G3 G5 G38.X) and apply for X Y Z E F, etc.

// Enable and set a (default) feedrate for all G0 moves
//#define G0_FEEDRATE 3000 // (mm/min)
#ifdef G0_FEEDRATE
  //#define VARIABLE_G0_FEEDRATE // The G0 feedrate is set by F in G0 motion mode
#endif

/**
 * Startup commands
 *
 * Execute certain G-code commands immediately after power-on.
 */
//#define STARTUP_COMMANDS "M17 Z"

/**
 * G-code Macros
 *
 * Add G-codes M810-M819 to define and run G-code macros.
 * Macros are not saved to EEPROM.
 */
//#define GCODE_MACROS
#if ENABLED(GCODE_MACROS)
  #define GCODE_MACROS_SLOTS       5  // Up to 10 may be used
  #define GCODE_MACROS_SLOT_SIZE  50  // Maximum length of a single macro
#endif

/**
 * User-defined buttons to run custom G-code.
 * Up to 25 may be defined.
 */
//#define CUSTOM_USER_BUTTONS
#if ENABLED(CUSTOM_USER_BUTTONS)
  //#define BUTTON1_PIN -1
  #if PIN_EXISTS(BUTTON1)
    #define BUTTON1_HIT_STATE     LOW       // State of the triggered button. NC=LOW. NO=HIGH.
    #define BUTTON1_WHEN_PRINTING false     // Button allowed to trigger during printing?
    #define BUTTON1_GCODE         "G28"
    #define BUTTON1_DESC          "Homing"  // Optional string to set the LCD status
  #endif

  //#define BUTTON2_PIN -1
  #if PIN_EXISTS(BUTTON2)
    #define BUTTON2_HIT_STATE     LOW
    #define BUTTON2_WHEN_PRINTING false
    #define BUTTON2_GCODE         "M140 S" STRINGIFY(PREHEAT_1_TEMP_BED) "\nM104 S" STRINGIFY(PREHEAT_1_TEMP_HOTEND)
    #define BUTTON2_DESC          "Preheat for " PREHEAT_1_LABEL
  #endif

  //#define BUTTON3_PIN -1
  #if PIN_EXISTS(BUTTON3)
    #define BUTTON3_HIT_STATE     LOW
    #define BUTTON3_WHEN_PRINTING false
    #define BUTTON3_GCODE         "M140 S" STRINGIFY(PREHEAT_2_TEMP_BED) "\nM104 S" STRINGIFY(PREHEAT_2_TEMP_HOTEND)
    #define BUTTON3_DESC          "Preheat for " PREHEAT_2_LABEL
  #endif
#endif

/**
 * User-defined menu items to run custom G-code.
 * Up to 25 may be defined, but the actual number is LCD-dependent.
 */
//#define CUSTOM_USER_MENUS
#if ENABLED(CUSTOM_USER_MENUS)
  //#define CUSTOM_USER_MENU_TITLE "Custom Commands"
  #define USER_SCRIPT_DONE "M117 User Script Done"
  #define USER_SCRIPT_AUDIBLE_FEEDBACK
  //#define USER_SCRIPT_RETURN  // Return to status screen after a script

  #define USER_DESC_1 "Home & UBL Info"
  #define USER_GCODE_1 "G28\nG29W"

  #define USER_DESC_2 "Preheat for " PREHEAT_1_LABEL
  #define USER_GCODE_2 "M140 S" STRINGIFY(PREHEAT_1_TEMP_BED) "\nM104 S" STRINGIFY(PREHEAT_1_TEMP_HOTEND)

  #define USER_DESC_3 "Preheat for " PREHEAT_2_LABEL
  #define USER_GCODE_3 "M140 S" STRINGIFY(PREHEAT_2_TEMP_BED) "\nM104 S" STRINGIFY(PREHEAT_2_TEMP_HOTEND)

  #define USER_DESC_4 "Heat Bed/Home/Level"
  #define USER_GCODE_4 "M140 S" STRINGIFY(PREHEAT_2_TEMP_BED) "\nG28\nG29"

  #define USER_DESC_5 "Home & Info"
  #define USER_GCODE_5 "G28\nM503"
#endif

/**
 * Host Action Commands
 *
 * Define host streamer action commands in compliance with the standard.
 *
 * See https://reprap.org/wiki/G-code#Action_commands
 * Common commands ........ poweroff, pause, paused, resume, resumed, cancel
 * G29_RETRY_AND_RECOVER .. probe_rewipe, probe_failed
 *
 * Some features add reason codes to extend these commands.
 *
 * Host Prompt Support enables Marlin to use the host for user prompts so
 * filament runout and other processes can be managed from the host side.
 */
#define HOST_ACTION_COMMANDS		// M.A.R.C. enabled for filament runout sensor
#if ENABLED(HOST_ACTION_COMMANDS)
  #define HOST_PROMPT_SUPPORT		// M.A.R.C. enabled for filament runout sensor
  //#define HOST_START_MENU_ITEM	// Add a menu item that tells the host to start
#endif

/**
 * Cancel Objects
 *
 * Implement M486 to allow Marlin to skip objects
 */
//#define CANCEL_OBJECTS

/**
 * I2C position encoders for closed loop control.
 * Developed by Chris Barr at Aus3D.
 *
 * Wiki: https://wiki.aus3d.com.au/Magnetic_Encoder
 * Github: https://github.com/Aus3D/MagneticEncoder
 *
 * Supplier: https://aus3d.com.au/magnetic-encoder-module
 * Alternative Supplier: https://reliabuild3d.com/
 *
 * Reliabuild encoders have been modified to improve reliability.
 */

//#define I2C_POSITION_ENCODERS
#if ENABLED(I2C_POSITION_ENCODERS)

  #define I2CPE_ENCODER_CNT         1                       // The number of encoders installed; max of 5
                                                            // encoders supported currently.

  #define I2CPE_ENC_1_ADDR          I2CPE_PRESET_ADDR_X     // I2C address of the encoder. 30-200.
  #define I2CPE_ENC_1_AXIS          X_AXIS                  // Axis the encoder module is installed on.  <X|Y|Z|E>_AXIS.
  #define I2CPE_ENC_1_TYPE          I2CPE_ENC_TYPE_LINEAR   // Type of encoder:  I2CPE_ENC_TYPE_LINEAR -or-
                                                            // I2CPE_ENC_TYPE_ROTARY.
  #define I2CPE_ENC_1_TICKS_UNIT    2048                    // 1024 for magnetic strips with 2mm poles; 2048 for
                                                            // 1mm poles. For linear encoders this is ticks / mm,
                                                            // for rotary encoders this is ticks / revolution.
  //#define I2CPE_ENC_1_TICKS_REV     (16 * 200)            // Only needed for rotary encoders; number of stepper
                                                            // steps per full revolution (motor steps/rev * microstepping)
  //#define I2CPE_ENC_1_INVERT                              // Invert the direction of axis travel.
  #define I2CPE_ENC_1_EC_METHOD     I2CPE_ECM_MICROSTEP     // Type of error error correction.
  #define I2CPE_ENC_1_EC_THRESH     0.10                    // Threshold size for error (in mm) above which the
                                                            // printer will attempt to correct the error; errors
                                                            // smaller than this are ignored to minimize effects of
                                                            // measurement noise / latency (filter).

  #define I2CPE_ENC_2_ADDR          I2CPE_PRESET_ADDR_Y     // Same as above, but for encoder 2.
  #define I2CPE_ENC_2_AXIS          Y_AXIS
  #define I2CPE_ENC_2_TYPE          I2CPE_ENC_TYPE_LINEAR
  #define I2CPE_ENC_2_TICKS_UNIT    2048
  //#define I2CPE_ENC_2_TICKS_REV   (16 * 200)
  //#define I2CPE_ENC_2_INVERT
  #define I2CPE_ENC_2_EC_METHOD     I2CPE_ECM_MICROSTEP
  #define I2CPE_ENC_2_EC_THRESH     0.10

  #define I2CPE_ENC_3_ADDR          I2CPE_PRESET_ADDR_Z     // Encoder 3.  Add additional configuration options
  #define I2CPE_ENC_3_AXIS          Z_AXIS                  // as above, or use defaults below.

  #define I2CPE_ENC_4_ADDR          I2CPE_PRESET_ADDR_E     // Encoder 4.
  #define I2CPE_ENC_4_AXIS          E_AXIS

  #define I2CPE_ENC_5_ADDR          34                      // Encoder 5.
  #define I2CPE_ENC_5_AXIS          E_AXIS

  // Default settings for encoders which are enabled, but without settings configured above.
  #define I2CPE_DEF_TYPE            I2CPE_ENC_TYPE_LINEAR
  #define I2CPE_DEF_ENC_TICKS_UNIT  2048
  #define I2CPE_DEF_TICKS_REV       (16 * 200)
  #define I2CPE_DEF_EC_METHOD       I2CPE_ECM_NONE
  #define I2CPE_DEF_EC_THRESH       0.1

  //#define I2CPE_ERR_THRESH_ABORT  100.0                   // Threshold size for error (in mm) error on any given
                                                            // axis after which the printer will abort. Comment out to
                                                            // disable abort behavior.

  #define I2CPE_TIME_TRUSTED        10000                   // After an encoder fault, there must be no further fault
                                                            // for this amount of time (in ms) before the encoder
                                                            // is trusted again.

  /**
   * Position is checked every time a new command is executed from the buffer but during long moves,
   * this setting determines the minimum update time between checks. A value of 100 works well with
   * error rolling average when attempting to correct only for skips and not for vibration.
   */
  #define I2CPE_MIN_UPD_TIME_MS     4                       // (ms) Minimum time between encoder checks.

  // Use a rolling average to identify persistant errors that indicate skips, as opposed to vibration and noise.
  #define I2CPE_ERR_ROLLING_AVERAGE

#endif // I2C_POSITION_ENCODERS

/**
 * Analog Joystick(s)
 */
//#define JOYSTICK
#if ENABLED(JOYSTICK)
  #define JOY_X_PIN    5  // RAMPS: Suggested pin A5  on AUX2
  #define JOY_Y_PIN   10  // RAMPS: Suggested pin A10 on AUX2
  #define JOY_Z_PIN   12  // RAMPS: Suggested pin A12 on AUX2
  #define JOY_EN_PIN  44  // RAMPS: Suggested pin D44 on AUX2

  //#define INVERT_JOY_X  // Enable if X direction is reversed
  //#define INVERT_JOY_Y  // Enable if Y direction is reversed
  //#define INVERT_JOY_Z  // Enable if Z direction is reversed

  // Use M119 with JOYSTICK_DEBUG to find reasonable values after connecting:
  #define JOY_X_LIMITS { 5600, 8190-100, 8190+100, 10800 } // min, deadzone start, deadzone end, max
  #define JOY_Y_LIMITS { 5600, 8250-100, 8250+100, 11000 }
  #define JOY_Z_LIMITS { 4800, 8080-100, 8080+100, 11550 }
  //#define JOYSTICK_DEBUG
#endif

/**
 * Mechanical Gantry Calibration
 * Modern replacement for the Prusa TMC_Z_CALIBRATION.
 * Adds capability to work with any adjustable current drivers.
 * Implemented as G34 because M915 is deprecated.
 */
//#define MECHANICAL_GANTRY_CALIBRATION
#if ENABLED(MECHANICAL_GANTRY_CALIBRATION)
  #define GANTRY_CALIBRATION_CURRENT          600     // Default calibration current in ma
  #define GANTRY_CALIBRATION_EXTRA_HEIGHT      15     // Extra distance in mm past Z_###_POS to move
  #define GANTRY_CALIBRATION_FEEDRATE         500     // Feedrate for correction move
  //#define GANTRY_CALIBRATION_TO_MIN                 // Enable to calibrate Z in the MIN direction

  //#define GANTRY_CALIBRATION_SAFE_POSITION XY_CENTER // Safe position for nozzle
  //#define GANTRY_CALIBRATION_XY_PARK_FEEDRATE 3000  // XY Park Feedrate - MMM
  //#define GANTRY_CALIBRATION_COMMANDS_PRE   ""
  #define GANTRY_CALIBRATION_COMMANDS_POST  "G28"     // G28 highly recommended to ensure an accurate position
#endif

/**
 * MAX7219 Debug Matrix
 *
 * Add support for a low-cost 8x8 LED Matrix based on the Max7219 chip as a realtime status display.
 * Requires 3 signal wires. Some useful debug options are included to demonstrate its usage.
 */
//#define MAX7219_DEBUG
#if ENABLED(MAX7219_DEBUG)
  #define MAX7219_CLK_PIN   64
  #define MAX7219_DIN_PIN   57
  #define MAX7219_LOAD_PIN  44

  //#define MAX7219_GCODE          // Add the M7219 G-code to control the LED matrix
  #define MAX7219_INIT_TEST    2   // Test pattern at startup: 0=none, 1=sweep, 2=spiral
  #define MAX7219_NUMBER_UNITS 1   // Number of Max7219 units in chain.
  #define MAX7219_ROTATE       0   // Rotate the display clockwise (in multiples of +/- 90°)
                                   // connector at:  right=0   bottom=-90  top=90  left=180
  //#define MAX7219_REVERSE_ORDER  // The individual LED matrix units may be in reversed order
  //#define MAX7219_SIDE_BY_SIDE   // Big chip+matrix boards can be chained side-by-side

  /**
   * Sample debug features
   * If you add more debug displays, be careful to avoid conflicts!
   */
  #define MAX7219_DEBUG_PRINTER_ALIVE    // Blink corner LED of 8x8 matrix to show that the firmware is functioning
  #define MAX7219_DEBUG_PLANNER_HEAD  3  // Show the planner queue head position on this and the next LED matrix row
  #define MAX7219_DEBUG_PLANNER_TAIL  5  // Show the planner queue tail position on this and the next LED matrix row

  #define MAX7219_DEBUG_PLANNER_QUEUE 0  // Show the current planner queue depth on this and the next LED matrix row
                                         // If you experience stuttering, reboots, etc. this option can reveal how
                                         // tweaks made to the configuration are affecting the printer in real-time.
#endif

/**
 * NanoDLP Sync support
 *
 * Add support for Synchronized Z moves when using with NanoDLP. G0/G1 axis moves will output "Z_move_comp"
 * string to enable synchronization with DLP projector exposure. This change will allow to use
 * [[WaitForDoneMessage]] instead of populating your gcode with M400 commands
 */
//#define NANODLP_Z_SYNC
#if ENABLED(NANODLP_Z_SYNC)
  //#define NANODLP_ALL_AXIS  // Enables "Z_move_comp" output on any axis move.
                              // Default behavior is limited to Z axis only.
#endif

/**
 * Ethernet. Use M552 to enable and set the IP address.
 */
#if HAS_ETHERNET
  #define MAC_ADDRESS { 0xDE, 0xAD, 0xBE, 0xEF, 0xF0, 0x0D }  // A MAC address unique to your network
#endif

/**
 * WiFi Support (Espressif ESP32 WiFi)
 */
//#define WIFISUPPORT         // Marlin embedded WiFi managenent
//#define ESP3D_WIFISUPPORT   // ESP3D Library WiFi management (https://github.com/luc-github/ESP3DLib)

#if EITHER(WIFISUPPORT, ESP3D_WIFISUPPORT)
  //#define WEBSUPPORT          // Start a webserver (which may include auto-discovery)
  //#define OTASUPPORT          // Support over-the-air firmware updates
  //#define WIFI_CUSTOM_COMMAND // Accept feature config commands (e.g., WiFi ESP3D) from the host

  /**
   * To set a default WiFi SSID / Password, create a file called Configuration_Secure.h with
   * the following defines, customized for your network. This specific file is excluded via
   * .gitignore to prevent it from accidentally leaking to the public.
   *
   *   #define WIFI_SSID "WiFi SSID"
   *   #define WIFI_PWD  "WiFi Password"
   */
  //#include "Configuration_Secure.h" // External file with WiFi SSID / Password
#endif

/**
 * Průša Multi-Material Unit (MMU)
 * Enable in Configuration.h
 *
 * These devices allow a single stepper driver on the board to drive
 * multi-material feeders with any number of stepper motors.
 */
#if HAS_PRUSA_MMU1
  /**
   * This option only allows the multiplexer to switch on tool-change.
   * Additional options to configure custom E moves are pending.
   *
   * Override the default DIO selector pins here, if needed.
   * Some pins files may provide defaults for these pins.
   */
  //#define E_MUX0_PIN 40  // Always Required
  //#define E_MUX1_PIN 42  // Needed for 3 to 8 inputs
  //#define E_MUX2_PIN 44  // Needed for 5 to 8 inputs
#elif HAS_PRUSA_MMU2
  // Serial port used for communication with MMU2.
  #define MMU2_SERIAL_PORT 2

  // Use hardware reset for MMU if a pin is defined for it
  //#define MMU2_RST_PIN 23

  // Enable if the MMU2 has 12V stepper motors (MMU2 Firmware 1.0.2 and up)
  //#define MMU2_MODE_12V

  // G-code to execute when MMU2 F.I.N.D.A. probe detects filament runout
  #define MMU2_FILAMENT_RUNOUT_SCRIPT "M600"

  // Add an LCD menu for MMU2
  //#define MMU2_MENUS
  #if EITHER(MMU2_MENUS, HAS_PRUSA_MMU2S)
    // Settings for filament load / unload from the LCD menu.
  // This is for Průša MK3-style extruders. Customize for your hardware.
  #define MMU2_FILAMENTCHANGE_EJECT_FEED 80.0
  #define MMU2_LOAD_TO_NOZZLE_SEQUENCE \
    {  7.2, 1145 }, \
    { 14.4,  871 }, \
    { 36.0, 1393 }, \
    { 14.4,  871 }, \
    { 50.0,  198 }

  #define MMU2_RAMMING_SEQUENCE \
    {   1.0, 1000 }, \
    {   1.0, 1500 }, \
    {   2.0, 2000 }, \
    {   1.5, 3000 }, \
    {   2.5, 4000 }, \
    { -15.0, 5000 }, \
    { -14.0, 1200 }, \
    {  -6.0,  600 }, \
    {  10.0,  700 }, \
    { -10.0,  400 }, \
    { -50.0, 2000 }
  #endif

  /**
   * Using a sensor like the MMU2S
   * This mode requires a MK3S extruder with a sensor at the extruder idler, like the MMU2S.
   * See https://help.prusa3d.com/en/guide/3b-mk3s-mk2-5s-extruder-upgrade_41560, step 11
   */
  #if HAS_PRUSA_MMU2S
    #define MMU2_C0_RETRY   5             // Number of retries (total time = timeout*retries)

    #define MMU2_CAN_LOAD_FEEDRATE 800    // (mm/min)
    #define MMU2_CAN_LOAD_SEQUENCE \
      {  0.1, MMU2_CAN_LOAD_FEEDRATE }, \
      {  60.0, MMU2_CAN_LOAD_FEEDRATE }, \
      { -52.0, MMU2_CAN_LOAD_FEEDRATE }

    #define MMU2_CAN_LOAD_RETRACT   6.0   // (mm) Keep under the distance between Load Sequence values
    #define MMU2_CAN_LOAD_DEVIATION 0.8   // (mm) Acceptable deviation

    #define MMU2_CAN_LOAD_INCREMENT 0.2   // (mm) To reuse within MMU2 module
    #define MMU2_CAN_LOAD_INCREMENT_SEQUENCE \
      { -MMU2_CAN_LOAD_INCREMENT, MMU2_CAN_LOAD_FEEDRATE }

  #else

    /**
     * MMU1 Extruder Sensor
     *
     * Support for a Průša (or other) IR Sensor to detect filament near the extruder
     * and make loading more reliable. Suitable for an extruder equipped with a filament
     * sensor less than 38mm from the gears.
     *
     * During loading the extruder will stop when the sensor is triggered, then do a last
     * move up to the gears. If no filament is detected, the MMU2 can make some more attempts.
     * If all attempts fail, a filament runout will be triggered.
     */
    //#define MMU_EXTRUDER_SENSOR
    #if ENABLED(MMU_EXTRUDER_SENSOR)
      #define MMU_LOADING_ATTEMPTS_NR 5 // max. number of attempts to load filament if first load fail
    #endif

  #endif

  //#define MMU2_DEBUG  // Write debug info to serial output

#endif // HAS_PRUSA_MMU2

/**
 * Advanced Print Counter settings
 */
#if ENABLED(PRINTCOUNTER)
  #define SERVICE_WARNING_BUZZES  3
  // Activate up to 3 service interval watchdogs
  //#define SERVICE_NAME_1      "Service S"
  //#define SERVICE_INTERVAL_1  100 // print hours
  //#define SERVICE_NAME_2      "Service L"
  //#define SERVICE_INTERVAL_2  200 // print hours
  //#define SERVICE_NAME_3      "Service 3"
  //#define SERVICE_INTERVAL_3    1 // print hours
#endif

// @section develop

//
// M100 Free Memory Watcher to debug memory usage
//
//#define M100_FREE_MEMORY_WATCHER

//
// M42 - Set pin states
//
//#define DIRECT_PIN_CONTROL

//
// M43 - display pin status, toggle pins, watch pins, watch endstops & toggle LED, test servo probe
//
//#define PINS_DEBUGGING

// Enable Marlin dev mode which adds some special commands
//#define MARLIN_DEV_MODE
/**
 * Postmortem Debugging captures misbehavior and outputs the CPU status and backtrace to serial.
 * When running in the debugger it will break for debugging. This is useful to help understand
 * a crash from a remote location. Requires ~400 bytes of SRAM and 5Kb of flash.
 */
//#define POSTMORTEM_DEBUGGING<|MERGE_RESOLUTION|>--- conflicted
+++ resolved
@@ -20,7 +20,6 @@
  *
  */
 #pragma once
-
 
 /**
  * Configuration_adv.h
@@ -180,7 +179,7 @@
   #if ENABLED(CHAMBER_VENT)
     #define CHAMBER_VENT_SERVO_NR  1  // Index of the vent servo
     #define HIGH_EXCESS_HEAT_LIMIT 5  // How much above target temp to consider there is excess heat in the chamber
-    #define LOW_EXCESS_HEAT_LIMIT 3
+    #define LOW_EXCESS_HEAT_LIMIT  3
     #define MIN_COOLING_SLOPE_TIME_CHAMBER_VENT 20
     #define MIN_COOLING_SLOPE_DEG_CHAMBER_VENT 1.5
   #endif
@@ -334,8 +333,8 @@
       // DEFAULT_Kf and PID_FAN_SCALING_LIN_FACTOR are calculated accordingly.
 
       #define PID_FAN_SCALING_AT_FULL_SPEED 13.0        //=PID_FAN_SCALING_LIN_FACTOR*255+DEFAULT_Kf
-      #define PID_FAN_SCALING_AT_MIN_SPEED 6.0          //=PID_FAN_SCALING_LIN_FACTOR*PID_FAN_SCALING_MIN_SPEED+DEFAULT_Kf
-      #define PID_FAN_SCALING_MIN_SPEED 10.0            // Minimum fan speed at which to enable PID_FAN_SCALING
+      #define PID_FAN_SCALING_AT_MIN_SPEED   6.0        //=PID_FAN_SCALING_LIN_FACTOR*PID_FAN_SCALING_MIN_SPEED+DEFAULT_Kf
+      #define PID_FAN_SCALING_MIN_SPEED     10.0        // Minimum fan speed at which to enable PID_FAN_SCALING
 
       #define DEFAULT_Kf (255.0*PID_FAN_SCALING_AT_MIN_SPEED-PID_FAN_SCALING_AT_FULL_SPEED*PID_FAN_SCALING_MIN_SPEED)/(255.0-PID_FAN_SCALING_MIN_SPEED)
       #define PID_FAN_SCALING_LIN_FACTOR (PID_FAN_SCALING_AT_FULL_SPEED-DEFAULT_Kf)/255.0
@@ -2134,21 +2133,21 @@
  */
 #define FWRETRACT   // M.A.R.C. Enable support for firmware based retract
 #if ENABLED(FWRETRACT)
-  #define FWRETRACT_AUTORETRACT           // Override slicer retractions
+  #define FWRETRACT_AUTORETRACT             // Override slicer retractions
   #if ENABLED(FWRETRACT_AUTORETRACT)
-    #define MIN_AUTORETRACT 0.1           // (mm) Don't convert E moves under this length
-    #define MAX_AUTORETRACT 10.0          // (mm) Don't convert E moves over this length
-  #endif
-  #define RETRACT_LENGTH 3                // (mm) Default retract length (positive value)
-  #define RETRACT_LENGTH_SWAP 13          // (mm) Default swap retract length (positive value)
-  #define RETRACT_FEEDRATE 45             // (mm/s) Default feedrate for retracting
-  #define RETRACT_ZRAISE 0                // (mm) Default retract Z-raise
-  #define RETRACT_RECOVER_LENGTH 0        // (mm) Default additional recover length (added to retract length on recover)
-  #define RETRACT_RECOVER_LENGTH_SWAP 0   // (mm) Default additional swap recover length (added to retract length on recover from toolchange)
-  #define RETRACT_RECOVER_FEEDRATE 8      // (mm/s) Default feedrate for recovering from retraction
-  #define RETRACT_RECOVER_FEEDRATE_SWAP 8 // (mm/s) Default feedrate for recovering from swap retraction
+    #define MIN_AUTORETRACT             0.1 // (mm) Don't convert E moves under this length
+    #define MAX_AUTORETRACT            10.0 // (mm) Don't convert E moves over this length
+  #endif
+  #define RETRACT_LENGTH                3   // (mm) Default retract length (positive value)
+  #define RETRACT_LENGTH_SWAP          13   // (mm) Default swap retract length (positive value)
+  #define RETRACT_FEEDRATE             45   // (mm/s) Default feedrate for retracting
+  #define RETRACT_ZRAISE                0   // (mm) Default retract Z-raise
+  #define RETRACT_RECOVER_LENGTH        0   // (mm) Default additional recover length (added to retract length on recover)
+  #define RETRACT_RECOVER_LENGTH_SWAP   0   // (mm) Default additional swap recover length (added to retract length on recover from toolchange)
+  #define RETRACT_RECOVER_FEEDRATE      8   // (mm/s) Default feedrate for recovering from retraction
+  #define RETRACT_RECOVER_FEEDRATE_SWAP 8   // (mm/s) Default feedrate for recovering from swap retraction
   #if ENABLED(MIXING_EXTRUDER)
-    //#define RETRACT_SYNC_MIXING         // Retract and restore all mixing steppers simultaneously
+    //#define RETRACT_SYNC_MIXING           // Retract and restore all mixing steppers simultaneously
   #endif
 #endif
 
@@ -2270,7 +2269,7 @@
   #define FILAMENT_CHANGE_ALERT_BEEPS         10  // Number of alert beeps to play when a response is needed.
   #define PAUSE_PARK_NO_STEPPER_TIMEOUT           // Enable for XYZ steppers to stay powered on during filament change.
 
-//  #define PARK_HEAD_ON_PAUSE                      // Park the nozzle during pause and filament change. // M.A.R.C. Enable park head when pause command was issued (Disabled because unexpected extrude)
+  //#define PARK_HEAD_ON_PAUSE                    // Park the nozzle during pause and filament change.
   //#define HOME_BEFORE_FILAMENT_CHANGE           // If needed, home before parking for filament change
 
   #define FILAMENT_LOAD_UNLOAD_GCODES           // Add M701/M702 Load/Unload G-codes, plus Load/Unload in the LCD Prepare menu.     // M.A.R.C. Enable Load/Unload Filament G-codes
@@ -3376,13 +3375,10 @@
   //#define GCODE_QUOTED_STRINGS  // Support for quoted string parameters
 #endif
 
-<<<<<<< HEAD
-//#define MEATPACK                // Support for MeatPack G-code compression (https://github.com/scottmudge/OctoPrint-MeatPack)  // M.A.R.C. Meatpack support disabled because binary file transfer
-=======
+// M.A.R.C. Meatpack support disabled because binary file transfer
 // Support for MeatPack G-code compression (https://github.com/scottmudge/OctoPrint-MeatPack)
 //#define MEATPACK_ON_SERIAL_PORT_1
 //#define MEATPACK_ON_SERIAL_PORT_2
->>>>>>> 3107d8a0
 
 //#define GCODE_CASE_INSENSITIVE  // Accept G-code sent to the firmware in lowercase
 
@@ -3737,27 +3733,27 @@
   //#define MMU2_MENUS
   #if EITHER(MMU2_MENUS, HAS_PRUSA_MMU2S)
     // Settings for filament load / unload from the LCD menu.
-  // This is for Průša MK3-style extruders. Customize for your hardware.
-  #define MMU2_FILAMENTCHANGE_EJECT_FEED 80.0
-  #define MMU2_LOAD_TO_NOZZLE_SEQUENCE \
-    {  7.2, 1145 }, \
-    { 14.4,  871 }, \
-    { 36.0, 1393 }, \
-    { 14.4,  871 }, \
-    { 50.0,  198 }
-
-  #define MMU2_RAMMING_SEQUENCE \
-    {   1.0, 1000 }, \
-    {   1.0, 1500 }, \
-    {   2.0, 2000 }, \
-    {   1.5, 3000 }, \
-    {   2.5, 4000 }, \
-    { -15.0, 5000 }, \
-    { -14.0, 1200 }, \
-    {  -6.0,  600 }, \
-    {  10.0,  700 }, \
-    { -10.0,  400 }, \
-    { -50.0, 2000 }
+    // This is for Průša MK3-style extruders. Customize for your hardware.
+    #define MMU2_FILAMENTCHANGE_EJECT_FEED 80.0
+    #define MMU2_LOAD_TO_NOZZLE_SEQUENCE \
+      {  7.2, 1145 }, \
+      { 14.4,  871 }, \
+      { 36.0, 1393 }, \
+      { 14.4,  871 }, \
+      { 50.0,  198 }
+
+    #define MMU2_RAMMING_SEQUENCE \
+      {   1.0, 1000 }, \
+      {   1.0, 1500 }, \
+      {   2.0, 2000 }, \
+      {   1.5, 3000 }, \
+      {   2.5, 4000 }, \
+      { -15.0, 5000 }, \
+      { -14.0, 1200 }, \
+      {  -6.0,  600 }, \
+      {  10.0,  700 }, \
+      { -10.0,  400 }, \
+      { -50.0, 2000 }
   #endif
 
   /**
@@ -3838,6 +3834,7 @@
 
 // Enable Marlin dev mode which adds some special commands
 //#define MARLIN_DEV_MODE
+
 /**
  * Postmortem Debugging captures misbehavior and outputs the CPU status and backtrace to serial.
  * When running in the debugger it will break for debugging. This is useful to help understand
