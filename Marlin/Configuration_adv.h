--- conflicted
+++ resolved
@@ -208,11 +208,7 @@
    * and/or decrease WATCH_TEMP_INCREASE. WATCH_TEMP_INCREASE should not be set
    * below 2.
    */
-<<<<<<< HEAD
   #define WATCH_TEMP_PERIOD 50                // Seconds
-=======
-  #define WATCH_TEMP_PERIOD  20               // Seconds
->>>>>>> 92b4c050
   #define WATCH_TEMP_INCREASE 2               // Degrees Celsius
 #endif
 
@@ -902,13 +898,10 @@
 // If the Nozzle or Bed falls when the Z stepper is disabled, set its resting position here.
 //#define Z_AFTER_DEACTIVATE Z_HOME_POS
 
-<<<<<<< HEAD
 #if ANY(MachineEnder5, MachineEnder5Plus)
   #define HOME_AFTER_DEACTIVATE  // Require rehoming after steppers are deactivated
 #endif
 
-=======
->>>>>>> 92b4c050
 // Default Minimum Feedrates for printing and travel moves
 #define DEFAULT_MINIMUMFEEDRATE       0.0     // (mm/s) Minimum feedrate. Set with M205 S.
 #define DEFAULT_MINTRAVELFEEDRATE     0.0     // (mm/s) Minimum travel feedrate. Set with M205 T.
@@ -1200,31 +1193,9 @@
 
 #endif // HAS_LCD_MENU
 
-<<<<<<< HEAD
-// Scroll a longer status message into view
-#if NONE(MachineCR10Orig, LowMemoryBoard, SKRMiniE3V2)
-  #define STATUS_MESSAGE_SCROLLING
-
-  // On the Info Screen, display XY with one decimal place when possible
-  #define LCD_DECIMAL_SMALL_XY
-
+#if HAS_DISPLAY
   // The timeout (in ms) to return to the status screen from sub-menus
   #define LCD_TIMEOUT_TO_STATUS 15000
-
-  // Add an 'M73' G-code to set the current percentage
-  #if NONE(MachineEnder4, MachineEnder3V2) || ENABLED(GraphicLCD)
-    #define LCD_SET_PROGRESS_MANUALLY
-  #endif
-#endif
-// Show the E position (filament used) during printing
-//#define LCD_SHOW_E_TOTAL
-
-#if ENABLED(SHOW_BOOTSCREEN)
-  #define BOOTSCREEN_TIMEOUT 2000        // (ms) Total Duration to display the boot screen(s)
-=======
-#if HAS_DISPLAY
-  // The timeout (in ms) to return to the status screen from sub-menus
-  //#define LCD_TIMEOUT_TO_STATUS 15000
 
   #if ENABLED(SHOW_BOOTSCREEN)
     #define BOOTSCREEN_TIMEOUT 4000      // (ms) Total Duration to display the boot screen(s)
@@ -1233,18 +1204,19 @@
     #endif
   #endif
 
-  // Scroll a longer status message into view
-  //#define STATUS_MESSAGE_SCROLLING
+  #if NONE(MachineCR10Orig, LowMemoryBoard, SKRMiniE3V2)
+    // Scroll a longer status message into view
+    #define STATUS_MESSAGE_SCROLLING
+  #endif
 
   // On the Info Screen, display XY with one decimal place when possible
   //#define LCD_DECIMAL_SMALL_XY
 
   // Add an 'M73' G-code to set the current percentage
-  //#define LCD_SET_PROGRESS_MANUALLY
+  #define LCD_SET_PROGRESS_MANUALLY
 
   // Show the E position (filament used) during printing
   //#define LCD_SHOW_E_TOTAL
->>>>>>> 92b4c050
 #endif
 
 #if EITHER(SDSUPPORT, LCD_SET_PROGRESS_MANUALLY) && ANY(HAS_MARLINUI_U8GLIB, HAS_MARLINUI_HD44780, IS_TFTGLCD_PANEL, EXTENSIBLE_UI)
@@ -1303,20 +1275,15 @@
   #if NONE(MachineCR10Orig, LowMemoryBoard, SKRMiniE3V2)
     #define SDCARD_RATHERRECENTFIRST
     #define SD_MENU_CONFIRM_START             // Confirm the selected SD file before printing
-
+  #endif
     //#define MENU_ADDAUTOSTART               // Add a menu option to run auto#.g files
 
-<<<<<<< HEAD
-    #define EVENT_GCODE_SD_ABORT "G28XY"       // G-code to run on Stop Print (e.g., "G28XY" or "G27")
-  #endif
-=======
   //#define NO_SD_AUTOSTART                 // Remove auto#.g file support completely to save some Flash, SRAM
   //#define MENU_ADDAUTOSTART               // Add a menu option to run auto#.g files
 
   //#define BROWSE_MEDIA_ON_INSERT          // Open the file browser when media is inserted
 
   #define EVENT_GCODE_SD_ABORT "G28XY"      // G-code to run on SD Abort Print (e.g., "G28XY" or "G27")
->>>>>>> 92b4c050
 
   #if ENABLED(PRINTER_EVENT_LEDS)
     #define PE_LEDS_COMPLETED_TIME  (30*60) // (seconds) Time to keep the LED "done" color before restoring normal illumination
@@ -1389,8 +1356,6 @@
                                       // Note: Only affects SCROLL_LONG_FILENAMES with SDSORT_CACHE_NAMES but not SDSORT_DYNAMIC_RAM.
   #endif
 
-<<<<<<< HEAD
-=======
   // Allow international symbols in long filenames. To display correctly, the
   // LCD's font must contain the characters. Check your selected LCD language.
   //#define UTF_FILENAME_SUPPORT
@@ -1398,7 +1363,6 @@
   // This allows hosts to request long names for files and folders with M33
   //#define LONG_FILENAME_HOST_SUPPORT
 
->>>>>>> 92b4c050
   // Enable this option to scroll long filenames in the SD card menu
   #if NONE(MachineCR10Orig, LowMemoryBoard, SKRMiniE3V2)
     // This allows hosts to request long names for files and folders with M33
@@ -1592,21 +1556,12 @@
   //#define STATUS_ALT_FAN_BITMAP     // Use the alternative fan bitmap
   //#define STATUS_FAN_FRAMES 3       // :[0,1,2,3,4] Number of fan animation frames
   //#define STATUS_HEAT_PERCENT       // Show heating in a progress bar
-<<<<<<< HEAD
   //#define BOOT_MARLIN_LOGO_SMALL    // Show a smaller Marlin logo on the Boot Screen (saving 399 bytes of flash)
   #if ANY(SKR13, SKR14, SKR14Turbo, SKRPRO11)
     #define BOOT_MARLIN_LOGO_ANIMATED // Animated Marlin logo. Costs ~‭3260 (or ~940) bytes of PROGMEM.
   #else
     #define BOOT_MARLIN_LOGO_SMALL    // Show a smaller Marlin logo on the Boot Screen (saving 399 bytes of flash)
   #endif
-=======
-  //#define BOOT_MARLIN_LOGO_ANIMATED // Animated Marlin logo. Costs ~‭3260 (or ~940) bytes of PROGMEM.
-
-  // Frivolous Game Options
-  //#define MARLIN_BRICKOUT
-  //#define MARLIN_INVADERS
-  //#define MARLIN_SNAKE
->>>>>>> 92b4c050
   //#define GAMES_EASTER_EGG          // Add extra blank lines above the "Games" sub-menu
 
   #if ANY(SKR13, SKR14, SKR14Turbo, SKRPRO11)
@@ -2699,7 +2654,6 @@
    * Set *_SERIAL_TX_PIN and *_SERIAL_RX_PIN to match for all drivers
    * on the same serial port, either here or in your board's pins file.
    */
-<<<<<<< HEAD
   #if ENABLED(SKRMiniE3V2)
     #define  X_SLAVE_ADDRESS 0
     #define  Y_SLAVE_ADDRESS 2
@@ -2723,24 +2677,6 @@
     #define E6_SLAVE_ADDRESS 0
     #define E7_SLAVE_ADDRESS 0
   #endif
-=======
-  //#define  X_SLAVE_ADDRESS 0
-  //#define  Y_SLAVE_ADDRESS 0
-  //#define  Z_SLAVE_ADDRESS 0
-  //#define X2_SLAVE_ADDRESS 0
-  //#define Y2_SLAVE_ADDRESS 0
-  //#define Z2_SLAVE_ADDRESS 0
-  //#define Z3_SLAVE_ADDRESS 0
-  //#define Z4_SLAVE_ADDRESS 0
-  //#define E0_SLAVE_ADDRESS 0
-  //#define E1_SLAVE_ADDRESS 0
-  //#define E2_SLAVE_ADDRESS 0
-  //#define E3_SLAVE_ADDRESS 0
-  //#define E4_SLAVE_ADDRESS 0
-  //#define E5_SLAVE_ADDRESS 0
-  //#define E6_SLAVE_ADDRESS 0
-  //#define E7_SLAVE_ADDRESS 0
->>>>>>> 92b4c050
 
   /**
    * Software enable
@@ -3573,16 +3509,11 @@
   #define USER_SCRIPT_RETURN  // Return to status screen after a script
   #define CUSTOM_USER_MENU_TITLE "Leveling Tools"
 
-<<<<<<< HEAD
   #if ENABLED(BedDC)
     #define CommBedTmp "55"
   #else
     #define CommBedTmp "75"
   #endif
-=======
-  #define USER_DESC_1 "Home & UBL Info"
-  #define USER_GCODE_1 "G28\nG29W"
->>>>>>> 92b4c050
 
   #if ENABLED(DualZ)
     #define DualZComm "\nG34I8"
