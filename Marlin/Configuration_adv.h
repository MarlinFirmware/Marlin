/**
 * Marlin 3D Printer Firmware
 * Copyright (c) 2020 MarlinFirmware [https://github.com/MarlinFirmware/Marlin]
 *
 * Based on Sprinter and grbl.
 * Copyright (c) 2011 Camiel Gubbels / Erik van der Zalm
 *
 * This program is free software: you can redistribute it and/or modify
 * it under the terms of the GNU General Public License as published by
 * the Free Software Foundation, either version 3 of the License, or
 * (at your option) any later version.
 *
 * This program is distributed in the hope that it will be useful,
 * but WITHOUT ANY WARRANTY; without even the implied warranty of
 * MERCHANTABILITY or FITNESS FOR A PARTICULAR PURPOSE.  See the
 * GNU General Public License for more details.
 *
 * You should have received a copy of the GNU General Public License
 * along with this program.  If not, see <https://www.gnu.org/licenses/>.
 *
 */
#pragma once

/**
 * Configuration_adv.h
 *
 * Advanced settings.
 * Only change these if you know exactly what you're doing.
 * Some of these settings can damage your printer if improperly set!
 *
 * Basic settings can be found in Configuration.h
 */
#define CONFIGURATION_ADV_H_VERSION 020008

//===========================================================================
//============================= Thermal Settings ============================
//===========================================================================
// @section temperature

/**
 * Thermocouple sensors are quite sensitive to noise.  Any noise induced in
 * the sensor wires, such as by stepper motor wires run in parallel to them,
 * may result in the thermocouple sensor reporting spurious errors.  This
 * value is the number of errors which can occur in a row before the error
 * is reported.  This allows us to ignore intermittent error conditions while
 * still detecting an actual failure, which should result in a continuous
 * stream of errors from the sensor.
 *
 * Set this value to 0 to fail on the first error to occur.
 */
#define THERMOCOUPLE_MAX_ERRORS 15

//
// Custom Thermistor 1000 parameters
//
#if TEMP_SENSOR_0 == 1000
  #define HOTEND0_PULLUP_RESISTOR_OHMS 4700    // Pullup resistor
  #define HOTEND0_RESISTANCE_25C_OHMS  100000  // Resistance at 25C
  #define HOTEND0_BETA                 3950    // Beta value
#endif

#if TEMP_SENSOR_1 == 1000
  #define HOTEND1_PULLUP_RESISTOR_OHMS 4700    // Pullup resistor
  #define HOTEND1_RESISTANCE_25C_OHMS  100000  // Resistance at 25C
  #define HOTEND1_BETA                 3950    // Beta value
#endif

#if TEMP_SENSOR_2 == 1000
  #define HOTEND2_PULLUP_RESISTOR_OHMS 4700    // Pullup resistor
  #define HOTEND2_RESISTANCE_25C_OHMS  100000  // Resistance at 25C
  #define HOTEND2_BETA                 3950    // Beta value
#endif

#if TEMP_SENSOR_3 == 1000
  #define HOTEND3_PULLUP_RESISTOR_OHMS 4700    // Pullup resistor
  #define HOTEND3_RESISTANCE_25C_OHMS  100000  // Resistance at 25C
  #define HOTEND3_BETA                 3950    // Beta value
#endif

#if TEMP_SENSOR_4 == 1000
  #define HOTEND4_PULLUP_RESISTOR_OHMS 4700    // Pullup resistor
  #define HOTEND4_RESISTANCE_25C_OHMS  100000  // Resistance at 25C
  #define HOTEND4_BETA                 3950    // Beta value
#endif

#if TEMP_SENSOR_5 == 1000
  #define HOTEND5_PULLUP_RESISTOR_OHMS 4700    // Pullup resistor
  #define HOTEND5_RESISTANCE_25C_OHMS  100000  // Resistance at 25C
  #define HOTEND5_BETA                 3950    // Beta value
#endif

#if TEMP_SENSOR_6 == 1000
  #define HOTEND6_PULLUP_RESISTOR_OHMS 4700    // Pullup resistor
  #define HOTEND6_RESISTANCE_25C_OHMS  100000  // Resistance at 25C
  #define HOTEND6_BETA                 3950    // Beta value
#endif

#if TEMP_SENSOR_7 == 1000
  #define HOTEND7_PULLUP_RESISTOR_OHMS 4700    // Pullup resistor
  #define HOTEND7_RESISTANCE_25C_OHMS  100000  // Resistance at 25C
  #define HOTEND7_BETA                 3950    // Beta value
#endif

#if TEMP_SENSOR_BED == 1000
  #define BED_PULLUP_RESISTOR_OHMS     4700    // Pullup resistor
  #define BED_RESISTANCE_25C_OHMS      100000  // Resistance at 25C
  #define BED_BETA                     3950    // Beta value
#endif

#if TEMP_SENSOR_CHAMBER == 1000
  #define CHAMBER_PULLUP_RESISTOR_OHMS 4700    // Pullup resistor
  #define CHAMBER_RESISTANCE_25C_OHMS  100000  // Resistance at 25C
  #define CHAMBER_BETA                 3950    // Beta value
#endif

#if TEMP_SENSOR_COOLER == 1000
  #define COOLER_PULLUP_RESISTOR_OHMS 4700    // Pullup resistor
  #define COOLER_RESISTANCE_25C_OHMS  100000  // Resistance at 25C
  #define COOLER_BETA                 3950    // Beta value
#endif

#if TEMP_SENSOR_PROBE == 1000
  #define PROBE_PULLUP_RESISTOR_OHMS   4700    // Pullup resistor
  #define PROBE_RESISTANCE_25C_OHMS    100000  // Resistance at 25C
  #define PROBE_BETA                   3950    // Beta value
#endif

//
// Hephestos 2 24V heated bed upgrade kit.
// https://store.bq.com/en/heated-bed-kit-hephestos2
//
//#define HEPHESTOS2_HEATED_BED_KIT
#if ENABLED(HEPHESTOS2_HEATED_BED_KIT)
  #undef TEMP_SENSOR_BED
  #define TEMP_SENSOR_BED 70
  #define HEATER_BED_INVERTING true
#endif

//
// Heated Bed Bang-Bang options
//
#if DISABLED(PIDTEMPBED)
  #define BED_CHECK_INTERVAL 5000   // (ms) Interval between checks in bang-bang control
  #if ENABLED(BED_LIMIT_SWITCHING)
    #define BED_HYSTERESIS 2        // (°C) Only set the relevant heater state when ABS(T-target) > BED_HYSTERESIS
  #endif
#endif

//
// Heated Chamber options
//
#if DISABLED(PIDTEMPCHAMBER)
  #define CHAMBER_CHECK_INTERVAL 5000   // (ms) Interval between checks in bang-bang control
  #if ENABLED(CHAMBER_LIMIT_SWITCHING)
    #define CHAMBER_HYSTERESIS 2        // (°C) Only set the relevant heater state when ABS(T-target) > CHAMBER_HYSTERESIS
  #endif
#endif

#if TEMP_SENSOR_CHAMBER
  //#define HEATER_CHAMBER_PIN      P2_04   // Required heater on/off pin (example: SKR 1.4 Turbo HE1 plug)
  //#define HEATER_CHAMBER_INVERTING false
  //#define FAN1_PIN                   -1   // Remove the fan signal on pin P2_04 (example: SKR 1.4 Turbo HE1 plug)

  //#define CHAMBER_FAN               // Enable a fan on the chamber
  #if ENABLED(CHAMBER_FAN)
    #define CHAMBER_FAN_MODE 2        // Fan control mode: 0=Static; 1=Linear increase when temp is higher than target; 2=V-shaped curve.
    #if CHAMBER_FAN_MODE == 0
      #define CHAMBER_FAN_BASE  255   // Chamber fan PWM (0-255)
    #elif CHAMBER_FAN_MODE == 1
      #define CHAMBER_FAN_BASE  128   // Base chamber fan PWM (0-255); turns on when chamber temperature is above the target
      #define CHAMBER_FAN_FACTOR 25   // PWM increase per °C above target
    #elif CHAMBER_FAN_MODE == 2
      #define CHAMBER_FAN_BASE  128   // Minimum chamber fan PWM (0-255)
      #define CHAMBER_FAN_FACTOR 25   // PWM increase per °C difference from target
    #endif
  #endif

  //#define CHAMBER_VENT              // Enable a servo-controlled vent on the chamber
  #if ENABLED(CHAMBER_VENT)
    #define CHAMBER_VENT_SERVO_NR  1  // Index of the vent servo
    #define HIGH_EXCESS_HEAT_LIMIT 5  // How much above target temp to consider there is excess heat in the chamber
    #define LOW_EXCESS_HEAT_LIMIT  3
    #define MIN_COOLING_SLOPE_TIME_CHAMBER_VENT 20
    #define MIN_COOLING_SLOPE_DEG_CHAMBER_VENT 1.5
  #endif
#endif

//
// Laser Cooler options
//
#if TEMP_SENSOR_COOLER
  #define COOLER_MINTEMP           8  // (°C)
  #define COOLER_MAXTEMP          26  // (°C)
  #define COOLER_DEFAULT_TEMP     16  // (°C)
  #define TEMP_COOLER_HYSTERESIS   1  // (°C) Temperature proximity considered "close enough" to the target
  #define COOLER_PIN               8  // Laser cooler on/off pin used to control power to the cooling element e.g. TEC, External chiller via relay
  #define COOLER_INVERTING     false
  #define TEMP_COOLER_PIN         15  // Laser/Cooler temperature sensor pin. ADC is required.
  #define COOLER_FAN                  // Enable a fan on the cooler, Fan# 0,1,2,3 etc.
  #define COOLER_FAN_INDEX         0  // FAN number 0, 1, 2 etc. e.g.
  #if ENABLED(COOLER_FAN)
    #define COOLER_FAN_BASE      100  // Base Cooler fan PWM (0-255); turns on when Cooler temperature is above the target
    #define COOLER_FAN_FACTOR     25  // PWM increase per °C above target
  #endif
#endif

/**
 * Thermal Protection provides additional protection to your printer from damage
 * and fire. Marlin always includes safe min and max temperature ranges which
 * protect against a broken or disconnected thermistor wire.
 *
 * The issue: If a thermistor falls out, it will report the much lower
 * temperature of the air in the room, and the the firmware will keep
 * the heater on.
 *
 * The solution: Once the temperature reaches the target, start observing.
 * If the temperature stays too far below the target (hysteresis) for too
 * long (period), the firmware will halt the machine as a safety precaution.
 *
 * If you get false positives for "Thermal Runaway", increase
 * THERMAL_PROTECTION_HYSTERESIS and/or THERMAL_PROTECTION_PERIOD
 */
#if ENABLED(THERMAL_PROTECTION_HOTENDS)
  #define THERMAL_PROTECTION_PERIOD 40        // Seconds
  #define THERMAL_PROTECTION_HYSTERESIS 4     // Degrees Celsius

  //#define ADAPTIVE_FAN_SLOWING              // Slow part cooling fan if temperature drops
  #if BOTH(ADAPTIVE_FAN_SLOWING, PIDTEMP)
    //#define NO_FAN_SLOWING_IN_PID_TUNING    // Don't slow fan speed during M303
  #endif

  /**
   * Whenever an M104, M109, or M303 increases the target temperature, the
   * firmware will wait for the WATCH_TEMP_PERIOD to expire. If the temperature
   * hasn't increased by WATCH_TEMP_INCREASE degrees, the machine is halted and
   * requires a hard reset. This test restarts with any M104/M109/M303, but only
   * if the current temperature is far enough below the target for a reliable
   * test.
   *
   * If you get false positives for "Heating failed", increase WATCH_TEMP_PERIOD
   * and/or decrease WATCH_TEMP_INCREASE. WATCH_TEMP_INCREASE should not be set
   * below 2.
   */
  #define WATCH_TEMP_PERIOD  20               // Seconds
  #define WATCH_TEMP_INCREASE 2               // Degrees Celsius
#endif

/**
 * Thermal Protection parameters for the bed are just as above for hotends.
 */
#if ENABLED(THERMAL_PROTECTION_BED)
  #define THERMAL_PROTECTION_BED_PERIOD        20 // Seconds
  #define THERMAL_PROTECTION_BED_HYSTERESIS     2 // Degrees Celsius

  /**
   * As described above, except for the bed (M140/M190/M303).
   */
  #define WATCH_BED_TEMP_PERIOD                60 // Seconds
  #define WATCH_BED_TEMP_INCREASE               2 // Degrees Celsius
#endif

/**
 * Thermal Protection parameters for the heated chamber.
 */
#if ENABLED(THERMAL_PROTECTION_CHAMBER)
  #define THERMAL_PROTECTION_CHAMBER_PERIOD    20 // Seconds
  #define THERMAL_PROTECTION_CHAMBER_HYSTERESIS 2 // Degrees Celsius

  /**
   * Heated chamber watch settings (M141/M191).
   */
  #define WATCH_CHAMBER_TEMP_PERIOD            60 // Seconds
  #define WATCH_CHAMBER_TEMP_INCREASE           2 // Degrees Celsius
#endif

/**
 * Thermal Protection parameters for the laser cooler.
 */
#if ENABLED(THERMAL_PROTECTION_COOLER)
  #define THERMAL_PROTECTION_COOLER_PERIOD    10 // Seconds
  #define THERMAL_PROTECTION_COOLER_HYSTERESIS 3 // Degrees Celsius

  /**
   * Laser cooling watch settings (M143/M193).
   */
  #define WATCH_COOLER_TEMP_PERIOD            60 // Seconds
  #define WATCH_COOLER_TEMP_INCREASE           3 // Degrees Celsius
#endif

#if ENABLED(PIDTEMP)
  // Add an experimental additional term to the heater power, proportional to the extrusion speed.
  // A well-chosen Kc value should add just enough power to melt the increased material volume.
  //#define PID_EXTRUSION_SCALING
  #if ENABLED(PID_EXTRUSION_SCALING)
    #define DEFAULT_Kc (100) // heating power = Kc * e_speed
    #define LPQ_MAX_LEN 50
  #endif

  /**
   * Add an experimental additional term to the heater power, proportional to the fan speed.
   * A well-chosen Kf value should add just enough power to compensate for power-loss from the cooling fan.
   * You can either just add a constant compensation with the DEFAULT_Kf value
   * or follow the instruction below to get speed-dependent compensation.
   *
   * Constant compensation (use only with fanspeeds of 0% and 100%)
   * ---------------------------------------------------------------------
   * A good starting point for the Kf-value comes from the calculation:
   *   kf = (power_fan * eff_fan) / power_heater * 255
   * where eff_fan is between 0.0 and 1.0, based on fan-efficiency and airflow to the nozzle / heater.
   *
   * Example:
   *   Heater: 40W, Fan: 0.1A * 24V = 2.4W, eff_fan = 0.8
   *   Kf = (2.4W * 0.8) / 40W * 255 = 12.24
   *
   * Fan-speed dependent compensation
   * --------------------------------
   * 1. To find a good Kf value, set the hotend temperature, wait for it to settle, and enable the fan (100%).
   *    Make sure PID_FAN_SCALING_LIN_FACTOR is 0 and PID_FAN_SCALING_ALTERNATIVE_DEFINITION is not enabled.
   *    If you see the temperature drop repeat the test, increasing the Kf value slowly, until the temperature
   *    drop goes away. If the temperature overshoots after enabling the fan, the Kf value is too big.
   * 2. Note the Kf-value for fan-speed at 100%
   * 3. Determine a good value for PID_FAN_SCALING_MIN_SPEED, which is around the speed, where the fan starts moving.
   * 4. Repeat step 1. and 2. for this fan speed.
   * 5. Enable PID_FAN_SCALING_ALTERNATIVE_DEFINITION and enter the two identified Kf-values in
   *    PID_FAN_SCALING_AT_FULL_SPEED and PID_FAN_SCALING_AT_MIN_SPEED. Enter the minimum speed in PID_FAN_SCALING_MIN_SPEED
   */
  //#define PID_FAN_SCALING
  #if ENABLED(PID_FAN_SCALING)
    //#define PID_FAN_SCALING_ALTERNATIVE_DEFINITION
    #if ENABLED(PID_FAN_SCALING_ALTERNATIVE_DEFINITION)
      // The alternative definition is used for an easier configuration.
      // Just figure out Kf at fullspeed (255) and PID_FAN_SCALING_MIN_SPEED.
      // DEFAULT_Kf and PID_FAN_SCALING_LIN_FACTOR are calculated accordingly.

      #define PID_FAN_SCALING_AT_FULL_SPEED 13.0        //=PID_FAN_SCALING_LIN_FACTOR*255+DEFAULT_Kf
      #define PID_FAN_SCALING_AT_MIN_SPEED   6.0        //=PID_FAN_SCALING_LIN_FACTOR*PID_FAN_SCALING_MIN_SPEED+DEFAULT_Kf
      #define PID_FAN_SCALING_MIN_SPEED     10.0        // Minimum fan speed at which to enable PID_FAN_SCALING

      #define DEFAULT_Kf (255.0*PID_FAN_SCALING_AT_MIN_SPEED-PID_FAN_SCALING_AT_FULL_SPEED*PID_FAN_SCALING_MIN_SPEED)/(255.0-PID_FAN_SCALING_MIN_SPEED)
      #define PID_FAN_SCALING_LIN_FACTOR (PID_FAN_SCALING_AT_FULL_SPEED-DEFAULT_Kf)/255.0

    #else
      #define PID_FAN_SCALING_LIN_FACTOR (0)             // Power loss due to cooling = Kf * (fan_speed)
      #define DEFAULT_Kf 10                              // A constant value added to the PID-tuner
      #define PID_FAN_SCALING_MIN_SPEED 10               // Minimum fan speed at which to enable PID_FAN_SCALING
    #endif
  #endif
#endif

/**
 * Automatic Temperature Mode
 *
 * Dynamically adjust the hotend target temperature based on planned E moves.
 *
 * (Contrast with PID_EXTRUSION_SCALING, which tracks E movement and adjusts PID
 *  behavior using an additional kC value.)
 *
 * Autotemp is calculated by (mintemp + factor * mm_per_sec), capped to maxtemp.
 *
 * Enable Autotemp Mode with M104/M109 F<factor> S<mintemp> B<maxtemp>.
 * Disable by sending M104/M109 with no F parameter (or F0 with AUTOTEMP_PROPORTIONAL).
 */
#define AUTOTEMP
#if ENABLED(AUTOTEMP)
  #define AUTOTEMP_OLDWEIGHT    0.98
  // Turn on AUTOTEMP on M104/M109 by default using proportions set here
  //#define AUTOTEMP_PROPORTIONAL
  #if ENABLED(AUTOTEMP_PROPORTIONAL)
    #define AUTOTEMP_MIN_P      0 // (°C) Added to the target temperature
    #define AUTOTEMP_MAX_P      5 // (°C) Added to the target temperature
    #define AUTOTEMP_FACTOR_P   1 // Apply this F parameter by default (overridden by M104/M109 F)
  #endif
#endif

// Show Temperature ADC value
// Enable for M105 to include ADC values read from temperature sensors.
//#define SHOW_TEMP_ADC_VALUES

/**
 * High Temperature Thermistor Support
 *
 * Thermistors able to support high temperature tend to have a hard time getting
 * good readings at room and lower temperatures. This means TEMP_SENSOR_X_RAW_LO_TEMP
 * will probably be caught when the heating element first turns on during the
 * preheating process, which will trigger a min_temp_error as a safety measure
 * and force stop everything.
 * To circumvent this limitation, we allow for a preheat time (during which,
 * min_temp_error won't be triggered) and add a min_temp buffer to handle
 * aberrant readings.
 *
 * If you want to enable this feature for your hotend thermistor(s)
 * uncomment and set values > 0 in the constants below
 */

// The number of consecutive low temperature errors that can occur
// before a min_temp_error is triggered. (Shouldn't be more than 10.)
//#define MAX_CONSECUTIVE_LOW_TEMPERATURE_ERROR_ALLOWED 0

// The number of milliseconds a hotend will preheat before starting to check
// the temperature. This value should NOT be set to the time it takes the
// hot end to reach the target temperature, but the time it takes to reach
// the minimum temperature your thermistor can read. The lower the better/safer.
// This shouldn't need to be more than 30 seconds (30000)
//#define MILLISECONDS_PREHEAT_TIME 0

// @section extruder

// Extruder runout prevention.
// If the machine is idle and the temperature over MINTEMP
// then extrude some filament every couple of SECONDS.
//#define EXTRUDER_RUNOUT_PREVENT
#if ENABLED(EXTRUDER_RUNOUT_PREVENT)
  #define EXTRUDER_RUNOUT_MINTEMP 190
  #define EXTRUDER_RUNOUT_SECONDS 30
  #define EXTRUDER_RUNOUT_SPEED 1500  // (mm/min)
  #define EXTRUDER_RUNOUT_EXTRUDE 5   // (mm)
#endif

/**
 * Hotend Idle Timeout
 * Prevent filament in the nozzle from charring and causing a critical jam.
 */
//#define HOTEND_IDLE_TIMEOUT
#if ENABLED(HOTEND_IDLE_TIMEOUT)
  #define HOTEND_IDLE_TIMEOUT_SEC (5*60)    // (seconds) Time without extruder movement to trigger protection
  #define HOTEND_IDLE_MIN_TRIGGER   180     // (°C) Minimum temperature to enable hotend protection
  #define HOTEND_IDLE_NOZZLE_TARGET   0     // (°C) Safe temperature for the nozzle after timeout
  #define HOTEND_IDLE_BED_TARGET      0     // (°C) Safe temperature for the bed after timeout
#endif

// @section temperature

// Calibration for AD595 / AD8495 sensor to adjust temperature measurements.
// The final temperature is calculated as (measuredTemp * GAIN) + OFFSET.
#define TEMP_SENSOR_AD595_OFFSET  0.0
#define TEMP_SENSOR_AD595_GAIN    1.0
#define TEMP_SENSOR_AD8495_OFFSET 0.0
#define TEMP_SENSOR_AD8495_GAIN   1.0

/**
 * Controller Fan
 * To cool down the stepper drivers and MOSFETs.
 *
 * The fan turns on automatically whenever any driver is enabled and turns
 * off (or reduces to idle speed) shortly after drivers are turned off.
 */
//#define USE_CONTROLLER_FAN
#if ENABLED(USE_CONTROLLER_FAN)
  //#define CONTROLLER_FAN_PIN -1        // Set a custom pin for the controller fan
  //#define CONTROLLER_FAN_USE_Z_ONLY    // With this option only the Z axis is considered
  //#define CONTROLLER_FAN_IGNORE_Z      // Ignore Z stepper. Useful when stepper timeout is disabled.
  #define CONTROLLERFAN_SPEED_MIN      0 // (0-255) Minimum speed. (If set below this value the fan is turned off.)
  #define CONTROLLERFAN_SPEED_ACTIVE 255 // (0-255) Active speed, used when any motor is enabled
  #define CONTROLLERFAN_SPEED_IDLE     0 // (0-255) Idle speed, used when motors are disabled
  #define CONTROLLERFAN_IDLE_TIME     60 // (seconds) Extra time to keep the fan running after disabling motors
  //#define CONTROLLER_FAN_EDITABLE      // Enable M710 configurable settings
  #if ENABLED(CONTROLLER_FAN_EDITABLE)
    #define CONTROLLER_FAN_MENU          // Enable the Controller Fan submenu
  #endif
#endif

// When first starting the main fan, run it at full speed for the
// given number of milliseconds.  This gets the fan spinning reliably
// before setting a PWM value. (Does not work with software PWM for fan on Sanguinololu)
//#define FAN_KICKSTART_TIME 100

// Some coolers may require a non-zero "off" state.
//#define FAN_OFF_PWM  1

/**
 * PWM Fan Scaling
 *
 * Define the min/max speeds for PWM fans (as set with M106).
 *
 * With these options the M106 0-255 value range is scaled to a subset
 * to ensure that the fan has enough power to spin, or to run lower
 * current fans with higher current. (e.g., 5V/12V fans with 12V/24V)
 * Value 0 always turns off the fan.
 *
 * Define one or both of these to override the default 0-255 range.
 */
//#define FAN_MIN_PWM 50
//#define FAN_MAX_PWM 128

/**
 * FAST PWM FAN Settings
 *
 * Use to change the FAST FAN PWM frequency (if enabled in Configuration.h)
 * Combinations of PWM Modes, prescale values and TOP resolutions are used internally to produce a
 * frequency as close as possible to the desired frequency.
 *
 * FAST_PWM_FAN_FREQUENCY [undefined by default]
 *   Set this to your desired frequency.
 *   If left undefined this defaults to F = F_CPU/(2*255*1)
 *   i.e., F = 31.4kHz on 16MHz microcontrollers or F = 39.2kHz on 20MHz microcontrollers.
 *   These defaults are the same as with the old FAST_PWM_FAN implementation - no migration is required
 *   NOTE: Setting very low frequencies (< 10 Hz) may result in unexpected timer behavior.
 *
 * USE_OCR2A_AS_TOP [undefined by default]
 *   Boards that use TIMER2 for PWM have limitations resulting in only a few possible frequencies on TIMER2:
 *   16MHz MCUs: [62.5KHz, 31.4KHz (default), 7.8KHz, 3.92KHz, 1.95KHz, 977Hz, 488Hz, 244Hz, 60Hz, 122Hz, 30Hz]
 *   20MHz MCUs: [78.1KHz, 39.2KHz (default), 9.77KHz, 4.9KHz, 2.44KHz, 1.22KHz, 610Hz, 305Hz, 153Hz, 76Hz, 38Hz]
 *   A greater range can be achieved by enabling USE_OCR2A_AS_TOP. But note that this option blocks the use of
 *   PWM on pin OC2A. Only use this option if you don't need PWM on 0C2A. (Check your schematic.)
 *   USE_OCR2A_AS_TOP sacrifices duty cycle control resolution to achieve this broader range of frequencies.
 */
#if ENABLED(FAST_PWM_FAN)
  //#define FAST_PWM_FAN_FREQUENCY 31400
  //#define USE_OCR2A_AS_TOP
#endif

// @section extruder

/**
 * Extruder cooling fans
 *
 * Extruder auto fans automatically turn on when their extruders'
 * temperatures go above EXTRUDER_AUTO_FAN_TEMPERATURE.
 *
 * Your board's pins file specifies the recommended pins. Override those here
 * or set to -1 to disable completely.
 *
 * Multiple extruders can be assigned to the same pin in which case
 * the fan will turn on when any selected extruder is above the threshold.
 */
#define E0_AUTO_FAN_PIN -1
#define E1_AUTO_FAN_PIN -1
#define E2_AUTO_FAN_PIN -1
#define E3_AUTO_FAN_PIN -1
#define E4_AUTO_FAN_PIN -1
#define E5_AUTO_FAN_PIN -1
#define E6_AUTO_FAN_PIN -1
#define E7_AUTO_FAN_PIN -1
#define CHAMBER_AUTO_FAN_PIN -1
#define COOLER_AUTO_FAN_PIN -1
#define COOLER_FAN_PIN -1

#define EXTRUDER_AUTO_FAN_TEMPERATURE 50
#define EXTRUDER_AUTO_FAN_SPEED 255   // 255 == full speed
#define CHAMBER_AUTO_FAN_TEMPERATURE 30
#define CHAMBER_AUTO_FAN_SPEED 255
#define COOLER_AUTO_FAN_TEMPERATURE 18
#define COOLER_AUTO_FAN_SPEED 255

/**
 * Part-Cooling Fan Multiplexer
 *
 * This feature allows you to digitally multiplex the fan output.
 * The multiplexer is automatically switched at tool-change.
 * Set FANMUX[012]_PINs below for up to 2, 4, or 8 multiplexed fans.
 */
#define FANMUX0_PIN -1
#define FANMUX1_PIN -1
#define FANMUX2_PIN -1

/**
 * M355 Case Light on-off / brightness
 */
//#define CASE_LIGHT_ENABLE
#if ENABLED(CASE_LIGHT_ENABLE)
  //#define CASE_LIGHT_PIN 4                  // Override the default pin if needed
  #define INVERT_CASE_LIGHT false             // Set true if Case Light is ON when pin is LOW
  #define CASE_LIGHT_DEFAULT_ON true          // Set default power-up state on
  #define CASE_LIGHT_DEFAULT_BRIGHTNESS 105   // Set default power-up brightness (0-255, requires PWM pin)
  //#define CASE_LIGHT_NO_BRIGHTNESS          // Disable brightness control. Enable for non-PWM lighting.
  //#define CASE_LIGHT_MAX_PWM 128            // Limit PWM duty cycle (0-255)
  //#define CASE_LIGHT_MENU                   // Add Case Light options to the LCD menu
  #if ENABLED(NEOPIXEL_LED)
    //#define CASE_LIGHT_USE_NEOPIXEL         // Use NeoPixel LED as case light
  #endif
  #if EITHER(RGB_LED, RGBW_LED)
    //#define CASE_LIGHT_USE_RGB_LED          // Use RGB / RGBW LED as case light
  #endif
  #if EITHER(CASE_LIGHT_USE_NEOPIXEL, CASE_LIGHT_USE_RGB_LED)
    #define CASE_LIGHT_DEFAULT_COLOR { 255, 255, 255, 255 } // { Red, Green, Blue, White }
  #endif
#endif

// @section homing

// If you want endstops to stay on (by default) even when not homing
// enable this option. Override at any time with M120, M121.
//#define ENDSTOPS_ALWAYS_ON_DEFAULT

// @section extras

//#define Z_LATE_ENABLE // Enable Z the last moment. Needed if your Z driver overheats.

// Employ an external closed loop controller. Override pins here if needed.
//#define EXTERNAL_CLOSED_LOOP_CONTROLLER
#if ENABLED(EXTERNAL_CLOSED_LOOP_CONTROLLER)
  //#define CLOSED_LOOP_ENABLE_PIN        -1
  //#define CLOSED_LOOP_MOVE_COMPLETE_PIN -1
#endif

/**
 * Dual Steppers / Dual Endstops
 *
 * This section will allow you to use extra E drivers to drive a second motor for X, Y, or Z axes.
 *
 * For example, set X_DUAL_STEPPER_DRIVERS setting to use a second motor. If the motors need to
 * spin in opposite directions set INVERT_X2_VS_X_DIR. If the second motor needs its own endstop
 * set X_DUAL_ENDSTOPS. This can adjust for "racking." Use X2_USE_ENDSTOP to set the endstop plug
 * that should be used for the second endstop. Extra endstops will appear in the output of 'M119'.
 *
 * Use X_DUAL_ENDSTOP_ADJUSTMENT to adjust for mechanical imperfection. After homing both motors
 * this offset is applied to the X2 motor. To find the offset home the X axis, and measure the error
 * in X2. Dual endstop offsets can be set at runtime with 'M666 X<offset> Y<offset> Z<offset>'.
 */

//#define X_DUAL_STEPPER_DRIVERS
#if ENABLED(X_DUAL_STEPPER_DRIVERS)
  //#define INVERT_X2_VS_X_DIR    // Enable if X2 direction signal is opposite to X
  //#define X_DUAL_ENDSTOPS
  #if ENABLED(X_DUAL_ENDSTOPS)
    #define X2_USE_ENDSTOP _XMAX_
    #define X2_ENDSTOP_ADJUSTMENT  0
  #endif
#endif

//#define Y_DUAL_STEPPER_DRIVERS
#if ENABLED(Y_DUAL_STEPPER_DRIVERS)
  //#define INVERT_Y2_VS_Y_DIR   // Enable if Y2 direction signal is opposite to Y
  //#define Y_DUAL_ENDSTOPS
  #if ENABLED(Y_DUAL_ENDSTOPS)
    #define Y2_USE_ENDSTOP _YMAX_
    #define Y2_ENDSTOP_ADJUSTMENT  0
  #endif
#endif

//
// For Z set the number of stepper drivers
//
#define NUM_Z_STEPPER_DRIVERS 1   // (1-4) Z options change based on how many

#if NUM_Z_STEPPER_DRIVERS > 1
  // Enable if Z motor direction signals are the opposite of Z1
  //#define INVERT_Z2_VS_Z_DIR
  //#define INVERT_Z3_VS_Z_DIR
  //#define INVERT_Z4_VS_Z_DIR

  //#define Z_MULTI_ENDSTOPS
  #if ENABLED(Z_MULTI_ENDSTOPS)
    #define Z2_USE_ENDSTOP          _XMAX_
    #define Z2_ENDSTOP_ADJUSTMENT   0
    #if NUM_Z_STEPPER_DRIVERS >= 3
      #define Z3_USE_ENDSTOP        _YMAX_
      #define Z3_ENDSTOP_ADJUSTMENT 0
    #endif
    #if NUM_Z_STEPPER_DRIVERS >= 4
      #define Z4_USE_ENDSTOP        _ZMAX_
      #define Z4_ENDSTOP_ADJUSTMENT 0
    #endif
  #endif
#endif

/**
 * Dual X Carriage
 *
 * This setup has two X carriages that can move independently, each with its own hotend.
 * The carriages can be used to print an object with two colors or materials, or in
 * "duplication mode" it can print two identical or X-mirrored objects simultaneously.
 * The inactive carriage is parked automatically to prevent oozing.
 * X1 is the left carriage, X2 the right. They park and home at opposite ends of the X axis.
 * By default the X2 stepper is assigned to the first unused E plug on the board.
 *
 * The following Dual X Carriage modes can be selected with M605 S<mode>:
 *
 *   0 : (FULL_CONTROL) The slicer has full control over both X-carriages and can achieve optimal travel
 *       results as long as it supports dual X-carriages. (M605 S0)
 *
 *   1 : (AUTO_PARK) The firmware automatically parks and unparks the X-carriages on tool-change so
 *       that additional slicer support is not required. (M605 S1)
 *
 *   2 : (DUPLICATION) The firmware moves the second X-carriage and extruder in synchronization with
 *       the first X-carriage and extruder, to print 2 copies of the same object at the same time.
 *       Set the constant X-offset and temperature differential with M605 S2 X[offs] R[deg] and
 *       follow with M605 S2 to initiate duplicated movement.
 *
 *   3 : (MIRRORED) Formbot/Vivedino-inspired mirrored mode in which the second extruder duplicates
 *       the movement of the first except the second extruder is reversed in the X axis.
 *       Set the initial X offset and temperature differential with M605 S2 X[offs] R[deg] and
 *       follow with M605 S3 to initiate mirrored movement.
 */
//#define DUAL_X_CARRIAGE
#if ENABLED(DUAL_X_CARRIAGE)
  #define X1_MIN_POS X_MIN_POS   // Set to X_MIN_POS
  #define X1_MAX_POS X_BED_SIZE  // Set a maximum so the first X-carriage can't hit the parked second X-carriage
  #define X2_MIN_POS    80       // Set a minimum to ensure the  second X-carriage can't hit the parked first X-carriage
  #define X2_MAX_POS   353       // Set this to the distance between toolheads when both heads are homed
  #define X2_HOME_DIR    1       // Set to 1. The second X-carriage always homes to the maximum endstop position
  #define X2_HOME_POS X2_MAX_POS // Default X2 home position. Set to X2_MAX_POS.
                      // However: In this mode the HOTEND_OFFSET_X value for the second extruder provides a software
                      // override for X2_HOME_POS. This also allow recalibration of the distance between the two endstops
                      // without modifying the firmware (through the "M218 T1 X???" command).
                      // Remember: you should set the second extruder x-offset to 0 in your slicer.

  // This is the default power-up mode which can be later using M605.
  #define DEFAULT_DUAL_X_CARRIAGE_MODE DXC_AUTO_PARK_MODE

  // Default x offset in duplication mode (typically set to half print bed width)
  #define DEFAULT_DUPLICATION_X_OFFSET 100

  // Default action to execute following M605 mode change commands. Typically G28X to apply new mode.
  //#define EVENT_GCODE_IDEX_AFTER_MODECHANGE "G28X"
#endif

// Activate a solenoid on the active extruder with M380. Disable all with M381.
// Define SOL0_PIN, SOL1_PIN, etc., for each extruder that has a solenoid.
//#define EXT_SOLENOID

// @section homing

/**
 * Homing Procedure
 * Homing (G28) does an indefinite move towards the endstops to establish
 * the position of the toolhead relative to the workspace.
 */

//#define SENSORLESS_BACKOFF_MM  { 2, 2 }     // (mm) Backoff from endstops before sensorless homing

#define HOMING_BUMP_MM      { 5, 5, 2 }       // (mm) Backoff from endstops after first bump
#define HOMING_BUMP_DIVISOR { 2, 2, 4 }       // Re-Bump Speed Divisor (Divides the Homing Feedrate)

//#define HOMING_BACKOFF_POST_MM { 2, 2, 2 }  // (mm) Backoff from endstops after homing

//#define QUICK_HOME                          // If G28 contains XY do a diagonal move first
//#define HOME_Y_BEFORE_X                     // If G28 contains XY home Y before X
//#define HOME_Z_FIRST                        // Home Z first. Requires a Z-MIN endstop (not a probe).
//#define CODEPENDENT_XY_HOMING               // If X/Y can't home without homing Y/X first

// @section bltouch

#if ENABLED(BLTOUCH)
  /**
   * Either: Use the defaults (recommended) or: For special purposes, use the following DEFINES
   * Do not activate settings that the probe might not understand. Clones might misunderstand
   * advanced commands.
   *
   * Note: If the probe is not deploying, do a "Reset" and "Self-Test" and then check the
   *       wiring of the BROWN, RED and ORANGE wires.
   *
   * Note: If the trigger signal of your probe is not being recognized, it has been very often
   *       because the BLACK and WHITE wires needed to be swapped. They are not "interchangeable"
   *       like they would be with a real switch. So please check the wiring first.
   *
   * Settings for all BLTouch and clone probes:
   */

  // Safety: The probe needs time to recognize the command.
  //         Minimum command delay (ms). Enable and increase if needed.
  //#define BLTOUCH_DELAY 500

  /**
   * Settings for BLTOUCH Classic 1.2, 1.3 or BLTouch Smart 1.0, 2.0, 2.2, 3.0, 3.1, and most clones:
   */

  // Feature: Switch into SW mode after a deploy. It makes the output pulse longer. Can be useful
  //          in special cases, like noisy or filtered input configurations.
  //#define BLTOUCH_FORCE_SW_MODE

  /**
   * Settings for BLTouch Smart 3.0 and 3.1
   * Summary:
   *   - Voltage modes: 5V and OD (open drain - "logic voltage free") output modes
   *   - High-Speed mode
   *   - Disable LCD voltage options
   */

  /**
   * Danger: Don't activate 5V mode unless attached to a 5V-tolerant controller!
   * V3.0 or 3.1: Set default mode to 5V mode at Marlin startup.
   * If disabled, OD mode is the hard-coded default on 3.0
   * On startup, Marlin will compare its eeprom to this value. If the selected mode
   * differs, a mode set eeprom write will be completed at initialization.
   * Use the option below to force an eeprom write to a V3.1 probe regardless.
   */
  //#define BLTOUCH_SET_5V_MODE

  /**
   * Safety: Activate if connecting a probe with an unknown voltage mode.
   * V3.0: Set a probe into mode selected above at Marlin startup. Required for 5V mode on 3.0
   * V3.1: Force a probe with unknown mode into selected mode at Marlin startup ( = Probe EEPROM write )
   * To preserve the life of the probe, use this once then turn it off and re-flash.
   */
  //#define BLTOUCH_FORCE_MODE_SET

  /**
   * Use "HIGH SPEED" mode for probing.
   * Danger: Disable if your probe sometimes fails. Only suitable for stable well-adjusted systems.
   * This feature was designed for Deltabots with very fast Z moves; however, higher speed Cartesians
   * might be able to use it. If the machine can't raise Z fast enough the BLTouch may go into ALARM.
   */
  //#define BLTOUCH_HS_MODE

  // Safety: Enable voltage mode settings in the LCD menu.
  //#define BLTOUCH_LCD_VOLTAGE_MENU

#endif // BLTOUCH

// @section extras

/**
 * Z Steppers Auto-Alignment
 * Add the G34 command to align multiple Z steppers using a bed probe.
 */
//#define Z_STEPPER_AUTO_ALIGN
#if ENABLED(Z_STEPPER_AUTO_ALIGN)
  // Define probe X and Y positions for Z1, Z2 [, Z3 [, Z4]]
  // If not defined, probe limits will be used.
  // Override with 'M422 S<index> X<pos> Y<pos>'
  //#define Z_STEPPER_ALIGN_XY { {  10, 190 }, { 100,  10 }, { 190, 190 } }

  /**
   * Orientation for the automatically-calculated probe positions.
   * Override Z stepper align points with 'M422 S<index> X<pos> Y<pos>'
   *
   * 2 Steppers:  (0)     (1)
   *               |       |   2   |
   *               | 1   2 |       |
   *               |       |   1   |
   *
   * 3 Steppers:  (0)     (1)     (2)     (3)
   *               |   3   | 1     | 2   1 |     2 |
   *               |       |     3 |       | 3     |
   *               | 1   2 | 2     |   3   |     1 |
   *
   * 4 Steppers:  (0)     (1)     (2)     (3)
   *               | 4   3 | 1   4 | 2   1 | 3   2 |
   *               |       |       |       |       |
   *               | 1   2 | 2   3 | 3   4 | 4   1 |
   */
  #ifndef Z_STEPPER_ALIGN_XY
    //#define Z_STEPPERS_ORIENTATION 0
  #endif

  // Provide Z stepper positions for more rapid convergence in bed alignment.
  // Requires triple stepper drivers (i.e., set NUM_Z_STEPPER_DRIVERS to 3)
  //#define Z_STEPPER_ALIGN_KNOWN_STEPPER_POSITIONS
  #if ENABLED(Z_STEPPER_ALIGN_KNOWN_STEPPER_POSITIONS)
    // Define Stepper XY positions for Z1, Z2, Z3 corresponding to
    // the Z screw positions in the bed carriage.
    // Define one position per Z stepper in stepper driver order.
    #define Z_STEPPER_ALIGN_STEPPER_XY { { 210.7, 102.5 }, { 152.6, 220.0 }, { 94.5, 102.5 } }
  #else
    // Amplification factor. Used to scale the correction step up or down in case
    // the stepper (spindle) position is farther out than the test point.
    #define Z_STEPPER_ALIGN_AMP 1.0       // Use a value > 1.0 NOTE: This may cause instability!
  #endif

  // On a 300mm bed a 5% grade would give a misalignment of ~1.5cm
  #define G34_MAX_GRADE              5    // (%) Maximum incline that G34 will handle
  #define Z_STEPPER_ALIGN_ITERATIONS 5    // Number of iterations to apply during alignment
  #define Z_STEPPER_ALIGN_ACC        0.02 // Stop iterating early if the accuracy is better than this
  #define RESTORE_LEVELING_AFTER_G34      // Restore leveling after G34 is done?
  // After G34, re-home Z (G28 Z) or just calculate it from the last probe heights?
  // Re-homing might be more precise in reproducing the actual 'G28 Z' homing height, especially on an uneven bed.
  #define HOME_AFTER_G34
#endif

//
// Add the G35 command to read bed corners to help adjust screws. Requires a bed probe.
//
//#define ASSISTED_TRAMMING
#if ENABLED(ASSISTED_TRAMMING)

  // Define positions for probe points.
  #define TRAMMING_POINT_XY { {  20, 20 }, { 180,  20 }, { 180, 180 }, { 20, 180 } }

  // Define position names for probe points.
  #define TRAMMING_POINT_NAME_1 "Front-Left"
  #define TRAMMING_POINT_NAME_2 "Front-Right"
  #define TRAMMING_POINT_NAME_3 "Back-Right"
  #define TRAMMING_POINT_NAME_4 "Back-Left"

  #define RESTORE_LEVELING_AFTER_G35    // Enable to restore leveling setup after operation
  //#define REPORT_TRAMMING_MM          // Report Z deviation (mm) for each point relative to the first

  //#define ASSISTED_TRAMMING_WIZARD    // Add a Tramming Wizard to the LCD menu

  //#define ASSISTED_TRAMMING_WAIT_POSITION { X_CENTER, Y_CENTER, 30 } // Move the nozzle out of the way for adjustment

  /**
   * Screw thread:
   *   M3: 30 = Clockwise, 31 = Counter-Clockwise
   *   M4: 40 = Clockwise, 41 = Counter-Clockwise
   *   M5: 50 = Clockwise, 51 = Counter-Clockwise
   */
  #define TRAMMING_SCREW_THREAD 30

#endif

// @section motion

#define AXIS_RELATIVE_MODES { false, false, false, false }

// Add a Duplicate option for well-separated conjoined nozzles
//#define MULTI_NOZZLE_DUPLICATION

// By default pololu step drivers require an active high signal. However, some high power drivers require an active low signal as step.
#define INVERT_X_STEP_PIN false
#define INVERT_Y_STEP_PIN false
#define INVERT_Z_STEP_PIN false
#define INVERT_E_STEP_PIN false

/**
 * Idle Stepper Shutdown
 * Set DISABLE_INACTIVE_? 'true' to shut down axis steppers after an idle period.
 * The Deactive Time can be overridden with M18 and M84. Set to 0 for No Timeout.
 */
#define DEFAULT_STEPPER_DEACTIVE_TIME 120
#define DISABLE_INACTIVE_X true
#define DISABLE_INACTIVE_Y true
#define DISABLE_INACTIVE_Z true  // Set 'false' if the nozzle could fall onto your printed part!
#define DISABLE_INACTIVE_E true

// Default Minimum Feedrates for printing and travel moves
#define DEFAULT_MINIMUMFEEDRATE       0.0     // (mm/s) Minimum feedrate. Set with M205 S.
#define DEFAULT_MINTRAVELFEEDRATE     0.0     // (mm/s) Minimum travel feedrate. Set with M205 T.

// Minimum time that a segment needs to take as the buffer gets emptied
#define DEFAULT_MINSEGMENTTIME        20000   // (µs) Set with M205 B.

// Slow down the machine if the lookahead buffer is (by default) half full.
// Increase the slowdown divisor for larger buffer sizes.
#define SLOWDOWN
#if ENABLED(SLOWDOWN)
  #define SLOWDOWN_DIVISOR 2
#endif

/**
 * XY Frequency limit
 * Reduce resonance by limiting the frequency of small zigzag infill moves.
 * See https://hydraraptor.blogspot.com/2010/12/frequency-limit.html
 * Use M201 F<freq> G<min%> to change limits at runtime.
 */
//#define XY_FREQUENCY_LIMIT      10 // (Hz) Maximum frequency of small zigzag infill moves. Set with M201 F<hertz>.
#ifdef XY_FREQUENCY_LIMIT
  #define XY_FREQUENCY_MIN_PERCENT 5 // (percent) Minimum FR percentage to apply. Set with M201 G<min%>.
#endif

// Minimum planner junction speed. Sets the default minimum speed the planner plans for at the end
// of the buffer and all stops. This should not be much greater than zero and should only be changed
// if unwanted behavior is observed on a user's machine when running at very slow speeds.
#define MINIMUM_PLANNER_SPEED 0.05 // (mm/s)

//
// Backlash Compensation
// Adds extra movement to axes on direction-changes to account for backlash.
//
//#define BACKLASH_COMPENSATION
#if ENABLED(BACKLASH_COMPENSATION)
  // Define values for backlash distance and correction.
  // If BACKLASH_GCODE is enabled these values are the defaults.
  #define BACKLASH_DISTANCE_MM { 0, 0, 0 } // (mm)
  #define BACKLASH_CORRECTION    0.0       // 0.0 = no correction; 1.0 = full correction

  // Set BACKLASH_SMOOTHING_MM to spread backlash correction over multiple segments
  // to reduce print artifacts. (Enabling this is costly in memory and computation!)
  //#define BACKLASH_SMOOTHING_MM 3 // (mm)

  // Add runtime configuration and tuning of backlash values (M425)
  //#define BACKLASH_GCODE

  #if ENABLED(BACKLASH_GCODE)
    // Measure the Z backlash when probing (G29) and set with "M425 Z"
    #define MEASURE_BACKLASH_WHEN_PROBING

    #if ENABLED(MEASURE_BACKLASH_WHEN_PROBING)
      // When measuring, the probe will move up to BACKLASH_MEASUREMENT_LIMIT
      // mm away from point of contact in BACKLASH_MEASUREMENT_RESOLUTION
      // increments while checking for the contact to be broken.
      #define BACKLASH_MEASUREMENT_LIMIT       0.5   // (mm)
      #define BACKLASH_MEASUREMENT_RESOLUTION  0.005 // (mm)
      #define BACKLASH_MEASUREMENT_FEEDRATE    Z_PROBE_FEEDRATE_SLOW // (mm/min)
    #endif
  #endif
#endif

/**
 * Automatic backlash, position and hotend offset calibration
 *
 * Enable G425 to run automatic calibration using an electrically-
 * conductive cube, bolt, or washer mounted on the bed.
 *
 * G425 uses the probe to touch the top and sides of the calibration object
 * on the bed and measures and/or correct positional offsets, axis backlash
 * and hotend offsets.
 *
 * Note: HOTEND_OFFSET and CALIBRATION_OBJECT_CENTER must be set to within
 *       ±5mm of true values for G425 to succeed.
 */
//#define CALIBRATION_GCODE
#if ENABLED(CALIBRATION_GCODE)

  //#define CALIBRATION_SCRIPT_PRE  "M117 Starting Auto-Calibration\nT0\nG28\nG12\nM117 Calibrating..."
  //#define CALIBRATION_SCRIPT_POST "M500\nM117 Calibration data saved"

  #define CALIBRATION_MEASUREMENT_RESOLUTION     0.01 // mm

  #define CALIBRATION_FEEDRATE_SLOW             60    // mm/min
  #define CALIBRATION_FEEDRATE_FAST           1200    // mm/min
  #define CALIBRATION_FEEDRATE_TRAVEL         3000    // mm/min

  // The following parameters refer to the conical section of the nozzle tip.
  #define CALIBRATION_NOZZLE_TIP_HEIGHT          1.0  // mm
  #define CALIBRATION_NOZZLE_OUTER_DIAMETER      2.0  // mm

  // Uncomment to enable reporting (required for "G425 V", but consumes PROGMEM).
  //#define CALIBRATION_REPORTING

  // The true location and dimension the cube/bolt/washer on the bed.
  #define CALIBRATION_OBJECT_CENTER     { 264.0, -22.0,  -2.0 } // mm
  #define CALIBRATION_OBJECT_DIMENSIONS {  10.0,  10.0,  10.0 } // mm

  // Comment out any sides which are unreachable by the probe. For best
  // auto-calibration results, all sides must be reachable.
  #define CALIBRATION_MEASURE_RIGHT
  #define CALIBRATION_MEASURE_FRONT
  #define CALIBRATION_MEASURE_LEFT
  #define CALIBRATION_MEASURE_BACK

  // Probing at the exact top center only works if the center is flat. If
  // probing on a screwhead or hollow washer, probe near the edges.
  //#define CALIBRATION_MEASURE_AT_TOP_EDGES

  // Define the pin to read during calibration
  #ifndef CALIBRATION_PIN
    //#define CALIBRATION_PIN -1            // Define here to override the default pin
    #define CALIBRATION_PIN_INVERTING false // Set to true to invert the custom pin
    //#define CALIBRATION_PIN_PULLDOWN
    #define CALIBRATION_PIN_PULLUP
  #endif
#endif

/**
 * Adaptive Step Smoothing increases the resolution of multi-axis moves, particularly at step frequencies
 * below 1kHz (for AVR) or 10kHz (for ARM), where aliasing between axes in multi-axis moves causes audible
 * vibration and surface artifacts. The algorithm adapts to provide the best possible step smoothing at the
 * lowest stepping frequencies.
 */
//#define ADAPTIVE_STEP_SMOOTHING

/**
 * Custom Microstepping
 * Override as-needed for your setup. Up to 3 MS pins are supported.
 */
//#define MICROSTEP1 LOW,LOW,LOW
//#define MICROSTEP2 HIGH,LOW,LOW
//#define MICROSTEP4 LOW,HIGH,LOW
//#define MICROSTEP8 HIGH,HIGH,LOW
//#define MICROSTEP16 LOW,LOW,HIGH
//#define MICROSTEP32 HIGH,LOW,HIGH

// Microstep settings (Requires a board with pins named X_MS1, X_MS2, etc.)
#define MICROSTEP_MODES { 16, 16, 16, 16, 16, 16 } // [1,2,4,8,16]

/**
 *  @section  stepper motor current
 *
 *  Some boards have a means of setting the stepper motor current via firmware.
 *
 *  The power on motor currents are set by:
 *    PWM_MOTOR_CURRENT - used by MINIRAMBO & ULTIMAIN_2
 *                         known compatible chips: A4982
 *    DIGIPOT_MOTOR_CURRENT - used by BQ_ZUM_MEGA_3D, RAMBO & SCOOVO_X9H
 *                         known compatible chips: AD5206
 *    DAC_MOTOR_CURRENT_DEFAULT - used by PRINTRBOARD_REVF & RIGIDBOARD_V2
 *                         known compatible chips: MCP4728
 *    DIGIPOT_I2C_MOTOR_CURRENTS - used by 5DPRINT, AZTEEG_X3_PRO, AZTEEG_X5_MINI_WIFI, MIGHTYBOARD_REVE
 *                         known compatible chips: MCP4451, MCP4018
 *
 *  Motor currents can also be set by M907 - M910 and by the LCD.
 *    M907 - applies to all.
 *    M908 - BQ_ZUM_MEGA_3D, RAMBO, PRINTRBOARD_REVF, RIGIDBOARD_V2 & SCOOVO_X9H
 *    M909, M910 & LCD - only PRINTRBOARD_REVF & RIGIDBOARD_V2
 */
//#define PWM_MOTOR_CURRENT { 1300, 1300, 1250 }          // Values in milliamps
//#define DIGIPOT_MOTOR_CURRENT { 135,135,135,135,135 }   // Values 0-255 (RAMBO 135 = ~0.75A, 185 = ~1A)
//#define DAC_MOTOR_CURRENT_DEFAULT { 70, 80, 90, 80 }    // Default drive percent - X, Y, Z, E axis

/**
 * I2C-based DIGIPOTs (e.g., Azteeg X3 Pro)
 */
//#define DIGIPOT_MCP4018             // Requires https://github.com/felias-fogg/SlowSoftI2CMaster
//#define DIGIPOT_MCP4451
#if EITHER(DIGIPOT_MCP4018, DIGIPOT_MCP4451)
  #define DIGIPOT_I2C_NUM_CHANNELS 8  // 5DPRINT:4   AZTEEG_X3_PRO:8   MKS_SBASE:5   MIGHTYBOARD_REVE:5

  // Actual motor currents in Amps. The number of entries must match DIGIPOT_I2C_NUM_CHANNELS.
  // These correspond to the physical drivers, so be mindful if the order is changed.
  #define DIGIPOT_I2C_MOTOR_CURRENTS { 1.0, 1.0, 1.0, 1.0, 1.0, 1.0, 1.0, 1.0 } // AZTEEG_X3_PRO

  //#define DIGIPOT_USE_RAW_VALUES    // Use DIGIPOT_MOTOR_CURRENT raw wiper values (instead of A4988 motor currents)

  /**
   * Common slave addresses:
   *
   *                        A   (A shifted)   B   (B shifted)  IC
   * Smoothie              0x2C (0x58)       0x2D (0x5A)       MCP4451
   * AZTEEG_X3_PRO         0x2C (0x58)       0x2E (0x5C)       MCP4451
   * AZTEEG_X5_MINI        0x2C (0x58)       0x2E (0x5C)       MCP4451
   * AZTEEG_X5_MINI_WIFI         0x58              0x5C        MCP4451
   * MIGHTYBOARD_REVE      0x2F (0x5E)                         MCP4018
   */
  //#define DIGIPOT_I2C_ADDRESS_A 0x2C  // Unshifted slave address for first DIGIPOT
  //#define DIGIPOT_I2C_ADDRESS_B 0x2D  // Unshifted slave address for second DIGIPOT
#endif

//===========================================================================
//=============================Additional Features===========================
//===========================================================================

// @section lcd

#if EITHER(IS_ULTIPANEL, EXTENSIBLE_UI)
  #define MANUAL_FEEDRATE { 50*60, 50*60, 4*60, 2*60 } // (mm/min) Feedrates for manual moves along X, Y, Z, E from panel
  #define FINE_MANUAL_MOVE 0.025    // (mm) Smallest manual move (< 0.1mm) applying to Z on most machines
  #if IS_ULTIPANEL
    #define MANUAL_E_MOVES_RELATIVE // Display extruder move distance rather than "position"
    #define ULTIPANEL_FEEDMULTIPLY  // Encoder sets the feedrate multiplier on the Status Screen
  #endif
#endif

// Change values more rapidly when the encoder is rotated faster
#define ENCODER_RATE_MULTIPLIER
#if ENABLED(ENCODER_RATE_MULTIPLIER)
  #define ENCODER_10X_STEPS_PER_SEC   30  // (steps/s) Encoder rate for 10x speed
  #define ENCODER_100X_STEPS_PER_SEC  80  // (steps/s) Encoder rate for 100x speed
#endif

// Play a beep when the feedrate is changed from the Status Screen
//#define BEEP_ON_FEEDRATE_CHANGE
#if ENABLED(BEEP_ON_FEEDRATE_CHANGE)
  #define FEEDRATE_CHANGE_BEEP_DURATION   10
  #define FEEDRATE_CHANGE_BEEP_FREQUENCY 440
#endif

#if HAS_LCD_MENU

  // Add Probe Z Offset calibration to the Z Probe Offsets menu
  #if HAS_BED_PROBE
    //#define PROBE_OFFSET_WIZARD
    #if ENABLED(PROBE_OFFSET_WIZARD)
      //
      // Enable to init the Probe Z-Offset when starting the Wizard.
      // Use a height slightly above the estimated nozzle-to-probe Z offset.
      // For example, with an offset of -5, consider a starting height of -4.
      //
      //#define PROBE_OFFSET_WIZARD_START_Z -4.0

      // Set a convenient position to do the calibration (probing point and nozzle/bed-distance)
      //#define PROBE_OFFSET_WIZARD_XY_POS { X_CENTER, Y_CENTER }
    #endif
  #endif

  // Include a page of printer information in the LCD Main Menu
  //#define LCD_INFO_MENU
  #if ENABLED(LCD_INFO_MENU)
    //#define LCD_PRINTER_INFO_IS_BOOTSCREEN // Show bootscreen(s) instead of Printer Info pages
  #endif

  // BACK menu items keep the highlight at the top
  //#define TURBO_BACK_MENU_ITEM

  // Add a mute option to the LCD menu
  //#define SOUND_MENU_ITEM

  /**
   * LED Control Menu
   * Add LED Control to the LCD menu
   */
  //#define LED_CONTROL_MENU
  #if ENABLED(LED_CONTROL_MENU)
    #define LED_COLOR_PRESETS                 // Enable the Preset Color menu option
    //#define NEO2_COLOR_PRESETS              // Enable a second NeoPixel Preset Color menu option
    #if ENABLED(LED_COLOR_PRESETS)
      #define LED_USER_PRESET_RED        255  // User defined RED value
      #define LED_USER_PRESET_GREEN      128  // User defined GREEN value
      #define LED_USER_PRESET_BLUE         0  // User defined BLUE value
      #define LED_USER_PRESET_WHITE      255  // User defined WHITE value
      #define LED_USER_PRESET_BRIGHTNESS 255  // User defined intensity
      //#define LED_USER_PRESET_STARTUP       // Have the printer display the user preset color on startup
    #endif
    #if ENABLED(NEO2_COLOR_PRESETS)
      #define NEO2_USER_PRESET_RED        255  // User defined RED value
      #define NEO2_USER_PRESET_GREEN      128  // User defined GREEN value
      #define NEO2_USER_PRESET_BLUE         0  // User defined BLUE value
      #define NEO2_USER_PRESET_WHITE      255  // User defined WHITE value
      #define NEO2_USER_PRESET_BRIGHTNESS 255  // User defined intensity
      //#define NEO2_USER_PRESET_STARTUP       // Have the printer display the user preset color on startup for the second strip
    #endif
  #endif

  // Insert a menu for preheating at the top level to allow for quick access
  //#define PREHEAT_SHORTCUT_MENU_ITEM

#endif // HAS_LCD_MENU

#if HAS_DISPLAY
  // The timeout (in ms) to return to the status screen from sub-menus
  //#define LCD_TIMEOUT_TO_STATUS 15000

  #if ENABLED(SHOW_BOOTSCREEN)
    #define BOOTSCREEN_TIMEOUT 4000      // (ms) Total Duration to display the boot screen(s)
    #if EITHER(HAS_MARLINUI_U8GLIB, TFT_COLOR_UI)
      #define BOOT_MARLIN_LOGO_SMALL     // Show a smaller Marlin logo on the Boot Screen (saving lots of flash)
    #endif
  #endif

  // Scroll a longer status message into view
  //#define STATUS_MESSAGE_SCROLLING

  // On the Info Screen, display XY with one decimal place when possible
  //#define LCD_DECIMAL_SMALL_XY

  // Add an 'M73' G-code to set the current percentage
  //#define LCD_SET_PROGRESS_MANUALLY

  // Show the E position (filament used) during printing
  //#define LCD_SHOW_E_TOTAL
#endif

#if EITHER(SDSUPPORT, LCD_SET_PROGRESS_MANUALLY) && ANY(HAS_MARLINUI_U8GLIB, HAS_MARLINUI_HD44780, IS_TFTGLCD_PANEL, EXTENSIBLE_UI)
  //#define SHOW_REMAINING_TIME       // Display estimated time to completion
  #if ENABLED(SHOW_REMAINING_TIME)
    //#define USE_M73_REMAINING_TIME  // Use remaining time from M73 command instead of estimation
    //#define ROTATE_PROGRESS_DISPLAY // Display (P)rogress, (E)lapsed, and (R)emaining time
  #endif

  #if EITHER(HAS_MARLINUI_U8GLIB, EXTENSIBLE_UI)
    //#define PRINT_PROGRESS_SHOW_DECIMALS // Show progress with decimal digits
  #endif

  #if EITHER(HAS_MARLINUI_HD44780, IS_TFTGLCD_PANEL)
    //#define LCD_PROGRESS_BAR            // Show a progress bar on HD44780 LCDs for SD printing
    #if ENABLED(LCD_PROGRESS_BAR)
      #define PROGRESS_BAR_BAR_TIME 2000  // (ms) Amount of time to show the bar
      #define PROGRESS_BAR_MSG_TIME 3000  // (ms) Amount of time to show the status message
      #define PROGRESS_MSG_EXPIRE   0     // (ms) Amount of time to retain the status message (0=forever)
      //#define PROGRESS_MSG_ONCE         // Show the message for MSG_TIME then clear it
      //#define LCD_PROGRESS_BAR_TEST     // Add a menu item to test the progress bar
    #endif
  #endif
#endif

#if ENABLED(SDSUPPORT)
  /**
   * SD Card SPI Speed
   * May be required to resolve "volume init" errors.
   *
   * Enable and set to SPI_HALF_SPEED, SPI_QUARTER_SPEED, or SPI_EIGHTH_SPEED
   *  otherwise full speed will be applied.
   *
   * :['SPI_HALF_SPEED', 'SPI_QUARTER_SPEED', 'SPI_EIGHTH_SPEED']
   */
  //#define SD_SPI_SPEED SPI_HALF_SPEED

  // The standard SD detect circuit reads LOW when media is inserted and HIGH when empty.
  // Enable this option and set to HIGH if your SD cards are incorrectly detected.
  //#define SD_DETECT_STATE HIGH

  //#define SD_IGNORE_AT_STARTUP            // Don't mount the SD card when starting up
  //#define SDCARD_READONLY                 // Read-only SD card (to save over 2K of flash)

  //#define GCODE_REPEAT_MARKERS            // Enable G-code M808 to set repeat markers and do looping

  #define SD_PROCEDURE_DEPTH 1              // Increase if you need more nested M32 calls

  #define SD_FINISHED_STEPPERRELEASE true   // Disable steppers when SD Print is finished
  #define SD_FINISHED_RELEASECOMMAND "M84"  // Use "M84XYE" to keep Z enabled so your bed stays in place

  // Reverse SD sort to show "more recent" files first, according to the card's FAT.
  // Since the FAT gets out of order with usage, SDCARD_SORT_ALPHA is recommended.
  #define SDCARD_RATHERRECENTFIRST

  #define SD_MENU_CONFIRM_START             // Confirm the selected SD file before printing

  //#define NO_SD_AUTOSTART                 // Remove auto#.g file support completely to save some Flash, SRAM
  //#define MENU_ADDAUTOSTART               // Add a menu option to run auto#.g files

  //#define BROWSE_MEDIA_ON_INSERT          // Open the file browser when media is inserted

  #define EVENT_GCODE_SD_ABORT "G28XY"      // G-code to run on SD Abort Print (e.g., "G28XY" or "G27")

  #if ENABLED(PRINTER_EVENT_LEDS)
    #define PE_LEDS_COMPLETED_TIME  (30*60) // (seconds) Time to keep the LED "done" color before restoring normal illumination
  #endif

  /**
   * Continue after Power-Loss (Creality3D)
   *
   * Store the current state to the SD Card at the start of each layer
   * during SD printing. If the recovery file is found at boot time, present
   * an option on the LCD screen to continue the print from the last-known
   * point in the file.
   */
  //#define POWER_LOSS_RECOVERY
  #if ENABLED(POWER_LOSS_RECOVERY)
    #define PLR_ENABLED_DEFAULT   false // Power Loss Recovery enabled by default. (Set with 'M413 Sn' & M500)
    //#define BACKUP_POWER_SUPPLY       // Backup power / UPS to move the steppers on power loss
    //#define POWER_LOSS_ZRAISE       2 // (mm) Z axis raise on resume (on power loss with UPS)
    //#define POWER_LOSS_PIN         44 // Pin to detect power loss. Set to -1 to disable default pin on boards without module.
    //#define POWER_LOSS_STATE     HIGH // State of pin indicating power loss
    //#define POWER_LOSS_PULLUP         // Set pullup / pulldown as appropriate for your sensor
    //#define POWER_LOSS_PULLDOWN
    //#define POWER_LOSS_PURGE_LEN   20 // (mm) Length of filament to purge on resume
    //#define POWER_LOSS_RETRACT_LEN 10 // (mm) Length of filament to retract on fail. Requires backup power.

    // Without a POWER_LOSS_PIN the following option helps reduce wear on the SD card,
    // especially with "vase mode" printing. Set too high and vases cannot be continued.
    #define POWER_LOSS_MIN_Z_CHANGE 0.05 // (mm) Minimum Z change before saving power-loss data

    // Enable if Z homing is needed for proper recovery. 99.9% of the time this should be disabled!
    //#define POWER_LOSS_RECOVER_ZHOME
    #if ENABLED(POWER_LOSS_RECOVER_ZHOME)
      //#define POWER_LOSS_ZHOME_POS { 0, 0 } // Safe XY position to home Z while avoiding objects on the bed
    #endif
  #endif

  /**
   * Sort SD file listings in alphabetical order.
   *
   * With this option enabled, items on SD cards will be sorted
   * by name for easier navigation.
   *
   * By default...
   *
   *  - Use the slowest -but safest- method for sorting.
   *  - Folders are sorted to the top.
   *  - The sort key is statically allocated.
   *  - No added G-code (M34) support.
   *  - 40 item sorting limit. (Items after the first 40 are unsorted.)
   *
   * SD sorting uses static allocation (as set by SDSORT_LIMIT), allowing the
   * compiler to calculate the worst-case usage and throw an error if the SRAM
   * limit is exceeded.
   *
   *  - SDSORT_USES_RAM provides faster sorting via a static directory buffer.
   *  - SDSORT_USES_STACK does the same, but uses a local stack-based buffer.
   *  - SDSORT_CACHE_NAMES will retain the sorted file listing in RAM. (Expensive!)
   *  - SDSORT_DYNAMIC_RAM only uses RAM when the SD menu is visible. (Use with caution!)
   */
  //#define SDCARD_SORT_ALPHA

  // SD Card Sorting options
  #if ENABLED(SDCARD_SORT_ALPHA)
    #define SDSORT_LIMIT       40     // Maximum number of sorted items (10-256). Costs 27 bytes each.
    #define FOLDER_SORTING     -1     // -1=above  0=none  1=below
    #define SDSORT_GCODE       false  // Allow turning sorting on/off with LCD and M34 G-code.
    #define SDSORT_USES_RAM    false  // Pre-allocate a static array for faster pre-sorting.
    #define SDSORT_USES_STACK  false  // Prefer the stack for pre-sorting to give back some SRAM. (Negated by next 2 options.)
    #define SDSORT_CACHE_NAMES false  // Keep sorted items in RAM longer for speedy performance. Most expensive option.
    #define SDSORT_DYNAMIC_RAM false  // Use dynamic allocation (within SD menus). Least expensive option. Set SDSORT_LIMIT before use!
    #define SDSORT_CACHE_VFATS 2      // Maximum number of 13-byte VFAT entries to use for sorting.
                                      // Note: Only affects SCROLL_LONG_FILENAMES with SDSORT_CACHE_NAMES but not SDSORT_DYNAMIC_RAM.
  #endif

  // Allow international symbols in long filenames. To display correctly, the
  // LCD's font must contain the characters. Check your selected LCD language.
  //#define UTF_FILENAME_SUPPORT

  // This allows hosts to request long names for files and folders with M33
  //#define LONG_FILENAME_HOST_SUPPORT

  // Enable this option to scroll long filenames in the SD card menu
  //#define SCROLL_LONG_FILENAMES

  // Leave the heaters on after Stop Print (not recommended!)
  //#define SD_ABORT_NO_COOLDOWN

  /**
   * This option allows you to abort SD printing when any endstop is triggered.
   * This feature must be enabled with "M540 S1" or from the LCD menu.
   * To have any effect, endstops must be enabled during SD printing.
   */
  //#define SD_ABORT_ON_ENDSTOP_HIT

  /**
   * This option makes it easier to print the same SD Card file again.
   * On print completion the LCD Menu will open with the file selected.
   * You can just click to start the print, or navigate elsewhere.
   */
  //#define SD_REPRINT_LAST_SELECTED_FILE

  /**
   * Auto-report SdCard status with M27 S<seconds>
   */
  //#define AUTO_REPORT_SD_STATUS

  /**
   * Support for USB thumb drives using an Arduino USB Host Shield or
   * equivalent MAX3421E breakout board. The USB thumb drive will appear
   * to Marlin as an SD card.
   *
   * The MAX3421E can be assigned the same pins as the SD card reader, with
   * the following pin mapping:
   *
   *    SCLK, MOSI, MISO --> SCLK, MOSI, MISO
   *    INT              --> SD_DETECT_PIN [1]
   *    SS               --> SDSS
   *
   * [1] On AVR an interrupt-capable pin is best for UHS3 compatibility.
   */
  //#define USB_FLASH_DRIVE_SUPPORT
  #if ENABLED(USB_FLASH_DRIVE_SUPPORT)
    /**
     * USB Host Shield Library
     *
     * - UHS2 uses no interrupts and has been production-tested
     *   on a LulzBot TAZ Pro with a 32-bit Archim board.
     *
     * - UHS3 is newer code with better USB compatibility. But it
     *   is less tested and is known to interfere with Servos.
     *   [1] This requires USB_INTR_PIN to be interrupt-capable.
     */
    //#define USE_UHS2_USB
    //#define USE_UHS3_USB

    /**
     * Native USB Host supported by some boards (USB OTG)
     */
    //#define USE_OTG_USB_HOST

    #if DISABLED(USE_OTG_USB_HOST)
      #define USB_CS_PIN    SDSS
      #define USB_INTR_PIN  SD_DETECT_PIN
    #endif
  #endif

  /**
   * When using a bootloader that supports SD-Firmware-Flashing,
   * add a menu item to activate SD-FW-Update on the next reboot.
   *
   * Requires ATMEGA2560 (Arduino Mega)
   *
   * Tested with this bootloader:
   *   https://github.com/FleetProbe/MicroBridge-Arduino-ATMega2560
   */
  //#define SD_FIRMWARE_UPDATE
  #if ENABLED(SD_FIRMWARE_UPDATE)
    #define SD_FIRMWARE_UPDATE_EEPROM_ADDR    0x1FF
    #define SD_FIRMWARE_UPDATE_ACTIVE_VALUE   0xF0
    #define SD_FIRMWARE_UPDATE_INACTIVE_VALUE 0xFF
  #endif

  // Add an optimized binary file transfer mode, initiated with 'M28 B1'
  //#define BINARY_FILE_TRANSFER

  /**
   * Set this option to one of the following (or the board's defaults apply):
   *
   *           LCD - Use the SD drive in the external LCD controller.
   *       ONBOARD - Use the SD drive on the control board.
   *  CUSTOM_CABLE - Use a custom cable to access the SD (as defined in a pins file).
   *
   * :[ 'LCD', 'ONBOARD', 'CUSTOM_CABLE' ]
   */
  //#define SDCARD_CONNECTION LCD

  // Enable if SD detect is rendered useless (e.g., by using an SD extender)
  //#define NO_SD_DETECT

#endif // SDSUPPORT

/**
 * By default an onboard SD card reader may be shared as a USB mass-
 * storage device. This option hides the SD card from the host PC.
 */
//#define NO_SD_HOST_DRIVE   // Disable SD Card access over USB (for security).

/**
 * Additional options for Graphical Displays
 *
 * Use the optimizations here to improve printing performance,
 * which can be adversely affected by graphical display drawing,
 * especially when doing several short moves, and when printing
 * on DELTA and SCARA machines.
 *
 * Some of these options may result in the display lagging behind
 * controller events, as there is a trade-off between reliable
 * printing performance versus fast display updates.
 */
#if HAS_MARLINUI_U8GLIB
  // Show SD percentage next to the progress bar
  //#define DOGM_SD_PERCENT

  // Save many cycles by drawing a hollow frame or no frame on the Info Screen
  //#define XYZ_NO_FRAME
  #define XYZ_HOLLOW_FRAME

  // Enable to save many cycles by drawing a hollow frame on Menu Screens
  #define MENU_HOLLOW_FRAME

  // A bigger font is available for edit items. Costs 3120 bytes of PROGMEM.
  // Western only. Not available for Cyrillic, Kana, Turkish, Greek, or Chinese.
  //#define USE_BIG_EDIT_FONT

  // A smaller font may be used on the Info Screen. Costs 2434 bytes of PROGMEM.
  // Western only. Not available for Cyrillic, Kana, Turkish, Greek, or Chinese.
  //#define USE_SMALL_INFOFONT

  // Swap the CW/CCW indicators in the graphics overlay
  //#define OVERLAY_GFX_REVERSE

  /**
   * ST7920-based LCDs can emulate a 16 x 4 character display using
   * the ST7920 character-generator for very fast screen updates.
   * Enable LIGHTWEIGHT_UI to use this special display mode.
   *
   * Since LIGHTWEIGHT_UI has limited space, the position and status
   * message occupy the same line. Set STATUS_EXPIRE_SECONDS to the
   * length of time to display the status message before clearing.
   *
   * Set STATUS_EXPIRE_SECONDS to zero to never clear the status.
   * This will prevent position updates from being displayed.
   */
  #if ENABLED(U8GLIB_ST7920)
    // Enable this option and reduce the value to optimize screen updates.
    // The normal delay is 10µs. Use the lowest value that still gives a reliable display.
    //#define DOGM_SPI_DELAY_US 5

    //#define LIGHTWEIGHT_UI
    #if ENABLED(LIGHTWEIGHT_UI)
      #define STATUS_EXPIRE_SECONDS 20
    #endif
  #endif

  /**
   * Status (Info) Screen customizations
   * These options may affect code size and screen render time.
   * Custom status screens can forcibly override these settings.
   */
  //#define STATUS_COMBINE_HEATERS    // Use combined heater images instead of separate ones
  //#define STATUS_HOTEND_NUMBERLESS  // Use plain hotend icons instead of numbered ones (with 2+ hotends)
  #define STATUS_HOTEND_INVERTED      // Show solid nozzle bitmaps when heating (Requires STATUS_HOTEND_ANIM)
  #define STATUS_HOTEND_ANIM          // Use a second bitmap to indicate hotend heating
  #define STATUS_BED_ANIM             // Use a second bitmap to indicate bed heating
  #define STATUS_CHAMBER_ANIM         // Use a second bitmap to indicate chamber heating
  //#define STATUS_CUTTER_ANIM        // Use a second bitmap to indicate spindle / laser active
  //#define STATUS_COOLER_ANIM        // Use a second bitmap to indicate laser cooling
  //#define STATUS_ALT_BED_BITMAP     // Use the alternative bed bitmap
  //#define STATUS_ALT_FAN_BITMAP     // Use the alternative fan bitmap
  //#define STATUS_FAN_FRAMES 3       // :[0,1,2,3,4] Number of fan animation frames
  //#define STATUS_HEAT_PERCENT       // Show heating in a progress bar
  //#define BOOT_MARLIN_LOGO_ANIMATED // Animated Marlin logo. Costs ~‭3260 (or ~940) bytes of PROGMEM.

  // Frivolous Game Options
  //#define MARLIN_BRICKOUT
  //#define MARLIN_INVADERS
  //#define MARLIN_SNAKE
  //#define GAMES_EASTER_EGG          // Add extra blank lines above the "Games" sub-menu

#endif // HAS_MARLINUI_U8GLIB

//
// Additional options for DGUS / DWIN displays
//
#if HAS_DGUS_LCD
  #define LCD_SERIAL_PORT 3
  #define LCD_BAUDRATE 115200

  #define DGUS_RX_BUFFER_SIZE 128
  #define DGUS_TX_BUFFER_SIZE 48
  //#define SERIAL_STATS_RX_BUFFER_OVERRUNS  // Fix Rx overrun situation (Currently only for AVR)

  #define DGUS_UPDATE_INTERVAL_MS  500    // (ms) Interval between automatic screen updates

  #if ANY(DGUS_LCD_UI_FYSETC, DGUS_LCD_UI_MKS, DGUS_LCD_UI_HIPRECY)
    #define DGUS_PRINT_FILENAME           // Display the filename during printing
    #define DGUS_PREHEAT_UI               // Display a preheat screen during heatup

    #if EITHER(DGUS_LCD_UI_FYSETC, DGUS_LCD_UI_MKS)
      //#define DGUS_UI_MOVE_DIS_OPTION   // Disabled by default for FYSETC and MKS
    #else
      #define DGUS_UI_MOVE_DIS_OPTION     // Enabled by default for UI_HIPRECY
    #endif

    #define DGUS_FILAMENT_LOADUNLOAD
    #if ENABLED(DGUS_FILAMENT_LOADUNLOAD)
      #define DGUS_FILAMENT_PURGE_LENGTH 10
      #define DGUS_FILAMENT_LOAD_LENGTH_PER_TIME 0.5 // (mm) Adjust in proportion to DGUS_UPDATE_INTERVAL_MS
    #endif

    #define DGUS_UI_WAITING               // Show a "waiting" screen between some screens
    #if ENABLED(DGUS_UI_WAITING)
      #define DGUS_UI_WAITING_STATUS 10
      #define DGUS_UI_WAITING_STATUS_PERIOD 8 // Increase to slower waiting status looping
    #endif
  #endif
#endif // HAS_DGUS_LCD

//
// Specify additional languages for the UI. Default specified by LCD_LANGUAGE.
//
#if ANY(DOGLCD, TFT_COLOR_UI, TOUCH_UI_FTDI_EVE)
  //#define LCD_LANGUAGE_2 fr
  //#define LCD_LANGUAGE_3 de
  //#define LCD_LANGUAGE_4 es
  //#define LCD_LANGUAGE_5 it
  #ifdef LCD_LANGUAGE_2
    //#define LCD_LANGUAGE_AUTO_SAVE // Automatically save language to EEPROM on change
  #endif
#endif

//
// Touch UI for the FTDI Embedded Video Engine (EVE)
//
#if ENABLED(TOUCH_UI_FTDI_EVE)
  // Display board used
  //#define LCD_FTDI_VM800B35A        // FTDI 3.5" with FT800 (320x240)
  //#define LCD_4DSYSTEMS_4DLCD_FT843 // 4D Systems 4.3" (480x272)
  //#define LCD_HAOYU_FT800CB         // Haoyu with 4.3" or 5" (480x272)
  //#define LCD_HAOYU_FT810CB         // Haoyu with 5" (800x480)
  //#define LCD_ALEPHOBJECTS_CLCD_UI  // Aleph Objects Color LCD UI
  //#define LCD_FYSETC_TFT81050       // FYSETC with 5" (800x480)
  //#define LCD_EVE3_50G              // Matrix Orbital 5.0", 800x480, BT815
  //#define LCD_EVE2_50G              // Matrix Orbital 5.0", 800x480, FT813

  // Correct the resolution if not using the stock TFT panel.
  //#define TOUCH_UI_320x240
  //#define TOUCH_UI_480x272
  //#define TOUCH_UI_800x480

  // Mappings for boards with a standard RepRapDiscount Display connector
  //#define AO_EXP1_PINMAP      // AlephObjects CLCD UI EXP1 mapping
  //#define AO_EXP2_PINMAP      // AlephObjects CLCD UI EXP2 mapping
  //#define CR10_TFT_PINMAP     // Rudolph Riedel's CR10 pin mapping
  //#define S6_TFT_PINMAP       // FYSETC S6 pin mapping
  //#define F6_TFT_PINMAP       // FYSETC F6 pin mapping

  //#define OTHER_PIN_LAYOUT  // Define pins manually below
  #if ENABLED(OTHER_PIN_LAYOUT)
    // Pins for CS and MOD_RESET (PD) must be chosen
    #define CLCD_MOD_RESET  9
    #define CLCD_SPI_CS    10

    // If using software SPI, specify pins for SCLK, MOSI, MISO
    //#define CLCD_USE_SOFT_SPI
    #if ENABLED(CLCD_USE_SOFT_SPI)
      #define CLCD_SOFT_SPI_MOSI 11
      #define CLCD_SOFT_SPI_MISO 12
      #define CLCD_SOFT_SPI_SCLK 13
    #endif
  #endif

  // Display Orientation. An inverted (i.e. upside-down) display
  // is supported on the FT800. The FT810 and beyond also support
  // portrait and mirrored orientations.
  //#define TOUCH_UI_INVERTED
  //#define TOUCH_UI_PORTRAIT
  //#define TOUCH_UI_MIRRORED

  // UTF8 processing and rendering.
  // Unsupported characters are shown as '?'.
  //#define TOUCH_UI_USE_UTF8
  #if ENABLED(TOUCH_UI_USE_UTF8)
    // Western accents support. These accented characters use
    // combined bitmaps and require relatively little storage.
    #define TOUCH_UI_UTF8_WESTERN_CHARSET
    #if ENABLED(TOUCH_UI_UTF8_WESTERN_CHARSET)
      // Additional character groups. These characters require
      // full bitmaps and take up considerable storage:
      //#define TOUCH_UI_UTF8_SUPERSCRIPTS  // ¹ ² ³
      //#define TOUCH_UI_UTF8_COPYRIGHT     // © ®
      //#define TOUCH_UI_UTF8_GERMANIC      // ß
      //#define TOUCH_UI_UTF8_SCANDINAVIAN  // Æ Ð Ø Þ æ ð ø þ
      //#define TOUCH_UI_UTF8_PUNCTUATION   // « » ¿ ¡
      //#define TOUCH_UI_UTF8_CURRENCY      // ¢ £ ¤ ¥
      //#define TOUCH_UI_UTF8_ORDINALS      // º ª
      //#define TOUCH_UI_UTF8_MATHEMATICS   // ± × ÷
      //#define TOUCH_UI_UTF8_FRACTIONS     // ¼ ½ ¾
      //#define TOUCH_UI_UTF8_SYMBOLS       // µ ¶ ¦ § ¬
    #endif

    // Cyrillic character set, costs about 27KiB of flash
    //#define TOUCH_UI_UTF8_CYRILLIC_CHARSET
  #endif

  // Use a smaller font when labels don't fit buttons
  #define TOUCH_UI_FIT_TEXT

  // Use a numeric passcode for "Screen lock" keypad.
  // (recommended for smaller displays)
  //#define TOUCH_UI_PASSCODE

  // Output extra debug info for Touch UI events
  //#define TOUCH_UI_DEBUG

  // Developer menu (accessed by touching "About Printer" copyright text)
  //#define TOUCH_UI_DEVELOPER_MENU
#endif

//
// Classic UI Options
//
#if TFT_SCALED_DOGLCD
  //#define TFT_MARLINUI_COLOR 0xFFFF // White
  //#define TFT_MARLINBG_COLOR 0x0000 // Black
  //#define TFT_DISABLED_COLOR 0x0003 // Almost black
  //#define TFT_BTCANCEL_COLOR 0xF800 // Red
  //#define TFT_BTARROWS_COLOR 0xDEE6 // 11011 110111 00110 Yellow
  //#define TFT_BTOKMENU_COLOR 0x145F // 00010 100010 11111 Cyan
#endif

//
// ADC Button Debounce
//
#if HAS_ADC_BUTTONS
  #define ADC_BUTTON_DEBOUNCE_DELAY 16  // Increase if buttons bounce or repeat too fast
#endif

// @section safety

/**
 * The watchdog hardware timer will do a reset and disable all outputs
 * if the firmware gets too overloaded to read the temperature sensors.
 *
 * If you find that watchdog reboot causes your AVR board to hang forever,
 * enable WATCHDOG_RESET_MANUAL to use a custom timer instead of WDTO.
 * NOTE: This method is less reliable as it can only catch hangups while
 * interrupts are enabled.
 */
#define USE_WATCHDOG
#if ENABLED(USE_WATCHDOG)
  //#define WATCHDOG_RESET_MANUAL
#endif

// @section lcd

/**
 * Babystepping enables movement of the axes by tiny increments without changing
 * the current position values. This feature is used primarily to adjust the Z
 * axis in the first layer of a print in real-time.
 *
 * Warning: Does not respect endstops!
 */
//#define BABYSTEPPING
#if ENABLED(BABYSTEPPING)
  //#define INTEGRATED_BABYSTEPPING         // EXPERIMENTAL integration of babystepping into the Stepper ISR
  //#define BABYSTEP_WITHOUT_HOMING
  //#define BABYSTEP_ALWAYS_AVAILABLE       // Allow babystepping at all times (not just during movement).
  //#define BABYSTEP_XY                     // Also enable X/Y Babystepping. Not supported on DELTA!
  #define BABYSTEP_INVERT_Z false           // Change if Z babysteps should go the other way
  //#define BABYSTEP_MILLIMETER_UNITS       // Specify BABYSTEP_MULTIPLICATOR_(XY|Z) in mm instead of micro-steps
  #define BABYSTEP_MULTIPLICATOR_Z  1       // (steps or mm) Steps or millimeter distance for each Z babystep
  #define BABYSTEP_MULTIPLICATOR_XY 1       // (steps or mm) Steps or millimeter distance for each XY babystep

  //#define DOUBLECLICK_FOR_Z_BABYSTEPPING  // Double-click on the Status Screen for Z Babystepping.
  #if ENABLED(DOUBLECLICK_FOR_Z_BABYSTEPPING)
    #define DOUBLECLICK_MAX_INTERVAL 1250   // Maximum interval between clicks, in milliseconds.
                                            // Note: Extra time may be added to mitigate controller latency.
    //#define MOVE_Z_WHEN_IDLE              // Jump to the move Z menu on doubleclick when printer is idle.
    #if ENABLED(MOVE_Z_WHEN_IDLE)
      #define MOVE_Z_IDLE_MULTIPLICATOR 1   // Multiply 1mm by this factor for the move step size.
    #endif
  #endif

  //#define BABYSTEP_DISPLAY_TOTAL          // Display total babysteps since last G28

  //#define BABYSTEP_ZPROBE_OFFSET          // Combine M851 Z and Babystepping
  #if ENABLED(BABYSTEP_ZPROBE_OFFSET)
    //#define BABYSTEP_HOTEND_Z_OFFSET      // For multiple hotends, babystep relative Z offsets
    //#define BABYSTEP_ZPROBE_GFX_OVERLAY   // Enable graphical overlay on Z-offset editor
  #endif
#endif

// @section extruder

/**
 * Linear Pressure Control v1.5
 *
 * Assumption: advance [steps] = k * (delta velocity [steps/s])
 * K=0 means advance disabled.
 *
 * NOTE: K values for LIN_ADVANCE 1.5 differ from earlier versions!
 *
 * Set K around 0.22 for 3mm PLA Direct Drive with ~6.5cm between the drive gear and heatbreak.
 * Larger K values will be needed for flexible filament and greater distances.
 * If this algorithm produces a higher speed offset than the extruder can handle (compared to E jerk)
 * print acceleration will be reduced during the affected moves to keep within the limit.
 *
 * See https://marlinfw.org/docs/features/lin_advance.html for full instructions.
 */
//#define LIN_ADVANCE
#if ENABLED(LIN_ADVANCE)
  //#define EXTRA_LIN_ADVANCE_K // Enable for second linear advance constants
  #define LIN_ADVANCE_K 0.22    // Unit: mm compression per 1mm/s extruder speed
  //#define LA_DEBUG            // If enabled, this will generate debug information output over USB.
  //#define EXPERIMENTAL_SCURVE // Enable this option to permit S-Curve Acceleration
#endif

// @section leveling

/**
 * Points to probe for all 3-point Leveling procedures.
 * Override if the automatically selected points are inadequate.
 */
#if EITHER(AUTO_BED_LEVELING_3POINT, AUTO_BED_LEVELING_UBL)
  //#define PROBE_PT_1_X 15
  //#define PROBE_PT_1_Y 180
  //#define PROBE_PT_2_X 15
  //#define PROBE_PT_2_Y 20
  //#define PROBE_PT_3_X 170
  //#define PROBE_PT_3_Y 20
#endif

/**
 * Probing Margins
 *
 * Override PROBING_MARGIN for each side of the build plate
 * Useful to get probe points to exact positions on targets or
 * to allow leveling to avoid plate clamps on only specific
 * sides of the bed. With NOZZLE_AS_PROBE negative values are
 * allowed, to permit probing outside the bed.
 *
 * If you are replacing the prior *_PROBE_BED_POSITION options,
 * LEFT and FRONT values in most cases will map directly over
 * RIGHT and REAR would be the inverse such as
 * (X/Y_BED_SIZE - RIGHT/BACK_PROBE_BED_POSITION)
 *
 * This will allow all positions to match at compilation, however
 * should the probe position be modified with M851XY then the
 * probe points will follow. This prevents any change from causing
 * the probe to be unable to reach any points.
 */
#if PROBE_SELECTED && !IS_KINEMATIC
  //#define PROBING_MARGIN_LEFT PROBING_MARGIN
  //#define PROBING_MARGIN_RIGHT PROBING_MARGIN
  //#define PROBING_MARGIN_FRONT PROBING_MARGIN
  //#define PROBING_MARGIN_BACK PROBING_MARGIN
#endif

#if EITHER(MESH_BED_LEVELING, AUTO_BED_LEVELING_UBL)
  // Override the mesh area if the automatic (max) area is too large
  //#define MESH_MIN_X MESH_INSET
  //#define MESH_MIN_Y MESH_INSET
  //#define MESH_MAX_X X_BED_SIZE - (MESH_INSET)
  //#define MESH_MAX_Y Y_BED_SIZE - (MESH_INSET)
#endif

#if BOTH(AUTO_BED_LEVELING_UBL, EEPROM_SETTINGS)
  //#define OPTIMIZED_MESH_STORAGE  // Store mesh with less precision to save EEPROM space
#endif

/**
 * Repeatedly attempt G29 leveling until it succeeds.
 * Stop after G29_MAX_RETRIES attempts.
 */
//#define G29_RETRY_AND_RECOVER
#if ENABLED(G29_RETRY_AND_RECOVER)
  #define G29_MAX_RETRIES 3
  #define G29_HALT_ON_FAILURE
  /**
   * Specify the GCODE commands that will be executed when leveling succeeds,
   * between attempts, and after the maximum number of retries have been tried.
   */
  #define G29_SUCCESS_COMMANDS "M117 Bed leveling done."
  #define G29_RECOVER_COMMANDS "M117 Probe failed. Rewiping.\nG28\nG12 P0 S12 T0"
  #define G29_FAILURE_COMMANDS "M117 Bed leveling failed.\nG0 Z10\nM300 P25 S880\nM300 P50 S0\nM300 P25 S880\nM300 P50 S0\nM300 P25 S880\nM300 P50 S0\nG4 S1"

#endif

/**
 * Thermal Probe Compensation
 * Probe measurements are adjusted to compensate for temperature distortion.
 * Use G76 to calibrate this feature. Use M871 to set values manually.
 * For a more detailed explanation of the process see G76_M871.cpp.
 */
#if HAS_BED_PROBE && TEMP_SENSOR_PROBE && TEMP_SENSOR_BED
  // Enable thermal first layer compensation using bed and probe temperatures
  #define PROBE_TEMP_COMPENSATION

  // Add additional compensation depending on hotend temperature
  // Note: this values cannot be calibrated and have to be set manually
  #if ENABLED(PROBE_TEMP_COMPENSATION)
    // Park position to wait for probe cooldown
    #define PTC_PARK_POS   { 0, 0, 100 }

    // Probe position to probe and wait for probe to reach target temperature
    #define PTC_PROBE_POS  { 90, 100 }

    // Enable additional compensation using hotend temperature
    // Note: this values cannot be calibrated automatically but have to be set manually
    //#define USE_TEMP_EXT_COMPENSATION

    // Probe temperature calibration generates a table of values starting at PTC_SAMPLE_START
    // (e.g. 30), in steps of PTC_SAMPLE_RES (e.g. 5) with PTC_SAMPLE_COUNT (e.g. 10) samples.

    //#define PTC_SAMPLE_START  30.0f
    //#define PTC_SAMPLE_RES    5.0f
    //#define PTC_SAMPLE_COUNT  10U

    // Bed temperature calibration builds a similar table.

    //#define BTC_SAMPLE_START  60.0f
    //#define BTC_SAMPLE_RES    5.0f
    //#define BTC_SAMPLE_COUNT  10U

    // The temperature the probe should be at while taking measurements during bed temperature
    // calibration.
    //#define BTC_PROBE_TEMP 30.0f

    // Height above Z=0.0f to raise the nozzle. Lowering this can help the probe to heat faster.
    // Note: the Z=0.0f offset is determined by the probe offset which can be set using M851.
    //#define PTC_PROBE_HEATING_OFFSET 0.5f

    // Height to raise the Z-probe between heating and taking the next measurement. Some probes
    // may fail to untrigger if they have been triggered for a long time, which can be solved by
    // increasing the height the probe is raised to.
    //#define PTC_PROBE_RAISE 15U

    // If the probe is outside of the defined range, use linear extrapolation using the closest
    // point and the PTC_LINEAR_EXTRAPOLATION'th next point. E.g. if set to 4 it will use data[0]
    // and data[4] to perform linear extrapolation for values below PTC_SAMPLE_START.
    //#define PTC_LINEAR_EXTRAPOLATION 4
  #endif
#endif

// @section extras

//
// G60/G61 Position Save and Return
//
//#define SAVED_POSITIONS 1         // Each saved position slot costs 12 bytes

//
// G2/G3 Arc Support
//
#define ARC_SUPPORT                 // Disable this feature to save ~3226 bytes
#if ENABLED(ARC_SUPPORT)
  #define MM_PER_ARC_SEGMENT      1 // (mm) Length (or minimum length) of each arc segment
  //#define ARC_SEGMENTS_PER_R    1 // Max segment length, MM_PER = Min
  #define MIN_ARC_SEGMENTS       24 // Minimum number of segments in a complete circle
  //#define ARC_SEGMENTS_PER_SEC 50 // Use feedrate to choose segment length (with MM_PER_ARC_SEGMENT as the minimum)
  #define N_ARC_CORRECTION       25 // Number of interpolated segments between corrections
  //#define ARC_P_CIRCLES           // Enable the 'P' parameter to specify complete circles
  //#define CNC_WORKSPACE_PLANES    // Allow G2/G3 to operate in XY, ZX, or YZ planes
  //#define SF_ARC_FIX              // Enable only if using SkeinForge with "Arc Point" fillet procedure
#endif

// Support for G5 with XYZE destination and IJPQ offsets. Requires ~2666 bytes.
//#define BEZIER_CURVE_SUPPORT

/**
 * Direct Stepping
 *
 * Comparable to the method used by Klipper, G6 direct stepping significantly
 * reduces motion calculations, increases top printing speeds, and results in
 * less step aliasing by calculating all motions in advance.
 * Preparing your G-code: https://github.com/colinrgodsey/step-daemon
 */
//#define DIRECT_STEPPING

/**
 * G38 Probe Target
 *
 * This option adds G38.2 and G38.3 (probe towards target)
 * and optionally G38.4 and G38.5 (probe away from target).
 * Set MULTIPLE_PROBING for G38 to probe more than once.
 */
//#define G38_PROBE_TARGET
#if ENABLED(G38_PROBE_TARGET)
  //#define G38_PROBE_AWAY        // Include G38.4 and G38.5 to probe away from target
  #define G38_MINIMUM_MOVE 0.0275 // (mm) Minimum distance that will produce a move.
#endif

// Moves (or segments) with fewer steps than this will be joined with the next move
#define MIN_STEPS_PER_SEGMENT 6

/**
 * Minimum delay before and after setting the stepper DIR (in ns)
 *     0 : No delay (Expect at least 10µS since one Stepper ISR must transpire)
 *    20 : Minimum for TMC2xxx drivers
 *   200 : Minimum for A4988 drivers
 *   400 : Minimum for A5984 drivers
 *   500 : Minimum for LV8729 drivers (guess, no info in datasheet)
 *   650 : Minimum for DRV8825 drivers
 *  1500 : Minimum for TB6600 drivers (guess, no info in datasheet)
 * 15000 : Minimum for TB6560 drivers (guess, no info in datasheet)
 *
 * Override the default value based on the driver type set in Configuration.h.
 */
//#define MINIMUM_STEPPER_POST_DIR_DELAY 650
//#define MINIMUM_STEPPER_PRE_DIR_DELAY 650

/**
 * Minimum stepper driver pulse width (in µs)
 *   0 : Smallest possible width the MCU can produce, compatible with TMC2xxx drivers
 *   0 : Minimum 500ns for LV8729, adjusted in stepper.h
 *   1 : Minimum for A4988 and A5984 stepper drivers
 *   2 : Minimum for DRV8825 stepper drivers
 *   3 : Minimum for TB6600 stepper drivers
 *  30 : Minimum for TB6560 stepper drivers
 *
 * Override the default value based on the driver type set in Configuration.h.
 */
//#define MINIMUM_STEPPER_PULSE 2

/**
 * Maximum stepping rate (in Hz) the stepper driver allows
 *  If undefined, defaults to 1MHz / (2 * MINIMUM_STEPPER_PULSE)
 *  5000000 : Maximum for TMC2xxx stepper drivers
 *  1000000 : Maximum for LV8729 stepper driver
 *  500000  : Maximum for A4988 stepper driver
 *  250000  : Maximum for DRV8825 stepper driver
 *  150000  : Maximum for TB6600 stepper driver
 *   15000  : Maximum for TB6560 stepper driver
 *
 * Override the default value based on the driver type set in Configuration.h.
 */
//#define MAXIMUM_STEPPER_RATE 250000

// @section temperature

// Control heater 0 and heater 1 in parallel.
//#define HEATERS_PARALLEL

//===========================================================================
//================================= Buffers =================================
//===========================================================================

// @section motion

// The number of linear moves that can be in the planner at once.
// The value of BLOCK_BUFFER_SIZE must be a power of 2 (e.g. 8, 16, 32)
#if BOTH(SDSUPPORT, DIRECT_STEPPING)
  #define BLOCK_BUFFER_SIZE  8
#elif ENABLED(SDSUPPORT)
  #define BLOCK_BUFFER_SIZE 16
#else
  #define BLOCK_BUFFER_SIZE 16
#endif

// @section serial

// The ASCII buffer for serial input
#define MAX_CMD_SIZE 96
#define BUFSIZE 4

// Transmission to Host Buffer Size
// To save 386 bytes of PROGMEM (and TX_BUFFER_SIZE+3 bytes of RAM) set to 0.
// To buffer a simple "ok" you need 4 bytes.
// For ADVANCED_OK (M105) you need 32 bytes.
// For debug-echo: 128 bytes for the optimal speed.
// Other output doesn't need to be that speedy.
// :[0, 2, 4, 8, 16, 32, 64, 128, 256]
#define TX_BUFFER_SIZE 0

// Host Receive Buffer Size
// Without XON/XOFF flow control (see SERIAL_XON_XOFF below) 32 bytes should be enough.
// To use flow control, set this buffer size to at least 1024 bytes.
// :[0, 2, 4, 8, 16, 32, 64, 128, 256, 512, 1024, 2048]
//#define RX_BUFFER_SIZE 1024

#if RX_BUFFER_SIZE >= 1024
  // Enable to have the controller send XON/XOFF control characters to
  // the host to signal the RX buffer is becoming full.
  //#define SERIAL_XON_XOFF
#endif

// Add M575 G-code to change the baud rate
//#define BAUD_RATE_GCODE

#if ENABLED(SDSUPPORT)
  // Enable this option to collect and display the maximum
  // RX queue usage after transferring a file to SD.
  //#define SERIAL_STATS_MAX_RX_QUEUED

  // Enable this option to collect and display the number
  // of dropped bytes after a file transfer to SD.
  //#define SERIAL_STATS_DROPPED_RX
#endif

// Monitor RX buffer usage
// Dump an error to the serial port if the serial receive buffer overflows.
// If you see these errors, increase the RX_BUFFER_SIZE value.
// Not supported on all platforms.
//#define RX_BUFFER_MONITOR

/**
 * Emergency Command Parser
 *
 * Add a low-level parser to intercept certain commands as they
 * enter the serial receive buffer, so they cannot be blocked.
 * Currently handles M108, M112, M410, M876
 * NOTE: Not yet implemented for all platforms.
 */
//#define EMERGENCY_PARSER

// Bad Serial-connections can miss a received command by sending an 'ok'
// Therefore some clients abort after 30 seconds in a timeout.
// Some other clients start sending commands while receiving a 'wait'.
// This "wait" is only sent when the buffer is empty. 1 second is a good value here.
//#define NO_TIMEOUTS 1000 // Milliseconds

// Some clients will have this feature soon. This could make the NO_TIMEOUTS unnecessary.
//#define ADVANCED_OK

// Printrun may have trouble receiving long strings all at once.
// This option inserts short delays between lines of serial output.
#define SERIAL_OVERRUN_PROTECTION

// For serial echo, the number of digits after the decimal point
//#define SERIAL_FLOAT_PRECISION 4

// @section extras

/**
 * Extra Fan Speed
 * Adds a secondary fan speed for each print-cooling fan.
 *   'M106 P<fan> T3-255' : Set a secondary speed for <fan>
 *   'M106 P<fan> T2'     : Use the set secondary speed
 *   'M106 P<fan> T1'     : Restore the previous fan speed
 */
//#define EXTRA_FAN_SPEED

/**
 * Firmware-based and LCD-controlled retract
 *
 * Add G10 / G11 commands for automatic firmware-based retract / recover.
 * Use M207 and M208 to define parameters for retract / recover.
 *
 * Use M209 to enable or disable auto-retract.
 * With auto-retract enabled, all G1 E moves within the set range
 * will be converted to firmware-based retract/recover moves.
 *
 * Be sure to turn off auto-retract during filament change.
 *
 * Note that M207 / M208 / M209 settings are saved to EEPROM.
 */
//#define FWRETRACT
#if ENABLED(FWRETRACT)
  #define FWRETRACT_AUTORETRACT             // Override slicer retractions
  #if ENABLED(FWRETRACT_AUTORETRACT)
    #define MIN_AUTORETRACT             0.1 // (mm) Don't convert E moves under this length
    #define MAX_AUTORETRACT            10.0 // (mm) Don't convert E moves over this length
  #endif
  #define RETRACT_LENGTH                3   // (mm) Default retract length (positive value)
  #define RETRACT_LENGTH_SWAP          13   // (mm) Default swap retract length (positive value)
  #define RETRACT_FEEDRATE             45   // (mm/s) Default feedrate for retracting
  #define RETRACT_ZRAISE                0   // (mm) Default retract Z-raise
  #define RETRACT_RECOVER_LENGTH        0   // (mm) Default additional recover length (added to retract length on recover)
  #define RETRACT_RECOVER_LENGTH_SWAP   0   // (mm) Default additional swap recover length (added to retract length on recover from toolchange)
  #define RETRACT_RECOVER_FEEDRATE      8   // (mm/s) Default feedrate for recovering from retraction
  #define RETRACT_RECOVER_FEEDRATE_SWAP 8   // (mm/s) Default feedrate for recovering from swap retraction
  #if ENABLED(MIXING_EXTRUDER)
    //#define RETRACT_SYNC_MIXING           // Retract and restore all mixing steppers simultaneously
  #endif
#endif

/**
 * Universal tool change settings.
 * Applies to all types of extruders except where explicitly noted.
 */
#if HAS_MULTI_EXTRUDER
  // Z raise distance for tool-change, as needed for some extruders
  #define TOOLCHANGE_ZRAISE                 2 // (mm)
  //#define TOOLCHANGE_ZRAISE_BEFORE_RETRACT  // Apply raise before swap retraction (if enabled)
  //#define TOOLCHANGE_NO_RETURN              // Never return to previous position on tool-change
  #if ENABLED(TOOLCHANGE_NO_RETURN)
    //#define EVENT_GCODE_AFTER_TOOLCHANGE "G12X"   // Extra G-code to run after tool-change
  #endif

  /**
   * Retract and prime filament on tool-change to reduce
   * ooze and stringing and to get cleaner transitions.
   */
  //#define TOOLCHANGE_FILAMENT_SWAP
  #if ENABLED(TOOLCHANGE_FILAMENT_SWAP)
    // Load / Unload
    #define TOOLCHANGE_FS_LENGTH              12  // (mm) Load / Unload length
    #define TOOLCHANGE_FS_EXTRA_RESUME_LENGTH  0  // (mm) Extra length for better restart, fine tune by LCD/Gcode)
    #define TOOLCHANGE_FS_RETRACT_SPEED   (50*60) // (mm/min) (Unloading)
    #define TOOLCHANGE_FS_UNRETRACT_SPEED (25*60) // (mm/min) (On SINGLENOZZLE or Bowden loading must be slowed down)

    // Longer prime to clean out a SINGLENOZZLE
    #define TOOLCHANGE_FS_EXTRA_PRIME          0  // (mm) Extra priming length
    #define TOOLCHANGE_FS_PRIME_SPEED    (4.6*60) // (mm/min) Extra priming feedrate
    #define TOOLCHANGE_FS_WIPE_RETRACT         0  // (mm/min) Retract before cooling for less stringing, better wipe, etc.

    // Cool after prime to reduce stringing
    #define TOOLCHANGE_FS_FAN                 -1  // Fan index or -1 to skip
    #define TOOLCHANGE_FS_FAN_SPEED          255  // 0-255
    #define TOOLCHANGE_FS_FAN_TIME            10  // (seconds)

    // Swap uninitialized extruder with TOOLCHANGE_FS_PRIME_SPEED for all lengths (recover + prime)
    // (May break filament if not retracted beforehand.)
    //#define TOOLCHANGE_FS_INIT_BEFORE_SWAP

    // Prime on the first T0 (If other, TOOLCHANGE_FS_INIT_BEFORE_SWAP applied)
    // Enable it (M217 V[0/1]) before printing, to avoid unwanted priming on host connect
    //#define TOOLCHANGE_FS_PRIME_FIRST_USED

    /**
     * Tool Change Migration
     * This feature provides G-code and LCD options to switch tools mid-print.
     * All applicable tool properties are migrated so the print can continue.
     * Tools must be closely matching and other restrictions may apply.
     * Useful to:
     *   - Change filament color without interruption
     *   - Switch spools automatically on filament runout
     *   - Switch to a different nozzle on an extruder jam
     */
    #define TOOLCHANGE_MIGRATION_FEATURE

  #endif

  /**
   * Position to park head during tool change.
   * Doesn't apply to SWITCHING_TOOLHEAD, DUAL_X_CARRIAGE, or PARKING_EXTRUDER
   */
  //#define TOOLCHANGE_PARK
  #if ENABLED(TOOLCHANGE_PARK)
    #define TOOLCHANGE_PARK_XY    { X_MIN_POS + 10, Y_MIN_POS + 10 }
    #define TOOLCHANGE_PARK_XY_FEEDRATE 6000  // (mm/min)
    //#define TOOLCHANGE_PARK_X_ONLY          // X axis only move
    //#define TOOLCHANGE_PARK_Y_ONLY          // Y axis only move
  #endif
#endif // HAS_MULTI_EXTRUDER

/**
 * Advanced Pause
 * Experimental feature for filament change support and for parking the nozzle when paused.
 * Adds the GCode M600 for initiating filament change.
 * If PARK_HEAD_ON_PAUSE enabled, adds the GCode M125 to pause printing and park the nozzle.
 *
 * Requires an LCD display.
 * Requires NOZZLE_PARK_FEATURE.
 * This feature is required for the default FILAMENT_RUNOUT_SCRIPT.
 */
//#define ADVANCED_PAUSE_FEATURE
#if ENABLED(ADVANCED_PAUSE_FEATURE)
  #define PAUSE_PARK_RETRACT_FEEDRATE         60  // (mm/s) Initial retract feedrate.
  #define PAUSE_PARK_RETRACT_LENGTH            2  // (mm) Initial retract.
                                                  // This short retract is done immediately, before parking the nozzle.
  #define FILAMENT_CHANGE_UNLOAD_FEEDRATE     10  // (mm/s) Unload filament feedrate. This can be pretty fast.
  #define FILAMENT_CHANGE_UNLOAD_ACCEL        25  // (mm/s^2) Lower acceleration may allow a faster feedrate.
  #define FILAMENT_CHANGE_UNLOAD_LENGTH      100  // (mm) The length of filament for a complete unload.
                                                  //   For Bowden, the full length of the tube and nozzle.
                                                  //   For direct drive, the full length of the nozzle.
                                                  //   Set to 0 for manual unloading.
  #define FILAMENT_CHANGE_SLOW_LOAD_FEEDRATE   6  // (mm/s) Slow move when starting load.
  #define FILAMENT_CHANGE_SLOW_LOAD_LENGTH     0  // (mm) Slow length, to allow time to insert material.
                                                  // 0 to disable start loading and skip to fast load only
  #define FILAMENT_CHANGE_FAST_LOAD_FEEDRATE   6  // (mm/s) Load filament feedrate. This can be pretty fast.
  #define FILAMENT_CHANGE_FAST_LOAD_ACCEL     25  // (mm/s^2) Lower acceleration may allow a faster feedrate.
  #define FILAMENT_CHANGE_FAST_LOAD_LENGTH     0  // (mm) Load length of filament, from extruder gear to nozzle.
                                                  //   For Bowden, the full length of the tube and nozzle.
                                                  //   For direct drive, the full length of the nozzle.
  //#define ADVANCED_PAUSE_CONTINUOUS_PURGE       // Purge continuously up to the purge length until interrupted.
  #define ADVANCED_PAUSE_PURGE_FEEDRATE        3  // (mm/s) Extrude feedrate (after loading). Should be slower than load feedrate.
  #define ADVANCED_PAUSE_PURGE_LENGTH         50  // (mm) Length to extrude after loading.
                                                  //   Set to 0 for manual extrusion.
                                                  //   Filament can be extruded repeatedly from the Filament Change menu
                                                  //   until extrusion is consistent, and to purge old filament.
  #define ADVANCED_PAUSE_RESUME_PRIME          0  // (mm) Extra distance to prime nozzle after returning from park.
  //#define ADVANCED_PAUSE_FANS_PAUSE             // Turn off print-cooling fans while the machine is paused.

                                                  // Filament Unload does a Retract, Delay, and Purge first:
  #define FILAMENT_UNLOAD_PURGE_RETRACT       13  // (mm) Unload initial retract length.
  #define FILAMENT_UNLOAD_PURGE_DELAY       5000  // (ms) Delay for the filament to cool after retract.
  #define FILAMENT_UNLOAD_PURGE_LENGTH         8  // (mm) An unretract is done, then this length is purged.
  #define FILAMENT_UNLOAD_PURGE_FEEDRATE      25  // (mm/s) feedrate to purge before unload

  #define PAUSE_PARK_NOZZLE_TIMEOUT           45  // (seconds) Time limit before the nozzle is turned off for safety.
  #define FILAMENT_CHANGE_ALERT_BEEPS         10  // Number of alert beeps to play when a response is needed.
  #define PAUSE_PARK_NO_STEPPER_TIMEOUT           // Enable for XYZ steppers to stay powered on during filament change.

  //#define PARK_HEAD_ON_PAUSE                    // Park the nozzle during pause and filament change.
  //#define HOME_BEFORE_FILAMENT_CHANGE           // If needed, home before parking for filament change

  //#define FILAMENT_LOAD_UNLOAD_GCODES           // Add M701/M702 Load/Unload G-codes, plus Load/Unload in the LCD Prepare menu.
  //#define FILAMENT_UNLOAD_ALL_EXTRUDERS         // Allow M702 to unload all extruders above a minimum target temp (as set by M302)
#endif

// @section tmc

/**
 * TMC26X Stepper Driver options
 *
 * The TMC26XStepper library is required for this stepper driver.
 * https://github.com/trinamic/TMC26XStepper
 */
#if HAS_DRIVER(TMC26X)

  #if AXIS_DRIVER_TYPE_X(TMC26X)
    #define X_MAX_CURRENT     1000  // (mA)
    #define X_SENSE_RESISTOR    91  // (mOhms)
    #define X_MICROSTEPS        16  // Number of microsteps
  #endif

  #if AXIS_DRIVER_TYPE_X2(TMC26X)
    #define X2_MAX_CURRENT    1000
    #define X2_SENSE_RESISTOR   91
    #define X2_MICROSTEPS       X_MICROSTEPS
  #endif

  #if AXIS_DRIVER_TYPE_Y(TMC26X)
    #define Y_MAX_CURRENT     1000
    #define Y_SENSE_RESISTOR    91
    #define Y_MICROSTEPS        16
  #endif

  #if AXIS_DRIVER_TYPE_Y2(TMC26X)
    #define Y2_MAX_CURRENT    1000
    #define Y2_SENSE_RESISTOR   91
    #define Y2_MICROSTEPS       Y_MICROSTEPS
  #endif

  #if AXIS_DRIVER_TYPE_Z(TMC26X)
    #define Z_MAX_CURRENT     1000
    #define Z_SENSE_RESISTOR    91
    #define Z_MICROSTEPS        16
  #endif

  #if AXIS_DRIVER_TYPE_Z2(TMC26X)
    #define Z2_MAX_CURRENT    1000
    #define Z2_SENSE_RESISTOR   91
    #define Z2_MICROSTEPS       Z_MICROSTEPS
  #endif

  #if AXIS_DRIVER_TYPE_Z3(TMC26X)
    #define Z3_MAX_CURRENT    1000
    #define Z3_SENSE_RESISTOR   91
    #define Z3_MICROSTEPS       Z_MICROSTEPS
  #endif

  #if AXIS_DRIVER_TYPE_Z4(TMC26X)
    #define Z4_MAX_CURRENT    1000
    #define Z4_SENSE_RESISTOR   91
    #define Z4_MICROSTEPS       Z_MICROSTEPS
  #endif

  #if AXIS_DRIVER_TYPE_E0(TMC26X)
    #define E0_MAX_CURRENT    1000
    #define E0_SENSE_RESISTOR   91
    #define E0_MICROSTEPS       16
  #endif

  #if AXIS_DRIVER_TYPE_E1(TMC26X)
    #define E1_MAX_CURRENT    1000
    #define E1_SENSE_RESISTOR   91
    #define E1_MICROSTEPS       E0_MICROSTEPS
  #endif

  #if AXIS_DRIVER_TYPE_E2(TMC26X)
    #define E2_MAX_CURRENT    1000
    #define E2_SENSE_RESISTOR   91
    #define E2_MICROSTEPS       E0_MICROSTEPS
  #endif

  #if AXIS_DRIVER_TYPE_E3(TMC26X)
    #define E3_MAX_CURRENT    1000
    #define E3_SENSE_RESISTOR   91
    #define E3_MICROSTEPS       E0_MICROSTEPS
  #endif

  #if AXIS_DRIVER_TYPE_E4(TMC26X)
    #define E4_MAX_CURRENT    1000
    #define E4_SENSE_RESISTOR   91
    #define E4_MICROSTEPS       E0_MICROSTEPS
  #endif

  #if AXIS_DRIVER_TYPE_E5(TMC26X)
    #define E5_MAX_CURRENT    1000
    #define E5_SENSE_RESISTOR   91
    #define E5_MICROSTEPS       E0_MICROSTEPS
  #endif

  #if AXIS_DRIVER_TYPE_E6(TMC26X)
    #define E6_MAX_CURRENT    1000
    #define E6_SENSE_RESISTOR   91
    #define E6_MICROSTEPS       E0_MICROSTEPS
  #endif

  #if AXIS_DRIVER_TYPE_E7(TMC26X)
    #define E7_MAX_CURRENT    1000
    #define E7_SENSE_RESISTOR   91
    #define E7_MICROSTEPS       E0_MICROSTEPS
  #endif

#endif // TMC26X

// @section tmc_smart

/**
 * To use TMC2130, TMC2160, TMC2660, TMC5130, TMC5160 stepper drivers in SPI mode
 * connect your SPI pins to the hardware SPI interface on your board and define
 * the required CS pins in your `pins_MYBOARD.h` file. (e.g., RAMPS 1.4 uses AUX3
 * pins `X_CS_PIN 53`, `Y_CS_PIN 49`, etc.).
 * You may also use software SPI if you wish to use general purpose IO pins.
 *
 * To use TMC2208 stepper UART-configurable stepper drivers connect #_SERIAL_TX_PIN
 * to the driver side PDN_UART pin with a 1K resistor.
 * To use the reading capabilities, also connect #_SERIAL_RX_PIN to PDN_UART without
 * a resistor.
 * The drivers can also be used with hardware serial.
 *
 * TMCStepper library is required to use TMC stepper drivers.
 * https://github.com/teemuatlut/TMCStepper
 */
#if HAS_TRINAMIC_CONFIG

  #define HOLD_MULTIPLIER    0.5  // Scales down the holding current from run current

  /**
   * Interpolate microsteps to 256
   * Override for each driver with <driver>_INTERPOLATE settings below
   */
  #define INTERPOLATE      true

  #if AXIS_IS_TMC(X)
    #define X_CURRENT       800        // (mA) RMS current. Multiply by 1.414 for peak current.
    #define X_CURRENT_HOME  X_CURRENT  // (mA) RMS current for sensorless homing
    #define X_MICROSTEPS     16        // 0..256
    #define X_RSENSE          0.11
    #define X_CHAIN_POS      -1        // -1..0: Not chained. 1: MCU MOSI connected. 2: Next in chain, ...
    //#define X_INTERPOLATE  true      // Enable to override 'INTERPOLATE' for the X axis
  #endif

  #if AXIS_IS_TMC(X2)
    #define X2_CURRENT      800
    #define X2_CURRENT_HOME X2_CURRENT
    #define X2_MICROSTEPS    X_MICROSTEPS
    #define X2_RSENSE         0.11
    #define X2_CHAIN_POS     -1
    //#define X2_INTERPOLATE true
  #endif

  #if AXIS_IS_TMC(Y)
    #define Y_CURRENT       800
    #define Y_CURRENT_HOME  Y_CURRENT
    #define Y_MICROSTEPS     16
    #define Y_RSENSE          0.11
    #define Y_CHAIN_POS      -1
    //#define Y_INTERPOLATE  true
  #endif

  #if AXIS_IS_TMC(Y2)
    #define Y2_CURRENT      800
    #define Y2_CURRENT_HOME Y2_CURRENT
    #define Y2_MICROSTEPS    Y_MICROSTEPS
    #define Y2_RSENSE         0.11
    #define Y2_CHAIN_POS     -1
    //#define Y2_INTERPOLATE true
  #endif

  #if AXIS_IS_TMC(Z)
    #define Z_CURRENT       800
    #define Z_CURRENT_HOME  Z_CURRENT
    #define Z_MICROSTEPS     16
    #define Z_RSENSE          0.11
    #define Z_CHAIN_POS      -1
    //#define Z_INTERPOLATE  true
  #endif

  #if AXIS_IS_TMC(Z2)
    #define Z2_CURRENT      800
    #define Z2_CURRENT_HOME Z2_CURRENT
    #define Z2_MICROSTEPS    Z_MICROSTEPS
    #define Z2_RSENSE         0.11
    #define Z2_CHAIN_POS     -1
    //#define Z2_INTERPOLATE true
  #endif

  #if AXIS_IS_TMC(Z3)
    #define Z3_CURRENT      800
    #define Z3_CURRENT_HOME Z3_CURRENT
    #define Z3_MICROSTEPS    Z_MICROSTEPS
    #define Z3_RSENSE         0.11
    #define Z3_CHAIN_POS     -1
    //#define Z3_INTERPOLATE true
  #endif

  #if AXIS_IS_TMC(Z4)
    #define Z4_CURRENT      800
    #define Z4_CURRENT_HOME Z4_CURRENT
    #define Z4_MICROSTEPS    Z_MICROSTEPS
    #define Z4_RSENSE         0.11
    #define Z4_CHAIN_POS     -1
    //#define Z4_INTERPOLATE true
  #endif

  #if AXIS_IS_TMC(E0)
    #define E0_CURRENT      800
    #define E0_MICROSTEPS    16
    #define E0_RSENSE         0.11
    #define E0_CHAIN_POS     -1
    //#define E0_INTERPOLATE true
  #endif

  #if AXIS_IS_TMC(E1)
    #define E1_CURRENT      800
    #define E1_MICROSTEPS    E0_MICROSTEPS
    #define E1_RSENSE         0.11
    #define E1_CHAIN_POS     -1
    //#define E1_INTERPOLATE true
  #endif

  #if AXIS_IS_TMC(E2)
    #define E2_CURRENT      800
    #define E2_MICROSTEPS    E0_MICROSTEPS
    #define E2_RSENSE         0.11
    #define E2_CHAIN_POS     -1
    //#define E2_INTERPOLATE true
  #endif

  #if AXIS_IS_TMC(E3)
    #define E3_CURRENT      800
    #define E3_MICROSTEPS    E0_MICROSTEPS
    #define E3_RSENSE         0.11
    #define E3_CHAIN_POS     -1
    //#define E3_INTERPOLATE true
  #endif

  #if AXIS_IS_TMC(E4)
    #define E4_CURRENT      800
    #define E4_MICROSTEPS    E0_MICROSTEPS
    #define E4_RSENSE         0.11
    #define E4_CHAIN_POS     -1
    //#define E4_INTERPOLATE true
  #endif

  #if AXIS_IS_TMC(E5)
    #define E5_CURRENT      800
    #define E5_MICROSTEPS    E0_MICROSTEPS
    #define E5_RSENSE         0.11
    #define E5_CHAIN_POS     -1
    //#define E5_INTERPOLATE true
  #endif

  #if AXIS_IS_TMC(E6)
    #define E6_CURRENT      800
    #define E6_MICROSTEPS    E0_MICROSTEPS
    #define E6_RSENSE         0.11
    #define E6_CHAIN_POS     -1
    //#define E6_INTERPOLATE true
  #endif

  #if AXIS_IS_TMC(E7)
    #define E7_CURRENT      800
    #define E7_MICROSTEPS    E0_MICROSTEPS
    #define E7_RSENSE         0.11
    #define E7_CHAIN_POS     -1
    //#define E7_INTERPOLATE true
  #endif

  /**
   * Override default SPI pins for TMC2130, TMC2160, TMC2660, TMC5130 and TMC5160 drivers here.
   * The default pins can be found in your board's pins file.
   */
  //#define X_CS_PIN          -1
  //#define Y_CS_PIN          -1
  //#define Z_CS_PIN          -1
  //#define X2_CS_PIN         -1
  //#define Y2_CS_PIN         -1
  //#define Z2_CS_PIN         -1
  //#define Z3_CS_PIN         -1
  //#define E0_CS_PIN         -1
  //#define E1_CS_PIN         -1
  //#define E2_CS_PIN         -1
  //#define E3_CS_PIN         -1
  //#define E4_CS_PIN         -1
  //#define E5_CS_PIN         -1
  //#define E6_CS_PIN         -1
  //#define E7_CS_PIN         -1

  /**
   * Software option for SPI driven drivers (TMC2130, TMC2160, TMC2660, TMC5130 and TMC5160).
   * The default SW SPI pins are defined the respective pins files,
   * but you can override or define them here.
   */
  //#define TMC_USE_SW_SPI
  //#define TMC_SW_MOSI       -1
  //#define TMC_SW_MISO       -1
  //#define TMC_SW_SCK        -1

  /**
   * Four TMC2209 drivers can use the same HW/SW serial port with hardware configured addresses.
   * Set the address using jumpers on pins MS1 and MS2.
   * Address | MS1  | MS2
   *       0 | LOW  | LOW
   *       1 | HIGH | LOW
   *       2 | LOW  | HIGH
   *       3 | HIGH | HIGH
   *
   * Set *_SERIAL_TX_PIN and *_SERIAL_RX_PIN to match for all drivers
   * on the same serial port, either here or in your board's pins file.
   */
  //#define  X_SLAVE_ADDRESS 0
  //#define  Y_SLAVE_ADDRESS 0
  //#define  Z_SLAVE_ADDRESS 0
  //#define X2_SLAVE_ADDRESS 0
  //#define Y2_SLAVE_ADDRESS 0
  //#define Z2_SLAVE_ADDRESS 0
  //#define Z3_SLAVE_ADDRESS 0
  //#define Z4_SLAVE_ADDRESS 0
  //#define E0_SLAVE_ADDRESS 0
  //#define E1_SLAVE_ADDRESS 0
  //#define E2_SLAVE_ADDRESS 0
  //#define E3_SLAVE_ADDRESS 0
  //#define E4_SLAVE_ADDRESS 0
  //#define E5_SLAVE_ADDRESS 0
  //#define E6_SLAVE_ADDRESS 0
  //#define E7_SLAVE_ADDRESS 0

  /**
   * Software enable
   *
   * Use for drivers that do not use a dedicated enable pin, but rather handle the same
   * function through a communication line such as SPI or UART.
   */
  //#define SOFTWARE_DRIVER_ENABLE

  /**
   * TMC2130, TMC2160, TMC2208, TMC2209, TMC5130 and TMC5160 only
   * Use Trinamic's ultra quiet stepping mode.
   * When disabled, Marlin will use spreadCycle stepping mode.
   */
  #define STEALTHCHOP_XY
  #define STEALTHCHOP_Z
  #define STEALTHCHOP_E

  /**
   * Optimize spreadCycle chopper parameters by using predefined parameter sets
   * or with the help of an example included in the library.
   * Provided parameter sets are
   * CHOPPER_DEFAULT_12V
   * CHOPPER_DEFAULT_19V
   * CHOPPER_DEFAULT_24V
   * CHOPPER_DEFAULT_36V
   * CHOPPER_09STEP_24V   // 0.9 degree steppers (24V)
   * CHOPPER_PRUSAMK3_24V // Imported parameters from the official Průša firmware for MK3 (24V)
   * CHOPPER_MARLIN_119   // Old defaults from Marlin v1.1.9
   *
   * Define your own with:
   * { <off_time[1..15]>, <hysteresis_end[-3..12]>, hysteresis_start[1..8] }
   */
  #define CHOPPER_TIMING CHOPPER_DEFAULT_12V        // All axes (override below)
  //#define CHOPPER_TIMING_X  CHOPPER_DEFAULT_12V   // For X Axes (override below)
  //#define CHOPPER_TIMING_X2 CHOPPER_DEFAULT_12V
  //#define CHOPPER_TIMING_Y  CHOPPER_DEFAULT_12V   // For Y Axes (override below)
  //#define CHOPPER_TIMING_Y2 CHOPPER_DEFAULT_12V
  //#define CHOPPER_TIMING_Z  CHOPPER_DEFAULT_12V   // For Z Axes (override below)
  //#define CHOPPER_TIMING_Z2 CHOPPER_DEFAULT_12V
  //#define CHOPPER_TIMING_Z3 CHOPPER_DEFAULT_12V
  //#define CHOPPER_TIMING_Z4 CHOPPER_DEFAULT_12V
  //#define CHOPPER_TIMING_E  CHOPPER_DEFAULT_12V   // For Extruders (override below)
  //#define CHOPPER_TIMING_E1 CHOPPER_DEFAULT_12V
  //#define CHOPPER_TIMING_E2 CHOPPER_DEFAULT_12V
  //#define CHOPPER_TIMING_E3 CHOPPER_DEFAULT_12V
  //#define CHOPPER_TIMING_E4 CHOPPER_DEFAULT_12V
  //#define CHOPPER_TIMING_E5 CHOPPER_DEFAULT_12V
  //#define CHOPPER_TIMING_E6 CHOPPER_DEFAULT_12V
  //#define CHOPPER_TIMING_E7 CHOPPER_DEFAULT_12V

  /**
   * Monitor Trinamic drivers
   * for error conditions like overtemperature and short to ground.
   * To manage over-temp Marlin can decrease the driver current until the error condition clears.
   * Other detected conditions can be used to stop the current print.
   * Relevant G-codes:
   * M906 - Set or get motor current in milliamps using axis codes X, Y, Z, E. Report values if no axis codes given.
   * M911 - Report stepper driver overtemperature pre-warn condition.
   * M912 - Clear stepper driver overtemperature pre-warn condition flag.
   * M122 - Report driver parameters (Requires TMC_DEBUG)
   */
  //#define MONITOR_DRIVER_STATUS

  #if ENABLED(MONITOR_DRIVER_STATUS)
    #define CURRENT_STEP_DOWN     50  // [mA]
    #define REPORT_CURRENT_CHANGE
    #define STOP_ON_ERROR
  #endif

  /**
   * TMC2130, TMC2160, TMC2208, TMC2209, TMC5130 and TMC5160 only
   * The driver will switch to spreadCycle when stepper speed is over HYBRID_THRESHOLD.
   * This mode allows for faster movements at the expense of higher noise levels.
   * STEALTHCHOP_(XY|Z|E) must be enabled to use HYBRID_THRESHOLD.
   * M913 X/Y/Z/E to live tune the setting
   */
  //#define HYBRID_THRESHOLD

  #define X_HYBRID_THRESHOLD     100  // [mm/s]
  #define X2_HYBRID_THRESHOLD    100
  #define Y_HYBRID_THRESHOLD     100
  #define Y2_HYBRID_THRESHOLD    100
  #define Z_HYBRID_THRESHOLD       3
  #define Z2_HYBRID_THRESHOLD      3
  #define Z3_HYBRID_THRESHOLD      3
  #define Z4_HYBRID_THRESHOLD      3
  #define E0_HYBRID_THRESHOLD     30
  #define E1_HYBRID_THRESHOLD     30
  #define E2_HYBRID_THRESHOLD     30
  #define E3_HYBRID_THRESHOLD     30
  #define E4_HYBRID_THRESHOLD     30
  #define E5_HYBRID_THRESHOLD     30
  #define E6_HYBRID_THRESHOLD     30
  #define E7_HYBRID_THRESHOLD     30

  /**
   * Use StallGuard to home / probe X, Y, Z.
   *
   * TMC2130, TMC2160, TMC2209, TMC2660, TMC5130, and TMC5160 only
   * Connect the stepper driver's DIAG1 pin to the X/Y endstop pin.
   * X, Y, and Z homing will always be done in spreadCycle mode.
   *
   * X/Y/Z_STALL_SENSITIVITY is the default stall threshold.
   * Use M914 X Y Z to set the stall threshold at runtime:
   *
   *  Sensitivity   TMC2209   Others
   *    HIGHEST       255      -64    (Too sensitive => False positive)
   *    LOWEST         0        63    (Too insensitive => No trigger)
   *
   * It is recommended to set HOMING_BUMP_MM to { 0, 0, 0 }.
   *
   * SPI_ENDSTOPS  *** Beta feature! *** TMC2130 Only ***
   * Poll the driver through SPI to determine load when homing.
   * Removes the need for a wire from DIAG1 to an endstop pin.
   *
   * IMPROVE_HOMING_RELIABILITY tunes acceleration and jerk when
   * homing and adds a guard period for endstop triggering.
   *
   * Comment *_STALL_SENSITIVITY to disable sensorless homing for that axis.
   */
  //#define SENSORLESS_HOMING // StallGuard capable drivers only

  #if EITHER(SENSORLESS_HOMING, SENSORLESS_PROBING)
    // TMC2209: 0...255. TMC2130: -64...63
    #define X_STALL_SENSITIVITY  8
    #define X2_STALL_SENSITIVITY X_STALL_SENSITIVITY
    #define Y_STALL_SENSITIVITY  8
    #define Y2_STALL_SENSITIVITY Y_STALL_SENSITIVITY
    //#define Z_STALL_SENSITIVITY  8
    //#define Z2_STALL_SENSITIVITY Z_STALL_SENSITIVITY
    //#define Z3_STALL_SENSITIVITY Z_STALL_SENSITIVITY
    //#define Z4_STALL_SENSITIVITY Z_STALL_SENSITIVITY
    //#define SPI_ENDSTOPS              // TMC2130 only
    //#define IMPROVE_HOMING_RELIABILITY
  #endif

  /**
   * TMC Homing stepper phase.
   *
   * Improve homing repeatability by homing to stepper coil's nearest absolute
   * phase position. Trinamic drivers use a stepper phase table with 1024 values
   * spanning 4 full steps with 256 positions each (ergo, 1024 positions).
   * Full step positions (128, 384, 640, 896) have the highest holding torque.
   *
   * Values from 0..1023, -1 to disable homing phase for that axis.
   */
   //#define TMC_HOME_PHASE { 896, 896, 896 }

  /**
   * Beta feature!
   * Create a 50/50 square wave step pulse optimal for stepper drivers.
   */
  //#define SQUARE_WAVE_STEPPING

  /**
   * Enable M122 debugging command for TMC stepper drivers.
   * M122 S0/1 will enable continous reporting.
   */
  //#define TMC_DEBUG

  /**
   * You can set your own advanced settings by filling in predefined functions.
   * A list of available functions can be found on the library github page
   * https://github.com/teemuatlut/TMCStepper
   *
   * Example:
   * #define TMC_ADV() { \
   *   stepperX.diag0_otpw(1); \
   *   stepperY.intpol(0); \
   * }
   */
  #define TMC_ADV() {  }

#endif // HAS_TRINAMIC_CONFIG

// @section L64XX

/**
 * L64XX Stepper Driver options
 *
 * Arduino-L6470 library (0.8.0 or higher) is required.
 * https://github.com/ameyer/Arduino-L6470
 *
 * Requires the following to be defined in your pins_YOUR_BOARD file
 *     L6470_CHAIN_SCK_PIN
 *     L6470_CHAIN_MISO_PIN
 *     L6470_CHAIN_MOSI_PIN
 *     L6470_CHAIN_SS_PIN
 *     ENABLE_RESET_L64XX_CHIPS(Q)  where Q is 1 to enable and 0 to reset
 */

#if HAS_L64XX

  //#define L6470_CHITCHAT        // Display additional status info

  #if AXIS_IS_L64XX(X)
    #define X_MICROSTEPS       128  // Number of microsteps (VALID: 1, 2, 4, 8, 16, 32, 128) - L6474 max is 16
    #define X_OVERCURRENT     2000  // (mA) Current where the driver detects an over current
                                    //   L6470 & L6474 - VALID: 375 x (1 - 16) - 6A max - rounds down
                                    //   POWERSTEP01: VALID: 1000 x (1 - 32) - 32A max - rounds down
    #define X_STALLCURRENT    1500  // (mA) Current where the driver detects a stall (VALID: 31.25 * (1-128) -  4A max - rounds down)
                                    //   L6470 & L6474 - VALID: 31.25 * (1-128) -  4A max - rounds down
                                    //   POWERSTEP01: VALID: 200 x (1 - 32) - 6.4A max - rounds down
                                    //   L6474 - STALLCURRENT setting is used to set the nominal (TVAL) current
    #define X_MAX_VOLTAGE      127  // 0-255, Maximum effective voltage seen by stepper - not used by L6474
    #define X_CHAIN_POS         -1  // Position in SPI chain, 0=Not in chain, 1=Nearest MOSI
    #define X_SLEW_RATE          1  // 0-3, Slew 0 is slowest, 3 is fastest
  #endif

  #if AXIS_IS_L64XX(X2)
    #define X2_MICROSTEPS     X_MICROSTEPS
    #define X2_OVERCURRENT            2000
    #define X2_STALLCURRENT           1500
    #define X2_MAX_VOLTAGE             127
    #define X2_CHAIN_POS                -1
    #define X2_SLEW_RATE                 1
  #endif

  #if AXIS_IS_L64XX(Y)
    #define Y_MICROSTEPS               128
    #define Y_OVERCURRENT             2000
    #define Y_STALLCURRENT            1500
    #define Y_MAX_VOLTAGE              127
    #define Y_CHAIN_POS                 -1
    #define Y_SLEW_RATE                  1
  #endif

  #if AXIS_IS_L64XX(Y2)
    #define Y2_MICROSTEPS     Y_MICROSTEPS
    #define Y2_OVERCURRENT            2000
    #define Y2_STALLCURRENT           1500
    #define Y2_MAX_VOLTAGE             127
    #define Y2_CHAIN_POS                -1
    #define Y2_SLEW_RATE                 1
  #endif

  #if AXIS_IS_L64XX(Z)
    #define Z_MICROSTEPS               128
    #define Z_OVERCURRENT             2000
    #define Z_STALLCURRENT            1500
    #define Z_MAX_VOLTAGE              127
    #define Z_CHAIN_POS                 -1
    #define Z_SLEW_RATE                  1
  #endif

  #if AXIS_IS_L64XX(Z2)
    #define Z2_MICROSTEPS     Z_MICROSTEPS
    #define Z2_OVERCURRENT            2000
    #define Z2_STALLCURRENT           1500
    #define Z2_MAX_VOLTAGE             127
    #define Z2_CHAIN_POS                -1
    #define Z2_SLEW_RATE                 1
  #endif

  #if AXIS_IS_L64XX(Z3)
    #define Z3_MICROSTEPS     Z_MICROSTEPS
    #define Z3_OVERCURRENT            2000
    #define Z3_STALLCURRENT           1500
    #define Z3_MAX_VOLTAGE             127
    #define Z3_CHAIN_POS                -1
    #define Z3_SLEW_RATE                 1
  #endif

  #if AXIS_IS_L64XX(Z4)
    #define Z4_MICROSTEPS     Z_MICROSTEPS
    #define Z4_OVERCURRENT            2000
    #define Z4_STALLCURRENT           1500
    #define Z4_MAX_VOLTAGE             127
    #define Z4_CHAIN_POS                -1
    #define Z4_SLEW_RATE                 1
  #endif

  #if AXIS_IS_L64XX(E0)
    #define E0_MICROSTEPS              128
    #define E0_OVERCURRENT            2000
    #define E0_STALLCURRENT           1500
    #define E0_MAX_VOLTAGE             127
    #define E0_CHAIN_POS                -1
    #define E0_SLEW_RATE                 1
  #endif

  #if AXIS_IS_L64XX(E1)
    #define E1_MICROSTEPS    E0_MICROSTEPS
    #define E1_OVERCURRENT            2000
    #define E1_STALLCURRENT           1500
    #define E1_MAX_VOLTAGE             127
    #define E1_CHAIN_POS                -1
    #define E1_SLEW_RATE                 1
  #endif

  #if AXIS_IS_L64XX(E2)
    #define E2_MICROSTEPS    E0_MICROSTEPS
    #define E2_OVERCURRENT            2000
    #define E2_STALLCURRENT           1500
    #define E2_MAX_VOLTAGE             127
    #define E2_CHAIN_POS                -1
    #define E2_SLEW_RATE                 1
  #endif

  #if AXIS_IS_L64XX(E3)
    #define E3_MICROSTEPS    E0_MICROSTEPS
    #define E3_OVERCURRENT            2000
    #define E3_STALLCURRENT           1500
    #define E3_MAX_VOLTAGE             127
    #define E3_CHAIN_POS                -1
    #define E3_SLEW_RATE                 1
  #endif

  #if AXIS_IS_L64XX(E4)
    #define E4_MICROSTEPS    E0_MICROSTEPS
    #define E4_OVERCURRENT            2000
    #define E4_STALLCURRENT           1500
    #define E4_MAX_VOLTAGE             127
    #define E4_CHAIN_POS                -1
    #define E4_SLEW_RATE                 1
  #endif

  #if AXIS_IS_L64XX(E5)
    #define E5_MICROSTEPS    E0_MICROSTEPS
    #define E5_OVERCURRENT            2000
    #define E5_STALLCURRENT           1500
    #define E5_MAX_VOLTAGE             127
    #define E5_CHAIN_POS                -1
    #define E5_SLEW_RATE                 1
  #endif

  #if AXIS_IS_L64XX(E6)
    #define E6_MICROSTEPS    E0_MICROSTEPS
    #define E6_OVERCURRENT            2000
    #define E6_STALLCURRENT           1500
    #define E6_MAX_VOLTAGE             127
    #define E6_CHAIN_POS                -1
    #define E6_SLEW_RATE                 1
  #endif

  #if AXIS_IS_L64XX(E7)
    #define E7_MICROSTEPS    E0_MICROSTEPS
    #define E7_OVERCURRENT            2000
    #define E7_STALLCURRENT           1500
    #define E7_MAX_VOLTAGE             127
    #define E7_CHAIN_POS                -1
    #define E7_SLEW_RATE                 1
  #endif

  /**
   * Monitor L6470 drivers for error conditions like over temperature and over current.
   * In the case of over temperature Marlin can decrease the drive until the error condition clears.
   * Other detected conditions can be used to stop the current print.
   * Relevant G-codes:
   * M906 - I1/2/3/4/5  Set or get motor drive level using axis codes X, Y, Z, E. Report values if no axis codes given.
   *         I not present or I0 or I1 - X, Y, Z or E0
   *         I2 - X2, Y2, Z2 or E1
   *         I3 - Z3 or E3
   *         I4 - Z4 or E4
   *         I5 - E5
   * M916 - Increase drive level until get thermal warning
   * M917 - Find minimum current thresholds
   * M918 - Increase speed until max or error
   * M122 S0/1 - Report driver parameters
   */
  //#define MONITOR_L6470_DRIVER_STATUS

  #if ENABLED(MONITOR_L6470_DRIVER_STATUS)
    #define KVAL_HOLD_STEP_DOWN     1
    //#define L6470_STOP_ON_ERROR
  #endif

#endif // HAS_L64XX

// @section i2cbus

//
// I2C Master ID for LPC176x LCD and Digital Current control
// Does not apply to other peripherals based on the Wire library.
//
//#define I2C_MASTER_ID  1  // Set a value from 0 to 2

/**
 * TWI/I2C BUS
 *
 * This feature is an EXPERIMENTAL feature so it shall not be used on production
 * machines. Enabling this will allow you to send and receive I2C data from slave
 * devices on the bus.
 *
 * ; Example #1
 * ; This macro send the string "Marlin" to the slave device with address 0x63 (99)
 * ; It uses multiple M260 commands with one B<base 10> arg
 * M260 A99  ; Target slave address
 * M260 B77  ; M
 * M260 B97  ; a
 * M260 B114 ; r
 * M260 B108 ; l
 * M260 B105 ; i
 * M260 B110 ; n
 * M260 S1   ; Send the current buffer
 *
 * ; Example #2
 * ; Request 6 bytes from slave device with address 0x63 (99)
 * M261 A99 B5
 *
 * ; Example #3
 * ; Example serial output of a M261 request
 * echo:i2c-reply: from:99 bytes:5 data:hello
 */

//#define EXPERIMENTAL_I2CBUS
#if ENABLED(EXPERIMENTAL_I2CBUS)
  #define I2C_SLAVE_ADDRESS  0  // Set a value from 8 to 127 to act as a slave
#endif

// @section extras

/**
 * Photo G-code
 * Add the M240 G-code to take a photo.
 * The photo can be triggered by a digital pin or a physical movement.
 */
//#define PHOTO_GCODE
#if ENABLED(PHOTO_GCODE)
  // A position to move to (and raise Z) before taking the photo
  //#define PHOTO_POSITION { X_MAX_POS - 5, Y_MAX_POS, 0 }  // { xpos, ypos, zraise } (M240 X Y Z)
  //#define PHOTO_DELAY_MS   100                            // (ms) Duration to pause before moving back (M240 P)
  //#define PHOTO_RETRACT_MM   6.5                          // (mm) E retract/recover for the photo move (M240 R S)

  // Canon RC-1 or homebrew digital camera trigger
  // Data from: https://www.doc-diy.net/photo/rc-1_hacked/
  //#define PHOTOGRAPH_PIN 23

  // Canon Hack Development Kit
  // https://captain-slow.dk/2014/03/09/3d-printing-timelapses/
  //#define CHDK_PIN        4

  // Optional second move with delay to trigger the camera shutter
  //#define PHOTO_SWITCH_POSITION { X_MAX_POS, Y_MAX_POS }  // { xpos, ypos } (M240 I J)

  // Duration to hold the switch or keep CHDK_PIN high
  //#define PHOTO_SWITCH_MS   50 // (ms) (M240 D)

  /**
   * PHOTO_PULSES_US may need adjustment depending on board and camera model.
   * Pin must be running at 48.4kHz.
   * Be sure to use a PHOTOGRAPH_PIN which can rise and fall quick enough.
   * (e.g., MKS SBase temp sensor pin was too slow, so used P1.23 on J8.)
   *
   *  Example pulse data for Nikon: https://bit.ly/2FKD0Aq
   *                     IR Wiring: https://git.io/JvJf7
   */
  //#define PHOTO_PULSES_US { 2000, 27850, 400, 1580, 400, 3580, 400 }  // (µs) Durations for each 48.4kHz oscillation
  #ifdef PHOTO_PULSES_US
    #define PHOTO_PULSE_DELAY_US 13 // (µs) Approximate duration of each HIGH and LOW pulse in the oscillation
  #endif
#endif

/**
 * Spindle & Laser control
 *
 * Add the M3, M4, and M5 commands to turn the spindle/laser on and off, and
 * to set spindle speed, spindle direction, and laser power.
 *
 * SuperPid is a router/spindle speed controller used in the CNC milling community.
 * Marlin can be used to turn the spindle on and off. It can also be used to set
 * the spindle speed from 5,000 to 30,000 RPM.
 *
 * You'll need to select a pin for the ON/OFF function and optionally choose a 0-5V
 * hardware PWM pin for the speed control and a pin for the rotation direction.
 *
 * See https://marlinfw.org/docs/configuration/laser_spindle.html for more config details.
 */
//#define SPINDLE_FEATURE
//#define LASER_FEATURE
#if EITHER(SPINDLE_FEATURE, LASER_FEATURE)
  #define SPINDLE_LASER_ACTIVE_STATE    LOW    // Set to "HIGH" if the on/off function is active HIGH
  #define SPINDLE_LASER_PWM             true   // Set to "true" if your controller supports setting the speed/power
  #define SPINDLE_LASER_PWM_INVERT      false  // Set to "true" if the speed/power goes up when you want it to go slower

  #define SPINDLE_LASER_FREQUENCY       2500   // (Hz) Spindle/laser frequency (only on supported HALs: AVR and LPC)

  //#define SPINDLE_SERVO         // A servo converting an angle to spindle power
  #ifdef SPINDLE_SERVO
    #define SPINDLE_SERVO_NR   0  // Index of servo used for spindle control
    #define SPINDLE_SERVO_MIN 10  // Minimum angle for servo spindle
  #endif

  /**
   * Speed / Power can be set ('M3 S') and displayed in terms of:
   *  - PWM255  (S0 - S255)
   *  - PERCENT (S0 - S100)
   *  - RPM     (S0 - S50000)  Best for use with a spindle
   *  - SERVO   (S0 - S180)
   */
  #define CUTTER_POWER_UNIT PWM255

  /**
   * Relative Cutter Power
   * Normally, 'M3 O<power>' sets
   * OCR power is relative to the range SPEED_POWER_MIN...SPEED_POWER_MAX.
   * so input powers of 0...255 correspond to SPEED_POWER_MIN...SPEED_POWER_MAX
   * instead of normal range (0 to SPEED_POWER_MAX).
   * Best used with (e.g.) SuperPID router controller: S0 = 5,000 RPM and S255 = 30,000 RPM
   */
  //#define CUTTER_POWER_RELATIVE              // Set speed proportional to [SPEED_POWER_MIN...SPEED_POWER_MAX]

  #if ENABLED(SPINDLE_FEATURE)
    //#define SPINDLE_CHANGE_DIR               // Enable if your spindle controller can change spindle direction
    #define SPINDLE_CHANGE_DIR_STOP            // Enable if the spindle should stop before changing spin direction
    #define SPINDLE_INVERT_DIR          false  // Set to "true" if the spin direction is reversed

    #define SPINDLE_LASER_POWERUP_DELAY   5000 // (ms) Delay to allow the spindle/laser to come up to speed/power
    #define SPINDLE_LASER_POWERDOWN_DELAY 5000 // (ms) Delay to allow the spindle to stop

    /**
     * M3/M4 Power Equation
     *
     * Each tool uses different value ranges for speed / power control.
     * These parameters are used to convert between tool power units and PWM.
     *
     * Speed/Power = (PWMDC / 255 * 100 - SPEED_POWER_INTERCEPT) / SPEED_POWER_SLOPE
     * PWMDC = (spdpwr - SPEED_POWER_MIN) / (SPEED_POWER_MAX - SPEED_POWER_MIN) / SPEED_POWER_SLOPE
     */
    #define SPEED_POWER_INTERCEPT         0    // (%) 0-100 i.e., Minimum power percentage
    #define SPEED_POWER_MIN            5000    // (RPM)
    #define SPEED_POWER_MAX           30000    // (RPM) SuperPID router controller 0 - 30,000 RPM
    #define SPEED_POWER_STARTUP       25000    // (RPM) M3/M4 speed/power default (with no arguments)

  #else

    #define SPEED_POWER_INTERCEPT         0    // (%) 0-100 i.e., Minimum power percentage
    #define SPEED_POWER_MIN               0    // (%) 0-100
    #define SPEED_POWER_MAX             100    // (%) 0-100
    #define SPEED_POWER_STARTUP          80    // (%) M3/M4 speed/power default (with no arguments)

    // Define the minimum and maximum test pulse time values for a laser test fire function
    #define LASER_TEST_PULSE_MIN           1   // Used with Laser Control Menu
    #define LASER_TEST_PULSE_MAX         999   // Caution: Menu may not show more than 3 characters

    /**
     * Enable inline laser power to be handled in the planner / stepper routines.
     * Inline power is specified by the I (inline) flag in an M3 command (e.g., M3 S20 I)
     * or by the 'S' parameter in G0/G1/G2/G3 moves (see LASER_MOVE_POWER).
     *
     * This allows the laser to keep in perfect sync with the planner and removes
     * the powerup/down delay since lasers require negligible time.
     */
    //#define LASER_POWER_INLINE

    #if ENABLED(LASER_POWER_INLINE)
      /**
       * Scale the laser's power in proportion to the movement rate.
       *
       * - Sets the entry power proportional to the entry speed over the nominal speed.
       * - Ramps the power up every N steps to approximate the speed trapezoid.
       * - Due to the limited power resolution this is only approximate.
       */
      #define LASER_POWER_INLINE_TRAPEZOID

      /**
       * Continuously calculate the current power (nominal_power * current_rate / nominal_rate).
       * Required for accurate power with non-trapezoidal acceleration (e.g., S_CURVE_ACCELERATION).
       * This is a costly calculation so this option is discouraged on 8-bit AVR boards.
       *
       * LASER_POWER_INLINE_TRAPEZOID_CONT_PER defines how many step cycles there are between power updates. If your
       * board isn't able to generate steps fast enough (and you are using LASER_POWER_INLINE_TRAPEZOID_CONT), increase this.
       * Note that when this is zero it means it occurs every cycle; 1 means a delay wait one cycle then run, etc.
       */
      //#define LASER_POWER_INLINE_TRAPEZOID_CONT

      /**
       * Stepper iterations between power updates. Increase this value if the board
       * can't keep up with the processing demands of LASER_POWER_INLINE_TRAPEZOID_CONT.
       * Disable (or set to 0) to recalculate power on every stepper iteration.
       */
      //#define LASER_POWER_INLINE_TRAPEZOID_CONT_PER 10

      /**
       * Include laser power in G0/G1/G2/G3/G5 commands with the 'S' parameter
       */
      //#define LASER_MOVE_POWER

      #if ENABLED(LASER_MOVE_POWER)
        // Turn off the laser on G0 moves with no power parameter.
        // If a power parameter is provided, use that instead.
        //#define LASER_MOVE_G0_OFF

        // Turn off the laser on G28 homing.
        //#define LASER_MOVE_G28_OFF
      #endif

      /**
       * Inline flag inverted
       *
       * WARNING: M5 will NOT turn off the laser unless another move
       *          is done (so G-code files must end with 'M5 I').
       */
      //#define LASER_POWER_INLINE_INVERT

      /**
       * Continuously apply inline power. ('M3 S3' == 'G1 S3' == 'M3 S3 I')
       *
       * The laser might do some weird things, so only enable this
       * feature if you understand the implications.
       */
      //#define LASER_POWER_INLINE_CONTINUOUS

    #else

      #define SPINDLE_LASER_POWERUP_DELAY     50 // (ms) Delay to allow the spindle/laser to come up to speed/power
      #define SPINDLE_LASER_POWERDOWN_DELAY   50 // (ms) Delay to allow the spindle to stop

    #endif
  #endif
#endif

/**
 * Coolant Control
 *
 * Add the M7, M8, and M9 commands to turn mist or flood coolant on and off.
 *
 * Note: COOLANT_MIST_PIN and/or COOLANT_FLOOD_PIN must also be defined.
 */
//#define COOLANT_CONTROL
#if ENABLED(COOLANT_CONTROL)
  #define COOLANT_MIST                // Enable if mist coolant is present
  #define COOLANT_FLOOD               // Enable if flood coolant is present
  #define COOLANT_MIST_INVERT  false  // Set "true" if the on/off function is reversed
  #define COOLANT_FLOOD_INVERT false  // Set "true" if the on/off function is reversed
#endif

/**
 * Filament Width Sensor
 *
 * Measures the filament width in real-time and adjusts
 * flow rate to compensate for any irregularities.
 *
 * Also allows the measured filament diameter to set the
 * extrusion rate, so the slicer only has to specify the
 * volume.
 *
 * Only a single extruder is supported at this time.
 *
 *  34 RAMPS_14    : Analog input 5 on the AUX2 connector
 *  81 PRINTRBOARD : Analog input 2 on the Exp1 connector (version B,C,D,E)
 * 301 RAMBO       : Analog input 3
 *
 * Note: May require analog pins to be defined for other boards.
 */
//#define FILAMENT_WIDTH_SENSOR

#if ENABLED(FILAMENT_WIDTH_SENSOR)
  #define FILAMENT_SENSOR_EXTRUDER_NUM 0    // Index of the extruder that has the filament sensor. :[0,1,2,3,4]
  #define MEASUREMENT_DELAY_CM        14    // (cm) The distance from the filament sensor to the melting chamber

  #define FILWIDTH_ERROR_MARGIN        1.0  // (mm) If a measurement differs too much from nominal width ignore it
  #define MAX_MEASUREMENT_DELAY       20    // (bytes) Buffer size for stored measurements (1 byte per cm). Must be larger than MEASUREMENT_DELAY_CM.

  #define DEFAULT_MEASURED_FILAMENT_DIA DEFAULT_NOMINAL_FILAMENT_DIA // Set measured to nominal initially

  // Display filament width on the LCD status line. Status messages will expire after 5 seconds.
  //#define FILAMENT_LCD_DISPLAY
#endif

/**
 * Power Monitor
 * Monitor voltage (V) and/or current (A), and -when possible- power (W)
 *
 * Read and configure with M430
 *
 * The current sensor feeds DC voltage (relative to the measured current) to an analog pin
 * The voltage sensor feeds DC voltage (relative to the measured voltage) to an analog pin
 */
//#define POWER_MONITOR_CURRENT   // Monitor the system current
//#define POWER_MONITOR_VOLTAGE   // Monitor the system voltage
#if EITHER(POWER_MONITOR_CURRENT, POWER_MONITOR_VOLTAGE)
  #define POWER_MONITOR_VOLTS_PER_AMP   0.05000   // Input voltage to the MCU analog pin per amp  - DO NOT apply more than ADC_VREF!
  #define POWER_MONITOR_CURRENT_OFFSET -1         // Offset value for current sensors with linear function output
  #define POWER_MONITOR_VOLTS_PER_VOLT  0.11786   // Input voltage to the MCU analog pin per volt - DO NOT apply more than ADC_VREF!
  #define POWER_MONITOR_FIXED_VOLTAGE   13.6      // Voltage for a current sensor with no voltage sensor (for power display)
#endif

/**
 * CNC Coordinate Systems
 *
 * Enables G53 and G54-G59.3 commands to select coordinate systems
 * and G92.1 to reset the workspace to native machine space.
 */
//#define CNC_COORDINATE_SYSTEMS

/**
 * Auto-report temperatures with M155 S<seconds>
 */
#define AUTO_REPORT_TEMPERATURES

/**
 * Include capabilities in M115 output
 */
#define EXTENDED_CAPABILITIES_REPORT
#if ENABLED(EXTENDED_CAPABILITIES_REPORT)
  //#define M115_GEOMETRY_REPORT
#endif

/**
 * Expected Printer Check
 * Add the M16 G-code to compare a string to the MACHINE_NAME.
 * M16 with a non-matching string causes the printer to halt.
 */
//#define EXPECTED_PRINTER_CHECK

/**
 * Disable all Volumetric extrusion options
 */
//#define NO_VOLUMETRICS

#if DISABLED(NO_VOLUMETRICS)
  /**
   * Volumetric extrusion default state
   * Activate to make volumetric extrusion the default method,
   * with DEFAULT_NOMINAL_FILAMENT_DIA as the default diameter.
   *
   * M200 D0 to disable, M200 Dn to set a new diameter (and enable volumetric).
   * M200 S0/S1 to disable/enable volumetric extrusion.
   */
  //#define VOLUMETRIC_DEFAULT_ON

  //#define VOLUMETRIC_EXTRUDER_LIMIT
  #if ENABLED(VOLUMETRIC_EXTRUDER_LIMIT)
    /**
     * Default volumetric extrusion limit in cubic mm per second (mm^3/sec).
     * This factory setting applies to all extruders.
     * Use 'M200 [T<extruder>] L<limit>' to override and 'M502' to reset.
     * A non-zero value activates Volume-based Extrusion Limiting.
     */
    #define DEFAULT_VOLUMETRIC_EXTRUDER_LIMIT 0.00      // (mm^3/sec)
  #endif
#endif

/**
 * Enable this option for a leaner build of Marlin that removes all
 * workspace offsets, simplifying coordinate transformations, leveling, etc.
 *
 *  - M206 and M428 are disabled.
 *  - G92 will revert to its behavior from Marlin 1.0.
 */
//#define NO_WORKSPACE_OFFSETS

// Extra options for the M114 "Current Position" report
//#define M114_DETAIL         // Use 'M114` for details to check planner calculations
//#define M114_REALTIME       // Real current position based on forward kinematics
//#define M114_LEGACY         // M114 used to synchronize on every call. Enable if needed.

//#define REPORT_FAN_CHANGE   // Report the new fan speed when changed by M106 (and others)

/**
 * Set the number of proportional font spaces required to fill up a typical character space.
 * This can help to better align the output of commands like `G29 O` Mesh Output.
 *
 * For clients that use a fixed-width font (like OctoPrint), leave this set to 1.0.
 * Otherwise, adjust according to your client and font.
 */
#define PROPORTIONAL_FONT_RATIO 1.0

/**
 * Spend 28 bytes of SRAM to optimize the GCode parser
 */
#define FASTER_GCODE_PARSER

#if ENABLED(FASTER_GCODE_PARSER)
  //#define GCODE_QUOTED_STRINGS  // Support for quoted string parameters
#endif

// Support for MeatPack G-code compression (https://github.com/scottmudge/OctoPrint-MeatPack)
//#define MEATPACK_ON_SERIAL_PORT_1
//#define MEATPACK_ON_SERIAL_PORT_2

//#define GCODE_CASE_INSENSITIVE  // Accept G-code sent to the firmware in lowercase

//#define REPETIER_GCODE_M360     // Add commands originally from Repetier FW

/**
 * CNC G-code options
 * Support CNC-style G-code dialects used by laser cutters, drawing machine cams, etc.
 * Note that G0 feedrates should be used with care for 3D printing (if used at all).
 * High feedrates may cause ringing and harm print quality.
 */
//#define PAREN_COMMENTS      // Support for parentheses-delimited comments
//#define GCODE_MOTION_MODES  // Remember the motion mode (G0 G1 G2 G3 G5 G38.X) and apply for X Y Z E F, etc.

// Enable and set a (default) feedrate for all G0 moves
//#define G0_FEEDRATE 3000 // (mm/min)
#ifdef G0_FEEDRATE
  //#define VARIABLE_G0_FEEDRATE // The G0 feedrate is set by F in G0 motion mode
#endif

/**
 * Startup commands
 *
 * Execute certain G-code commands immediately after power-on.
 */
//#define STARTUP_COMMANDS "M17 Z"

/**
 * G-code Macros
 *
 * Add G-codes M810-M819 to define and run G-code macros.
 * Macros are not saved to EEPROM.
 */
//#define GCODE_MACROS
#if ENABLED(GCODE_MACROS)
  #define GCODE_MACROS_SLOTS       5  // Up to 10 may be used
  #define GCODE_MACROS_SLOT_SIZE  50  // Maximum length of a single macro
#endif

/**
<<<<<<< HEAD
 * Custom Main and Configuration Menu items that execute user-defined G-Code
 */
// Custom Menus, Main Menu
//#define CUSTOM_MENUS_MAIN
#if ENABLED(CUSTOM_MENUS_MAIN)
  //#define CUSTOM_MENUS_MAIN_TITLE "Custom Commands"
  #define CUSTOM_MENUS_MAIN_SCRIPT_DONE "M117 User Script Done"
  #define CUSTOM_MENUS_MAIN_SCRIPT_AUDIBLE_FEEDBACK
  //#define CUSTOM_MENUS_MAIN_SCRIPT_RETURN  // Return to status screen after a script

  #define CUSTOM_MENU_MAIN_DESC_1 "Home & UBL Info"
  #define CUSTOM_MENU_MAIN_GCODE_1 "G28\nG29 W"

  #define CUSTOM_MENU_MAIN_DESC_2 "Preheat for " PREHEAT_1_LABEL
  #define CUSTOM_MENU_MAIN_GCODE_2 "M140 S" STRINGIFY(PREHEAT_1_TEMP_BED) "\nM104 S" STRINGIFY(PREHEAT_1_TEMP_HOTEND)

  //#define CUSTOM_MENU_MAIN_DESC_3 "Preheat for " PREHEAT_2_LABEL
  //#define CUSTOM_MENU_MAIN_GCODE_3 "M140 S" STRINGIFY(PREHEAT_2_TEMP_BED) "\nM104 S" STRINGIFY(PREHEAT_2_TEMP_HOTEND)

  //#define CUSTOM_MENU_MAIN_DESC_4 "Heat Bed/Home/Level"
  //#define CUSTOM_MENU_MAIN_GCODE_4 "M140 S" STRINGIFY(PREHEAT_2_TEMP_BED) "\nG28\nG29"

  //#define CUSTOM_MENU_MAIN_DESC_5 "Home & Info"
  //#define CUSTOM_MENU_MAIN_GCODE_5 "G28\nM503"
#endif

// Custom Menus, Configuration Menu
//#define CUSTOM_MENUS_CONFIGURATION
#if ENABLED(CUSTOM_MENUS_CONFIGURATION)
  //#define CUSTOM_MENUS_CONFIGURATION_TITLE "Custom Commands"
  #define CUSTOM_MENUS_CONFIGURATION_SCRIPT_DONE "M117 Wireless Script Done"
  #define CUSTOM_MENUS_CONFIGURATION_SCRIPT_AUDIBLE_FEEDBACK
  //#define CUSTOM_MENUS_CONFIGURATION_SCRIPT_RETURN  // Return to status screen after a script

  #define CUSTOM_MENU_CONFIGURATION_DESC_1 "Wifi ON"
  #define CUSTOM_MENU_CONFIGURATION_GCODE_1 "M118 [ESP110] WIFI-STA pwd=12345678"

  #define CUSTOM_MENU_CONFIGURATION_DESC_2 "Bluetooth ON"
  #define CUSTOM_MENU_CONFIGURATION_GCODE_2 "M118 [ESP110] BT pwd=12345678"

  //#define CUSTOM_MENU_CONFIGURATION_DESC_3 "Radio OFF"
  //#define CUSTOM_MENU_CONFIGURATION_GCODE_3 "M118 [ESP110] OFF pwd=12345678"

  //#define CUSTOM_MENU_CONFIGURATION_DESC_4 "Wifi ????"
  //#define CUSTOM_MENU_CONFIGURATION_GCODE_4 "M118 ????"

  //#define CUSTOM_MENU_CONFIGURATION_DESC_5 "Wifi ????"
  //#define CUSTOM_MENU_CONFIGURATION_GCODE_5 "M118 ????"
=======
 * User-defined buttons to run custom G-code.
 * Up to 25 may be defined.
 */
//#define CUSTOM_USER_BUTTONS
#if ENABLED(CUSTOM_USER_BUTTONS)
  //#define BUTTON1_PIN -1
  #if PIN_EXISTS(BUTTON1)
    #define BUTTON1_HIT_STATE     LOW       // State of the triggered button. NC=LOW. NO=HIGH.
    #define BUTTON1_WHEN_PRINTING false     // Button allowed to trigger during printing?
    #define BUTTON1_GCODE         "G28"
    #define BUTTON1_DESC          "Homing"  // Optional string to set the LCD status
  #endif

  //#define BUTTON2_PIN -1
  #if PIN_EXISTS(BUTTON2)
    #define BUTTON2_HIT_STATE     LOW
    #define BUTTON2_WHEN_PRINTING false
    #define BUTTON2_GCODE         "M140 S" STRINGIFY(PREHEAT_1_TEMP_BED) "\nM104 S" STRINGIFY(PREHEAT_1_TEMP_HOTEND)
    #define BUTTON2_DESC          "Preheat for " PREHEAT_1_LABEL
  #endif

  //#define BUTTON3_PIN -1
  #if PIN_EXISTS(BUTTON3)
    #define BUTTON3_HIT_STATE     LOW
    #define BUTTON3_WHEN_PRINTING false
    #define BUTTON3_GCODE         "M140 S" STRINGIFY(PREHEAT_2_TEMP_BED) "\nM104 S" STRINGIFY(PREHEAT_2_TEMP_HOTEND)
    #define BUTTON3_DESC          "Preheat for " PREHEAT_2_LABEL
  #endif
#endif

/**
 * User-defined menu items to run custom G-code.
 * Up to 25 may be defined, but the actual number is LCD-dependent.
 */
//#define CUSTOM_USER_MENUS
#if ENABLED(CUSTOM_USER_MENUS)
  //#define CUSTOM_USER_MENU_TITLE "Custom Commands"
  #define USER_SCRIPT_DONE "M117 User Script Done"
  #define USER_SCRIPT_AUDIBLE_FEEDBACK
  //#define USER_SCRIPT_RETURN    // Return to status screen after a script
  #define CUSTOM_MENU_ONLY_IDLE   // Only show custom menu when the machine is idle

  #define USER_DESC_1 "Home & UBL Info"
  #define USER_GCODE_1 "G28\nG29W"
  //#define USER_CONFIRM_1        // Show a confirmation dialog before this action

  #define USER_DESC_2 "Preheat for " PREHEAT_1_LABEL
  #define USER_GCODE_2 "M140 S" STRINGIFY(PREHEAT_1_TEMP_BED) "\nM104 S" STRINGIFY(PREHEAT_1_TEMP_HOTEND)
  //#define USER_CONFIRM_2

  #define USER_DESC_3 "Preheat for " PREHEAT_2_LABEL
  #define USER_GCODE_3 "M140 S" STRINGIFY(PREHEAT_2_TEMP_BED) "\nM104 S" STRINGIFY(PREHEAT_2_TEMP_HOTEND)
  //#define USER_CONFIRM_3

  #define USER_DESC_4 "Heat Bed/Home/Level"
  #define USER_GCODE_4 "M140 S" STRINGIFY(PREHEAT_2_TEMP_BED) "\nG28\nG29"
  //#define USER_CONFIRM_4

  #define USER_DESC_5 "Home & Info"
  #define USER_GCODE_5 "G28\nM503"
  //#define USER_CONFIRM_5
>>>>>>> 10c14bcc
#endif

/**
 * Host Action Commands
 *
 * Define host streamer action commands in compliance with the standard.
 *
 * See https://reprap.org/wiki/G-code#Action_commands
 * Common commands ........ poweroff, pause, paused, resume, resumed, cancel
 * G29_RETRY_AND_RECOVER .. probe_rewipe, probe_failed
 *
 * Some features add reason codes to extend these commands.
 *
 * Host Prompt Support enables Marlin to use the host for user prompts so
 * filament runout and other processes can be managed from the host side.
 */
//#define HOST_ACTION_COMMANDS
#if ENABLED(HOST_ACTION_COMMANDS)
  //#define HOST_PROMPT_SUPPORT
  //#define HOST_START_MENU_ITEM  // Add a menu item that tells the host to start
#endif

/**
 * Cancel Objects
 *
 * Implement M486 to allow Marlin to skip objects
 */
//#define CANCEL_OBJECTS

/**
 * I2C position encoders for closed loop control.
 * Developed by Chris Barr at Aus3D.
 *
 * Wiki: https://wiki.aus3d.com.au/Magnetic_Encoder
 * Github: https://github.com/Aus3D/MagneticEncoder
 *
 * Supplier: https://aus3d.com.au/magnetic-encoder-module
 * Alternative Supplier: https://reliabuild3d.com/
 *
 * Reliabuild encoders have been modified to improve reliability.
 */

//#define I2C_POSITION_ENCODERS
#if ENABLED(I2C_POSITION_ENCODERS)

  #define I2CPE_ENCODER_CNT         1                       // The number of encoders installed; max of 5
                                                            // encoders supported currently.

  #define I2CPE_ENC_1_ADDR          I2CPE_PRESET_ADDR_X     // I2C address of the encoder. 30-200.
  #define I2CPE_ENC_1_AXIS          X_AXIS                  // Axis the encoder module is installed on.  <X|Y|Z|E>_AXIS.
  #define I2CPE_ENC_1_TYPE          I2CPE_ENC_TYPE_LINEAR   // Type of encoder:  I2CPE_ENC_TYPE_LINEAR -or-
                                                            // I2CPE_ENC_TYPE_ROTARY.
  #define I2CPE_ENC_1_TICKS_UNIT    2048                    // 1024 for magnetic strips with 2mm poles; 2048 for
                                                            // 1mm poles. For linear encoders this is ticks / mm,
                                                            // for rotary encoders this is ticks / revolution.
  //#define I2CPE_ENC_1_TICKS_REV     (16 * 200)            // Only needed for rotary encoders; number of stepper
                                                            // steps per full revolution (motor steps/rev * microstepping)
  //#define I2CPE_ENC_1_INVERT                              // Invert the direction of axis travel.
  #define I2CPE_ENC_1_EC_METHOD     I2CPE_ECM_MICROSTEP     // Type of error error correction.
  #define I2CPE_ENC_1_EC_THRESH     0.10                    // Threshold size for error (in mm) above which the
                                                            // printer will attempt to correct the error; errors
                                                            // smaller than this are ignored to minimize effects of
                                                            // measurement noise / latency (filter).

  #define I2CPE_ENC_2_ADDR          I2CPE_PRESET_ADDR_Y     // Same as above, but for encoder 2.
  #define I2CPE_ENC_2_AXIS          Y_AXIS
  #define I2CPE_ENC_2_TYPE          I2CPE_ENC_TYPE_LINEAR
  #define I2CPE_ENC_2_TICKS_UNIT    2048
  //#define I2CPE_ENC_2_TICKS_REV   (16 * 200)
  //#define I2CPE_ENC_2_INVERT
  #define I2CPE_ENC_2_EC_METHOD     I2CPE_ECM_MICROSTEP
  #define I2CPE_ENC_2_EC_THRESH     0.10

  #define I2CPE_ENC_3_ADDR          I2CPE_PRESET_ADDR_Z     // Encoder 3.  Add additional configuration options
  #define I2CPE_ENC_3_AXIS          Z_AXIS                  // as above, or use defaults below.

  #define I2CPE_ENC_4_ADDR          I2CPE_PRESET_ADDR_E     // Encoder 4.
  #define I2CPE_ENC_4_AXIS          E_AXIS

  #define I2CPE_ENC_5_ADDR          34                      // Encoder 5.
  #define I2CPE_ENC_5_AXIS          E_AXIS

  // Default settings for encoders which are enabled, but without settings configured above.
  #define I2CPE_DEF_TYPE            I2CPE_ENC_TYPE_LINEAR
  #define I2CPE_DEF_ENC_TICKS_UNIT  2048
  #define I2CPE_DEF_TICKS_REV       (16 * 200)
  #define I2CPE_DEF_EC_METHOD       I2CPE_ECM_NONE
  #define I2CPE_DEF_EC_THRESH       0.1

  //#define I2CPE_ERR_THRESH_ABORT  100.0                   // Threshold size for error (in mm) error on any given
                                                            // axis after which the printer will abort. Comment out to
                                                            // disable abort behavior.

  #define I2CPE_TIME_TRUSTED        10000                   // After an encoder fault, there must be no further fault
                                                            // for this amount of time (in ms) before the encoder
                                                            // is trusted again.

  /**
   * Position is checked every time a new command is executed from the buffer but during long moves,
   * this setting determines the minimum update time between checks. A value of 100 works well with
   * error rolling average when attempting to correct only for skips and not for vibration.
   */
  #define I2CPE_MIN_UPD_TIME_MS     4                       // (ms) Minimum time between encoder checks.

  // Use a rolling average to identify persistant errors that indicate skips, as opposed to vibration and noise.
  #define I2CPE_ERR_ROLLING_AVERAGE

#endif // I2C_POSITION_ENCODERS

/**
 * Analog Joystick(s)
 */
//#define JOYSTICK
#if ENABLED(JOYSTICK)
  #define JOY_X_PIN    5  // RAMPS: Suggested pin A5  on AUX2
  #define JOY_Y_PIN   10  // RAMPS: Suggested pin A10 on AUX2
  #define JOY_Z_PIN   12  // RAMPS: Suggested pin A12 on AUX2
  #define JOY_EN_PIN  44  // RAMPS: Suggested pin D44 on AUX2

  //#define INVERT_JOY_X  // Enable if X direction is reversed
  //#define INVERT_JOY_Y  // Enable if Y direction is reversed
  //#define INVERT_JOY_Z  // Enable if Z direction is reversed

  // Use M119 with JOYSTICK_DEBUG to find reasonable values after connecting:
  #define JOY_X_LIMITS { 5600, 8190-100, 8190+100, 10800 } // min, deadzone start, deadzone end, max
  #define JOY_Y_LIMITS { 5600, 8250-100, 8250+100, 11000 }
  #define JOY_Z_LIMITS { 4800, 8080-100, 8080+100, 11550 }
  //#define JOYSTICK_DEBUG
#endif

/**
 * Mechanical Gantry Calibration
 * Modern replacement for the Prusa TMC_Z_CALIBRATION.
 * Adds capability to work with any adjustable current drivers.
 * Implemented as G34 because M915 is deprecated.
 */
//#define MECHANICAL_GANTRY_CALIBRATION
#if ENABLED(MECHANICAL_GANTRY_CALIBRATION)
  #define GANTRY_CALIBRATION_CURRENT          600     // Default calibration current in ma
  #define GANTRY_CALIBRATION_EXTRA_HEIGHT      15     // Extra distance in mm past Z_###_POS to move
  #define GANTRY_CALIBRATION_FEEDRATE         500     // Feedrate for correction move
  //#define GANTRY_CALIBRATION_TO_MIN                 // Enable to calibrate Z in the MIN direction

  //#define GANTRY_CALIBRATION_SAFE_POSITION XY_CENTER // Safe position for nozzle
  //#define GANTRY_CALIBRATION_XY_PARK_FEEDRATE 3000  // XY Park Feedrate - MMM
  //#define GANTRY_CALIBRATION_COMMANDS_PRE   ""
  #define GANTRY_CALIBRATION_COMMANDS_POST  "G28"     // G28 highly recommended to ensure an accurate position
#endif

/**
 * MAX7219 Debug Matrix
 *
 * Add support for a low-cost 8x8 LED Matrix based on the Max7219 chip as a realtime status display.
 * Requires 3 signal wires. Some useful debug options are included to demonstrate its usage.
 */
//#define MAX7219_DEBUG
#if ENABLED(MAX7219_DEBUG)
  #define MAX7219_CLK_PIN   64
  #define MAX7219_DIN_PIN   57
  #define MAX7219_LOAD_PIN  44

  //#define MAX7219_GCODE          // Add the M7219 G-code to control the LED matrix
  #define MAX7219_INIT_TEST    2   // Test pattern at startup: 0=none, 1=sweep, 2=spiral
  #define MAX7219_NUMBER_UNITS 1   // Number of Max7219 units in chain.
  #define MAX7219_ROTATE       0   // Rotate the display clockwise (in multiples of +/- 90°)
                                   // connector at:  right=0   bottom=-90  top=90  left=180
  //#define MAX7219_REVERSE_ORDER  // The individual LED matrix units may be in reversed order
  //#define MAX7219_SIDE_BY_SIDE   // Big chip+matrix boards can be chained side-by-side

  /**
   * Sample debug features
   * If you add more debug displays, be careful to avoid conflicts!
   */
  #define MAX7219_DEBUG_PRINTER_ALIVE    // Blink corner LED of 8x8 matrix to show that the firmware is functioning
  #define MAX7219_DEBUG_PLANNER_HEAD  3  // Show the planner queue head position on this and the next LED matrix row
  #define MAX7219_DEBUG_PLANNER_TAIL  5  // Show the planner queue tail position on this and the next LED matrix row

  #define MAX7219_DEBUG_PLANNER_QUEUE 0  // Show the current planner queue depth on this and the next LED matrix row
                                         // If you experience stuttering, reboots, etc. this option can reveal how
                                         // tweaks made to the configuration are affecting the printer in real-time.
#endif

/**
 * NanoDLP Sync support
 *
 * Add support for Synchronized Z moves when using with NanoDLP. G0/G1 axis moves will output "Z_move_comp"
 * string to enable synchronization with DLP projector exposure. This change will allow to use
 * [[WaitForDoneMessage]] instead of populating your gcode with M400 commands
 */
//#define NANODLP_Z_SYNC
#if ENABLED(NANODLP_Z_SYNC)
  //#define NANODLP_ALL_AXIS  // Enables "Z_move_comp" output on any axis move.
                              // Default behavior is limited to Z axis only.
#endif

/**
 * Ethernet. Use M552 to enable and set the IP address.
 */
#if HAS_ETHERNET
  #define MAC_ADDRESS { 0xDE, 0xAD, 0xBE, 0xEF, 0xF0, 0x0D }  // A MAC address unique to your network
#endif

/**
 * WiFi Support (Espressif ESP32 WiFi)
 */
//#define WIFISUPPORT         // Marlin embedded WiFi managenent
//#define ESP3D_WIFISUPPORT   // ESP3D Library WiFi management (https://github.com/luc-github/ESP3DLib)

#if EITHER(WIFISUPPORT, ESP3D_WIFISUPPORT)
  //#define WEBSUPPORT          // Start a webserver (which may include auto-discovery)
  //#define OTASUPPORT          // Support over-the-air firmware updates
  //#define WIFI_CUSTOM_COMMAND // Accept feature config commands (e.g., WiFi ESP3D) from the host

  /**
   * To set a default WiFi SSID / Password, create a file called Configuration_Secure.h with
   * the following defines, customized for your network. This specific file is excluded via
   * .gitignore to prevent it from accidentally leaking to the public.
   *
   *   #define WIFI_SSID "WiFi SSID"
   *   #define WIFI_PWD  "WiFi Password"
   */
  //#include "Configuration_Secure.h" // External file with WiFi SSID / Password
#endif

/**
 * Průša Multi-Material Unit (MMU)
 * Enable in Configuration.h
 *
 * These devices allow a single stepper driver on the board to drive
 * multi-material feeders with any number of stepper motors.
 */
#if HAS_PRUSA_MMU1
  /**
   * This option only allows the multiplexer to switch on tool-change.
   * Additional options to configure custom E moves are pending.
   *
   * Override the default DIO selector pins here, if needed.
   * Some pins files may provide defaults for these pins.
   */
  //#define E_MUX0_PIN 40  // Always Required
  //#define E_MUX1_PIN 42  // Needed for 3 to 8 inputs
  //#define E_MUX2_PIN 44  // Needed for 5 to 8 inputs
#elif HAS_PRUSA_MMU2
  // Serial port used for communication with MMU2.
  #define MMU2_SERIAL_PORT 2

  // Use hardware reset for MMU if a pin is defined for it
  //#define MMU2_RST_PIN 23

  // Enable if the MMU2 has 12V stepper motors (MMU2 Firmware 1.0.2 and up)
  //#define MMU2_MODE_12V

  // G-code to execute when MMU2 F.I.N.D.A. probe detects filament runout
  #define MMU2_FILAMENT_RUNOUT_SCRIPT "M600"

  // Add an LCD menu for MMU2
  //#define MMU2_MENUS
  #if EITHER(MMU2_MENUS, HAS_PRUSA_MMU2S)
    // Settings for filament load / unload from the LCD menu.
    // This is for Průša MK3-style extruders. Customize for your hardware.
    #define MMU2_FILAMENTCHANGE_EJECT_FEED 80.0
    #define MMU2_LOAD_TO_NOZZLE_SEQUENCE \
      {  7.2, 1145 }, \
      { 14.4,  871 }, \
      { 36.0, 1393 }, \
      { 14.4,  871 }, \
      { 50.0,  198 }

    #define MMU2_RAMMING_SEQUENCE \
      {   1.0, 1000 }, \
      {   1.0, 1500 }, \
      {   2.0, 2000 }, \
      {   1.5, 3000 }, \
      {   2.5, 4000 }, \
      { -15.0, 5000 }, \
      { -14.0, 1200 }, \
      {  -6.0,  600 }, \
      {  10.0,  700 }, \
      { -10.0,  400 }, \
      { -50.0, 2000 }
  #endif

  /**
   * Using a sensor like the MMU2S
   * This mode requires a MK3S extruder with a sensor at the extruder idler, like the MMU2S.
   * See https://help.prusa3d.com/en/guide/3b-mk3s-mk2-5s-extruder-upgrade_41560, step 11
   */
  #if HAS_PRUSA_MMU2S
    #define MMU2_C0_RETRY   5             // Number of retries (total time = timeout*retries)

    #define MMU2_CAN_LOAD_FEEDRATE 800    // (mm/min)
    #define MMU2_CAN_LOAD_SEQUENCE \
      {  0.1, MMU2_CAN_LOAD_FEEDRATE }, \
      {  60.0, MMU2_CAN_LOAD_FEEDRATE }, \
      { -52.0, MMU2_CAN_LOAD_FEEDRATE }

    #define MMU2_CAN_LOAD_RETRACT   6.0   // (mm) Keep under the distance between Load Sequence values
    #define MMU2_CAN_LOAD_DEVIATION 0.8   // (mm) Acceptable deviation

    #define MMU2_CAN_LOAD_INCREMENT 0.2   // (mm) To reuse within MMU2 module
    #define MMU2_CAN_LOAD_INCREMENT_SEQUENCE \
      { -MMU2_CAN_LOAD_INCREMENT, MMU2_CAN_LOAD_FEEDRATE }

  #else

    /**
     * MMU1 Extruder Sensor
     *
     * Support for a Průša (or other) IR Sensor to detect filament near the extruder
     * and make loading more reliable. Suitable for an extruder equipped with a filament
     * sensor less than 38mm from the gears.
     *
     * During loading the extruder will stop when the sensor is triggered, then do a last
     * move up to the gears. If no filament is detected, the MMU2 can make some more attempts.
     * If all attempts fail, a filament runout will be triggered.
     */
    //#define MMU_EXTRUDER_SENSOR
    #if ENABLED(MMU_EXTRUDER_SENSOR)
      #define MMU_LOADING_ATTEMPTS_NR 5 // max. number of attempts to load filament if first load fail
    #endif

  #endif

  //#define MMU2_DEBUG  // Write debug info to serial output

#endif // HAS_PRUSA_MMU2

/**
 * Advanced Print Counter settings
 */
#if ENABLED(PRINTCOUNTER)
  #define SERVICE_WARNING_BUZZES  3
  // Activate up to 3 service interval watchdogs
  //#define SERVICE_NAME_1      "Service S"
  //#define SERVICE_INTERVAL_1  100 // print hours
  //#define SERVICE_NAME_2      "Service L"
  //#define SERVICE_INTERVAL_2  200 // print hours
  //#define SERVICE_NAME_3      "Service 3"
  //#define SERVICE_INTERVAL_3    1 // print hours
#endif

// @section develop

//
// M100 Free Memory Watcher to debug memory usage
//
//#define M100_FREE_MEMORY_WATCHER

//
// M42 - Set pin states
//
//#define DIRECT_PIN_CONTROL

//
// M43 - display pin status, toggle pins, watch pins, watch endstops & toggle LED, test servo probe
//
//#define PINS_DEBUGGING

// Enable Marlin dev mode which adds some special commands
//#define MARLIN_DEV_MODE

/**
 * Postmortem Debugging captures misbehavior and outputs the CPU status and backtrace to serial.
 * When running in the debugger it will break for debugging. This is useful to help understand
 * a crash from a remote location. Requires ~400 bytes of SRAM and 5Kb of flash.
 */
//#define POSTMORTEM_DEBUGGING<|MERGE_RESOLUTION|>--- conflicted
+++ resolved
@@ -3416,7 +3416,6 @@
 #endif
 
 /**
-<<<<<<< HEAD
  * Custom Main and Configuration Menu items that execute user-defined G-Code
  */
 // Custom Menus, Main Menu
@@ -3429,18 +3428,23 @@
 
   #define CUSTOM_MENU_MAIN_DESC_1 "Home & UBL Info"
   #define CUSTOM_MENU_MAIN_GCODE_1 "G28\nG29 W"
+  //#define CUSTOM_MENU_MAIN_CONFIRM_1
 
   #define CUSTOM_MENU_MAIN_DESC_2 "Preheat for " PREHEAT_1_LABEL
   #define CUSTOM_MENU_MAIN_GCODE_2 "M140 S" STRINGIFY(PREHEAT_1_TEMP_BED) "\nM104 S" STRINGIFY(PREHEAT_1_TEMP_HOTEND)
+  //#define CUSTOM_MENU_MAIN_CONFIRM_2
 
   //#define CUSTOM_MENU_MAIN_DESC_3 "Preheat for " PREHEAT_2_LABEL
   //#define CUSTOM_MENU_MAIN_GCODE_3 "M140 S" STRINGIFY(PREHEAT_2_TEMP_BED) "\nM104 S" STRINGIFY(PREHEAT_2_TEMP_HOTEND)
+  //#define CUSTOM_MENU_MAIN_CONFIRM_3
 
   //#define CUSTOM_MENU_MAIN_DESC_4 "Heat Bed/Home/Level"
   //#define CUSTOM_MENU_MAIN_GCODE_4 "M140 S" STRINGIFY(PREHEAT_2_TEMP_BED) "\nG28\nG29"
+  //#define CUSTOM_MENU_MAIN_CONFIRM_4
 
   //#define CUSTOM_MENU_MAIN_DESC_5 "Home & Info"
   //#define CUSTOM_MENU_MAIN_GCODE_5 "G28\nM503"
+  //#define CUSTOM_MENU_MAIN_CONFIRM_5
 #endif
 
 // Custom Menus, Configuration Menu
@@ -3453,22 +3457,25 @@
 
   #define CUSTOM_MENU_CONFIGURATION_DESC_1 "Wifi ON"
   #define CUSTOM_MENU_CONFIGURATION_GCODE_1 "M118 [ESP110] WIFI-STA pwd=12345678"
+  //#define CUSTOM_MENU_CONFIGURATION_CONFIRM_1
 
   #define CUSTOM_MENU_CONFIGURATION_DESC_2 "Bluetooth ON"
   #define CUSTOM_MENU_CONFIGURATION_GCODE_2 "M118 [ESP110] BT pwd=12345678"
+  //#define CUSTOM_MENU_CONFIGURATION_CONFIRM_2
 
   //#define CUSTOM_MENU_CONFIGURATION_DESC_3 "Radio OFF"
   //#define CUSTOM_MENU_CONFIGURATION_GCODE_3 "M118 [ESP110] OFF pwd=12345678"
+  //#define CUSTOM_MENU_CONFIGURATION_CONFIRM_3
 
   //#define CUSTOM_MENU_CONFIGURATION_DESC_4 "Wifi ????"
   //#define CUSTOM_MENU_CONFIGURATION_GCODE_4 "M118 ????"
+  //#define CUSTOM_MENU_CONFIGURATION_CONFIRM_4
 
   //#define CUSTOM_MENU_CONFIGURATION_DESC_5 "Wifi ????"
   //#define CUSTOM_MENU_CONFIGURATION_GCODE_5 "M118 ????"
-=======
- * User-defined buttons to run custom G-code.
- * Up to 25 may be defined.
- */
+  //#define CUSTOM_MENU_CONFIGURATION_CONFIRM_5
+#endif
+
 //#define CUSTOM_USER_BUTTONS
 #if ENABLED(CUSTOM_USER_BUTTONS)
   //#define BUTTON1_PIN -1
@@ -3494,40 +3501,6 @@
     #define BUTTON3_GCODE         "M140 S" STRINGIFY(PREHEAT_2_TEMP_BED) "\nM104 S" STRINGIFY(PREHEAT_2_TEMP_HOTEND)
     #define BUTTON3_DESC          "Preheat for " PREHEAT_2_LABEL
   #endif
-#endif
-
-/**
- * User-defined menu items to run custom G-code.
- * Up to 25 may be defined, but the actual number is LCD-dependent.
- */
-//#define CUSTOM_USER_MENUS
-#if ENABLED(CUSTOM_USER_MENUS)
-  //#define CUSTOM_USER_MENU_TITLE "Custom Commands"
-  #define USER_SCRIPT_DONE "M117 User Script Done"
-  #define USER_SCRIPT_AUDIBLE_FEEDBACK
-  //#define USER_SCRIPT_RETURN    // Return to status screen after a script
-  #define CUSTOM_MENU_ONLY_IDLE   // Only show custom menu when the machine is idle
-
-  #define USER_DESC_1 "Home & UBL Info"
-  #define USER_GCODE_1 "G28\nG29W"
-  //#define USER_CONFIRM_1        // Show a confirmation dialog before this action
-
-  #define USER_DESC_2 "Preheat for " PREHEAT_1_LABEL
-  #define USER_GCODE_2 "M140 S" STRINGIFY(PREHEAT_1_TEMP_BED) "\nM104 S" STRINGIFY(PREHEAT_1_TEMP_HOTEND)
-  //#define USER_CONFIRM_2
-
-  #define USER_DESC_3 "Preheat for " PREHEAT_2_LABEL
-  #define USER_GCODE_3 "M140 S" STRINGIFY(PREHEAT_2_TEMP_BED) "\nM104 S" STRINGIFY(PREHEAT_2_TEMP_HOTEND)
-  //#define USER_CONFIRM_3
-
-  #define USER_DESC_4 "Heat Bed/Home/Level"
-  #define USER_GCODE_4 "M140 S" STRINGIFY(PREHEAT_2_TEMP_BED) "\nG28\nG29"
-  //#define USER_CONFIRM_4
-
-  #define USER_DESC_5 "Home & Info"
-  #define USER_GCODE_5 "G28\nM503"
-  //#define USER_CONFIRM_5
->>>>>>> 10c14bcc
 #endif
 
 /**
