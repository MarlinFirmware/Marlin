--- conflicted
+++ resolved
@@ -1566,7 +1566,7 @@
 //
 // G2/G3 Arc Support
 //
-//#define ARC_SUPPORT               // Disable this feature to save ~3226 bytes                //E16  comment
+//#define ARC_SUPPORT               // Disable this feature to save ~3226 bytes
 #if ENABLED(ARC_SUPPORT)
   #define MM_PER_ARC_SEGMENT    1 // (mm) Length (or minimum length) of each arc segment
   #define MIN_ARC_SEGMENTS     24 // Minimum number of segments in a complete circle
@@ -2226,12 +2226,7 @@
     #define Y_STALL_SENSITIVITY  8
     //#define Z_STALL_SENSITIVITY  8
     //#define SPI_ENDSTOPS              // TMC2130 only
-<<<<<<< HEAD
-    //#define HOME_USING_SPREADCYCLE
-    #define IMPROVE_HOMING_RELIABILITY
-=======
     //#define IMPROVE_HOMING_RELIABILITY
->>>>>>> 23fc81f1
   #endif
 
   /**
