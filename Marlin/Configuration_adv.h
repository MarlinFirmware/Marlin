--- conflicted
+++ resolved
@@ -662,12 +662,7 @@
 //#define HOMING_BACKOFF_POST_MM { 2, 2, 2 }  // (mm) Backoff from endstops after homing
 
 //#define QUICK_HOME                          // If G28 contains XY do a diagonal move first
-<<<<<<< HEAD
 #define HOME_Y_BEFORE_X                     // If G28 contains XY home Y before X
-=======
-//#define HOME_Y_BEFORE_X                     // If G28 contains XY home Y before X
-//#define HOME_Z_FIRST                        // Home Z first. Requires a Z-MIN endstop (not a probe).
->>>>>>> 6f4589b3
 //#define CODEPENDENT_XY_HOMING               // If X/Y can't home without homing Y/X first
 
 // @section bltouch
@@ -858,11 +853,8 @@
 // If the Nozzle or Bed falls when the Z stepper is disabled, set its resting position here.
 //#define Z_AFTER_DEACTIVATE Z_HOME_POS
 
-<<<<<<< HEAD
 #define HOME_AFTER_DEACTIVATE  // Require rehoming after steppers are deactivated
 
-=======
->>>>>>> 6f4589b3
 // Default Minimum Feedrates for printing and travel moves
 #define DEFAULT_MINIMUMFEEDRATE       0.0     // (mm/s) Minimum feedrate. Set with M205 S.
 #define DEFAULT_MINTRAVELFEEDRATE     0.0     // (mm/s) Minimum travel feedrate. Set with M205 T.
