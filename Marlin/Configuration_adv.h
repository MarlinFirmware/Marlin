/**
 * Marlin 3D Printer Firmware
 * Copyright (c) 2020 MarlinFirmware [https://github.com/MarlinFirmware/Marlin]
 *
 * Based on Sprinter and grbl.
 * Copyright (c) 2011 Camiel Gubbels / Erik van der Zalm
 *
 * This program is free software: you can redistribute it and/or modify
 * it under the terms of the GNU General Public License as published by
 * the Free Software Foundation, either version 3 of the License, or
 * (at your option) any later version.
 *
 * This program is distributed in the hope that it will be useful,
 * but WITHOUT ANY WARRANTY; without even the implied warranty of
 * MERCHANTABILITY or FITNESS FOR A PARTICULAR PURPOSE.  See the
 * GNU General Public License for more details.
 *
 * You should have received a copy of the GNU General Public License
 * along with this program.  If not, see <https://www.gnu.org/licenses/>.
 *
 */
#pragma once

#define CONFIG_EXAMPLES_DIR "delta/FLSUN/QQS-Pro"

/**
 * Configuration_adv.h
 *
 * Advanced settings.
 * Only change these if you know exactly what you're doing.
 * Some of these settings can damage your printer if improperly set!
 *
 * Basic settings can be found in Configuration.h
 */
#define CONFIGURATION_ADV_H_VERSION 020008

//===========================================================================
//============================= Thermal Settings ============================
//===========================================================================
// @section temperature

/**
 * Thermocouple sensors are quite sensitive to noise.  Any noise induced in
 * the sensor wires, such as by stepper motor wires run in parallel to them,
 * may result in the thermocouple sensor reporting spurious errors.  This
 * value is the number of errors which can occur in a row before the error
 * is reported.  This allows us to ignore intermittent error conditions while
 * still detecting an actual failure, which should result in a continuous
 * stream of errors from the sensor.
 *
 * Set this value to 0 to fail on the first error to occur.
 */
#define THERMOCOUPLE_MAX_ERRORS 15

//
// Custom Thermistor 1000 parameters
//
#if TEMP_SENSOR_0 == 1000
  #define HOTEND0_PULLUP_RESISTOR_OHMS 4700    // Pullup resistor
  #define HOTEND0_RESISTANCE_25C_OHMS  100000  // Resistance at 25C
  #define HOTEND0_BETA                 3950    // Beta value
#endif

#if TEMP_SENSOR_1 == 1000
  #define HOTEND1_PULLUP_RESISTOR_OHMS 4700    // Pullup resistor
  #define HOTEND1_RESISTANCE_25C_OHMS  100000  // Resistance at 25C
  #define HOTEND1_BETA                 3950    // Beta value
#endif

#if TEMP_SENSOR_2 == 1000
  #define HOTEND2_PULLUP_RESISTOR_OHMS 4700    // Pullup resistor
  #define HOTEND2_RESISTANCE_25C_OHMS  100000  // Resistance at 25C
  #define HOTEND2_BETA                 3950    // Beta value
#endif

#if TEMP_SENSOR_3 == 1000
  #define HOTEND3_PULLUP_RESISTOR_OHMS 4700    // Pullup resistor
  #define HOTEND3_RESISTANCE_25C_OHMS  100000  // Resistance at 25C
  #define HOTEND3_BETA                 3950    // Beta value
#endif

#if TEMP_SENSOR_4 == 1000
  #define HOTEND4_PULLUP_RESISTOR_OHMS 4700    // Pullup resistor
  #define HOTEND4_RESISTANCE_25C_OHMS  100000  // Resistance at 25C
  #define HOTEND4_BETA                 3950    // Beta value
#endif

#if TEMP_SENSOR_5 == 1000
  #define HOTEND5_PULLUP_RESISTOR_OHMS 4700    // Pullup resistor
  #define HOTEND5_RESISTANCE_25C_OHMS  100000  // Resistance at 25C
  #define HOTEND5_BETA                 3950    // Beta value
#endif

#if TEMP_SENSOR_6 == 1000
  #define HOTEND6_PULLUP_RESISTOR_OHMS 4700    // Pullup resistor
  #define HOTEND6_RESISTANCE_25C_OHMS  100000  // Resistance at 25C
  #define HOTEND6_BETA                 3950    // Beta value
#endif

#if TEMP_SENSOR_7 == 1000
  #define HOTEND7_PULLUP_RESISTOR_OHMS 4700    // Pullup resistor
  #define HOTEND7_RESISTANCE_25C_OHMS  100000  // Resistance at 25C
  #define HOTEND7_BETA                 3950    // Beta value
#endif

#if TEMP_SENSOR_BED == 1000
  #define BED_PULLUP_RESISTOR_OHMS     4700    // Pullup resistor
  #define BED_RESISTANCE_25C_OHMS      100000  // Resistance at 25C
  #define BED_BETA                     3950    // Beta value
#endif

#if TEMP_SENSOR_CHAMBER == 1000
  #define CHAMBER_PULLUP_RESISTOR_OHMS 4700    // Pullup resistor
  #define CHAMBER_RESISTANCE_25C_OHMS  100000  // Resistance at 25C
  #define CHAMBER_BETA                 3950    // Beta value
#endif

#if TEMP_SENSOR_COOLER == 1000
  #define COOLER_PULLUP_RESISTOR_OHMS 4700    // Pullup resistor
  #define COOLER_RESISTANCE_25C_OHMS  100000  // Resistance at 25C
  #define COOLER_BETA                 3950    // Beta value
#endif

#if TEMP_SENSOR_PROBE == 1000
  #define PROBE_PULLUP_RESISTOR_OHMS   4700    // Pullup resistor
  #define PROBE_RESISTANCE_25C_OHMS    100000  // Resistance at 25C
  #define PROBE_BETA                   3950    // Beta value
#endif

//
// Hephestos 2 24V heated bed upgrade kit.
// https://store.bq.com/en/heated-bed-kit-hephestos2
//
//#define HEPHESTOS2_HEATED_BED_KIT
#if ENABLED(HEPHESTOS2_HEATED_BED_KIT)
  #undef TEMP_SENSOR_BED
  #define TEMP_SENSOR_BED 70
  #define HEATER_BED_INVERTING true
#endif

//
// Heated Bed Bang-Bang options
//
#if DISABLED(PIDTEMPBED)
  #define BED_CHECK_INTERVAL 5000   // (ms) Interval between checks in bang-bang control
  #if ENABLED(BED_LIMIT_SWITCHING)
    #define BED_HYSTERESIS 2        // (°C) Only set the relevant heater state when ABS(T-target) > BED_HYSTERESIS
  #endif
#endif

//
// Heated Chamber options
//
#if DISABLED(PIDTEMPCHAMBER)
  #define CHAMBER_CHECK_INTERVAL 5000   // (ms) Interval between checks in bang-bang control
  #if ENABLED(CHAMBER_LIMIT_SWITCHING)
    #define CHAMBER_HYSTERESIS 2        // (°C) Only set the relevant heater state when ABS(T-target) > CHAMBER_HYSTERESIS
  #endif
#endif

#if TEMP_SENSOR_CHAMBER
  //#define HEATER_CHAMBER_PIN      P2_04   // Required heater on/off pin (example: SKR 1.4 Turbo HE1 plug)
  //#define HEATER_CHAMBER_INVERTING false
  //#define FAN1_PIN                   -1   // Remove the fan signal on pin P2_04 (example: SKR 1.4 Turbo HE1 plug)

  //#define CHAMBER_FAN               // Enable a fan on the chamber
  #if ENABLED(CHAMBER_FAN)
    #define CHAMBER_FAN_MODE 2        // Fan control mode: 0=Static; 1=Linear increase when temp is higher than target; 2=V-shaped curve.
    #if CHAMBER_FAN_MODE == 0
      #define CHAMBER_FAN_BASE  255   // Chamber fan PWM (0-255)
    #elif CHAMBER_FAN_MODE == 1
      #define CHAMBER_FAN_BASE  128   // Base chamber fan PWM (0-255); turns on when chamber temperature is above the target
      #define CHAMBER_FAN_FACTOR 25   // PWM increase per °C above target
    #elif CHAMBER_FAN_MODE == 2
      #define CHAMBER_FAN_BASE  128   // Minimum chamber fan PWM (0-255)
      #define CHAMBER_FAN_FACTOR 25   // PWM increase per °C difference from target
    #endif
  #endif

  //#define CHAMBER_VENT              // Enable a servo-controlled vent on the chamber
  #if ENABLED(CHAMBER_VENT)
    #define CHAMBER_VENT_SERVO_NR  1  // Index of the vent servo
    #define HIGH_EXCESS_HEAT_LIMIT 5  // How much above target temp to consider there is excess heat in the chamber
    #define LOW_EXCESS_HEAT_LIMIT  3
    #define MIN_COOLING_SLOPE_TIME_CHAMBER_VENT 20
    #define MIN_COOLING_SLOPE_DEG_CHAMBER_VENT 1.5
  #endif
#endif

//
// Laser Cooler options
//
#if TEMP_SENSOR_COOLER
  #define COOLER_MINTEMP           8  // (°C)
  #define COOLER_MAXTEMP          26  // (°C)
  #define COOLER_DEFAULT_TEMP     16  // (°C)
  #define TEMP_COOLER_HYSTERESIS   1  // (°C) Temperature proximity considered "close enough" to the target
  #define COOLER_PIN               8  // Laser cooler on/off pin used to control power to the cooling element e.g. TEC, External chiller via relay
  #define COOLER_INVERTING     false
  #define TEMP_COOLER_PIN         15  // Laser/Cooler temperature sensor pin. ADC is required.
  #define COOLER_FAN                  // Enable a fan on the cooler, Fan# 0,1,2,3 etc.
  #define COOLER_FAN_INDEX         0  // FAN number 0, 1, 2 etc. e.g.
  #if ENABLED(COOLER_FAN)
    #define COOLER_FAN_BASE      100  // Base Cooler fan PWM (0-255); turns on when Cooler temperature is above the target
    #define COOLER_FAN_FACTOR     25  // PWM increase per °C above target
  #endif
#endif

/**
 * Thermal Protection provides additional protection to your printer from damage
 * and fire. Marlin always includes safe min and max temperature ranges which
 * protect against a broken or disconnected thermistor wire.
 *
 * The issue: If a thermistor falls out, it will report the much lower
 * temperature of the air in the room, and the the firmware will keep
 * the heater on.
 *
 * The solution: Once the temperature reaches the target, start observing.
 * If the temperature stays too far below the target (hysteresis) for too
 * long (period), the firmware will halt the machine as a safety precaution.
 *
 * If you get false positives for "Thermal Runaway", increase
 * THERMAL_PROTECTION_HYSTERESIS and/or THERMAL_PROTECTION_PERIOD
 */
#if ENABLED(THERMAL_PROTECTION_HOTENDS)
  #define THERMAL_PROTECTION_PERIOD 40        // Seconds
  #define THERMAL_PROTECTION_HYSTERESIS 6     // Degrees Celsius
  
  //#define ADAPTIVE_FAN_SLOWING              // Slow part cooling fan if temperature drops
  #if BOTH(ADAPTIVE_FAN_SLOWING, PIDTEMP)
    //#define NO_FAN_SLOWING_IN_PID_TUNING    // Don't slow fan speed during M303
  #endif

  /**
   * Whenever an M104, M109, or M303 increases the target temperature, the
   * firmware will wait for the WATCH_TEMP_PERIOD to expire. If the temperature
   * hasn't increased by WATCH_TEMP_INCREASE degrees, the machine is halted and
   * requires a hard reset. This test restarts with any M104/M109/M303, but only
   * if the current temperature is far enough below the target for a reliable
   * test.
   *
   * If you get false positives for "Heating failed", increase WATCH_TEMP_PERIOD
   * and/or decrease WATCH_TEMP_INCREASE. WATCH_TEMP_INCREASE should not be set
   * below 2.
   */
  #define WATCH_TEMP_PERIOD  20               // Seconds
  #define WATCH_TEMP_INCREASE 2               // Degrees Celsius
#endif

/**
 * Thermal Protection parameters for the bed are just as above for hotends.
 */
#if ENABLED(THERMAL_PROTECTION_BED)
  #define THERMAL_PROTECTION_BED_PERIOD        20 // Seconds
  #define THERMAL_PROTECTION_BED_HYSTERESIS     2 // Degrees Celsius

  /**
   * As described above, except for the bed (M140/M190/M303).
   */
  #define WATCH_BED_TEMP_PERIOD                60 // Seconds
  #define WATCH_BED_TEMP_INCREASE               2 // Degrees Celsius
#endif

/**
 * Thermal Protection parameters for the heated chamber.
 */
#if ENABLED(THERMAL_PROTECTION_CHAMBER)
  #define THERMAL_PROTECTION_CHAMBER_PERIOD    20 // Seconds
  #define THERMAL_PROTECTION_CHAMBER_HYSTERESIS 2 // Degrees Celsius

  /**
   * Heated chamber watch settings (M141/M191).
   */
  #define WATCH_CHAMBER_TEMP_PERIOD            60 // Seconds
  #define WATCH_CHAMBER_TEMP_INCREASE           2 // Degrees Celsius
#endif

/**
 * Thermal Protection parameters for the laser cooler.
 */
#if ENABLED(THERMAL_PROTECTION_COOLER)
  #define THERMAL_PROTECTION_COOLER_PERIOD    10 // Seconds
  #define THERMAL_PROTECTION_COOLER_HYSTERESIS 3 // Degrees Celsius

  /**
   * Laser cooling watch settings (M143/M193).
   */
  #define WATCH_COOLER_TEMP_PERIOD            60 // Seconds
  #define WATCH_COOLER_TEMP_INCREASE           3 // Degrees Celsius
#endif

#if ENABLED(PIDTEMP)
  // Add an experimental additional term to the heater power, proportional to the extrusion speed.
  // A well-chosen Kc value should add just enough power to melt the increased material volume.
  //#define PID_EXTRUSION_SCALING
  #if ENABLED(PID_EXTRUSION_SCALING)
    #define DEFAULT_Kc (100) // heating power = Kc * e_speed
    #define LPQ_MAX_LEN 50
  #endif

  /**
   * Add an experimental additional term to the heater power, proportional to the fan speed.
   * A well-chosen Kf value should add just enough power to compensate for power-loss from the cooling fan.
   * You can either just add a constant compensation with the DEFAULT_Kf value
   * or follow the instruction below to get speed-dependent compensation.
   *
   * Constant compensation (use only with fanspeeds of 0% and 100%)
   * ---------------------------------------------------------------------
   * A good starting point for the Kf-value comes from the calculation:
   *   kf = (power_fan * eff_fan) / power_heater * 255
   * where eff_fan is between 0.0 and 1.0, based on fan-efficiency and airflow to the nozzle / heater.
   *
   * Example:
   *   Heater: 40W, Fan: 0.1A * 24V = 2.4W, eff_fan = 0.8
   *   Kf = (2.4W * 0.8) / 40W * 255 = 12.24
   *
   * Fan-speed dependent compensation
   * --------------------------------
   * 1. To find a good Kf value, set the hotend temperature, wait for it to settle, and enable the fan (100%).
   *    Make sure PID_FAN_SCALING_LIN_FACTOR is 0 and PID_FAN_SCALING_ALTERNATIVE_DEFINITION is not enabled.
   *    If you see the temperature drop repeat the test, increasing the Kf value slowly, until the temperature
   *    drop goes away. If the temperature overshoots after enabling the fan, the Kf value is too big.
   * 2. Note the Kf-value for fan-speed at 100%
   * 3. Determine a good value for PID_FAN_SCALING_MIN_SPEED, which is around the speed, where the fan starts moving.
   * 4. Repeat step 1. and 2. for this fan speed.
   * 5. Enable PID_FAN_SCALING_ALTERNATIVE_DEFINITION and enter the two identified Kf-values in
   *    PID_FAN_SCALING_AT_FULL_SPEED and PID_FAN_SCALING_AT_MIN_SPEED. Enter the minimum speed in PID_FAN_SCALING_MIN_SPEED
   */
  //#define PID_FAN_SCALING
  #if ENABLED(PID_FAN_SCALING)
    //#define PID_FAN_SCALING_ALTERNATIVE_DEFINITION
    #if ENABLED(PID_FAN_SCALING_ALTERNATIVE_DEFINITION)
      // The alternative definition is used for an easier configuration.
      // Just figure out Kf at fullspeed (255) and PID_FAN_SCALING_MIN_SPEED.
      // DEFAULT_Kf and PID_FAN_SCALING_LIN_FACTOR are calculated accordingly.

      #define PID_FAN_SCALING_AT_FULL_SPEED 13.0        //=PID_FAN_SCALING_LIN_FACTOR*255+DEFAULT_Kf
      #define PID_FAN_SCALING_AT_MIN_SPEED   6.0        //=PID_FAN_SCALING_LIN_FACTOR*PID_FAN_SCALING_MIN_SPEED+DEFAULT_Kf
      #define PID_FAN_SCALING_MIN_SPEED     10.0        // Minimum fan speed at which to enable PID_FAN_SCALING

      #define DEFAULT_Kf (255.0*PID_FAN_SCALING_AT_MIN_SPEED-PID_FAN_SCALING_AT_FULL_SPEED*PID_FAN_SCALING_MIN_SPEED)/(255.0-PID_FAN_SCALING_MIN_SPEED)
      #define PID_FAN_SCALING_LIN_FACTOR (PID_FAN_SCALING_AT_FULL_SPEED-DEFAULT_Kf)/255.0

    #else
      #define PID_FAN_SCALING_LIN_FACTOR (0)             // Power loss due to cooling = Kf * (fan_speed)
      #define DEFAULT_Kf 10                              // A constant value added to the PID-tuner
      #define PID_FAN_SCALING_MIN_SPEED 10               // Minimum fan speed at which to enable PID_FAN_SCALING
    #endif
  #endif
#endif

/**
 * Automatic Temperature Mode
 *
 * Dynamically adjust the hotend target temperature based on planned E moves.
 *
 * (Contrast with PID_EXTRUSION_SCALING, which tracks E movement and adjusts PID
 *  behavior using an additional kC value.)
 *
 * Autotemp is calculated by (mintemp + factor * mm_per_sec), capped to maxtemp.
 *
 * Enable Autotemp Mode with M104/M109 F<factor> S<mintemp> B<maxtemp>.
 * Disable by sending M104/M109 with no F parameter (or F0 with AUTOTEMP_PROPORTIONAL).
 */
#define AUTOTEMP
#if ENABLED(AUTOTEMP)
  #define AUTOTEMP_OLDWEIGHT    0.98
  // Turn on AUTOTEMP on M104/M109 by default using proportions set here
  //#define AUTOTEMP_PROPORTIONAL
  #if ENABLED(AUTOTEMP_PROPORTIONAL)
    #define AUTOTEMP_MIN_P      0 // (°C) Added to the target temperature
    #define AUTOTEMP_MAX_P      5 // (°C) Added to the target temperature
    #define AUTOTEMP_FACTOR_P   1 // Apply this F parameter by default (overridden by M104/M109 F)
  #endif
#endif

// Show Temperature ADC value
// Enable for M105 to include ADC values read from temperature sensors.
//#define SHOW_TEMP_ADC_VALUES

/**
 * High Temperature Thermistor Support
 *
 * Thermistors able to support high temperature tend to have a hard time getting
 * good readings at room and lower temperatures. This means TEMP_SENSOR_X_RAW_LO_TEMP
 * will probably be caught when the heating element first turns on during the
 * preheating process, which will trigger a min_temp_error as a safety measure
 * and force stop everything.
 * To circumvent this limitation, we allow for a preheat time (during which,
 * min_temp_error won't be triggered) and add a min_temp buffer to handle
 * aberrant readings.
 *
 * If you want to enable this feature for your hotend thermistor(s)
 * uncomment and set values > 0 in the constants below
 */

// The number of consecutive low temperature errors that can occur
// before a min_temp_error is triggered. (Shouldn't be more than 10.)
//#define MAX_CONSECUTIVE_LOW_TEMPERATURE_ERROR_ALLOWED 0

// The number of milliseconds a hotend will preheat before starting to check
// the temperature. This value should NOT be set to the time it takes the
// hot end to reach the target temperature, but the time it takes to reach
// the minimum temperature your thermistor can read. The lower the better/safer.
// This shouldn't need to be more than 30 seconds (30000)
//#define MILLISECONDS_PREHEAT_TIME 0

// @section extruder

// Extruder runout prevention.
// If the machine is idle and the temperature over MINTEMP
// then extrude some filament every couple of SECONDS.
//#define EXTRUDER_RUNOUT_PREVENT
#if ENABLED(EXTRUDER_RUNOUT_PREVENT)
  #define EXTRUDER_RUNOUT_MINTEMP 190
  #define EXTRUDER_RUNOUT_SECONDS 30
  #define EXTRUDER_RUNOUT_SPEED 1500  // (mm/min)
  #define EXTRUDER_RUNOUT_EXTRUDE 5   // (mm)
#endif

/**
 * Hotend Idle Timeout
 * Prevent filament in the nozzle from charring and causing a critical jam.
 */
//#define HOTEND_IDLE_TIMEOUT
#if ENABLED(HOTEND_IDLE_TIMEOUT)
  #define HOTEND_IDLE_TIMEOUT_SEC (5*60)    // (seconds) Time without extruder movement to trigger protection
  #define HOTEND_IDLE_MIN_TRIGGER   180     // (°C) Minimum temperature to enable hotend protection
  #define HOTEND_IDLE_NOZZLE_TARGET   0     // (°C) Safe temperature for the nozzle after timeout
  #define HOTEND_IDLE_BED_TARGET      0     // (°C) Safe temperature for the bed after timeout
#endif

// @section temperature

// Calibration for AD595 / AD8495 sensor to adjust temperature measurements.
// The final temperature is calculated as (measuredTemp * GAIN) + OFFSET.
#define TEMP_SENSOR_AD595_OFFSET  0.0
#define TEMP_SENSOR_AD595_GAIN    1.0
#define TEMP_SENSOR_AD8495_OFFSET 0.0
#define TEMP_SENSOR_AD8495_GAIN   1.0

/**
 * Controller Fan
 * To cool down the stepper drivers and MOSFETs.
 *
 * The fan turns on automatically whenever any driver is enabled and turns
 * off (or reduces to idle speed) shortly after drivers are turned off.
 */
//#define USE_CONTROLLER_FAN
#if ENABLED(USE_CONTROLLER_FAN)
  //#define CONTROLLER_FAN_PIN -1        // Set a custom pin for the controller fan
  //#define CONTROLLER_FAN_USE_Z_ONLY    // With this option only the Z axis is considered
  //#define CONTROLLER_FAN_IGNORE_Z      // Ignore Z stepper. Useful when stepper timeout is disabled.
  #define CONTROLLERFAN_SPEED_MIN      0 // (0-255) Minimum speed. (If set below this value the fan is turned off.)
  #define CONTROLLERFAN_SPEED_ACTIVE 255 // (0-255) Active speed, used when any motor is enabled
  #define CONTROLLERFAN_SPEED_IDLE     0 // (0-255) Idle speed, used when motors are disabled
  #define CONTROLLERFAN_IDLE_TIME     60 // (seconds) Extra time to keep the fan running after disabling motors
  //#define CONTROLLER_FAN_EDITABLE      // Enable M710 configurable settings
  #if ENABLED(CONTROLLER_FAN_EDITABLE)
    #define CONTROLLER_FAN_MENU          // Enable the Controller Fan submenu
  #endif
#endif

// When first starting the main fan, run it at full speed for the
// given number of milliseconds.  This gets the fan spinning reliably
// before setting a PWM value. (Does not work with software PWM for fan on Sanguinololu)
//#define FAN_KICKSTART_TIME 100

// Some coolers may require a non-zero "off" state.
//#define FAN_OFF_PWM  1

/**
 * PWM Fan Scaling
 *
 * Define the min/max speeds for PWM fans (as set with M106).
 *
 * With these options the M106 0-255 value range is scaled to a subset
 * to ensure that the fan has enough power to spin, or to run lower
 * current fans with higher current. (e.g., 5V/12V fans with 12V/24V)
 * Value 0 always turns off the fan.
 *
 * Define one or both of these to override the default 0-255 range.
 */
//#define FAN_MIN_PWM 50
//#define FAN_MAX_PWM 128

/**
 * FAST PWM FAN Settings
 *
 * Use to change the FAST FAN PWM frequency (if enabled in Configuration.h)
 * Combinations of PWM Modes, prescale values and TOP resolutions are used internally to produce a
 * frequency as close as possible to the desired frequency.
 *
 * FAST_PWM_FAN_FREQUENCY [undefined by default]
 *   Set this to your desired frequency.
 *   If left undefined this defaults to F = F_CPU/(2*255*1)
 *   i.e., F = 31.4kHz on 16MHz microcontrollers or F = 39.2kHz on 20MHz microcontrollers.
 *   These defaults are the same as with the old FAST_PWM_FAN implementation - no migration is required
 *   NOTE: Setting very low frequencies (< 10 Hz) may result in unexpected timer behavior.
 *
 * USE_OCR2A_AS_TOP [undefined by default]
 *   Boards that use TIMER2 for PWM have limitations resulting in only a few possible frequencies on TIMER2:
 *   16MHz MCUs: [62.5KHz, 31.4KHz (default), 7.8KHz, 3.92KHz, 1.95KHz, 977Hz, 488Hz, 244Hz, 60Hz, 122Hz, 30Hz]
 *   20MHz MCUs: [78.1KHz, 39.2KHz (default), 9.77KHz, 4.9KHz, 2.44KHz, 1.22KHz, 610Hz, 305Hz, 153Hz, 76Hz, 38Hz]
 *   A greater range can be achieved by enabling USE_OCR2A_AS_TOP. But note that this option blocks the use of
 *   PWM on pin OC2A. Only use this option if you don't need PWM on 0C2A. (Check your schematic.)
 *   USE_OCR2A_AS_TOP sacrifices duty cycle control resolution to achieve this broader range of frequencies.
 */
#if ENABLED(FAST_PWM_FAN)
  //#define FAST_PWM_FAN_FREQUENCY 31400
  //#define USE_OCR2A_AS_TOP
#endif

// @section extruder

/**
 * Extruder cooling fans
 *
 * Extruder auto fans automatically turn on when their extruders'
 * temperatures go above EXTRUDER_AUTO_FAN_TEMPERATURE.
 *
 * Your board's pins file specifies the recommended pins. Override those here
 * or set to -1 to disable completely.
 *
 * Multiple extruders can be assigned to the same pin in which case
 * the fan will turn on when any selected extruder is above the threshold.
 */
#define E0_AUTO_FAN_PIN -1
#define E1_AUTO_FAN_PIN -1
#define E2_AUTO_FAN_PIN -1
#define E3_AUTO_FAN_PIN -1
#define E4_AUTO_FAN_PIN -1
#define E5_AUTO_FAN_PIN -1
#define E6_AUTO_FAN_PIN -1
#define E7_AUTO_FAN_PIN -1
#define CHAMBER_AUTO_FAN_PIN -1
#define COOLER_AUTO_FAN_PIN -1
#define COOLER_FAN_PIN -1

<<<<<<< HEAD
#define EXTRUDER_AUTO_FAN_TEMPERATURE 60
#define EXTRUDER_AUTO_FAN_SPEED 220   // 255 == full speed
//#define CHAMBER_AUTO_FAN_TEMPERATURE 30
//#define CHAMBER_AUTO_FAN_SPEED 255
=======
#define EXTRUDER_AUTO_FAN_TEMPERATURE 50
#define EXTRUDER_AUTO_FAN_SPEED 255   // 255 == full speed
#define CHAMBER_AUTO_FAN_TEMPERATURE 30
#define CHAMBER_AUTO_FAN_SPEED 255
#define COOLER_AUTO_FAN_TEMPERATURE 18
#define COOLER_AUTO_FAN_SPEED 255
>>>>>>> 686cdd71

/**
 * Part-Cooling Fan Multiplexer
 *
 * This feature allows you to digitally multiplex the fan output.
 * The multiplexer is automatically switched at tool-change.
 * Set FANMUX[012]_PINs below for up to 2, 4, or 8 multiplexed fans.
 */
#define FANMUX0_PIN -1
#define FANMUX1_PIN -1
#define FANMUX2_PIN -1

/**
 * M355 Case Light on-off / brightness
 */
//#define CASE_LIGHT_ENABLE
#if ENABLED(CASE_LIGHT_ENABLE)
  //#define CASE_LIGHT_PIN 4                  // Override the default pin if needed
  #define INVERT_CASE_LIGHT false             // Set true if Case Light is ON when pin is LOW
  #define CASE_LIGHT_DEFAULT_ON true          // Set default power-up state on
  #define CASE_LIGHT_DEFAULT_BRIGHTNESS 105   // Set default power-up brightness (0-255, requires PWM pin)
  //#define CASE_LIGHT_NO_BRIGHTNESS          // Disable brightness control. Enable for non-PWM lighting.
  //#define CASE_LIGHT_MAX_PWM 128            // Limit PWM duty cycle (0-255)
  //#define CASE_LIGHT_MENU                   // Add Case Light options to the LCD menu
  #if ENABLED(NEOPIXEL_LED)
    //#define CASE_LIGHT_USE_NEOPIXEL         // Use NeoPixel LED as case light
  #endif
  #if EITHER(RGB_LED, RGBW_LED)
    //#define CASE_LIGHT_USE_RGB_LED          // Use RGB / RGBW LED as case light
  #endif
  #if EITHER(CASE_LIGHT_USE_NEOPIXEL, CASE_LIGHT_USE_RGB_LED)
    #define CASE_LIGHT_DEFAULT_COLOR { 255, 255, 255, 255 } // { Red, Green, Blue, White }
  #endif
#endif

// @section homing

// If you want endstops to stay on (by default) even when not homing
// enable this option. Override at any time with M120, M121.
//#define ENDSTOPS_ALWAYS_ON_DEFAULT

// @section extras

//#define Z_LATE_ENABLE // Enable Z the last moment. Needed if your Z driver overheats.

// Employ an external closed loop controller. Override pins here if needed.
//#define EXTERNAL_CLOSED_LOOP_CONTROLLER
#if ENABLED(EXTERNAL_CLOSED_LOOP_CONTROLLER)
  //#define CLOSED_LOOP_ENABLE_PIN        -1
  //#define CLOSED_LOOP_MOVE_COMPLETE_PIN -1
#endif

/**
 * Dual Steppers / Dual Endstops
 *
 * This section will allow you to use extra E drivers to drive a second motor for X, Y, or Z axes.
 *
 * For example, set X_DUAL_STEPPER_DRIVERS setting to use a second motor. If the motors need to
 * spin in opposite directions set INVERT_X2_VS_X_DIR. If the second motor needs its own endstop
 * set X_DUAL_ENDSTOPS. This can adjust for "racking." Use X2_USE_ENDSTOP to set the endstop plug
 * that should be used for the second endstop. Extra endstops will appear in the output of 'M119'.
 *
 * Use X_DUAL_ENDSTOP_ADJUSTMENT to adjust for mechanical imperfection. After homing both motors
 * this offset is applied to the X2 motor. To find the offset home the X axis, and measure the error
 * in X2. Dual endstop offsets can be set at runtime with 'M666 X<offset> Y<offset> Z<offset>'.
 */

//#define X_DUAL_STEPPER_DRIVERS
#if ENABLED(X_DUAL_STEPPER_DRIVERS)
  //#define INVERT_X2_VS_X_DIR    // Enable if X2 direction signal is opposite to X
  //#define X_DUAL_ENDSTOPS
  #if ENABLED(X_DUAL_ENDSTOPS)
    #define X2_USE_ENDSTOP _XMAX_
    #define X2_ENDSTOP_ADJUSTMENT  0
  #endif
#endif

//#define Y_DUAL_STEPPER_DRIVERS
#if ENABLED(Y_DUAL_STEPPER_DRIVERS)
  //#define INVERT_Y2_VS_Y_DIR   // Enable if Y2 direction signal is opposite to Y
  //#define Y_DUAL_ENDSTOPS
  #if ENABLED(Y_DUAL_ENDSTOPS)
    #define Y2_USE_ENDSTOP _YMAX_
    #define Y2_ENDSTOP_ADJUSTMENT  0
  #endif
#endif

//
// For Z set the number of stepper drivers
//
#define NUM_Z_STEPPER_DRIVERS 1   // (1-4) Z options change based on how many

#if NUM_Z_STEPPER_DRIVERS > 1
  // Enable if Z motor direction signals are the opposite of Z1
  //#define INVERT_Z2_VS_Z_DIR
  //#define INVERT_Z3_VS_Z_DIR
  //#define INVERT_Z4_VS_Z_DIR

  //#define Z_MULTI_ENDSTOPS
  #if ENABLED(Z_MULTI_ENDSTOPS)
    #define Z2_USE_ENDSTOP          _XMAX_
    #define Z2_ENDSTOP_ADJUSTMENT   0
    #if NUM_Z_STEPPER_DRIVERS >= 3
      #define Z3_USE_ENDSTOP        _YMAX_
      #define Z3_ENDSTOP_ADJUSTMENT 0
    #endif
    #if NUM_Z_STEPPER_DRIVERS >= 4
      #define Z4_USE_ENDSTOP        _ZMAX_
      #define Z4_ENDSTOP_ADJUSTMENT 0
    #endif
  #endif
#endif

/**
 * Dual X Carriage
 *
 * This setup has two X carriages that can move independently, each with its own hotend.
 * The carriages can be used to print an object with two colors or materials, or in
 * "duplication mode" it can print two identical or X-mirrored objects simultaneously.
 * The inactive carriage is parked automatically to prevent oozing.
 * X1 is the left carriage, X2 the right. They park and home at opposite ends of the X axis.
 * By default the X2 stepper is assigned to the first unused E plug on the board.
 *
 * The following Dual X Carriage modes can be selected with M605 S<mode>:
 *
 *   0 : (FULL_CONTROL) The slicer has full control over both X-carriages and can achieve optimal travel
 *       results as long as it supports dual X-carriages. (M605 S0)
 *
 *   1 : (AUTO_PARK) The firmware automatically parks and unparks the X-carriages on tool-change so
 *       that additional slicer support is not required. (M605 S1)
 *
 *   2 : (DUPLICATION) The firmware moves the second X-carriage and extruder in synchronization with
 *       the first X-carriage and extruder, to print 2 copies of the same object at the same time.
 *       Set the constant X-offset and temperature differential with M605 S2 X[offs] R[deg] and
 *       follow with M605 S2 to initiate duplicated movement.
 *
 *   3 : (MIRRORED) Formbot/Vivedino-inspired mirrored mode in which the second extruder duplicates
 *       the movement of the first except the second extruder is reversed in the X axis.
 *       Set the initial X offset and temperature differential with M605 S2 X[offs] R[deg] and
 *       follow with M605 S3 to initiate mirrored movement.
 */
//#define DUAL_X_CARRIAGE
#if ENABLED(DUAL_X_CARRIAGE)
  #define X1_MIN_POS X_MIN_POS   // Set to X_MIN_POS
  #define X1_MAX_POS X_BED_SIZE  // Set a maximum so the first X-carriage can't hit the parked second X-carriage
  #define X2_MIN_POS    80       // Set a minimum to ensure the  second X-carriage can't hit the parked first X-carriage
  #define X2_MAX_POS   353       // Set this to the distance between toolheads when both heads are homed
  #define X2_HOME_DIR    1       // Set to 1. The second X-carriage always homes to the maximum endstop position
  #define X2_HOME_POS X2_MAX_POS // Default X2 home position. Set to X2_MAX_POS.
                      // However: In this mode the HOTEND_OFFSET_X value for the second extruder provides a software
                      // override for X2_HOME_POS. This also allow recalibration of the distance between the two endstops
                      // without modifying the firmware (through the "M218 T1 X???" command).
                      // Remember: you should set the second extruder x-offset to 0 in your slicer.

  // This is the default power-up mode which can be later using M605.
  #define DEFAULT_DUAL_X_CARRIAGE_MODE DXC_AUTO_PARK_MODE

  // Default x offset in duplication mode (typically set to half print bed width)
  #define DEFAULT_DUPLICATION_X_OFFSET 100

  // Default action to execute following M605 mode change commands. Typically G28X to apply new mode.
  //#define EVENT_GCODE_IDEX_AFTER_MODECHANGE "G28X"
#endif

// Activate a solenoid on the active extruder with M380. Disable all with M381.
// Define SOL0_PIN, SOL1_PIN, etc., for each extruder that has a solenoid.
//#define EXT_SOLENOID

// @section homing

/**
 * Homing Procedure
 * Homing (G28) does an indefinite move towards the endstops to establish
 * the position of the toolhead relative to the workspace.
 */
#define HOMING_BUMP_MM      { 5, 5, 5 }       // (mm) Backoff from endstops after first bump
                                              // For delta all values must be the same
#ifdef Q5
  #define HOMING_BUMP_DIVISOR { 4, 4, 4 }
#else
  #define HOMING_BUMP_DIVISOR { 10, 10, 10 }       // Re-Bump Speed Divisor (Divides the Homing Feedrate)
#endif
//#define HOMING_BACKOFF_POST_MM { 2, 2, 2 }  // (mm) Backoff from endstops after homing

//#define QUICK_HOME                          // If G28 contains XY do a diagonal move first
//#define HOME_Y_BEFORE_X                     // If G28 contains XY home Y before X
//#define HOME_Z_FIRST                        // Home Z first. Requires a Z-MIN endstop (not a probe).
//#define CODEPENDENT_XY_HOMING               // If X/Y can't home without homing Y/X first

// @section bltouch

#if ENABLED(BLTOUCH)
  /**
   * Either: Use the defaults (recommended) or: For special purposes, use the following DEFINES
   * Do not activate settings that the probe might not understand. Clones might misunderstand
   * advanced commands.
   *
   * Note: If the probe is not deploying, do a "Reset" and "Self-Test" and then check the
   *       wiring of the BROWN, RED and ORANGE wires.
   *
   * Note: If the trigger signal of your probe is not being recognized, it has been very often
   *       because the BLACK and WHITE wires needed to be swapped. They are not "interchangeable"
   *       like they would be with a real switch. So please check the wiring first.
   *
   * Settings for all BLTouch and clone probes:
   */

  // Safety: The probe needs time to recognize the command.
  //         Minimum command delay (ms). Enable and increase if needed.
  //#define BLTOUCH_DELAY 500

  /**
   * Settings for BLTOUCH Classic 1.2, 1.3 or BLTouch Smart 1.0, 2.0, 2.2, 3.0, 3.1, and most clones:
   */

  // Feature: Switch into SW mode after a deploy. It makes the output pulse longer. Can be useful
  //          in special cases, like noisy or filtered input configurations.
  //#define BLTOUCH_FORCE_SW_MODE

  /**
   * Settings for BLTouch Smart 3.0 and 3.1
   * Summary:
   *   - Voltage modes: 5V and OD (open drain - "logic voltage free") output modes
   *   - High-Speed mode
   *   - Disable LCD voltage options
   */

  /**
   * Danger: Don't activate 5V mode unless attached to a 5V-tolerant controller!
   * V3.0 or 3.1: Set default mode to 5V mode at Marlin startup.
   * If disabled, OD mode is the hard-coded default on 3.0
   * On startup, Marlin will compare its eeprom to this value. If the selected mode
   * differs, a mode set eeprom write will be completed at initialization.
   * Use the option below to force an eeprom write to a V3.1 probe regardless.
   */
  //#define BLTOUCH_SET_5V_MODE

  /**
   * Safety: Activate if connecting a probe with an unknown voltage mode.
   * V3.0: Set a probe into mode selected above at Marlin startup. Required for 5V mode on 3.0
   * V3.1: Force a probe with unknown mode into selected mode at Marlin startup ( = Probe EEPROM write )
   * To preserve the life of the probe, use this once then turn it off and re-flash.
   */
  //#define BLTOUCH_FORCE_MODE_SET

  /**
   * Use "HIGH SPEED" mode for probing.
   * Danger: Disable if your probe sometimes fails. Only suitable for stable well-adjusted systems.
   * This feature was designed for Deltabots with very fast Z moves; however, higher speed Cartesians
   * might be able to use it. If the machine can't raise Z fast enough the BLTouch may go into ALARM.
   */
  //#define BLTOUCH_HS_MODE

  // Safety: Enable voltage mode settings in the LCD menu.
  //#define BLTOUCH_LCD_VOLTAGE_MENU

#endif // BLTOUCH

// @section extras

/**
 * Z Steppers Auto-Alignment
 * Add the G34 command to align multiple Z steppers using a bed probe.
 */
//#define Z_STEPPER_AUTO_ALIGN
#if ENABLED(Z_STEPPER_AUTO_ALIGN)
  // Define probe X and Y positions for Z1, Z2 [, Z3 [, Z4]]
  // If not defined, probe limits will be used.
  // Override with 'M422 S<index> X<pos> Y<pos>'
  //#define Z_STEPPER_ALIGN_XY { {  10, 190 }, { 100,  10 }, { 190, 190 } }

  /**
   * Orientation for the automatically-calculated probe positions.
   * Override Z stepper align points with 'M422 S<index> X<pos> Y<pos>'
   *
   * 2 Steppers:  (0)     (1)
   *               |       |   2   |
   *               | 1   2 |       |
   *               |       |   1   |
   *
   * 3 Steppers:  (0)     (1)     (2)     (3)
   *               |   3   | 1     | 2   1 |     2 |
   *               |       |     3 |       | 3     |
   *               | 1   2 | 2     |   3   |     1 |
   *
   * 4 Steppers:  (0)     (1)     (2)     (3)
   *               | 4   3 | 1   4 | 2   1 | 3   2 |
   *               |       |       |       |       |
   *               | 1   2 | 2   3 | 3   4 | 4   1 |
   */
  #ifndef Z_STEPPER_ALIGN_XY
    //#define Z_STEPPERS_ORIENTATION 0
  #endif

  // Provide Z stepper positions for more rapid convergence in bed alignment.
  // Requires triple stepper drivers (i.e., set NUM_Z_STEPPER_DRIVERS to 3)
  //#define Z_STEPPER_ALIGN_KNOWN_STEPPER_POSITIONS
  #if ENABLED(Z_STEPPER_ALIGN_KNOWN_STEPPER_POSITIONS)
    // Define Stepper XY positions for Z1, Z2, Z3 corresponding to
    // the Z screw positions in the bed carriage.
    // Define one position per Z stepper in stepper driver order.
    #define Z_STEPPER_ALIGN_STEPPER_XY { { 210.7, 102.5 }, { 152.6, 220.0 }, { 94.5, 102.5 } }
  #else
    // Amplification factor. Used to scale the correction step up or down in case
    // the stepper (spindle) position is farther out than the test point.
    #define Z_STEPPER_ALIGN_AMP 1.0       // Use a value > 1.0 NOTE: This may cause instability!
  #endif

  // On a 300mm bed a 5% grade would give a misalignment of ~1.5cm
  #define G34_MAX_GRADE              5    // (%) Maximum incline that G34 will handle
  #define Z_STEPPER_ALIGN_ITERATIONS 5    // Number of iterations to apply during alignment
  #define Z_STEPPER_ALIGN_ACC        0.02 // Stop iterating early if the accuracy is better than this
  #define RESTORE_LEVELING_AFTER_G34      // Restore leveling after G34 is done?
  // After G34, re-home Z (G28 Z) or just calculate it from the last probe heights?
  // Re-homing might be more precise in reproducing the actual 'G28 Z' homing height, especially on an uneven bed.
  #define HOME_AFTER_G34
#endif

//
// Add the G35 command to read bed corners to help adjust screws. Requires a bed probe.
//
//#define ASSISTED_TRAMMING
#if ENABLED(ASSISTED_TRAMMING)

  // Define positions for probe points.
  #define TRAMMING_POINT_XY { {  20, 20 }, { 180,  20 }, { 180, 180 }, { 20, 180 } }

  // Define position names for probe points.
  #define TRAMMING_POINT_NAME_1 "Front-Left"
  #define TRAMMING_POINT_NAME_2 "Front-Right"
  #define TRAMMING_POINT_NAME_3 "Back-Right"
  #define TRAMMING_POINT_NAME_4 "Back-Left"

  #define RESTORE_LEVELING_AFTER_G35    // Enable to restore leveling setup after operation
  //#define REPORT_TRAMMING_MM          // Report Z deviation (mm) for each point relative to the first

  //#define ASSISTED_TRAMMING_WIZARD    // Add a Tramming Wizard to the LCD menu

  //#define ASSISTED_TRAMMING_WAIT_POSITION { X_CENTER, Y_CENTER, 30 } // Move the nozzle out of the way for adjustment

  /**
   * Screw thread:
   *   M3: 30 = Clockwise, 31 = Counter-Clockwise
   *   M4: 40 = Clockwise, 41 = Counter-Clockwise
   *   M5: 50 = Clockwise, 51 = Counter-Clockwise
   */
  #define TRAMMING_SCREW_THREAD 30

#endif

// @section motion

#define AXIS_RELATIVE_MODES { false, false, false, false }

// Add a Duplicate option for well-separated conjoined nozzles
//#define MULTI_NOZZLE_DUPLICATION

// By default pololu step drivers require an active high signal. However, some high power drivers require an active low signal as step.
#define INVERT_X_STEP_PIN false
#define INVERT_Y_STEP_PIN false
#define INVERT_Z_STEP_PIN false
#define INVERT_E_STEP_PIN false

/**
 * Idle Stepper Shutdown
 * Set DISABLE_INACTIVE_? 'true' to shut down axis steppers after an idle period.
 * The Deactive Time can be overridden with M18 and M84. Set to 0 for No Timeout.
 */
#define DEFAULT_STEPPER_DEACTIVE_TIME (2*60)
#define DISABLE_INACTIVE_X true
#define DISABLE_INACTIVE_Y true
#define DISABLE_INACTIVE_Z true  // Set 'false' if the nozzle could fall onto your printed part!
#define DISABLE_INACTIVE_E true

// Default Minimum Feedrates for printing and travel moves
#define DEFAULT_MINIMUMFEEDRATE       0.0     // (mm/s) Minimum feedrate. Set with M205 S.
#define DEFAULT_MINTRAVELFEEDRATE     0.0     // (mm/s) Minimum travel feedrate. Set with M205 T.

// Minimum time that a segment needs to take as the buffer gets emptied
#define DEFAULT_MINSEGMENTTIME        20000   // (µs) Set with M205 B.

// Slow down the machine if the lookahead buffer is (by default) half full.
// Increase the slowdown divisor for larger buffer sizes.
//#define SLOWDOWN
#if ENABLED(SLOWDOWN)
  #define SLOWDOWN_DIVISOR 2
#endif

/**
 * XY Frequency limit
 * Reduce resonance by limiting the frequency of small zigzag infill moves.
 * See https://hydraraptor.blogspot.com/2010/12/frequency-limit.html
 * Use M201 F<freq> G<min%> to change limits at runtime.
 */
//#define XY_FREQUENCY_LIMIT      10 // (Hz) Maximum frequency of small zigzag infill moves. Set with M201 F<hertz>.
#ifdef XY_FREQUENCY_LIMIT
  #define XY_FREQUENCY_MIN_PERCENT 5 // (percent) Minimum FR percentage to apply. Set with M201 G<min%>.
#endif

// Minimum planner junction speed. Sets the default minimum speed the planner plans for at the end
// of the buffer and all stops. This should not be much greater than zero and should only be changed
// if unwanted behavior is observed on a user's machine when running at very slow speeds.
#define MINIMUM_PLANNER_SPEED 0.05 // (mm/s)

//
// Backlash Compensation
// Adds extra movement to axes on direction-changes to account for backlash.
//
//#define BACKLASH_COMPENSATION
#if ENABLED(BACKLASH_COMPENSATION)
  // Define values for backlash distance and correction.
  // If BACKLASH_GCODE is enabled these values are the defaults.
  #define BACKLASH_DISTANCE_MM { 0, 0, 0 } // (mm)
  #define BACKLASH_CORRECTION    0.0       // 0.0 = no correction; 1.0 = full correction

  // Set BACKLASH_SMOOTHING_MM to spread backlash correction over multiple segments
  // to reduce print artifacts. (Enabling this is costly in memory and computation!)
  //#define BACKLASH_SMOOTHING_MM 3 // (mm)

  // Add runtime configuration and tuning of backlash values (M425)
  //#define BACKLASH_GCODE

  #if ENABLED(BACKLASH_GCODE)
    // Measure the Z backlash when probing (G29) and set with "M425 Z"
    #define MEASURE_BACKLASH_WHEN_PROBING

    #if ENABLED(MEASURE_BACKLASH_WHEN_PROBING)
      // When measuring, the probe will move up to BACKLASH_MEASUREMENT_LIMIT
      // mm away from point of contact in BACKLASH_MEASUREMENT_RESOLUTION
      // increments while checking for the contact to be broken.
      #define BACKLASH_MEASUREMENT_LIMIT       0.5   // (mm)
      #define BACKLASH_MEASUREMENT_RESOLUTION  0.005 // (mm)
      #define BACKLASH_MEASUREMENT_FEEDRATE    Z_PROBE_FEEDRATE_SLOW // (mm/min)
    #endif
  #endif
#endif

/**
 * Automatic backlash, position and hotend offset calibration
 *
 * Enable G425 to run automatic calibration using an electrically-
 * conductive cube, bolt, or washer mounted on the bed.
 *
 * G425 uses the probe to touch the top and sides of the calibration object
 * on the bed and measures and/or correct positional offsets, axis backlash
 * and hotend offsets.
 *
 * Note: HOTEND_OFFSET and CALIBRATION_OBJECT_CENTER must be set to within
 *       ±5mm of true values for G425 to succeed.
 */
//#define CALIBRATION_GCODE
#if ENABLED(CALIBRATION_GCODE)

  //#define CALIBRATION_SCRIPT_PRE  "M117 Starting Auto-Calibration\nT0\nG28\nG12\nM117 Calibrating..."
  //#define CALIBRATION_SCRIPT_POST "M500\nM117 Calibration data saved"

  #define CALIBRATION_MEASUREMENT_RESOLUTION     0.01 // mm

  #define CALIBRATION_FEEDRATE_SLOW             60    // mm/min
  #define CALIBRATION_FEEDRATE_FAST           1200    // mm/min
  #define CALIBRATION_FEEDRATE_TRAVEL         3000    // mm/min

  // The following parameters refer to the conical section of the nozzle tip.
  #define CALIBRATION_NOZZLE_TIP_HEIGHT          1.0  // mm
  #define CALIBRATION_NOZZLE_OUTER_DIAMETER      2.0  // mm

  // Uncomment to enable reporting (required for "G425 V", but consumes PROGMEM).
  //#define CALIBRATION_REPORTING

  // The true location and dimension the cube/bolt/washer on the bed.
  #define CALIBRATION_OBJECT_CENTER     { 264.0, -22.0,  -2.0 } // mm
  #define CALIBRATION_OBJECT_DIMENSIONS {  10.0,  10.0,  10.0 } // mm

  // Comment out any sides which are unreachable by the probe. For best
  // auto-calibration results, all sides must be reachable.
  #define CALIBRATION_MEASURE_RIGHT
  #define CALIBRATION_MEASURE_FRONT
  #define CALIBRATION_MEASURE_LEFT
  #define CALIBRATION_MEASURE_BACK

  // Probing at the exact top center only works if the center is flat. If
  // probing on a screwhead or hollow washer, probe near the edges.
  //#define CALIBRATION_MEASURE_AT_TOP_EDGES

  // Define the pin to read during calibration
  #ifndef CALIBRATION_PIN
    //#define CALIBRATION_PIN -1            // Define here to override the default pin
    #define CALIBRATION_PIN_INVERTING false // Set to true to invert the custom pin
    //#define CALIBRATION_PIN_PULLDOWN
    #define CALIBRATION_PIN_PULLUP
  #endif
#endif

/**
 * Adaptive Step Smoothing increases the resolution of multi-axis moves, particularly at step frequencies
 * below 1kHz (for AVR) or 10kHz (for ARM), where aliasing between axes in multi-axis moves causes audible
 * vibration and surface artifacts. The algorithm adapts to provide the best possible step smoothing at the
 * lowest stepping frequencies.
 */
//#define ADAPTIVE_STEP_SMOOTHING

/**
 * Custom Microstepping
 * Override as-needed for your setup. Up to 3 MS pins are supported.
 */
//#define MICROSTEP1 LOW,LOW,LOW
//#define MICROSTEP2 HIGH,LOW,LOW
//#define MICROSTEP4 LOW,HIGH,LOW
//#define MICROSTEP8 HIGH,HIGH,LOW
//#define MICROSTEP16 LOW,LOW,HIGH
//#define MICROSTEP32 HIGH,LOW,HIGH

// Microstep settings (Requires a board with pins named X_MS1, X_MS2, etc.)
#ifdef XP
  #define MICROSTEP_MODES { 32, 32, 32, 32, 32, 32 }
#else
  #define MICROSTEP_MODES { 16, 16, 16, 16, 16, 16 } // [1,2,4,8,16]
#endif

/**
 *  @section  stepper motor current
 *
 *  Some boards have a means of setting the stepper motor current via firmware.
 *
 *  The power on motor currents are set by:
 *    PWM_MOTOR_CURRENT - used by MINIRAMBO & ULTIMAIN_2
 *                         known compatible chips: A4982
 *    DIGIPOT_MOTOR_CURRENT - used by BQ_ZUM_MEGA_3D, RAMBO & SCOOVO_X9H
 *                         known compatible chips: AD5206
 *    DAC_MOTOR_CURRENT_DEFAULT - used by PRINTRBOARD_REVF & RIGIDBOARD_V2
 *                         known compatible chips: MCP4728
 *    DIGIPOT_I2C_MOTOR_CURRENTS - used by 5DPRINT, AZTEEG_X3_PRO, AZTEEG_X5_MINI_WIFI, MIGHTYBOARD_REVE
 *                         known compatible chips: MCP4451, MCP4018
 *
 *  Motor currents can also be set by M907 - M910 and by the LCD.
 *    M907 - applies to all.
 *    M908 - BQ_ZUM_MEGA_3D, RAMBO, PRINTRBOARD_REVF, RIGIDBOARD_V2 & SCOOVO_X9H
 *    M909, M910 & LCD - only PRINTRBOARD_REVF & RIGIDBOARD_V2
 */
//#define PWM_MOTOR_CURRENT { 1300, 1300, 1250 }          // Values in milliamps
//#define DIGIPOT_MOTOR_CURRENT { 135,135,135,135,135 }   // Values 0-255 (RAMBO 135 = ~0.75A, 185 = ~1A)
//#define DAC_MOTOR_CURRENT_DEFAULT { 70, 80, 90, 80 }    // Default drive percent - X, Y, Z, E axis

/**
 * I2C-based DIGIPOTs (e.g., Azteeg X3 Pro)
 */
//#define DIGIPOT_MCP4018             // Requires https://github.com/felias-fogg/SlowSoftI2CMaster
//#define DIGIPOT_MCP4451
#if EITHER(DIGIPOT_MCP4018, DIGIPOT_MCP4451)
  #define DIGIPOT_I2C_NUM_CHANNELS 8  // 5DPRINT:4   AZTEEG_X3_PRO:8   MKS_SBASE:5   MIGHTYBOARD_REVE:5

  // Actual motor currents in Amps. The number of entries must match DIGIPOT_I2C_NUM_CHANNELS.
  // These correspond to the physical drivers, so be mindful if the order is changed.
  #define DIGIPOT_I2C_MOTOR_CURRENTS { 1.0, 1.0, 1.0, 1.0, 1.0, 1.0, 1.0, 1.0 } // AZTEEG_X3_PRO

  //#define DIGIPOT_USE_RAW_VALUES    // Use DIGIPOT_MOTOR_CURRENT raw wiper values (instead of A4988 motor currents)

  /**
   * Common slave addresses:
   *
   *                        A   (A shifted)   B   (B shifted)  IC
   * Smoothie              0x2C (0x58)       0x2D (0x5A)       MCP4451
   * AZTEEG_X3_PRO         0x2C (0x58)       0x2E (0x5C)       MCP4451
   * AZTEEG_X5_MINI        0x2C (0x58)       0x2E (0x5C)       MCP4451
   * AZTEEG_X5_MINI_WIFI         0x58              0x5C        MCP4451
   * MIGHTYBOARD_REVE      0x2F (0x5E)                         MCP4018
   */
  //#define DIGIPOT_I2C_ADDRESS_A 0x2C  // Unshifted slave address for first DIGIPOT
  //#define DIGIPOT_I2C_ADDRESS_B 0x2D  // Unshifted slave address for second DIGIPOT
#endif

//===========================================================================
//=============================Additional Features===========================
//===========================================================================

// @section lcd

#if EITHER(IS_ULTIPANEL, EXTENSIBLE_UI)
  #ifdef Q5
    #define MANUAL_FEEDRATE_XYZ 35*60
  #else
    #define MANUAL_FEEDRATE_XYZ 50*60
  #endif
  #define MANUAL_FEEDRATE { MANUAL_FEEDRATE_XYZ, MANUAL_FEEDRATE_XYZ, MANUAL_FEEDRATE_XYZ, 2*60 } // (mm/min) Feedrates for manual moves along X, Y, Z, E from panel
  #define FINE_MANUAL_MOVE 0.025    // (mm) Smallest manual move (< 0.1mm) applying to Z on most machines
  #if IS_ULTIPANEL
    #define MANUAL_E_MOVES_RELATIVE // Display extruder move distance rather than "position"
    #define ULTIPANEL_FEEDMULTIPLY  // Encoder sets the feedrate multiplier on the Status Screen
  #endif
#endif

// Change values more rapidly when the encoder is rotated faster
#define ENCODER_RATE_MULTIPLIER
#if ENABLED(ENCODER_RATE_MULTIPLIER)
  #define ENCODER_10X_STEPS_PER_SEC   30  // (steps/s) Encoder rate for 10x speed
  #define ENCODER_100X_STEPS_PER_SEC  80  // (steps/s) Encoder rate for 100x speed
#endif

// Play a beep when the feedrate is changed from the Status Screen
//#define BEEP_ON_FEEDRATE_CHANGE
#if ENABLED(BEEP_ON_FEEDRATE_CHANGE)
  #define FEEDRATE_CHANGE_BEEP_DURATION   10
  #define FEEDRATE_CHANGE_BEEP_FREQUENCY 440
#endif

#if HAS_LCD_MENU

  // Add Probe Z Offset calibration to the Z Probe Offsets menu
  #if HAS_BED_PROBE
    //#define PROBE_OFFSET_WIZARD // Define on FLSUNQ_Config
    #if ENABLED(PROBE_OFFSET_WIZARD)
      //
      // Enable to init the Probe Z-Offset when starting the Wizard.
      // Use a height slightly above the estimated nozzle-to-probe Z offset.
      // For example, with an offset of -5, consider a starting height of -4.
      //
      //#define PROBE_OFFSET_WIZARD_START_Z -4.0

      // Set a convenient position to do the calibration (probing point and nozzle/bed-distance)
      //#define PROBE_OFFSET_WIZARD_XY_POS { X_CENTER, Y_CENTER }
    #endif
  #endif

  // Include a page of printer information in the LCD Main Menu
  //#define LCD_INFO_MENU //Define on FLSUNQ_Config
  #if ENABLED(LCD_INFO_MENU)
    //#define LCD_PRINTER_INFO_IS_BOOTSCREEN // Show bootscreen(s) instead of Printer Info pages
  #endif

  // BACK menu items keep the highlight at the top
  //#define TURBO_BACK_MENU_ITEM

  // Add a mute option to the LCD menu
  //#define SOUND_MENU_ITEM

  /**
   * LED Control Menu
   * Add LED Control to the LCD menu
   */
  //#define LED_CONTROL_MENU  // Define on FLSUNQ_Config
  #if ENABLED(LED_CONTROL_MENU)
    #define LED_COLOR_PRESETS                 // Enable the Preset Color menu option
    //#define NEO2_COLOR_PRESETS              // Enable a second NeoPixel Preset Color menu option
    #if ENABLED(LED_COLOR_PRESETS)
      #define LED_USER_PRESET_RED        255  // User defined RED value
      #define LED_USER_PRESET_GREEN      128  // User defined GREEN value
      #define LED_USER_PRESET_BLUE         0  // User defined BLUE value
      #define LED_USER_PRESET_WHITE      255  // User defined WHITE value
      #define LED_USER_PRESET_BRIGHTNESS 255  // User defined intensity
      #define LED_USER_PRESET_STARTUP       // Have the printer display the user preset color on startup
    #endif
    #if ENABLED(NEO2_COLOR_PRESETS)
      #define NEO2_USER_PRESET_RED        255  // User defined RED value
      #define NEO2_USER_PRESET_GREEN      128  // User defined GREEN value
      #define NEO2_USER_PRESET_BLUE         0  // User defined BLUE value
      #define NEO2_USER_PRESET_WHITE      255  // User defined WHITE value
      #define NEO2_USER_PRESET_BRIGHTNESS 255  // User defined intensity
      //#define NEO2_USER_PRESET_STARTUP       // Have the printer display the user preset color on startup for the second strip
    #endif
  #endif

  // Insert a menu for preheating at the top level to allow for quick access
  //#define PREHEAT_SHORTCUT_MENU_ITEM  // Define on FLSUNQ_Config

#endif // HAS_LCD_MENU

#if HAS_DISPLAY
  // The timeout (in ms) to return to the status screen from sub-menus
  #define LCD_TIMEOUT_TO_STATUS 15000

  #if ENABLED(SHOW_BOOTSCREEN)
    #define BOOTSCREEN_TIMEOUT 4000      // (ms) Total Duration to display the boot screen(s)
    #if EITHER(HAS_MARLINUI_U8GLIB, TFT_COLOR_UI)
      //#define BOOT_MARLIN_LOGO_SMALL     // Show a smaller Marlin logo on the Boot Screen (saving lots of flash)
    #endif
  #endif

  // Scroll a longer status message into view
  #define STATUS_MESSAGE_SCROLLING

  // On the Info Screen, display XY with one decimal place when possible
  //#define LCD_DECIMAL_SMALL_XY

  // Add an 'M73' G-code to set the current percentage
  #define LCD_SET_PROGRESS_MANUALLY

  // Show the E position (filament used) during printing
  //#define LCD_SHOW_E_TOTAL
#endif

#if EITHER(SDSUPPORT, LCD_SET_PROGRESS_MANUALLY) && ANY(HAS_MARLINUI_U8GLIB, HAS_MARLINUI_HD44780, IS_TFTGLCD_PANEL, EXTENSIBLE_UI)
  //#define PRINT_PROGRESS_SHOW_DECIMALS // Show progress with decimal digits
  #define SHOW_REMAINING_TIME       // Display estimated time to completion
  #if ENABLED(SHOW_REMAINING_TIME)
    //#define USE_M73_REMAINING_TIME  // Use remaining time from M73 command instead of estimation
    #define ROTATE_PROGRESS_DISPLAY // Display (P)rogress, (E)lapsed, and (R)emaining time
  #endif

  #if EITHER(HAS_MARLINUI_U8GLIB, EXTENSIBLE_UI)
    //#define PRINT_PROGRESS_SHOW_DECIMALS // Show progress with decimal digits
  #endif

  #if EITHER(HAS_MARLINUI_HD44780, IS_TFTGLCD_PANEL)
    #define LCD_PROGRESS_BAR            // Show a progress bar on HD44780 LCDs for SD printing
    #if ENABLED(LCD_PROGRESS_BAR)
      #define PROGRESS_BAR_BAR_TIME 2000  // (ms) Amount of time to show the bar
      #define PROGRESS_BAR_MSG_TIME 3000  // (ms) Amount of time to show the status message
      #define PROGRESS_MSG_EXPIRE   0     // (ms) Amount of time to retain the status message (0=forever)
      //#define PROGRESS_MSG_ONCE         // Show the message for MSG_TIME then clear it
      //#define LCD_PROGRESS_BAR_TEST     // Add a menu item to test the progress bar
    #endif
  #endif
#endif

#if ENABLED(SDSUPPORT)
  /**
   * SD Card SPI Speed
   * May be required to resolve "volume init" errors.
   *
   * Enable and set to SPI_HALF_SPEED, SPI_QUARTER_SPEED, or SPI_EIGHTH_SPEED
   *  otherwise full speed will be applied.
   *
   * :['SPI_HALF_SPEED', 'SPI_QUARTER_SPEED', 'SPI_EIGHTH_SPEED']
   */
  //#define SD_SPI_SPEED SPI_HALF_SPEED

  // The standard SD detect circuit reads LOW when media is inserted and HIGH when empty.
  // Enable this option and set to HIGH if your SD cards are incorrectly detected.
  //#define SD_DETECT_STATE HIGH

  //#define SD_IGNORE_AT_STARTUP            // Don't mount the SD card when starting up
  //#define SDCARD_READONLY                 // Read-only SD card (to save over 2K of flash)

  //#define GCODE_REPEAT_MARKERS            // Enable G-code M808 to set repeat markers and do looping

  #define SD_PROCEDURE_DEPTH 1              // Increase if you need more nested M32 calls

  #define SD_FINISHED_STEPPERRELEASE true   // Disable steppers when SD Print is finished
  #define SD_FINISHED_RELEASECOMMAND "M84XYE"  // Use "M84XYE" to keep Z enabled so your bed stays in place

  // Reverse SD sort to show "more recent" files first, according to the card's FAT.
  // Since the FAT gets out of order with usage, SDCARD_SORT_ALPHA is recommended.
  #define SDCARD_RATHERRECENTFIRST

  #define SD_MENU_CONFIRM_START             // Confirm the selected SD file before printing

  //#define NO_SD_AUTOSTART                 // Remove auto#.g file support completely to save some Flash, SRAM
  //#define MENU_ADDAUTOSTART               // Add a menu option to run auto#.g files

  //#define BROWSE_MEDIA_ON_INSERT          // Open the file browser when media is inserted

  #define EVENT_GCODE_SD_ABORT "G28"        // G-code to run on SD Abort Print (e.g., "G28XY" or "G27")

  #if ENABLED(PRINTER_EVENT_LEDS)
    #define PE_LEDS_COMPLETED_TIME  (30*60) // (seconds) Time to keep the LED "done" color before restoring normal illumination
  #endif

  /**
   * Continue after Power-Loss (Creality3D)
   *
   * Store the current state to the SD Card at the start of each layer
   * during SD printing. If the recovery file is found at boot time, present
   * an option on the LCD screen to continue the print from the last-known
   * point in the file.
   */
  //#define POWER_LOSS_RECOVERY  // Define on FLSUNQ_Config
  #if ENABLED(POWER_LOSS_RECOVERY)
    #define PLR_ENABLED_DEFAULT   false // Power Loss Recovery enabled by default. (Set with 'M413 Sn' & M500)
    //#define BACKUP_POWER_SUPPLY       // Backup power / UPS to move the steppers on power loss
    //#define POWER_LOSS_ZRAISE       2 // (mm) Z axis raise on resume (on power loss with UPS)
    #define POWER_LOSS_PIN           -1 // Pin to detect power loss. Set to -1 to disable default pin on boards without module.
    //#define POWER_LOSS_STATE     HIGH // State of pin indicating power loss
    //#define POWER_LOSS_PULLUP         // Set pullup / pulldown as appropriate for your sensor
    //#define POWER_LOSS_PULLDOWN
    //#define POWER_LOSS_PURGE_LEN   20 // (mm) Length of filament to purge on resume
    //#define POWER_LOSS_RETRACT_LEN 10 // (mm) Length of filament to retract on fail. Requires backup power.

    // Without a POWER_LOSS_PIN the following option helps reduce wear on the SD card,
    // especially with "vase mode" printing. Set too high and vases cannot be continued.
    #define POWER_LOSS_MIN_Z_CHANGE 0.05 // (mm) Minimum Z change before saving power-loss data

    // Enable if Z homing is needed for proper recovery. 99.9% of the time this should be disabled!
    //#define POWER_LOSS_RECOVER_ZHOME
    #if ENABLED(POWER_LOSS_RECOVER_ZHOME)
      //#define POWER_LOSS_ZHOME_POS { 0, 0 } // Safe XY position to home Z while avoiding objects on the bed
    #endif
  #endif

  /**
   * Sort SD file listings in alphabetical order.
   *
   * With this option enabled, items on SD cards will be sorted
   * by name for easier navigation.
   *
   * By default...
   *
   *  - Use the slowest -but safest- method for sorting.
   *  - Folders are sorted to the top.
   *  - The sort key is statically allocated.
   *  - No added G-code (M34) support.
   *  - 40 item sorting limit. (Items after the first 40 are unsorted.)
   *
   * SD sorting uses static allocation (as set by SDSORT_LIMIT), allowing the
   * compiler to calculate the worst-case usage and throw an error if the SRAM
   * limit is exceeded.
   *
   *  - SDSORT_USES_RAM provides faster sorting via a static directory buffer.
   *  - SDSORT_USES_STACK does the same, but uses a local stack-based buffer.
   *  - SDSORT_CACHE_NAMES will retain the sorted file listing in RAM. (Expensive!)
   *  - SDSORT_DYNAMIC_RAM only uses RAM when the SD menu is visible. (Use with caution!)
   */
  //#define SDCARD_SORT_ALPHA

  // SD Card Sorting options
  #if ENABLED(SDCARD_SORT_ALPHA)
    #define SDSORT_LIMIT       40     // Maximum number of sorted items (10-256). Costs 27 bytes each.
    #define FOLDER_SORTING     -1     // -1=above  0=none  1=below
    #define SDSORT_GCODE       false  // Allow turning sorting on/off with LCD and M34 G-code.
    #define SDSORT_USES_RAM    false  // Pre-allocate a static array for faster pre-sorting.
    #define SDSORT_USES_STACK  false  // Prefer the stack for pre-sorting to give back some SRAM. (Negated by next 2 options.)
    #define SDSORT_CACHE_NAMES false  // Keep sorted items in RAM longer for speedy performance. Most expensive option.
    #define SDSORT_DYNAMIC_RAM false  // Use dynamic allocation (within SD menus). Least expensive option. Set SDSORT_LIMIT before use!
    #define SDSORT_CACHE_VFATS 2      // Maximum number of 13-byte VFAT entries to use for sorting.
                                      // Note: Only affects SCROLL_LONG_FILENAMES with SDSORT_CACHE_NAMES but not SDSORT_DYNAMIC_RAM.
  #endif

  // Allow international symbols in long filenames. To display correctly, the
  // LCD's font must contain the characters. Check your selected LCD language.
  //#define UTF_FILENAME_SUPPORT

  // This allows hosts to request long names for files and folders with M33
  #define LONG_FILENAME_HOST_SUPPORT

  // Enable this option to scroll long filenames in the SD card menu
  #define SCROLL_LONG_FILENAMES

  // Leave the heaters on after Stop Print (not recommended!)
  //#define SD_ABORT_NO_COOLDOWN

  /**
   * This option allows you to abort SD printing when any endstop is triggered.
   * This feature must be enabled with "M540 S1" or from the LCD menu.
   * To have any effect, endstops must be enabled during SD printing.
   */
  //#define SD_ABORT_ON_ENDSTOP_HIT

  /**
   * This option makes it easier to print the same SD Card file again.
   * On print completion the LCD Menu will open with the file selected.
   * You can just click to start the print, or navigate elsewhere.
   */
  //#define SD_REPRINT_LAST_SELECTED_FILE

  /**
   * Auto-report SdCard status with M27 S<seconds>
   */
  //#define AUTO_REPORT_SD_STATUS

  /**
   * Support for USB thumb drives using an Arduino USB Host Shield or
   * equivalent MAX3421E breakout board. The USB thumb drive will appear
   * to Marlin as an SD card.
   *
   * The MAX3421E can be assigned the same pins as the SD card reader, with
   * the following pin mapping:
   *
   *    SCLK, MOSI, MISO --> SCLK, MOSI, MISO
   *    INT              --> SD_DETECT_PIN [1]
   *    SS               --> SDSS
   *
   * [1] On AVR an interrupt-capable pin is best for UHS3 compatibility.
   */
  //#define USB_FLASH_DRIVE_SUPPORT
  #if ENABLED(USB_FLASH_DRIVE_SUPPORT)
    /**
     * USB Host Shield Library
     *
     * - UHS2 uses no interrupts and has been production-tested
     *   on a LulzBot TAZ Pro with a 32-bit Archim board.
     *
     * - UHS3 is newer code with better USB compatibility. But it
     *   is less tested and is known to interfere with Servos.
     *   [1] This requires USB_INTR_PIN to be interrupt-capable.
     */
    //#define USE_UHS2_USB
    //#define USE_UHS3_USB

    /**
     * Native USB Host supported by some boards (USB OTG)
     */
    //#define USE_OTG_USB_HOST

    #if DISABLED(USE_OTG_USB_HOST)
      #define USB_CS_PIN    SDSS
      #define USB_INTR_PIN  SD_DETECT_PIN
    #endif
  #endif

  /**
   * When using a bootloader that supports SD-Firmware-Flashing,
   * add a menu item to activate SD-FW-Update on the next reboot.
   *
   * Requires ATMEGA2560 (Arduino Mega)
   *
   * Tested with this bootloader:
   *   https://github.com/FleetProbe/MicroBridge-Arduino-ATMega2560
   */
  //#define SD_FIRMWARE_UPDATE
  #if ENABLED(SD_FIRMWARE_UPDATE)
    #define SD_FIRMWARE_UPDATE_EEPROM_ADDR    0x1FF
    #define SD_FIRMWARE_UPDATE_ACTIVE_VALUE   0xF0
    #define SD_FIRMWARE_UPDATE_INACTIVE_VALUE 0xFF
  #endif

  // Add an optimized binary file transfer mode, initiated with 'M28 B1'
  //#define BINARY_FILE_TRANSFER  // Define on FLSUNQ_Config

  /**
   * Set this option to one of the following (or the board's defaults apply):
   *
   *           LCD - Use the SD drive in the external LCD controller.
   *       ONBOARD - Use the SD drive on the control board.
   *  CUSTOM_CABLE - Use a custom cable to access the SD (as defined in a pins file).
   *
   * :[ 'LCD', 'ONBOARD', 'CUSTOM_CABLE' ]
   */
  //#define SDCARD_CONNECTION LCD

  // Enable if SD detect is rendered useless (e.g., by using an SD extender)
  //#define NO_SD_DETECT

#endif // SDSUPPORT

/**
 * By default an onboard SD card reader may be shared as a USB mass-
 * storage device. This option hides the SD card from the host PC.
 */
//#define NO_SD_HOST_DRIVE   // Disable SD Card access over USB (for security).

/**
 * Additional options for Graphical Displays
 *
 * Use the optimizations here to improve printing performance,
 * which can be adversely affected by graphical display drawing,
 * especially when doing several short moves, and when printing
 * on DELTA and SCARA machines.
 *
 * Some of these options may result in the display lagging behind
 * controller events, as there is a trade-off between reliable
 * printing performance versus fast display updates.
 */
#if HAS_MARLINUI_U8GLIB
  // Show SD percentage next to the progress bar
  //#define DOGM_SD_PERCENT

  // Save many cycles by drawing a hollow frame or no frame on the Info Screen
  //#define XYZ_NO_FRAME
  #define XYZ_HOLLOW_FRAME

  // Enable to save many cycles by drawing a hollow frame on Menu Screens
  #define MENU_HOLLOW_FRAME

  // A bigger font is available for edit items. Costs 3120 bytes of PROGMEM.
  // Western only. Not available for Cyrillic, Kana, Turkish, Greek, or Chinese.
  //#define USE_BIG_EDIT_FONT

  // A smaller font may be used on the Info Screen. Costs 2434 bytes of PROGMEM.
  // Western only. Not available for Cyrillic, Kana, Turkish, Greek, or Chinese.
  #define USE_SMALL_INFOFONT

  // Swap the CW/CCW indicators in the graphics overlay
  //#define OVERLAY_GFX_REVERSE

  /**
   * ST7920-based LCDs can emulate a 16 x 4 character display using
   * the ST7920 character-generator for very fast screen updates.
   * Enable LIGHTWEIGHT_UI to use this special display mode.
   *
   * Since LIGHTWEIGHT_UI has limited space, the position and status
   * message occupy the same line. Set STATUS_EXPIRE_SECONDS to the
   * length of time to display the status message before clearing.
   *
   * Set STATUS_EXPIRE_SECONDS to zero to never clear the status.
   * This will prevent position updates from being displayed.
   */
  #if ENABLED(U8GLIB_ST7920)
    // Enable this option and reduce the value to optimize screen updates.
    // The normal delay is 10µs. Use the lowest value that still gives a reliable display.
    //#define DOGM_SPI_DELAY_US 5

    //#define LIGHTWEIGHT_UI
    #if ENABLED(LIGHTWEIGHT_UI)
      #define STATUS_EXPIRE_SECONDS 20
    #endif
  #endif

  /**
   * Status (Info) Screen customizations
   * These options may affect code size and screen render time.
   * Custom status screens can forcibly override these settings.
   */
  //#define STATUS_COMBINE_HEATERS    // Use combined heater images instead of separate ones
  //#define STATUS_HOTEND_NUMBERLESS  // Use plain hotend icons instead of numbered ones (with 2+ hotends)
  #define STATUS_HOTEND_INVERTED      // Show solid nozzle bitmaps when heating (Requires STATUS_HOTEND_ANIM)
  #define STATUS_HOTEND_ANIM          // Use a second bitmap to indicate hotend heating
  #define STATUS_BED_ANIM             // Use a second bitmap to indicate bed heating
  #define STATUS_CHAMBER_ANIM         // Use a second bitmap to indicate chamber heating
  //#define STATUS_CUTTER_ANIM        // Use a second bitmap to indicate spindle / laser active
<<<<<<< HEAD
  #define STATUS_ALT_BED_BITMAP     // Use the alternative bed bitmap
=======
  //#define STATUS_COOLER_ANIM        // Use a second bitmap to indicate laser cooling
  //#define STATUS_ALT_BED_BITMAP     // Use the alternative bed bitmap
>>>>>>> 686cdd71
  //#define STATUS_ALT_FAN_BITMAP     // Use the alternative fan bitmap
  #define STATUS_FAN_FRAMES 4       // :[0,1,2,3,4] Number of fan animation frames
  //#define STATUS_HEAT_PERCENT       // Show heating in a progress bar
  //#define BOOT_MARLIN_LOGO_ANIMATED // Animated Marlin logo. Costs ~‭3260 (or ~940) bytes of PROGMEM.

  // Frivolous Game Options
  //#define MARLIN_BRICKOUT
  //#define MARLIN_INVADERS
  //#define MARLIN_SNAKE
  //#define GAMES_EASTER_EGG          // Add extra blank lines above the "Games" sub-menu

#endif // HAS_MARLINUI_U8GLIB

//
// Additional options for DGUS / DWIN displays
//
#if HAS_DGUS_LCD
  #define LCD_SERIAL_PORT 3
  #define LCD_BAUDRATE 115200

  #define DGUS_RX_BUFFER_SIZE 128
  #define DGUS_TX_BUFFER_SIZE 48
  //#define SERIAL_STATS_RX_BUFFER_OVERRUNS  // Fix Rx overrun situation (Currently only for AVR)

  #define DGUS_UPDATE_INTERVAL_MS  500    // (ms) Interval between automatic screen updates

  #if ANY(DGUS_LCD_UI_FYSETC, DGUS_LCD_UI_MKS, DGUS_LCD_UI_HIPRECY)
    #define DGUS_PRINT_FILENAME           // Display the filename during printing
    #define DGUS_PREHEAT_UI               // Display a preheat screen during heatup

    #if EITHER(DGUS_LCD_UI_FYSETC, DGUS_LCD_UI_MKS)
      //#define DGUS_UI_MOVE_DIS_OPTION   // Disabled by default for FYSETC and MKS
    #else
      #define DGUS_UI_MOVE_DIS_OPTION     // Enabled by default for UI_HIPRECY
    #endif

    #define DGUS_FILAMENT_LOADUNLOAD
    #if ENABLED(DGUS_FILAMENT_LOADUNLOAD)
      #define DGUS_FILAMENT_PURGE_LENGTH 10
      #define DGUS_FILAMENT_LOAD_LENGTH_PER_TIME 0.5 // (mm) Adjust in proportion to DGUS_UPDATE_INTERVAL_MS
    #endif

    #define DGUS_UI_WAITING               // Show a "waiting" screen between some screens
    #if ENABLED(DGUS_UI_WAITING)
      #define DGUS_UI_WAITING_STATUS 10
      #define DGUS_UI_WAITING_STATUS_PERIOD 8 // Increase to slower waiting status looping
    #endif
  #endif
#endif // HAS_DGUS_LCD

//
// Specify additional languages for the UI. Default specified by LCD_LANGUAGE.
//
#if ANY(DOGLCD, TFT_COLOR_UI, TOUCH_UI_FTDI_EVE)
  #define LCD_LANGUAGE_2 fr
  #define LCD_LANGUAGE_3 de
  #define LCD_LANGUAGE_4 es
  #define LCD_LANGUAGE_5 it
  #ifdef LCD_LANGUAGE_2
    #define LCD_LANGUAGE_AUTO_SAVE // Automatically save language to EEPROM on change
  #endif
#endif

//
// Touch UI for the FTDI Embedded Video Engine (EVE)
//
#if ENABLED(TOUCH_UI_FTDI_EVE)
  // Display board used
  //#define LCD_FTDI_VM800B35A        // FTDI 3.5" with FT800 (320x240)
  //#define LCD_4DSYSTEMS_4DLCD_FT843 // 4D Systems 4.3" (480x272)
  //#define LCD_HAOYU_FT800CB         // Haoyu with 4.3" or 5" (480x272)
  //#define LCD_HAOYU_FT810CB         // Haoyu with 5" (800x480)
  //#define LCD_ALEPHOBJECTS_CLCD_UI  // Aleph Objects Color LCD UI
  //#define LCD_FYSETC_TFT81050       // FYSETC with 5" (800x480)
  //#define LCD_EVE3_50G              // Matrix Orbital 5.0", 800x480, BT815
  //#define LCD_EVE2_50G              // Matrix Orbital 5.0", 800x480, FT813

  // Correct the resolution if not using the stock TFT panel.
  //#define TOUCH_UI_320x240
  //#define TOUCH_UI_480x272
  //#define TOUCH_UI_800x480

  // Mappings for boards with a standard RepRapDiscount Display connector
  //#define AO_EXP1_PINMAP      // AlephObjects CLCD UI EXP1 mapping
  //#define AO_EXP2_PINMAP      // AlephObjects CLCD UI EXP2 mapping
  //#define CR10_TFT_PINMAP     // Rudolph Riedel's CR10 pin mapping
  //#define S6_TFT_PINMAP       // FYSETC S6 pin mapping
  //#define F6_TFT_PINMAP       // FYSETC F6 pin mapping

  //#define OTHER_PIN_LAYOUT  // Define pins manually below
  #if ENABLED(OTHER_PIN_LAYOUT)
    // Pins for CS and MOD_RESET (PD) must be chosen
    #define CLCD_MOD_RESET  9
    #define CLCD_SPI_CS    10

    // If using software SPI, specify pins for SCLK, MOSI, MISO
    //#define CLCD_USE_SOFT_SPI
    #if ENABLED(CLCD_USE_SOFT_SPI)
      #define CLCD_SOFT_SPI_MOSI 11
      #define CLCD_SOFT_SPI_MISO 12
      #define CLCD_SOFT_SPI_SCLK 13
    #endif
  #endif

  // Display Orientation. An inverted (i.e. upside-down) display
  // is supported on the FT800. The FT810 and beyond also support
  // portrait and mirrored orientations.
  //#define TOUCH_UI_INVERTED
  //#define TOUCH_UI_PORTRAIT
  //#define TOUCH_UI_MIRRORED

  // UTF8 processing and rendering.
  // Unsupported characters are shown as '?'.
  //#define TOUCH_UI_USE_UTF8
  #if ENABLED(TOUCH_UI_USE_UTF8)
    // Western accents support. These accented characters use
    // combined bitmaps and require relatively little storage.
    #define TOUCH_UI_UTF8_WESTERN_CHARSET
    #if ENABLED(TOUCH_UI_UTF8_WESTERN_CHARSET)
      // Additional character groups. These characters require
      // full bitmaps and take up considerable storage:
      //#define TOUCH_UI_UTF8_SUPERSCRIPTS  // ¹ ² ³
      //#define TOUCH_UI_UTF8_COPYRIGHT     // © ®
      //#define TOUCH_UI_UTF8_GERMANIC      // ß
      //#define TOUCH_UI_UTF8_SCANDINAVIAN  // Æ Ð Ø Þ æ ð ø þ
      //#define TOUCH_UI_UTF8_PUNCTUATION   // « » ¿ ¡
      //#define TOUCH_UI_UTF8_CURRENCY      // ¢ £ ¤ ¥
      //#define TOUCH_UI_UTF8_ORDINALS      // º ª
      //#define TOUCH_UI_UTF8_MATHEMATICS   // ± × ÷
      //#define TOUCH_UI_UTF8_FRACTIONS     // ¼ ½ ¾
      //#define TOUCH_UI_UTF8_SYMBOLS       // µ ¶ ¦ § ¬
    #endif

    // Cyrillic character set, costs about 27KiB of flash
    //#define TOUCH_UI_UTF8_CYRILLIC_CHARSET
  #endif

  // Use a smaller font when labels don't fit buttons
  #define TOUCH_UI_FIT_TEXT

  // Use a numeric passcode for "Screen lock" keypad.
  // (recommended for smaller displays)
  //#define TOUCH_UI_PASSCODE

  // Output extra debug info for Touch UI events
  //#define TOUCH_UI_DEBUG

  // Developer menu (accessed by touching "About Printer" copyright text)
  //#define TOUCH_UI_DEVELOPER_MENU
#endif

//
// Classic UI Options
//
#if TFT_SCALED_DOGLCD
  //#define TFT_MARLINUI_COLOR 0xFFFF // White
  //#define TFT_MARLINBG_COLOR 0x0000 // Black
  //#define TFT_DISABLED_COLOR 0x0003 // Almost black
  //#define TFT_BTCANCEL_COLOR 0xF800 // Red
  //#define TFT_BTARROWS_COLOR 0xDEE6 // 11011 110111 00110 Yellow
  //#define TFT_BTOKMENU_COLOR 0x145F // 00010 100010 11111 Cyan
#endif

//
// ADC Button Debounce
//
#if HAS_ADC_BUTTONS
  #define ADC_BUTTON_DEBOUNCE_DELAY 16  // Increase if buttons bounce or repeat too fast
#endif

// @section safety

/**
 * The watchdog hardware timer will do a reset and disable all outputs
 * if the firmware gets too overloaded to read the temperature sensors.
 *
 * If you find that watchdog reboot causes your AVR board to hang forever,
 * enable WATCHDOG_RESET_MANUAL to use a custom timer instead of WDTO.
 * NOTE: This method is less reliable as it can only catch hangups while
 * interrupts are enabled.
 */
#define USE_WATCHDOG
#if ENABLED(USE_WATCHDOG)
  //#define WATCHDOG_RESET_MANUAL
#endif

// @section lcd

/**
 * Babystepping enables movement of the axes by tiny increments without changing
 * the current position values. This feature is used primarily to adjust the Z
 * axis in the first layer of a print in real-time.
 *
 * Warning: Does not respect endstops!
 */
#define BABYSTEPPING
#if ENABLED(BABYSTEPPING)
  //#define INTEGRATED_BABYSTEPPING         // EXPERIMENTAL integration of babystepping into the Stepper ISR
  //#define BABYSTEP_WITHOUT_HOMING
  #define BABYSTEP_ALWAYS_AVAILABLE       // Allow babystepping at all times (not just during movement).
  //#define BABYSTEP_XY                     // Also enable X/Y Babystepping. Not supported on DELTA!
  #define BABYSTEP_INVERT_Z false           // Change if Z babysteps should go the other way
  //#define BABYSTEP_MILLIMETER_UNITS       // Specify BABYSTEP_MULTIPLICATOR_(XY|Z) in mm instead of micro-steps
  #define BABYSTEP_MULTIPLICATOR_Z  1       // (steps or mm) Steps or millimeter distance for each Z babystep
  //#define BABYSTEP_MULTIPLICATOR_XY 1       // (steps or mm) Steps or millimeter distance for each XY babystep

  #define DOUBLECLICK_FOR_Z_BABYSTEPPING  // Double-click on the Status Screen for Z Babystepping.
  #if ENABLED(DOUBLECLICK_FOR_Z_BABYSTEPPING)
    #define DOUBLECLICK_MAX_INTERVAL 1250   // Maximum interval between clicks, in milliseconds.
                                            // Note: Extra time may be added to mitigate controller latency.
    //#define MOVE_Z_WHEN_IDLE              // Jump to the move Z menu on doubleclick when printer is idle.
    #if ENABLED(MOVE_Z_WHEN_IDLE)
      #define MOVE_Z_IDLE_MULTIPLICATOR 1   // Multiply 1mm by this factor for the move step size.
    #endif
  #endif

  //#define BABYSTEP_DISPLAY_TOTAL          // Display total babysteps since last G28

  #define BABYSTEP_ZPROBE_OFFSET          // Combine M851 Z and Babystepping
  #if ENABLED(BABYSTEP_ZPROBE_OFFSET)
    //#define BABYSTEP_HOTEND_Z_OFFSET      // For multiple hotends, babystep relative Z offsets
    //#define BABYSTEP_ZPROBE_GFX_OVERLAY   // Enable graphical overlay on Z-offset editor
  #endif
#endif

// @section extruder

/**
 * Linear Pressure Control v1.5
 *
 * Assumption: advance [steps] = k * (delta velocity [steps/s])
 * K=0 means advance disabled.
 *
 * NOTE: K values for LIN_ADVANCE 1.5 differ from earlier versions!
 *
 * Set K around 0.22 for 3mm PLA Direct Drive with ~6.5cm between the drive gear and heatbreak.
 * Larger K values will be needed for flexible filament and greater distances.
 * If this algorithm produces a higher speed offset than the extruder can handle (compared to E jerk)
 * print acceleration will be reduced during the affected moves to keep within the limit.
 *
 * See https://marlinfw.org/docs/features/lin_advance.html for full instructions.
 */
//#define LIN_ADVANCE           // Define on FLSUNQ_Config
#if ENABLED(LIN_ADVANCE)
  //#define EXTRA_LIN_ADVANCE_K // Enable for second linear advance constants
  #define LIN_ADVANCE_K 0 //.22    // Unit: mm compression per 1mm/s extruder speed
  //#define LA_DEBUG            // If enabled, this will generate debug information output over USB.
  #define EXPERIMENTAL_SCURVE // Enable this option to permit S-Curve Acceleration
#endif

// @section leveling

/**
 * Points to probe for all 3-point Leveling procedures.
 * Override if the automatically selected points are inadequate.
 */
#if EITHER(AUTO_BED_LEVELING_3POINT, AUTO_BED_LEVELING_UBL)
  //#define PROBE_PT_1_X 15
  //#define PROBE_PT_1_Y 180
  //#define PROBE_PT_2_X 15
  //#define PROBE_PT_2_Y 20
  //#define PROBE_PT_3_X 170
  //#define PROBE_PT_3_Y 20
#endif

/**
 * Probing Margins
 *
 * Override PROBING_MARGIN for each side of the build plate
 * Useful to get probe points to exact positions on targets or
 * to allow leveling to avoid plate clamps on only specific
 * sides of the bed. With NOZZLE_AS_PROBE negative values are
 * allowed, to permit probing outside the bed.
 *
 * If you are replacing the prior *_PROBE_BED_POSITION options,
 * LEFT and FRONT values in most cases will map directly over
 * RIGHT and REAR would be the inverse such as
 * (X/Y_BED_SIZE - RIGHT/BACK_PROBE_BED_POSITION)
 *
 * This will allow all positions to match at compilation, however
 * should the probe position be modified with M851XY then the
 * probe points will follow. This prevents any change from causing
 * the probe to be unable to reach any points.
 */
#if PROBE_SELECTED && !IS_KINEMATIC
  //#define PROBING_MARGIN_LEFT PROBING_MARGIN
  //#define PROBING_MARGIN_RIGHT PROBING_MARGIN
  //#define PROBING_MARGIN_FRONT PROBING_MARGIN
  //#define PROBING_MARGIN_BACK PROBING_MARGIN
#endif

#if EITHER(MESH_BED_LEVELING, AUTO_BED_LEVELING_UBL)
  // Override the mesh area if the automatic (max) area is too large
  //#define MESH_MIN_X MESH_INSET
  //#define MESH_MIN_Y MESH_INSET
  //#define MESH_MAX_X X_BED_SIZE - (MESH_INSET)
  //#define MESH_MAX_Y Y_BED_SIZE - (MESH_INSET)
#endif

#if BOTH(AUTO_BED_LEVELING_UBL, EEPROM_SETTINGS)
  //#define OPTIMIZED_MESH_STORAGE  // Store mesh with less precision to save EEPROM space
#endif

/**
 * Repeatedly attempt G29 leveling until it succeeds.
 * Stop after G29_MAX_RETRIES attempts.
 */
//#define G29_RETRY_AND_RECOVER
#if ENABLED(G29_RETRY_AND_RECOVER)
  #define G29_MAX_RETRIES 3
  #define G29_HALT_ON_FAILURE
  /**
   * Specify the GCODE commands that will be executed when leveling succeeds,
   * between attempts, and after the maximum number of retries have been tried.
   */
  #define G29_SUCCESS_COMMANDS "M117 Bed leveling done."
  #define G29_RECOVER_COMMANDS "M117 Probe failed. Rewiping.\nG28\nG12 P0 S12 T0"
  #define G29_FAILURE_COMMANDS "M117 Bed leveling failed.\nG0 Z10\nM300 P25 S880\nM300 P50 S0\nM300 P25 S880\nM300 P50 S0\nM300 P25 S880\nM300 P50 S0\nG4 S1"

#endif

/**
 * Thermal Probe Compensation
 * Probe measurements are adjusted to compensate for temperature distortion.
 * Use G76 to calibrate this feature. Use M871 to set values manually.
 * For a more detailed explanation of the process see G76_M871.cpp.
 */
#if HAS_BED_PROBE && TEMP_SENSOR_PROBE && TEMP_SENSOR_BED
  // Enable thermal first layer compensation using bed and probe temperatures
  #define PROBE_TEMP_COMPENSATION

  // Add additional compensation depending on hotend temperature
  // Note: this values cannot be calibrated and have to be set manually
  #if ENABLED(PROBE_TEMP_COMPENSATION)
    // Park position to wait for probe cooldown
    #define PTC_PARK_POS   { 0, 0, 100 }

    // Probe position to probe and wait for probe to reach target temperature
    #define PTC_PROBE_POS  { 90, 100 }

    // Enable additional compensation using hotend temperature
    // Note: this values cannot be calibrated automatically but have to be set manually
    //#define USE_TEMP_EXT_COMPENSATION

    // Probe temperature calibration generates a table of values starting at PTC_SAMPLE_START
    // (e.g. 30), in steps of PTC_SAMPLE_RES (e.g. 5) with PTC_SAMPLE_COUNT (e.g. 10) samples.

    //#define PTC_SAMPLE_START  30.0f
    //#define PTC_SAMPLE_RES    5.0f
    //#define PTC_SAMPLE_COUNT  10U

    // Bed temperature calibration builds a similar table.

    //#define BTC_SAMPLE_START  60.0f
    //#define BTC_SAMPLE_RES    5.0f
    //#define BTC_SAMPLE_COUNT  10U

    // The temperature the probe should be at while taking measurements during bed temperature
    // calibration.
    //#define BTC_PROBE_TEMP 30.0f

    // Height above Z=0.0f to raise the nozzle. Lowering this can help the probe to heat faster.
    // Note: the Z=0.0f offset is determined by the probe offset which can be set using M851.
    //#define PTC_PROBE_HEATING_OFFSET 0.5f

    // Height to raise the Z-probe between heating and taking the next measurement. Some probes
    // may fail to untrigger if they have been triggered for a long time, which can be solved by
    // increasing the height the probe is raised to.
    //#define PTC_PROBE_RAISE 15U

    // If the probe is outside of the defined range, use linear extrapolation using the closest
    // point and the PTC_LINEAR_EXTRAPOLATION'th next point. E.g. if set to 4 it will use data[0]
    // and data[4] to perform linear extrapolation for values below PTC_SAMPLE_START.
    //#define PTC_LINEAR_EXTRAPOLATION 4
  #endif
#endif

// @section extras

//
// G60/G61 Position Save and Return
//
//#define SAVED_POSITIONS 1         // Each saved position slot costs 12 bytes

//
// G2/G3 Arc Support
//
#define ARC_SUPPORT                 // Disable this feature to save ~3226 bytes
#if ENABLED(ARC_SUPPORT)
  #define MM_PER_ARC_SEGMENT      1 // (mm) Length (or minimum length) of each arc segment
  //#define ARC_SEGMENTS_PER_R    1 // Max segment length, MM_PER = Min
  #define MIN_ARC_SEGMENTS       24 // Minimum number of segments in a complete circle
  //#define ARC_SEGMENTS_PER_SEC 50 // Use feedrate to choose segment length (with MM_PER_ARC_SEGMENT as the minimum)
  #define N_ARC_CORRECTION       25 // Number of interpolated segments between corrections
  //#define ARC_P_CIRCLES           // Enable the 'P' parameter to specify complete circles
  //#define CNC_WORKSPACE_PLANES    // Allow G2/G3 to operate in XY, ZX, or YZ planes
  //#define SF_ARC_FIX              // Enable only if using SkeinForge with "Arc Point" fillet procedure
#endif

// Support for G5 with XYZE destination and IJPQ offsets. Requires ~2666 bytes.
//#define BEZIER_CURVE_SUPPORT

/**
 * Direct Stepping
 *
 * Comparable to the method used by Klipper, G6 direct stepping significantly
 * reduces motion calculations, increases top printing speeds, and results in
 * less step aliasing by calculating all motions in advance.
 * Preparing your G-code: https://github.com/colinrgodsey/step-daemon
 */
//#define DIRECT_STEPPING

/**
 * G38 Probe Target
 *
 * This option adds G38.2 and G38.3 (probe towards target)
 * and optionally G38.4 and G38.5 (probe away from target).
 * Set MULTIPLE_PROBING for G38 to probe more than once.
 */
//#define G38_PROBE_TARGET
#if ENABLED(G38_PROBE_TARGET)
  //#define G38_PROBE_AWAY        // Include G38.4 and G38.5 to probe away from target
  #define G38_MINIMUM_MOVE 0.0275 // (mm) Minimum distance that will produce a move.
#endif

// Moves (or segments) with fewer steps than this will be joined with the next move
#define MIN_STEPS_PER_SEGMENT 1

/**
 * Minimum delay before and after setting the stepper DIR (in ns)
 *     0 : No delay (Expect at least 10µS since one Stepper ISR must transpire)
 *    20 : Minimum for TMC2xxx drivers
 *   200 : Minimum for A4988 drivers
 *   400 : Minimum for A5984 drivers
 *   500 : Minimum for LV8729 drivers (guess, no info in datasheet)
 *   650 : Minimum for DRV8825 drivers
 *  1500 : Minimum for TB6600 drivers (guess, no info in datasheet)
 * 15000 : Minimum for TB6560 drivers (guess, no info in datasheet)
 *
 * Override the default value based on the driver type set in Configuration.h.
 */
//#define MINIMUM_STEPPER_POST_DIR_DELAY 20
//#define MINIMUM_STEPPER_PRE_DIR_DELAY 20

/**
 * Minimum stepper driver pulse width (in µs)
 *   0 : Smallest possible width the MCU can produce, compatible with TMC2xxx drivers
 *   0 : Minimum 500ns for LV8729, adjusted in stepper.h
 *   1 : Minimum for A4988 and A5984 stepper drivers
 *   2 : Minimum for DRV8825 stepper drivers
 *   3 : Minimum for TB6600 stepper drivers
 *  30 : Minimum for TB6560 stepper drivers
 *
 * Override the default value based on the driver type set in Configuration.h.
 */
//#define MINIMUM_STEPPER_PULSE 2

/**
 * Maximum stepping rate (in Hz) the stepper driver allows
 *  If undefined, defaults to 1MHz / (2 * MINIMUM_STEPPER_PULSE)
 *  5000000 : Maximum for TMC2xxx stepper drivers
 *  1000000 : Maximum for LV8729 stepper driver
 *  500000  : Maximum for A4988 stepper driver
 *  250000  : Maximum for DRV8825 stepper driver
 *  150000  : Maximum for TB6600 stepper driver
 *   15000  : Maximum for TB6560 stepper driver
 *
 * Override the default value based on the driver type set in Configuration.h.
 */
//#define MAXIMUM_STEPPER_RATE 250000

// @section temperature

// Control heater 0 and heater 1 in parallel.
//#define HEATERS_PARALLEL

//===========================================================================
//================================= Buffers =================================
//===========================================================================

// @section motion

// The number of linear moves that can be in the planner at once.
// The value of BLOCK_BUFFER_SIZE must be a power of 2 (e.g. 8, 16, 32)
#if BOTH(SDSUPPORT, DIRECT_STEPPING)
  #define BLOCK_BUFFER_SIZE  8
#elif ENABLED(SDSUPPORT)
  #define BLOCK_BUFFER_SIZE 16
#else
  #define BLOCK_BUFFER_SIZE 16
#endif

// @section serial

// The ASCII buffer for serial input
#define MAX_CMD_SIZE 96
#define BUFSIZE 16  //28

// Transmission to Host Buffer Size
// To save 386 bytes of PROGMEM (and TX_BUFFER_SIZE+3 bytes of RAM) set to 0.
// To buffer a simple "ok" you need 4 bytes.
// For ADVANCED_OK (M105) you need 32 bytes.
// For debug-echo: 128 bytes for the optimal speed.
// Other output doesn't need to be that speedy.
// :[0, 2, 4, 8, 16, 32, 64, 128, 256]
#define TX_BUFFER_SIZE 16 //32

// Host Receive Buffer Size
// Without XON/XOFF flow control (see SERIAL_XON_XOFF below) 32 bytes should be enough.
// To use flow control, set this buffer size to at least 1024 bytes.
// :[0, 2, 4, 8, 16, 32, 64, 128, 256, 512, 1024, 2048]
//#define RX_BUFFER_SIZE 1024

#if RX_BUFFER_SIZE >= 1024
  // Enable to have the controller send XON/XOFF control characters to
  // the host to signal the RX buffer is becoming full.
  //#define SERIAL_XON_XOFF
#endif

// Add M575 G-code to change the baud rate
//#define BAUD_RATE_GCODE

#if ENABLED(SDSUPPORT)
  // Enable this option to collect and display the maximum
  // RX queue usage after transferring a file to SD.
  //#define SERIAL_STATS_MAX_RX_QUEUED

  // Enable this option to collect and display the number
  // of dropped bytes after a file transfer to SD.
  //#define SERIAL_STATS_DROPPED_RX
#endif

// Monitor RX buffer usage
// Dump an error to the serial port if the serial receive buffer overflows.
// If you see these errors, increase the RX_BUFFER_SIZE value.
// Not supported on all platforms.
//#define RX_BUFFER_MONITOR

/**
 * Emergency Command Parser
 *
 * Add a low-level parser to intercept certain commands as they
 * enter the serial receive buffer, so they cannot be blocked.
 * Currently handles M108, M112, M410, M876
 * NOTE: Not yet implemented for all platforms.
 */
#define EMERGENCY_PARSER

// Bad Serial-connections can miss a received command by sending an 'ok'
// Therefore some clients abort after 30 seconds in a timeout.
// Some other clients start sending commands while receiving a 'wait'.
// This "wait" is only sent when the buffer is empty. 1 second is a good value here.
//#define NO_TIMEOUTS 1000 // Milliseconds

// Some clients will have this feature soon. This could make the NO_TIMEOUTS unnecessary.
//#define ADVANCED_OK

// Printrun may have trouble receiving long strings all at once.
// This option inserts short delays between lines of serial output.
#define SERIAL_OVERRUN_PROTECTION

// For serial echo, the number of digits after the decimal point
//#define SERIAL_FLOAT_PRECISION 4

// @section extras

/**
 * Extra Fan Speed
 * Adds a secondary fan speed for each print-cooling fan.
 *   'M106 P<fan> T3-255' : Set a secondary speed for <fan>
 *   'M106 P<fan> T2'     : Use the set secondary speed
 *   'M106 P<fan> T1'     : Restore the previous fan speed
 */
//#define EXTRA_FAN_SPEED

/**
 * Firmware-based and LCD-controlled retract
 *
 * Add G10 / G11 commands for automatic firmware-based retract / recover.
 * Use M207 and M208 to define parameters for retract / recover.
 *
 * Use M209 to enable or disable auto-retract.
 * With auto-retract enabled, all G1 E moves within the set range
 * will be converted to firmware-based retract/recover moves.
 *
 * Be sure to turn off auto-retract during filament change.
 *
 * Note that M207 / M208 / M209 settings are saved to EEPROM.
 */
//#define FWRETRACT
#if ENABLED(FWRETRACT)
  #define FWRETRACT_AUTORETRACT             // Override slicer retractions
  #if ENABLED(FWRETRACT_AUTORETRACT)
    #define MIN_AUTORETRACT             0.1 // (mm) Don't convert E moves under this length
    #define MAX_AUTORETRACT            10.0 // (mm) Don't convert E moves over this length
  #endif
  #define RETRACT_LENGTH                3   // (mm) Default retract length (positive value)
  #define RETRACT_LENGTH_SWAP          13   // (mm) Default swap retract length (positive value)
  #define RETRACT_FEEDRATE             45   // (mm/s) Default feedrate for retracting
  #define RETRACT_ZRAISE                0   // (mm) Default retract Z-raise
  #define RETRACT_RECOVER_LENGTH        0   // (mm) Default additional recover length (added to retract length on recover)
  #define RETRACT_RECOVER_LENGTH_SWAP   0   // (mm) Default additional swap recover length (added to retract length on recover from toolchange)
  #define RETRACT_RECOVER_FEEDRATE      8   // (mm/s) Default feedrate for recovering from retraction
  #define RETRACT_RECOVER_FEEDRATE_SWAP 8   // (mm/s) Default feedrate for recovering from swap retraction
  #if ENABLED(MIXING_EXTRUDER)
    //#define RETRACT_SYNC_MIXING           // Retract and restore all mixing steppers simultaneously
  #endif
#endif

/**
 * Universal tool change settings.
 * Applies to all types of extruders except where explicitly noted.
 */
#if HAS_MULTI_EXTRUDER
  // Z raise distance for tool-change, as needed for some extruders
  #define TOOLCHANGE_ZRAISE                 2 // (mm)
  //#define TOOLCHANGE_ZRAISE_BEFORE_RETRACT  // Apply raise before swap retraction (if enabled)
  //#define TOOLCHANGE_NO_RETURN              // Never return to previous position on tool-change
  #if ENABLED(TOOLCHANGE_NO_RETURN)
    //#define EVENT_GCODE_AFTER_TOOLCHANGE "G12X"   // Extra G-code to run after tool-change
  #endif

  /**
   * Retract and prime filament on tool-change to reduce
   * ooze and stringing and to get cleaner transitions.
   */
  //#define TOOLCHANGE_FILAMENT_SWAP
  #if ENABLED(TOOLCHANGE_FILAMENT_SWAP)
    // Load / Unload
    #define TOOLCHANGE_FS_LENGTH              12  // (mm) Load / Unload length
    #define TOOLCHANGE_FS_EXTRA_RESUME_LENGTH  0  // (mm) Extra length for better restart, fine tune by LCD/Gcode)
    #define TOOLCHANGE_FS_RETRACT_SPEED   (50*60) // (mm/min) (Unloading)
    #define TOOLCHANGE_FS_UNRETRACT_SPEED (25*60) // (mm/min) (On SINGLENOZZLE or Bowden loading must be slowed down)

    // Longer prime to clean out a SINGLENOZZLE
    #define TOOLCHANGE_FS_EXTRA_PRIME          0  // (mm) Extra priming length
    #define TOOLCHANGE_FS_PRIME_SPEED    (4.6*60) // (mm/min) Extra priming feedrate
    #define TOOLCHANGE_FS_WIPE_RETRACT         0  // (mm/min) Retract before cooling for less stringing, better wipe, etc.

    // Cool after prime to reduce stringing
    #define TOOLCHANGE_FS_FAN                 -1  // Fan index or -1 to skip
    #define TOOLCHANGE_FS_FAN_SPEED          255  // 0-255
    #define TOOLCHANGE_FS_FAN_TIME            10  // (seconds)

    // Swap uninitialized extruder with TOOLCHANGE_FS_PRIME_SPEED for all lengths (recover + prime)
    // (May break filament if not retracted beforehand.)
    //#define TOOLCHANGE_FS_INIT_BEFORE_SWAP

    // Prime on the first T0 (If other, TOOLCHANGE_FS_INIT_BEFORE_SWAP applied)
    // Enable it (M217 V[0/1]) before printing, to avoid unwanted priming on host connect
    //#define TOOLCHANGE_FS_PRIME_FIRST_USED

    /**
     * Tool Change Migration
     * This feature provides G-code and LCD options to switch tools mid-print.
     * All applicable tool properties are migrated so the print can continue.
     * Tools must be closely matching and other restrictions may apply.
     * Useful to:
     *   - Change filament color without interruption
     *   - Switch spools automatically on filament runout
     *   - Switch to a different nozzle on an extruder jam
     */
    #define TOOLCHANGE_MIGRATION_FEATURE

  #endif

  /**
   * Position to park head during tool change.
   * Doesn't apply to SWITCHING_TOOLHEAD, DUAL_X_CARRIAGE, or PARKING_EXTRUDER
   */
  //#define TOOLCHANGE_PARK
  #if ENABLED(TOOLCHANGE_PARK)
    #define TOOLCHANGE_PARK_XY    { X_MIN_POS + 10, Y_MIN_POS + 10 }
    #define TOOLCHANGE_PARK_XY_FEEDRATE 6000  // (mm/min)
    //#define TOOLCHANGE_PARK_X_ONLY          // X axis only move
    //#define TOOLCHANGE_PARK_Y_ONLY          // Y axis only move
  #endif
#endif // HAS_MULTI_EXTRUDER

/**
 * Advanced Pause
 * Experimental feature for filament change support and for parking the nozzle when paused.
 * Adds the GCode M600 for initiating filament change.
 * If PARK_HEAD_ON_PAUSE enabled, adds the GCode M125 to pause printing and park the nozzle.
 *
 * Requires an LCD display.
 * Requires NOZZLE_PARK_FEATURE.
 * This feature is required for the default FILAMENT_RUNOUT_SCRIPT.
 */
#define ADVANCED_PAUSE_FEATURE
#if ENABLED(ADVANCED_PAUSE_FEATURE)
  #define PAUSE_PARK_RETRACT_FEEDRATE         60  // (mm/s) Initial retract feedrate.
  #define PAUSE_PARK_RETRACT_LENGTH            3  // (mm) Initial retract.
  #ifdef Q5
    #define FILAMENT_CHANGE_UNLOAD_FEEDRATE     28  // (mm/s) Unload filament feedrate. This can be pretty fast.
    #define FILAMENT_CHANGE_UNLOAD_ACCEL        25  // (mm/s^2) Lower acceleration may allow a faster feedrate.
    #define FILAMENT_CHANGE_UNLOAD_LENGTH      550  //FE250 (mm) The length of filament for a complete unload.
  #else                                                // This short retract is done immediately, before parking the nozzle.
    #define FILAMENT_CHANGE_UNLOAD_FEEDRATE     50  // (mm/s) Unload filament feedrate. This can be pretty fast.
    #define FILAMENT_CHANGE_UNLOAD_ACCEL        25  // (mm/s^2) Lower acceleration may allow a faster feedrate.
    #define FILAMENT_CHANGE_UNLOAD_LENGTH      850  // (mm) The length of filament for a complete unload.
                                                  //   For Bowden, the full length of the tube and nozzle.
                                                  //   For direct drive, the full length of the nozzle.
                                                  //   Set to 0 for manual unloading.
  #endif

  #define FILAMENT_CHANGE_SLOW_LOAD_FEEDRATE   6  // (mm/s) Slow move when starting load.
  #define FILAMENT_CHANGE_SLOW_LOAD_LENGTH     0  // (mm) Slow length, to allow time to insert material.
                                                  // 0 to disable start loading and skip to fast load only
  #ifdef Q5
    #define FILAMENT_CHANGE_FAST_LOAD_FEEDRATE  20  //40  // (mm/s) Load filament feedrate. This can be pretty fast.
    #define FILAMENT_CHANGE_FAST_LOAD_ACCEL     25  // (mm/s^2) Lower acceleration may allow a faster feedrate.
    #define FILAMENT_CHANGE_FAST_LOAD_LENGTH   600  // (mm) Load length of filament, from extruder gear to nozzle.
  #else                                             // 0 to disable start loading and skip to fast load only
    #define FILAMENT_CHANGE_FAST_LOAD_FEEDRATE  50  //40  // (mm/s) Load filament feedrate. This can be pretty fast.
    #define FILAMENT_CHANGE_FAST_LOAD_ACCEL     25  // (mm/s^2) Lower acceleration may allow a faster feedrate.
    #define FILAMENT_CHANGE_FAST_LOAD_LENGTH   730  // (mm) Load length of filament, from extruder gear to nozzle.
                                                  //   For Bowden, the full length of the tube and nozzle.
                                                  //   For direct drive, the full length of the nozzle.
  #endif
  //#define ADVANCED_PAUSE_CONTINUOUS_PURGE         // Purge continuously up to the purge length until interrupted.
  #define ADVANCED_PAUSE_PURGE_FEEDRATE        3  // (mm/s) Extrude feedrate (after loading). Should be slower than load feedrate.
  #define ADVANCED_PAUSE_PURGE_LENGTH         50  // (mm) Length to extrude after loading.
                                                  // Set to 0 for manual extrusion.
                                                  // Filament can be extruded repeatedly from the Filament Change menu
                                                  // until extrusion is consistent, and to purge old filament.
  #define ADVANCED_PAUSE_RESUME_PRIME          0  // (mm) Extra distance to prime nozzle after returning from park.
  //#define ADVANCED_PAUSE_FANS_PAUSE             // Turn off print-cooling fans while the machine is paused.

                                                  // Filament Unload does a Retract, Delay, and Purge first:
  #define FILAMENT_UNLOAD_PURGE_RETRACT       13  // (mm) Unload initial retract length.
  #define FILAMENT_UNLOAD_PURGE_DELAY       5000  // (ms) Delay for the filament to cool after retract.
  #define FILAMENT_UNLOAD_PURGE_LENGTH         8  // (mm) An unretract is done, then this length is purged.
  #define FILAMENT_UNLOAD_PURGE_FEEDRATE      25  // (mm/s) feedrate to purge before unload

  #define PAUSE_PARK_NOZZLE_TIMEOUT           45  // (seconds) Time limit before the nozzle is turned off for safety.
  #define FILAMENT_CHANGE_ALERT_BEEPS         10  // Number of alert beeps to play when a response is needed.
  #define PAUSE_PARK_NO_STEPPER_TIMEOUT           // Enable for XYZ steppers to stay powered on during filament change.

  #define PARK_HEAD_ON_PAUSE                    // Park the nozzle during pause and filament change.
  //#define HOME_BEFORE_FILAMENT_CHANGE           // If needed, home before parking for filament change

  #define FILAMENT_LOAD_UNLOAD_GCODES           // Add M701/M702 Load/Unload G-codes, plus Load/Unload in the LCD Prepare menu.
  //#define FILAMENT_UNLOAD_ALL_EXTRUDERS         // Allow M702 to unload all extruders above a minimum target temp (as set by M302)
#endif

// @section tmc

/**
 * TMC26X Stepper Driver options
 *
 * The TMC26XStepper library is required for this stepper driver.
 * https://github.com/trinamic/TMC26XStepper
 */
#if HAS_DRIVER(TMC26X)

  #if AXIS_DRIVER_TYPE_X(TMC26X)
    #define X_MAX_CURRENT     1000  // (mA)
    #define X_SENSE_RESISTOR    91  // (mOhms)
    #define X_MICROSTEPS        16  // Number of microsteps
  #endif

  #if AXIS_DRIVER_TYPE_X2(TMC26X)
    #define X2_MAX_CURRENT    1000
    #define X2_SENSE_RESISTOR   91
    #define X2_MICROSTEPS       X_MICROSTEPS
  #endif

  #if AXIS_DRIVER_TYPE_Y(TMC26X)
    #define Y_MAX_CURRENT     1000
    #define Y_SENSE_RESISTOR    91
    #define Y_MICROSTEPS        16
  #endif

  #if AXIS_DRIVER_TYPE_Y2(TMC26X)
    #define Y2_MAX_CURRENT    1000
    #define Y2_SENSE_RESISTOR   91
    #define Y2_MICROSTEPS       Y_MICROSTEPS
  #endif

  #if AXIS_DRIVER_TYPE_Z(TMC26X)
    #define Z_MAX_CURRENT     1000
    #define Z_SENSE_RESISTOR    91
    #define Z_MICROSTEPS        16
  #endif

  #if AXIS_DRIVER_TYPE_Z2(TMC26X)
    #define Z2_MAX_CURRENT    1000
    #define Z2_SENSE_RESISTOR   91
    #define Z2_MICROSTEPS       Z_MICROSTEPS
  #endif

  #if AXIS_DRIVER_TYPE_Z3(TMC26X)
    #define Z3_MAX_CURRENT    1000
    #define Z3_SENSE_RESISTOR   91
    #define Z3_MICROSTEPS       Z_MICROSTEPS
  #endif

  #if AXIS_DRIVER_TYPE_Z4(TMC26X)
    #define Z4_MAX_CURRENT    1000
    #define Z4_SENSE_RESISTOR   91
    #define Z4_MICROSTEPS       Z_MICROSTEPS
  #endif

  #if AXIS_DRIVER_TYPE_E0(TMC26X)
    #define E0_MAX_CURRENT    1000
    #define E0_SENSE_RESISTOR   91
    #define E0_MICROSTEPS       16
  #endif

  #if AXIS_DRIVER_TYPE_E1(TMC26X)
    #define E1_MAX_CURRENT    1000
    #define E1_SENSE_RESISTOR   91
    #define E1_MICROSTEPS       E0_MICROSTEPS
  #endif

  #if AXIS_DRIVER_TYPE_E2(TMC26X)
    #define E2_MAX_CURRENT    1000
    #define E2_SENSE_RESISTOR   91
    #define E2_MICROSTEPS       E0_MICROSTEPS
  #endif

  #if AXIS_DRIVER_TYPE_E3(TMC26X)
    #define E3_MAX_CURRENT    1000
    #define E3_SENSE_RESISTOR   91
    #define E3_MICROSTEPS       E0_MICROSTEPS
  #endif

  #if AXIS_DRIVER_TYPE_E4(TMC26X)
    #define E4_MAX_CURRENT    1000
    #define E4_SENSE_RESISTOR   91
    #define E4_MICROSTEPS       E0_MICROSTEPS
  #endif

  #if AXIS_DRIVER_TYPE_E5(TMC26X)
    #define E5_MAX_CURRENT    1000
    #define E5_SENSE_RESISTOR   91
    #define E5_MICROSTEPS       E0_MICROSTEPS
  #endif

  #if AXIS_DRIVER_TYPE_E6(TMC26X)
    #define E6_MAX_CURRENT    1000
    #define E6_SENSE_RESISTOR   91
    #define E6_MICROSTEPS       E0_MICROSTEPS
  #endif

  #if AXIS_DRIVER_TYPE_E7(TMC26X)
    #define E7_MAX_CURRENT    1000
    #define E7_SENSE_RESISTOR   91
    #define E7_MICROSTEPS       E0_MICROSTEPS
  #endif

#endif // TMC26X

// @section tmc_smart

/**
 * To use TMC2130, TMC2160, TMC2660, TMC5130, TMC5160 stepper drivers in SPI mode
 * connect your SPI pins to the hardware SPI interface on your board and define
 * the required CS pins in your `pins_MYBOARD.h` file. (e.g., RAMPS 1.4 uses AUX3
 * pins `X_CS_PIN 53`, `Y_CS_PIN 49`, etc.).
 * You may also use software SPI if you wish to use general purpose IO pins.
 *
 * To use TMC2208 stepper UART-configurable stepper drivers connect #_SERIAL_TX_PIN
 * to the driver side PDN_UART pin with a 1K resistor.
 * To use the reading capabilities, also connect #_SERIAL_RX_PIN to PDN_UART without
 * a resistor.
 * The drivers can also be used with hardware serial.
 *
 * TMCStepper library is required to use TMC stepper drivers.
 * https://github.com/teemuatlut/TMCStepper
 */
#if HAS_TRINAMIC_CONFIG

  #define HOLD_MULTIPLIER    0.5  // Scales down the holding current from run current

  /**
   * Interpolate microsteps to 256
   * Override for each driver with <driver>_INTERPOLATE settings below
   */
  #define INTERPOLATE      true

  // test
  //#define XYZ_CURRENT       900
  //#define XYZ_CURRENT_HOME  800
  //#define E_CURRENT         850

  #if AXIS_IS_TMC(X)
    #define X_CURRENT       XYZ_CURRENT        // (mA) RMS current. Multiply by 1.414 for peak current.
    #define X_CURRENT_HOME  XYZ_CURRENT_HOME   // (mA) RMS current for sensorless homing
    #define X_MICROSTEPS    XYZ_MICROSTEPS     // 0..256
    #define X_RSENSE          0.11
    #define X_CHAIN_POS      -1        // -1..0: Not chained. 1: MCU MOSI connected. 2: Next in chain, ...
    //#define X_INTERPOLATE  true      // Enable to override 'INTERPOLATE' for the X axis
  #endif

  #if AXIS_IS_TMC(X2)
    #define X2_CURRENT      800
    #define X2_CURRENT_HOME X2_CURRENT
    #define X2_MICROSTEPS    X_MICROSTEPS
    #define X2_RSENSE         0.11
    #define X2_CHAIN_POS     -1
    //#define X2_INTERPOLATE true
  #endif

  #if AXIS_IS_TMC(Y)
    #define Y_CURRENT       XYZ_CURRENT
    #define Y_CURRENT_HOME  XYZ_CURRENT_HOME
    #define Y_MICROSTEPS    XYZ_MICROSTEPS
    #define Y_RSENSE          0.11
    #define Y_CHAIN_POS      -1
    //#define Y_INTERPOLATE  true
  #endif

  #if AXIS_IS_TMC(Y2)
    #define Y2_CURRENT      800
    #define Y2_CURRENT_HOME Y2_CURRENT
    #define Y2_MICROSTEPS    Y_MICROSTEPS
    #define Y2_RSENSE         0.11
    #define Y2_CHAIN_POS     -1
    //#define Y2_INTERPOLATE true
  #endif

  #if AXIS_IS_TMC(Z)
    #define Z_CURRENT       XYZ_CURRENT
    #define Z_CURRENT_HOME  XYZ_CURRENT_HOME
    #define Z_MICROSTEPS    XYZ_MICROSTEPS
    #define Z_RSENSE          0.11
    #define Z_CHAIN_POS      -1
    //#define Z_INTERPOLATE  true
  #endif

  #if AXIS_IS_TMC(Z2)
    #define Z2_CURRENT      800
    #define Z2_CURRENT_HOME Z2_CURRENT
    #define Z2_MICROSTEPS    Z_MICROSTEPS
    #define Z2_RSENSE         0.11
    #define Z2_CHAIN_POS     -1
    //#define Z2_INTERPOLATE true
  #endif

  #if AXIS_IS_TMC(Z3)
    #define Z3_CURRENT      800
    #define Z3_CURRENT_HOME Z3_CURRENT
    #define Z3_MICROSTEPS    Z_MICROSTEPS
    #define Z3_RSENSE         0.11
    #define Z3_CHAIN_POS     -1
    //#define Z3_INTERPOLATE true
  #endif

  #if AXIS_IS_TMC(Z4)
    #define Z4_CURRENT      800
    #define Z4_CURRENT_HOME Z4_CURRENT
    #define Z4_MICROSTEPS    Z_MICROSTEPS
    #define Z4_RSENSE         0.11
    #define Z4_CHAIN_POS     -1
    //#define Z4_INTERPOLATE true
  #endif

  #if AXIS_IS_TMC(E0)
    #define E0_CURRENT      E_CURRENT
    #define E0_MICROSTEPS   E_MICROSTEPS
    #define E0_RSENSE         0.11
    #define E0_CHAIN_POS     -1
    //#define E0_INTERPOLATE true
  #endif

  #if AXIS_IS_TMC(E1)
    #define E1_CURRENT      E_CURRENT
    #define E1_MICROSTEPS   E_MICROSTEPS
    #define E1_RSENSE         0.11
    #define E1_CHAIN_POS     -1
    //#define E1_INTERPOLATE true
  #endif

  #if AXIS_IS_TMC(E2)
    #define E2_CURRENT      800
    #define E2_MICROSTEPS    E0_MICROSTEPS
    #define E2_RSENSE         0.11
    #define E2_CHAIN_POS     -1
    //#define E2_INTERPOLATE true
  #endif

  #if AXIS_IS_TMC(E3)
    #define E3_CURRENT      800
    #define E3_MICROSTEPS    E0_MICROSTEPS
    #define E3_RSENSE         0.11
    #define E3_CHAIN_POS     -1
    //#define E3_INTERPOLATE true
  #endif

  #if AXIS_IS_TMC(E4)
    #define E4_CURRENT      800
    #define E4_MICROSTEPS    E0_MICROSTEPS
    #define E4_RSENSE         0.11
    #define E4_CHAIN_POS     -1
    //#define E4_INTERPOLATE true
  #endif

  #if AXIS_IS_TMC(E5)
    #define E5_CURRENT      800
    #define E5_MICROSTEPS    E0_MICROSTEPS
    #define E5_RSENSE         0.11
    #define E5_CHAIN_POS     -1
    //#define E5_INTERPOLATE true
  #endif

  #if AXIS_IS_TMC(E6)
    #define E6_CURRENT      800
    #define E6_MICROSTEPS    E0_MICROSTEPS
    #define E6_RSENSE         0.11
    #define E6_CHAIN_POS     -1
    //#define E6_INTERPOLATE true
  #endif

  #if AXIS_IS_TMC(E7)
    #define E7_CURRENT      800
    #define E7_MICROSTEPS    E0_MICROSTEPS
    #define E7_RSENSE         0.11
    #define E7_CHAIN_POS     -1
    //#define E7_INTERPOLATE true
  #endif

  /**
   * Override default SPI pins for TMC2130, TMC2160, TMC2660, TMC5130 and TMC5160 drivers here.
   * The default pins can be found in your board's pins file.
   */
  //#define X_CS_PIN          -1
  //#define Y_CS_PIN          -1
  //#define Z_CS_PIN          -1
  //#define X2_CS_PIN         -1
  //#define Y2_CS_PIN         -1
  //#define Z2_CS_PIN         -1
  //#define Z3_CS_PIN         -1
  //#define E0_CS_PIN         -1
  //#define E1_CS_PIN         -1
  //#define E2_CS_PIN         -1
  //#define E3_CS_PIN         -1
  //#define E4_CS_PIN         -1
  //#define E5_CS_PIN         -1
  //#define E6_CS_PIN         -1
  //#define E7_CS_PIN         -1

  /**
   * Software option for SPI driven drivers (TMC2130, TMC2160, TMC2660, TMC5130 and TMC5160).
   * The default SW SPI pins are defined the respective pins files,
   * but you can override or define them here.
   */
  //#define TMC_USE_SW_SPI
  //#define TMC_SW_MOSI       -1
  //#define TMC_SW_MISO       -1
  //#define TMC_SW_SCK        -1

  /**
   * Four TMC2209 drivers can use the same HW/SW serial port with hardware configured addresses.
   * Set the address using jumpers on pins MS1 and MS2.
   * Address | MS1  | MS2
   *       0 | LOW  | LOW
   *       1 | HIGH | LOW
   *       2 | LOW  | HIGH
   *       3 | HIGH | HIGH
   *
   * Set *_SERIAL_TX_PIN and *_SERIAL_RX_PIN to match for all drivers
   * on the same serial port, either here or in your board's pins file.
   */
  #ifdef Q5
    #define  X_SLAVE_ADDRESS 0
    #define  Y_SLAVE_ADDRESS 0
    #define  Z_SLAVE_ADDRESS 0
    #define E0_SLAVE_ADDRESS 0
  #endif
  //#define X2_SLAVE_ADDRESS 0
  //#define Y2_SLAVE_ADDRESS 0
  //#define Z2_SLAVE_ADDRESS 0
  //#define Z3_SLAVE_ADDRESS 0
  //#define Z4_SLAVE_ADDRESS 0
  //#define E0_SLAVE_ADDRESS 0
  //#define E1_SLAVE_ADDRESS 0
  //#define E2_SLAVE_ADDRESS 0
  //#define E3_SLAVE_ADDRESS 0
  //#define E4_SLAVE_ADDRESS 0
  //#define E5_SLAVE_ADDRESS 0
  //#define E6_SLAVE_ADDRESS 0
  //#define E7_SLAVE_ADDRESS 0

  /**
   * Software enable
   *
   * Use for drivers that do not use a dedicated enable pin, but rather handle the same
   * function through a communication line such as SPI or UART.
   */
  //#define SOFTWARE_DRIVER_ENABLE

  /**
   * TMC2130, TMC2160, TMC2208, TMC2209, TMC5130 and TMC5160 only
   * Use Trinamic's ultra quiet stepping mode.
   * When disabled, Marlin will use spreadCycle stepping mode.
   */
  #define STEALTHCHOP_XY
  #define STEALTHCHOP_Z
  //#define STEALTHCHOP_E

  /**
   * Optimize spreadCycle chopper parameters by using predefined parameter sets
   * or with the help of an example included in the library.
   * Provided parameter sets are
   * CHOPPER_DEFAULT_12V
   * CHOPPER_DEFAULT_19V
   * CHOPPER_DEFAULT_24V
   * CHOPPER_DEFAULT_36V
   * CHOPPER_09STEP_24V   // 0.9 degree steppers (24V)
   * CHOPPER_PRUSAMK3_24V // Imported parameters from the official Průša firmware for MK3 (24V)
   * CHOPPER_MARLIN_119   // Old defaults from Marlin v1.1.9
   *
   * Define your own with:
   * { <off_time[1..15]>, <hysteresis_end[-3..12]>, hysteresis_start[1..8] }
   */
  #define CHOPPER_TIMING CHOPPER_DEFAULT_24V        // All axes (override below)
  //#define CHOPPER_TIMING_X  CHOPPER_DEFAULT_12V   // For X Axes (override below)
  //#define CHOPPER_TIMING_X2 CHOPPER_DEFAULT_12V
  //#define CHOPPER_TIMING_Y  CHOPPER_DEFAULT_12V   // For Y Axes (override below)
  //#define CHOPPER_TIMING_Y2 CHOPPER_DEFAULT_12V
  //#define CHOPPER_TIMING_Z  CHOPPER_DEFAULT_12V   // For Z Axes (override below)
  //#define CHOPPER_TIMING_Z2 CHOPPER_DEFAULT_12V
  //#define CHOPPER_TIMING_Z3 CHOPPER_DEFAULT_12V
  //#define CHOPPER_TIMING_Z4 CHOPPER_DEFAULT_12V
  //#define CHOPPER_TIMING_E  CHOPPER_DEFAULT_12V   // For Extruders (override below)
  //#define CHOPPER_TIMING_E1 CHOPPER_DEFAULT_12V
  //#define CHOPPER_TIMING_E2 CHOPPER_DEFAULT_12V
  //#define CHOPPER_TIMING_E3 CHOPPER_DEFAULT_12V
  //#define CHOPPER_TIMING_E4 CHOPPER_DEFAULT_12V
  //#define CHOPPER_TIMING_E5 CHOPPER_DEFAULT_12V
  //#define CHOPPER_TIMING_E6 CHOPPER_DEFAULT_12V
  //#define CHOPPER_TIMING_E7 CHOPPER_DEFAULT_12V

  /**
   * Monitor Trinamic drivers
   * for error conditions like overtemperature and short to ground.
   * To manage over-temp Marlin can decrease the driver current until the error condition clears.
   * Other detected conditions can be used to stop the current print.
   * Relevant G-codes:
   * M906 - Set or get motor current in milliamps using axis codes X, Y, Z, E. Report values if no axis codes given.
   * M911 - Report stepper driver overtemperature pre-warn condition.
   * M912 - Clear stepper driver overtemperature pre-warn condition flag.
   * M122 - Report driver parameters (Requires TMC_DEBUG)
   */
  #ifdef XP
    #define MONITOR_DRIVER_STATUS
  #endif

  #if ENABLED(MONITOR_DRIVER_STATUS)
    #define CURRENT_STEP_DOWN     50  // [mA]
    #define REPORT_CURRENT_CHANGE
    #define STOP_ON_ERROR
  #endif

  /**
   * TMC2130, TMC2160, TMC2208, TMC2209, TMC5130 and TMC5160 only
   * The driver will switch to spreadCycle when stepper speed is over HYBRID_THRESHOLD.
   * This mode allows for faster movements at the expense of higher noise levels.
   * STEALTHCHOP_(XY|Z|E) must be enabled to use HYBRID_THRESHOLD.
   * M913 X/Y/Z/E to live tune the setting
   */
  #define HYBRID_THRESHOLD

  #define X_HYBRID_THRESHOLD     150  // [mm/s]
  #define X2_HYBRID_THRESHOLD    100
  #define Y_HYBRID_THRESHOLD     150
  #define Y2_HYBRID_THRESHOLD    100
  #define Z_HYBRID_THRESHOLD     150
  #define Z2_HYBRID_THRESHOLD      3
  #define Z3_HYBRID_THRESHOLD      3
  #define Z4_HYBRID_THRESHOLD      3
  #define E0_HYBRID_THRESHOLD     50
  #define E1_HYBRID_THRESHOLD     30
  #define E2_HYBRID_THRESHOLD     30
  #define E3_HYBRID_THRESHOLD     30
  #define E4_HYBRID_THRESHOLD     30
  #define E5_HYBRID_THRESHOLD     30
  #define E6_HYBRID_THRESHOLD     30
  #define E7_HYBRID_THRESHOLD     30

  /**
   * Use StallGuard to home / probe X, Y, Z.
   *
   * TMC2130, TMC2160, TMC2209, TMC2660, TMC5130, and TMC5160 only
   * Connect the stepper driver's DIAG1 pin to the X/Y endstop pin.
   * X, Y, and Z homing will always be done in spreadCycle mode.
   *
   * X/Y/Z_STALL_SENSITIVITY is the default stall threshold.
   * Use M914 X Y Z to set the stall threshold at runtime:
   *
   *  Sensitivity   TMC2209   Others
   *    HIGHEST       255      -64    (Too sensitive => False positive)
   *    LOWEST         0        63    (Too insensitive => No trigger)
   *
   * It is recommended to set HOMING_BUMP_MM to { 0, 0, 0 }.
   *
   * SPI_ENDSTOPS  *** Beta feature! *** TMC2130 Only ***
   * Poll the driver through SPI to determine load when homing.
   * Removes the need for a wire from DIAG1 to an endstop pin.
   *
   * IMPROVE_HOMING_RELIABILITY tunes acceleration and jerk when
   * homing and adds a guard period for endstop triggering.
   *
   * Comment *_STALL_SENSITIVITY to disable sensorless homing for that axis.
   */
  //#define SENSORLESS_HOMING // StallGuard capable drivers only

  #if EITHER(SENSORLESS_HOMING, SENSORLESS_PROBING)
    // TMC2209: 0...255. TMC2130: -64...63
    #define X_STALL_SENSITIVITY  8
    #define X2_STALL_SENSITIVITY X_STALL_SENSITIVITY
    #define Y_STALL_SENSITIVITY  8
    #define Y2_STALL_SENSITIVITY Y_STALL_SENSITIVITY
    #define Z_STALL_SENSITIVITY  8
    //#define Z2_STALL_SENSITIVITY Z_STALL_SENSITIVITY
    //#define Z3_STALL_SENSITIVITY Z_STALL_SENSITIVITY
    //#define Z4_STALL_SENSITIVITY Z_STALL_SENSITIVITY
    //#define SPI_ENDSTOPS              // TMC2130 only
    //#define IMPROVE_HOMING_RELIABILITY
  #endif

  /**
   * TMC Homing stepper phase.
   *
   * Improve homing repeatability by homing to stepper coil's nearest absolute
   * phase position. Trinamic drivers use a stepper phase table with 1024 values
   * spanning 4 full steps with 256 positions each (ergo, 1024 positions).
   * Full step positions (128, 384, 640, 896) have the highest holding torque.
   *
   * Values from 0..1023, -1 to disable homing phase for that axis.
   */
  //#define TMC_HOME_PHASE { 896, 896, 896 }

  /**
   * Beta feature!
   * Create a 50/50 square wave step pulse optimal for stepper drivers.
   */
  #define SQUARE_WAVE_STEPPING

  /**
   * Enable M122 debugging command for TMC stepper drivers.
   * M122 S0/1 will enable continous reporting.
   */
  #define TMC_DEBUG

  /**
   * You can set your own advanced settings by filling in predefined functions.
   * A list of available functions can be found on the library github page
   * https://github.com/teemuatlut/TMCStepper
   *
   * Example:
   * #define TMC_ADV() { \
   *   stepperX.diag0_otpw(1); \
   *   stepperY.intpol(0); \
   * }
   */
  #define TMC_ADV() {  }

#endif // HAS_TRINAMIC_CONFIG

// @section L64XX

/**
 * L64XX Stepper Driver options
 *
 * Arduino-L6470 library (0.8.0 or higher) is required.
 * https://github.com/ameyer/Arduino-L6470
 *
 * Requires the following to be defined in your pins_YOUR_BOARD file
 *     L6470_CHAIN_SCK_PIN
 *     L6470_CHAIN_MISO_PIN
 *     L6470_CHAIN_MOSI_PIN
 *     L6470_CHAIN_SS_PIN
 *     ENABLE_RESET_L64XX_CHIPS(Q)  where Q is 1 to enable and 0 to reset
 */

#if HAS_L64XX

  //#define L6470_CHITCHAT        // Display additional status info

  #if AXIS_IS_L64XX(X)
    #define X_MICROSTEPS       128  // Number of microsteps (VALID: 1, 2, 4, 8, 16, 32, 128) - L6474 max is 16
    #define X_OVERCURRENT     2000  // (mA) Current where the driver detects an over current
                                    //   L6470 & L6474 - VALID: 375 x (1 - 16) - 6A max - rounds down
                                    //   POWERSTEP01: VALID: 1000 x (1 - 32) - 32A max - rounds down
    #define X_STALLCURRENT    1500  // (mA) Current where the driver detects a stall (VALID: 31.25 * (1-128) -  4A max - rounds down)
                                    //   L6470 & L6474 - VALID: 31.25 * (1-128) -  4A max - rounds down
                                    //   POWERSTEP01: VALID: 200 x (1 - 32) - 6.4A max - rounds down
                                    //   L6474 - STALLCURRENT setting is used to set the nominal (TVAL) current
    #define X_MAX_VOLTAGE      127  // 0-255, Maximum effective voltage seen by stepper - not used by L6474
    #define X_CHAIN_POS         -1  // Position in SPI chain, 0=Not in chain, 1=Nearest MOSI
    #define X_SLEW_RATE          1  // 0-3, Slew 0 is slowest, 3 is fastest
  #endif

  #if AXIS_IS_L64XX(X2)
    #define X2_MICROSTEPS     X_MICROSTEPS
    #define X2_OVERCURRENT            2000
    #define X2_STALLCURRENT           1500
    #define X2_MAX_VOLTAGE             127
    #define X2_CHAIN_POS                -1
    #define X2_SLEW_RATE                 1
  #endif

  #if AXIS_IS_L64XX(Y)
    #define Y_MICROSTEPS               128
    #define Y_OVERCURRENT             2000
    #define Y_STALLCURRENT            1500
    #define Y_MAX_VOLTAGE              127
    #define Y_CHAIN_POS                 -1
    #define Y_SLEW_RATE                  1
  #endif

  #if AXIS_IS_L64XX(Y2)
    #define Y2_MICROSTEPS     Y_MICROSTEPS
    #define Y2_OVERCURRENT            2000
    #define Y2_STALLCURRENT           1500
    #define Y2_MAX_VOLTAGE             127
    #define Y2_CHAIN_POS                -1
    #define Y2_SLEW_RATE                 1
  #endif

  #if AXIS_IS_L64XX(Z)
    #define Z_MICROSTEPS               128
    #define Z_OVERCURRENT             2000
    #define Z_STALLCURRENT            1500
    #define Z_MAX_VOLTAGE              127
    #define Z_CHAIN_POS                 -1
    #define Z_SLEW_RATE                  1
  #endif

  #if AXIS_IS_L64XX(Z2)
    #define Z2_MICROSTEPS     Z_MICROSTEPS
    #define Z2_OVERCURRENT            2000
    #define Z2_STALLCURRENT           1500
    #define Z2_MAX_VOLTAGE             127
    #define Z2_CHAIN_POS                -1
    #define Z2_SLEW_RATE                 1
  #endif

  #if AXIS_IS_L64XX(Z3)
    #define Z3_MICROSTEPS     Z_MICROSTEPS
    #define Z3_OVERCURRENT            2000
    #define Z3_STALLCURRENT           1500
    #define Z3_MAX_VOLTAGE             127
    #define Z3_CHAIN_POS                -1
    #define Z3_SLEW_RATE                 1
  #endif

  #if AXIS_IS_L64XX(Z4)
    #define Z4_MICROSTEPS     Z_MICROSTEPS
    #define Z4_OVERCURRENT            2000
    #define Z4_STALLCURRENT           1500
    #define Z4_MAX_VOLTAGE             127
    #define Z4_CHAIN_POS                -1
    #define Z4_SLEW_RATE                 1
  #endif

  #if AXIS_IS_L64XX(E0)
    #define E0_MICROSTEPS              128
    #define E0_OVERCURRENT            2000
    #define E0_STALLCURRENT           1500
    #define E0_MAX_VOLTAGE             127
    #define E0_CHAIN_POS                -1
    #define E0_SLEW_RATE                 1
  #endif

  #if AXIS_IS_L64XX(E1)
    #define E1_MICROSTEPS    E0_MICROSTEPS
    #define E1_OVERCURRENT            2000
    #define E1_STALLCURRENT           1500
    #define E1_MAX_VOLTAGE             127
    #define E1_CHAIN_POS                -1
    #define E1_SLEW_RATE                 1
  #endif

  #if AXIS_IS_L64XX(E2)
    #define E2_MICROSTEPS    E0_MICROSTEPS
    #define E2_OVERCURRENT            2000
    #define E2_STALLCURRENT           1500
    #define E2_MAX_VOLTAGE             127
    #define E2_CHAIN_POS                -1
    #define E2_SLEW_RATE                 1
  #endif

  #if AXIS_IS_L64XX(E3)
    #define E3_MICROSTEPS    E0_MICROSTEPS
    #define E3_OVERCURRENT            2000
    #define E3_STALLCURRENT           1500
    #define E3_MAX_VOLTAGE             127
    #define E3_CHAIN_POS                -1
    #define E3_SLEW_RATE                 1
  #endif

  #if AXIS_IS_L64XX(E4)
    #define E4_MICROSTEPS    E0_MICROSTEPS
    #define E4_OVERCURRENT            2000
    #define E4_STALLCURRENT           1500
    #define E4_MAX_VOLTAGE             127
    #define E4_CHAIN_POS                -1
    #define E4_SLEW_RATE                 1
  #endif

  #if AXIS_IS_L64XX(E5)
    #define E5_MICROSTEPS    E0_MICROSTEPS
    #define E5_OVERCURRENT            2000
    #define E5_STALLCURRENT           1500
    #define E5_MAX_VOLTAGE             127
    #define E5_CHAIN_POS                -1
    #define E5_SLEW_RATE                 1
  #endif

  #if AXIS_IS_L64XX(E6)
    #define E6_MICROSTEPS    E0_MICROSTEPS
    #define E6_OVERCURRENT            2000
    #define E6_STALLCURRENT           1500
    #define E6_MAX_VOLTAGE             127
    #define E6_CHAIN_POS                -1
    #define E6_SLEW_RATE                 1
  #endif

  #if AXIS_IS_L64XX(E7)
    #define E7_MICROSTEPS    E0_MICROSTEPS
    #define E7_OVERCURRENT            2000
    #define E7_STALLCURRENT           1500
    #define E7_MAX_VOLTAGE             127
    #define E7_CHAIN_POS                -1
    #define E7_SLEW_RATE                 1
  #endif

  /**
   * Monitor L6470 drivers for error conditions like over temperature and over current.
   * In the case of over temperature Marlin can decrease the drive until the error condition clears.
   * Other detected conditions can be used to stop the current print.
   * Relevant G-codes:
   * M906 - I1/2/3/4/5  Set or get motor drive level using axis codes X, Y, Z, E. Report values if no axis codes given.
   *         I not present or I0 or I1 - X, Y, Z or E0
   *         I2 - X2, Y2, Z2 or E1
   *         I3 - Z3 or E3
   *         I4 - Z4 or E4
   *         I5 - E5
   * M916 - Increase drive level until get thermal warning
   * M917 - Find minimum current thresholds
   * M918 - Increase speed until max or error
   * M122 S0/1 - Report driver parameters
   */
  //#define MONITOR_L6470_DRIVER_STATUS

  #if ENABLED(MONITOR_L6470_DRIVER_STATUS)
    #define KVAL_HOLD_STEP_DOWN     1
    //#define L6470_STOP_ON_ERROR
  #endif

#endif // HAS_L64XX

// @section i2cbus

//
// I2C Master ID for LPC176x LCD and Digital Current control
// Does not apply to other peripherals based on the Wire library.
//
//#define I2C_MASTER_ID  1  // Set a value from 0 to 2

/**
 * TWI/I2C BUS
 *
 * This feature is an EXPERIMENTAL feature so it shall not be used on production
 * machines. Enabling this will allow you to send and receive I2C data from slave
 * devices on the bus.
 *
 * ; Example #1
 * ; This macro send the string "Marlin" to the slave device with address 0x63 (99)
 * ; It uses multiple M260 commands with one B<base 10> arg
 * M260 A99  ; Target slave address
 * M260 B77  ; M
 * M260 B97  ; a
 * M260 B114 ; r
 * M260 B108 ; l
 * M260 B105 ; i
 * M260 B110 ; n
 * M260 S1   ; Send the current buffer
 *
 * ; Example #2
 * ; Request 6 bytes from slave device with address 0x63 (99)
 * M261 A99 B5
 *
 * ; Example #3
 * ; Example serial output of a M261 request
 * echo:i2c-reply: from:99 bytes:5 data:hello
 */

//#define EXPERIMENTAL_I2CBUS
#if ENABLED(EXPERIMENTAL_I2CBUS)
  #define I2C_SLAVE_ADDRESS  0  // Set a value from 8 to 127 to act as a slave
#endif

// @section extras

/**
 * Photo G-code
 * Add the M240 G-code to take a photo.
 * The photo can be triggered by a digital pin or a physical movement.
 */
//#define PHOTO_GCODE
#if ENABLED(PHOTO_GCODE)
  // A position to move to (and raise Z) before taking the photo
  //#define PHOTO_POSITION { X_MAX_POS - 5, Y_MAX_POS, 0 }  // { xpos, ypos, zraise } (M240 X Y Z)
  //#define PHOTO_DELAY_MS   100                            // (ms) Duration to pause before moving back (M240 P)
  //#define PHOTO_RETRACT_MM   6.5                          // (mm) E retract/recover for the photo move (M240 R S)

  // Canon RC-1 or homebrew digital camera trigger
  // Data from: https://www.doc-diy.net/photo/rc-1_hacked/
  //#define PHOTOGRAPH_PIN 23

  // Canon Hack Development Kit
  // https://captain-slow.dk/2014/03/09/3d-printing-timelapses/
  //#define CHDK_PIN        4

  // Optional second move with delay to trigger the camera shutter
  //#define PHOTO_SWITCH_POSITION { X_MAX_POS, Y_MAX_POS }  // { xpos, ypos } (M240 I J)

  // Duration to hold the switch or keep CHDK_PIN high
  //#define PHOTO_SWITCH_MS   50 // (ms) (M240 D)

  /**
   * PHOTO_PULSES_US may need adjustment depending on board and camera model.
   * Pin must be running at 48.4kHz.
   * Be sure to use a PHOTOGRAPH_PIN which can rise and fall quick enough.
   * (e.g., MKS SBase temp sensor pin was too slow, so used P1.23 on J8.)
   *
   *  Example pulse data for Nikon: https://bit.ly/2FKD0Aq
   *                     IR Wiring: https://git.io/JvJf7
   */
  //#define PHOTO_PULSES_US { 2000, 27850, 400, 1580, 400, 3580, 400 }  // (µs) Durations for each 48.4kHz oscillation
  #ifdef PHOTO_PULSES_US
    #define PHOTO_PULSE_DELAY_US 13 // (µs) Approximate duration of each HIGH and LOW pulse in the oscillation
  #endif
#endif

/**
 * Spindle & Laser control
 *
 * Add the M3, M4, and M5 commands to turn the spindle/laser on and off, and
 * to set spindle speed, spindle direction, and laser power.
 *
 * SuperPid is a router/spindle speed controller used in the CNC milling community.
 * Marlin can be used to turn the spindle on and off. It can also be used to set
 * the spindle speed from 5,000 to 30,000 RPM.
 *
 * You'll need to select a pin for the ON/OFF function and optionally choose a 0-5V
 * hardware PWM pin for the speed control and a pin for the rotation direction.
 *
 * See https://marlinfw.org/docs/configuration/laser_spindle.html for more config details.
 */
//#define SPINDLE_FEATURE
//#define LASER_FEATURE
#if EITHER(SPINDLE_FEATURE, LASER_FEATURE)
  #define SPINDLE_LASER_ACTIVE_STATE    LOW    // Set to "HIGH" if the on/off function is active HIGH
  #define SPINDLE_LASER_PWM             true   // Set to "true" if your controller supports setting the speed/power
  #define SPINDLE_LASER_PWM_INVERT      false  // Set to "true" if the speed/power goes up when you want it to go slower

  #define SPINDLE_LASER_FREQUENCY       2500   // (Hz) Spindle/laser frequency (only on supported HALs: AVR and LPC)

  //#define SPINDLE_SERVO         // A servo converting an angle to spindle power
  #ifdef SPINDLE_SERVO
    #define SPINDLE_SERVO_NR   0  // Index of servo used for spindle control
    #define SPINDLE_SERVO_MIN 10  // Minimum angle for servo spindle
  #endif

  /**
   * Speed / Power can be set ('M3 S') and displayed in terms of:
   *  - PWM255  (S0 - S255)
   *  - PERCENT (S0 - S100)
   *  - RPM     (S0 - S50000)  Best for use with a spindle
   *  - SERVO   (S0 - S180)
   */
  #define CUTTER_POWER_UNIT PWM255

  /**
   * Relative Cutter Power
   * Normally, 'M3 O<power>' sets
   * OCR power is relative to the range SPEED_POWER_MIN...SPEED_POWER_MAX.
   * so input powers of 0...255 correspond to SPEED_POWER_MIN...SPEED_POWER_MAX
   * instead of normal range (0 to SPEED_POWER_MAX).
   * Best used with (e.g.) SuperPID router controller: S0 = 5,000 RPM and S255 = 30,000 RPM
   */
  //#define CUTTER_POWER_RELATIVE              // Set speed proportional to [SPEED_POWER_MIN...SPEED_POWER_MAX]

  #if ENABLED(SPINDLE_FEATURE)
    //#define SPINDLE_CHANGE_DIR               // Enable if your spindle controller can change spindle direction
    #define SPINDLE_CHANGE_DIR_STOP            // Enable if the spindle should stop before changing spin direction
    #define SPINDLE_INVERT_DIR          false  // Set to "true" if the spin direction is reversed

    #define SPINDLE_LASER_POWERUP_DELAY   5000 // (ms) Delay to allow the spindle/laser to come up to speed/power
    #define SPINDLE_LASER_POWERDOWN_DELAY 5000 // (ms) Delay to allow the spindle to stop

    /**
     * M3/M4 Power Equation
     *
     * Each tool uses different value ranges for speed / power control.
     * These parameters are used to convert between tool power units and PWM.
     *
     * Speed/Power = (PWMDC / 255 * 100 - SPEED_POWER_INTERCEPT) / SPEED_POWER_SLOPE
     * PWMDC = (spdpwr - SPEED_POWER_MIN) / (SPEED_POWER_MAX - SPEED_POWER_MIN) / SPEED_POWER_SLOPE
     */
    #define SPEED_POWER_INTERCEPT         0    // (%) 0-100 i.e., Minimum power percentage
    #define SPEED_POWER_MIN            5000    // (RPM)
    #define SPEED_POWER_MAX           30000    // (RPM) SuperPID router controller 0 - 30,000 RPM
    #define SPEED_POWER_STARTUP       25000    // (RPM) M3/M4 speed/power default (with no arguments)

  #else

    #define SPEED_POWER_INTERCEPT         0    // (%) 0-100 i.e., Minimum power percentage
    #define SPEED_POWER_MIN               0    // (%) 0-100
    #define SPEED_POWER_MAX             100    // (%) 0-100
    #define SPEED_POWER_STARTUP          80    // (%) M3/M4 speed/power default (with no arguments)

    // Define the minimum and maximum test pulse time values for a laser test fire function
    #define LASER_TEST_PULSE_MIN           1   // Used with Laser Control Menu
    #define LASER_TEST_PULSE_MAX         999   // Caution: Menu may not show more than 3 characters

    /**
     * Enable inline laser power to be handled in the planner / stepper routines.
     * Inline power is specified by the I (inline) flag in an M3 command (e.g., M3 S20 I)
     * or by the 'S' parameter in G0/G1/G2/G3 moves (see LASER_MOVE_POWER).
     *
     * This allows the laser to keep in perfect sync with the planner and removes
     * the powerup/down delay since lasers require negligible time.
     */
    //#define LASER_POWER_INLINE

    #if ENABLED(LASER_POWER_INLINE)
      /**
       * Scale the laser's power in proportion to the movement rate.
       *
       * - Sets the entry power proportional to the entry speed over the nominal speed.
       * - Ramps the power up every N steps to approximate the speed trapezoid.
       * - Due to the limited power resolution this is only approximate.
       */
      #define LASER_POWER_INLINE_TRAPEZOID

      /**
       * Continuously calculate the current power (nominal_power * current_rate / nominal_rate).
       * Required for accurate power with non-trapezoidal acceleration (e.g., S_CURVE_ACCELERATION).
       * This is a costly calculation so this option is discouraged on 8-bit AVR boards.
       *
       * LASER_POWER_INLINE_TRAPEZOID_CONT_PER defines how many step cycles there are between power updates. If your
       * board isn't able to generate steps fast enough (and you are using LASER_POWER_INLINE_TRAPEZOID_CONT), increase this.
       * Note that when this is zero it means it occurs every cycle; 1 means a delay wait one cycle then run, etc.
       */
      //#define LASER_POWER_INLINE_TRAPEZOID_CONT

      /**
       * Stepper iterations between power updates. Increase this value if the board
       * can't keep up with the processing demands of LASER_POWER_INLINE_TRAPEZOID_CONT.
       * Disable (or set to 0) to recalculate power on every stepper iteration.
       */
      //#define LASER_POWER_INLINE_TRAPEZOID_CONT_PER 10

      /**
       * Include laser power in G0/G1/G2/G3/G5 commands with the 'S' parameter
       */
      //#define LASER_MOVE_POWER

      #if ENABLED(LASER_MOVE_POWER)
        // Turn off the laser on G0 moves with no power parameter.
        // If a power parameter is provided, use that instead.
        //#define LASER_MOVE_G0_OFF

        // Turn off the laser on G28 homing.
        //#define LASER_MOVE_G28_OFF
      #endif

      /**
       * Inline flag inverted
       *
       * WARNING: M5 will NOT turn off the laser unless another move
       *          is done (so G-code files must end with 'M5 I').
       */
      //#define LASER_POWER_INLINE_INVERT

      /**
       * Continuously apply inline power. ('M3 S3' == 'G1 S3' == 'M3 S3 I')
       *
       * The laser might do some weird things, so only enable this
       * feature if you understand the implications.
       */
      //#define LASER_POWER_INLINE_CONTINUOUS

    #else

      #define SPINDLE_LASER_POWERUP_DELAY     50 // (ms) Delay to allow the spindle/laser to come up to speed/power
      #define SPINDLE_LASER_POWERDOWN_DELAY   50 // (ms) Delay to allow the spindle to stop

    #endif
  #endif
#endif

/**
 * Coolant Control
 *
 * Add the M7, M8, and M9 commands to turn mist or flood coolant on and off.
 *
 * Note: COOLANT_MIST_PIN and/or COOLANT_FLOOD_PIN must also be defined.
 */
//#define COOLANT_CONTROL
#if ENABLED(COOLANT_CONTROL)
  #define COOLANT_MIST                // Enable if mist coolant is present
  #define COOLANT_FLOOD               // Enable if flood coolant is present
  #define COOLANT_MIST_INVERT  false  // Set "true" if the on/off function is reversed
  #define COOLANT_FLOOD_INVERT false  // Set "true" if the on/off function is reversed
#endif

/**
 * Filament Width Sensor
 *
 * Measures the filament width in real-time and adjusts
 * flow rate to compensate for any irregularities.
 *
 * Also allows the measured filament diameter to set the
 * extrusion rate, so the slicer only has to specify the
 * volume.
 *
 * Only a single extruder is supported at this time.
 *
 *  34 RAMPS_14    : Analog input 5 on the AUX2 connector
 *  81 PRINTRBOARD : Analog input 2 on the Exp1 connector (version B,C,D,E)
 * 301 RAMBO       : Analog input 3
 *
 * Note: May require analog pins to be defined for other boards.
 */
//#define FILAMENT_WIDTH_SENSOR

#if ENABLED(FILAMENT_WIDTH_SENSOR)
  #define FILAMENT_SENSOR_EXTRUDER_NUM 0    // Index of the extruder that has the filament sensor. :[0,1,2,3,4]
  #define MEASUREMENT_DELAY_CM        14    // (cm) The distance from the filament sensor to the melting chamber

  #define FILWIDTH_ERROR_MARGIN        1.0  // (mm) If a measurement differs too much from nominal width ignore it
  #define MAX_MEASUREMENT_DELAY       20    // (bytes) Buffer size for stored measurements (1 byte per cm). Must be larger than MEASUREMENT_DELAY_CM.

  #define DEFAULT_MEASURED_FILAMENT_DIA DEFAULT_NOMINAL_FILAMENT_DIA // Set measured to nominal initially

  // Display filament width on the LCD status line. Status messages will expire after 5 seconds.
  //#define FILAMENT_LCD_DISPLAY
#endif

/**
 * Power Monitor
 * Monitor voltage (V) and/or current (A), and -when possible- power (W)
 *
 * Read and configure with M430
 *
 * The current sensor feeds DC voltage (relative to the measured current) to an analog pin
 * The voltage sensor feeds DC voltage (relative to the measured voltage) to an analog pin
 */
//#define POWER_MONITOR_CURRENT   // Monitor the system current
//#define POWER_MONITOR_VOLTAGE   // Monitor the system voltage
#if EITHER(POWER_MONITOR_CURRENT, POWER_MONITOR_VOLTAGE)
  #define POWER_MONITOR_VOLTS_PER_AMP   0.05000   // Input voltage to the MCU analog pin per amp  - DO NOT apply more than ADC_VREF!
  #define POWER_MONITOR_CURRENT_OFFSET -1         // Offset value for current sensors with linear function output
  #define POWER_MONITOR_VOLTS_PER_VOLT  0.11786   // Input voltage to the MCU analog pin per volt - DO NOT apply more than ADC_VREF!
  #define POWER_MONITOR_FIXED_VOLTAGE   13.6      // Voltage for a current sensor with no voltage sensor (for power display)
#endif

/**
 * CNC Coordinate Systems
 *
 * Enables G53 and G54-G59.3 commands to select coordinate systems
 * and G92.1 to reset the workspace to native machine space.
 */
//#define CNC_COORDINATE_SYSTEMS

/**
 * Auto-report temperatures with M155 S<seconds>
 */
#define AUTO_REPORT_TEMPERATURES

/**
 * Include capabilities in M115 output
 */
#define EXTENDED_CAPABILITIES_REPORT
#if ENABLED(EXTENDED_CAPABILITIES_REPORT)
  #define M115_GEOMETRY_REPORT
#endif

/**
 * Expected Printer Check
 * Add the M16 G-code to compare a string to the MACHINE_NAME.
 * M16 with a non-matching string causes the printer to halt.
 */
//#define EXPECTED_PRINTER_CHECK

/**
 * Disable all Volumetric extrusion options
 */
//#define NO_VOLUMETRICS

#if DISABLED(NO_VOLUMETRICS)
  /**
   * Volumetric extrusion default state
   * Activate to make volumetric extrusion the default method,
   * with DEFAULT_NOMINAL_FILAMENT_DIA as the default diameter.
   *
   * M200 D0 to disable, M200 Dn to set a new diameter (and enable volumetric).
   * M200 S0/S1 to disable/enable volumetric extrusion.
   */
  //#define VOLUMETRIC_DEFAULT_ON

  //#define VOLUMETRIC_EXTRUDER_LIMIT
  #if ENABLED(VOLUMETRIC_EXTRUDER_LIMIT)
    /**
     * Default volumetric extrusion limit in cubic mm per second (mm^3/sec).
     * This factory setting applies to all extruders.
     * Use 'M200 [T<extruder>] L<limit>' to override and 'M502' to reset.
     * A non-zero value activates Volume-based Extrusion Limiting.
     */
    #define DEFAULT_VOLUMETRIC_EXTRUDER_LIMIT 0.00      // (mm^3/sec)
  #endif
#endif

/**
 * Enable this option for a leaner build of Marlin that removes all
 * workspace offsets, simplifying coordinate transformations, leveling, etc.
 *
 *  - M206 and M428 are disabled.
 *  - G92 will revert to its behavior from Marlin 1.0.
 */
//#define NO_WORKSPACE_OFFSETS

// Extra options for the M114 "Current Position" report
//#define M114_DETAIL         // Use 'M114` for details to check planner calculations
//#define M114_REALTIME       // Real current position based on forward kinematics
//#define M114_LEGACY         // M114 used to synchronize on every call. Enable if needed.

//#define REPORT_FAN_CHANGE   // Report the new fan speed when changed by M106 (and others)

/**
 * Set the number of proportional font spaces required to fill up a typical character space.
 * This can help to better align the output of commands like `G29 O` Mesh Output.
 *
 * For clients that use a fixed-width font (like OctoPrint), leave this set to 1.0.
 * Otherwise, adjust according to your client and font.
 */
#define PROPORTIONAL_FONT_RATIO 1.0

/**
 * Spend 28 bytes of SRAM to optimize the GCode parser
 */
#define FASTER_GCODE_PARSER

#if ENABLED(FASTER_GCODE_PARSER)
  //#define GCODE_QUOTED_STRINGS  // Support for quoted string parameters
#endif

//#define MEATPACK                // Define on FLSUNQ_Config/ Support for MeatPack G-code compression (https://github.com/scottmudge/OctoPrint-MeatPack)

//#define GCODE_CASE_INSENSITIVE  // Accept G-code sent to the firmware in lowercase

//#define REPETIER_GCODE_M360     // Add commands originally from Repetier FW

/**
 * CNC G-code options
 * Support CNC-style G-code dialects used by laser cutters, drawing machine cams, etc.
 * Note that G0 feedrates should be used with care for 3D printing (if used at all).
 * High feedrates may cause ringing and harm print quality.
 */
//#define PAREN_COMMENTS      // Support for parentheses-delimited comments
//#define GCODE_MOTION_MODES  // Remember the motion mode (G0 G1 G2 G3 G5 G38.X) and apply for X Y Z E F, etc.

// Enable and set a (default) feedrate for all G0 moves
//#define G0_FEEDRATE 3000 // (mm/min)
#ifdef G0_FEEDRATE
  //#define VARIABLE_G0_FEEDRATE // The G0 feedrate is set by F in G0 motion mode
#endif

/**
 * Startup commands
 *
 * Execute certain G-code commands immediately after power-on.
 */
//#define STARTUP_COMMANDS "M17 Z"

/**
 * G-code Macros
 *
 * Add G-codes M810-M819 to define and run G-code macros.
 * Macros are not saved to EEPROM.
 */
//#define GCODE_MACROS
#if ENABLED(GCODE_MACROS)
  #define GCODE_MACROS_SLOTS       5  // Up to 10 may be used
  #define GCODE_MACROS_SLOT_SIZE  50  // Maximum length of a single macro
#endif

/**
 * User-defined buttons to run custom G-code.
 * Up to 25 may be defined.
 */
//#define CUSTOM_USER_BUTTONS
#if ENABLED(CUSTOM_USER_BUTTONS)
  //#define BUTTON1_PIN -1
  #if PIN_EXISTS(BUTTON1)
    #define BUTTON1_HIT_STATE     LOW       // State of the triggered button. NC=LOW. NO=HIGH.
    #define BUTTON1_WHEN_PRINTING false     // Button allowed to trigger during printing?
    #define BUTTON1_GCODE         "G28"
    #define BUTTON1_DESC          "Homing"  // Optional string to set the LCD status
  #endif

  //#define BUTTON2_PIN -1
  #if PIN_EXISTS(BUTTON2)
    #define BUTTON2_HIT_STATE     LOW
    #define BUTTON2_WHEN_PRINTING false
    #define BUTTON2_GCODE         "M140 S" STRINGIFY(PREHEAT_1_TEMP_BED) "\nM104 S" STRINGIFY(PREHEAT_1_TEMP_HOTEND)
    #define BUTTON2_DESC          "Preheat for " PREHEAT_1_LABEL
  #endif

  //#define BUTTON3_PIN -1
  #if PIN_EXISTS(BUTTON3)
    #define BUTTON3_HIT_STATE     LOW
    #define BUTTON3_WHEN_PRINTING false
    #define BUTTON3_GCODE         "M140 S" STRINGIFY(PREHEAT_2_TEMP_BED) "\nM104 S" STRINGIFY(PREHEAT_2_TEMP_HOTEND)
    #define BUTTON3_DESC          "Preheat for " PREHEAT_2_LABEL
  #endif
#endif

/**
 * User-defined menu items to run custom G-code.
 * Up to 25 may be defined, but the actual number is LCD-dependent.
 */
//#define CUSTOM_USER_MENUS
#if ENABLED(CUSTOM_USER_MENUS)
  //#define CUSTOM_USER_MENU_TITLE "Custom Commands"
  #define USER_SCRIPT_DONE "M117 User Script Done"
  #define USER_SCRIPT_AUDIBLE_FEEDBACK
  //#define USER_SCRIPT_RETURN  // Return to status screen after a script

  #define USER_DESC_1 "Home & UBL Info"
  #define USER_GCODE_1 "G28\nG29 W"

  #define USER_DESC_2 "Preheat for " PREHEAT_1_LABEL
  #define USER_GCODE_2 "M140 S" STRINGIFY(PREHEAT_1_TEMP_BED) "\nM104 S" STRINGIFY(PREHEAT_1_TEMP_HOTEND)

  #define USER_DESC_3 "Preheat for " PREHEAT_2_LABEL
  #define USER_GCODE_3 "M140 S" STRINGIFY(PREHEAT_2_TEMP_BED) "\nM104 S" STRINGIFY(PREHEAT_2_TEMP_HOTEND)

  #define USER_DESC_4 "Heat Bed/Home/Level"
  #define USER_GCODE_4 "M140 S" STRINGIFY(PREHEAT_2_TEMP_BED) "\nG28\nG29"

  #define USER_DESC_5 "Home & Info"
  #define USER_GCODE_5 "G28\nM503"
#endif

/**
 * Host Action Commands
 *
 * Define host streamer action commands in compliance with the standard.
 *
 * See https://reprap.org/wiki/G-code#Action_commands
 * Common commands ........ poweroff, pause, paused, resume, resumed, cancel
 * G29_RETRY_AND_RECOVER .. probe_rewipe, probe_failed
 *
 * Some features add reason codes to extend these commands.
 *
 * Host Prompt Support enables Marlin to use the host for user prompts so
 * filament runout and other processes can be managed from the host side.
 */
//#define HOST_ACTION_COMMANDS     // Define on FLSUNQ_Config
#if ENABLED(HOST_ACTION_COMMANDS)
  #define HOST_PROMPT_SUPPORT
  //#define HOST_START_MENU_ITEM  // Add a menu item that tells the host to start
#endif

/**
 * Cancel Objects
 *
 * Implement M486 to allow Marlin to skip objects
 */
//#define CANCEL_OBJECTS  //Define on FLSUNQ_Config OCTO

/**
 * I2C position encoders for closed loop control.
 * Developed by Chris Barr at Aus3D.
 *
 * Wiki: https://wiki.aus3d.com.au/Magnetic_Encoder
 * Github: https://github.com/Aus3D/MagneticEncoder
 *
 * Supplier: https://aus3d.com.au/magnetic-encoder-module
 * Alternative Supplier: https://reliabuild3d.com/
 *
 * Reliabuild encoders have been modified to improve reliability.
 */

//#define I2C_POSITION_ENCODERS
#if ENABLED(I2C_POSITION_ENCODERS)

  #define I2CPE_ENCODER_CNT         1                       // The number of encoders installed; max of 5
                                                            // encoders supported currently.

  #define I2CPE_ENC_1_ADDR          I2CPE_PRESET_ADDR_X     // I2C address of the encoder. 30-200.
  #define I2CPE_ENC_1_AXIS          X_AXIS                  // Axis the encoder module is installed on.  <X|Y|Z|E>_AXIS.
  #define I2CPE_ENC_1_TYPE          I2CPE_ENC_TYPE_LINEAR   // Type of encoder:  I2CPE_ENC_TYPE_LINEAR -or-
                                                            // I2CPE_ENC_TYPE_ROTARY.
  #define I2CPE_ENC_1_TICKS_UNIT    2048                    // 1024 for magnetic strips with 2mm poles; 2048 for
                                                            // 1mm poles. For linear encoders this is ticks / mm,
                                                            // for rotary encoders this is ticks / revolution.
  //#define I2CPE_ENC_1_TICKS_REV     (16 * 200)            // Only needed for rotary encoders; number of stepper
                                                            // steps per full revolution (motor steps/rev * microstepping)
  //#define I2CPE_ENC_1_INVERT                              // Invert the direction of axis travel.
  #define I2CPE_ENC_1_EC_METHOD     I2CPE_ECM_MICROSTEP     // Type of error error correction.
  #define I2CPE_ENC_1_EC_THRESH     0.10                    // Threshold size for error (in mm) above which the
                                                            // printer will attempt to correct the error; errors
                                                            // smaller than this are ignored to minimize effects of
                                                            // measurement noise / latency (filter).

  #define I2CPE_ENC_2_ADDR          I2CPE_PRESET_ADDR_Y     // Same as above, but for encoder 2.
  #define I2CPE_ENC_2_AXIS          Y_AXIS
  #define I2CPE_ENC_2_TYPE          I2CPE_ENC_TYPE_LINEAR
  #define I2CPE_ENC_2_TICKS_UNIT    2048
  //#define I2CPE_ENC_2_TICKS_REV   (16 * 200)
  //#define I2CPE_ENC_2_INVERT
  #define I2CPE_ENC_2_EC_METHOD     I2CPE_ECM_MICROSTEP
  #define I2CPE_ENC_2_EC_THRESH     0.10

  #define I2CPE_ENC_3_ADDR          I2CPE_PRESET_ADDR_Z     // Encoder 3.  Add additional configuration options
  #define I2CPE_ENC_3_AXIS          Z_AXIS                  // as above, or use defaults below.

  #define I2CPE_ENC_4_ADDR          I2CPE_PRESET_ADDR_E     // Encoder 4.
  #define I2CPE_ENC_4_AXIS          E_AXIS

  #define I2CPE_ENC_5_ADDR          34                      // Encoder 5.
  #define I2CPE_ENC_5_AXIS          E_AXIS

  // Default settings for encoders which are enabled, but without settings configured above.
  #define I2CPE_DEF_TYPE            I2CPE_ENC_TYPE_LINEAR
  #define I2CPE_DEF_ENC_TICKS_UNIT  2048
  #define I2CPE_DEF_TICKS_REV       (16 * 200)
  #define I2CPE_DEF_EC_METHOD       I2CPE_ECM_NONE
  #define I2CPE_DEF_EC_THRESH       0.1

  //#define I2CPE_ERR_THRESH_ABORT  100.0                   // Threshold size for error (in mm) error on any given
                                                            // axis after which the printer will abort. Comment out to
                                                            // disable abort behavior.

  #define I2CPE_TIME_TRUSTED        10000                   // After an encoder fault, there must be no further fault
                                                            // for this amount of time (in ms) before the encoder
                                                            // is trusted again.

  /**
   * Position is checked every time a new command is executed from the buffer but during long moves,
   * this setting determines the minimum update time between checks. A value of 100 works well with
   * error rolling average when attempting to correct only for skips and not for vibration.
   */
  #define I2CPE_MIN_UPD_TIME_MS     4                       // (ms) Minimum time between encoder checks.

  // Use a rolling average to identify persistant errors that indicate skips, as opposed to vibration and noise.
  #define I2CPE_ERR_ROLLING_AVERAGE

#endif // I2C_POSITION_ENCODERS

/**
 * Analog Joystick(s)
 */
//#define JOYSTICK
#if ENABLED(JOYSTICK)
  #define JOY_X_PIN    5  // RAMPS: Suggested pin A5  on AUX2
  #define JOY_Y_PIN   10  // RAMPS: Suggested pin A10 on AUX2
  #define JOY_Z_PIN   12  // RAMPS: Suggested pin A12 on AUX2
  #define JOY_EN_PIN  44  // RAMPS: Suggested pin D44 on AUX2

  //#define INVERT_JOY_X  // Enable if X direction is reversed
  //#define INVERT_JOY_Y  // Enable if Y direction is reversed
  //#define INVERT_JOY_Z  // Enable if Z direction is reversed

  // Use M119 with JOYSTICK_DEBUG to find reasonable values after connecting:
  #define JOY_X_LIMITS { 5600, 8190-100, 8190+100, 10800 } // min, deadzone start, deadzone end, max
  #define JOY_Y_LIMITS { 5600, 8250-100, 8250+100, 11000 }
  #define JOY_Z_LIMITS { 4800, 8080-100, 8080+100, 11550 }
  //#define JOYSTICK_DEBUG
#endif

/**
 * Mechanical Gantry Calibration
 * Modern replacement for the Prusa TMC_Z_CALIBRATION.
 * Adds capability to work with any adjustable current drivers.
 * Implemented as G34 because M915 is deprecated.
 */
//#define MECHANICAL_GANTRY_CALIBRATION
#if ENABLED(MECHANICAL_GANTRY_CALIBRATION)
  #define GANTRY_CALIBRATION_CURRENT          600     // Default calibration current in ma
  #define GANTRY_CALIBRATION_EXTRA_HEIGHT      15     // Extra distance in mm past Z_###_POS to move
  #define GANTRY_CALIBRATION_FEEDRATE         500     // Feedrate for correction move
  //#define GANTRY_CALIBRATION_TO_MIN                 // Enable to calibrate Z in the MIN direction

  //#define GANTRY_CALIBRATION_SAFE_POSITION XY_CENTER // Safe position for nozzle
  //#define GANTRY_CALIBRATION_XY_PARK_FEEDRATE 3000  // XY Park Feedrate - MMM
  //#define GANTRY_CALIBRATION_COMMANDS_PRE   ""
  #define GANTRY_CALIBRATION_COMMANDS_POST  "G28"     // G28 highly recommended to ensure an accurate position
#endif

/**
 * MAX7219 Debug Matrix
 *
 * Add support for a low-cost 8x8 LED Matrix based on the Max7219 chip as a realtime status display.
 * Requires 3 signal wires. Some useful debug options are included to demonstrate its usage.
 */
//#define MAX7219_DEBUG
#if ENABLED(MAX7219_DEBUG)
  #define MAX7219_CLK_PIN   64
  #define MAX7219_DIN_PIN   57
  #define MAX7219_LOAD_PIN  44

  //#define MAX7219_GCODE          // Add the M7219 G-code to control the LED matrix
  #define MAX7219_INIT_TEST    2   // Test pattern at startup: 0=none, 1=sweep, 2=spiral
  #define MAX7219_NUMBER_UNITS 1   // Number of Max7219 units in chain.
  #define MAX7219_ROTATE       0   // Rotate the display clockwise (in multiples of +/- 90°)
                                   // connector at:  right=0   bottom=-90  top=90  left=180
  //#define MAX7219_REVERSE_ORDER  // The individual LED matrix units may be in reversed order
  //#define MAX7219_SIDE_BY_SIDE   // Big chip+matrix boards can be chained side-by-side

  /**
   * Sample debug features
   * If you add more debug displays, be careful to avoid conflicts!
   */
  #define MAX7219_DEBUG_PRINTER_ALIVE    // Blink corner LED of 8x8 matrix to show that the firmware is functioning
  #define MAX7219_DEBUG_PLANNER_HEAD  3  // Show the planner queue head position on this and the next LED matrix row
  #define MAX7219_DEBUG_PLANNER_TAIL  5  // Show the planner queue tail position on this and the next LED matrix row

  #define MAX7219_DEBUG_PLANNER_QUEUE 0  // Show the current planner queue depth on this and the next LED matrix row
                                         // If you experience stuttering, reboots, etc. this option can reveal how
                                         // tweaks made to the configuration are affecting the printer in real-time.
#endif

/**
 * NanoDLP Sync support
 *
 * Add support for Synchronized Z moves when using with NanoDLP. G0/G1 axis moves will output "Z_move_comp"
 * string to enable synchronization with DLP projector exposure. This change will allow to use
 * [[WaitForDoneMessage]] instead of populating your gcode with M400 commands
 */
//#define NANODLP_Z_SYNC
#if ENABLED(NANODLP_Z_SYNC)
  //#define NANODLP_ALL_AXIS  // Enables "Z_move_comp" output on any axis move.
                              // Default behavior is limited to Z axis only.
#endif

/**
 * Ethernet. Use M552 to enable and set the IP address.
 */
#if HAS_ETHERNET
  #define MAC_ADDRESS { 0xDE, 0xAD, 0xBE, 0xEF, 0xF0, 0x0D }  // A MAC address unique to your network
#endif

/**
 * WiFi Support (Espressif ESP32 WiFi)
 */
//#define WIFISUPPORT         // Marlin embedded WiFi managenent
//#define ESP3D_WIFISUPPORT   // ESP3D Library WiFi management (https://github.com/luc-github/ESP3DLib)

#if EITHER(WIFISUPPORT, ESP3D_WIFISUPPORT)
  //#define WEBSUPPORT          // Start a webserver (which may include auto-discovery)
  //#define OTASUPPORT          // Support over-the-air firmware updates
  //#define WIFI_CUSTOM_COMMAND // Accept feature config commands (e.g., WiFi ESP3D) from the host

  /**
   * To set a default WiFi SSID / Password, create a file called Configuration_Secure.h with
   * the following defines, customized for your network. This specific file is excluded via
   * .gitignore to prevent it from accidentally leaking to the public.
   *
   *   #define WIFI_SSID "WiFi SSID"
   *   #define WIFI_PWD  "WiFi Password"
   */
  //#include "Configuration_Secure.h" // External file with WiFi SSID / Password
#endif

/**
 * Průša Multi-Material Unit (MMU)
 * Enable in Configuration.h
 *
 * These devices allow a single stepper driver on the board to drive
 * multi-material feeders with any number of stepper motors.
 */
#if HAS_PRUSA_MMU1
  /**
   * This option only allows the multiplexer to switch on tool-change.
   * Additional options to configure custom E moves are pending.
   *
   * Override the default DIO selector pins here, if needed.
   * Some pins files may provide defaults for these pins.
   */
  //#define E_MUX0_PIN 40  // Always Required
  //#define E_MUX1_PIN 42  // Needed for 3 to 8 inputs
  //#define E_MUX2_PIN 44  // Needed for 5 to 8 inputs
#elif HAS_PRUSA_MMU2
  // Serial port used for communication with MMU2.
  #define MMU2_SERIAL_PORT 2

  // Use hardware reset for MMU if a pin is defined for it
  //#define MMU2_RST_PIN 23

  // Enable if the MMU2 has 12V stepper motors (MMU2 Firmware 1.0.2 and up)
  //#define MMU2_MODE_12V

  // G-code to execute when MMU2 F.I.N.D.A. probe detects filament runout
  #define MMU2_FILAMENT_RUNOUT_SCRIPT "M600"

  // Add an LCD menu for MMU2
  //#define MMU2_MENUS
  #if EITHER(MMU2_MENUS, HAS_PRUSA_MMU2S)
    // Settings for filament load / unload from the LCD menu.
    // This is for Průša MK3-style extruders. Customize for your hardware.
    #define MMU2_FILAMENTCHANGE_EJECT_FEED 80.0
    #define MMU2_LOAD_TO_NOZZLE_SEQUENCE \
      {  7.2, 1145 }, \
      { 14.4,  871 }, \
      { 36.0, 1393 }, \
      { 14.4,  871 }, \
      { 50.0,  198 }

    #define MMU2_RAMMING_SEQUENCE \
      {   1.0, 1000 }, \
      {   1.0, 1500 }, \
      {   2.0, 2000 }, \
      {   1.5, 3000 }, \
      {   2.5, 4000 }, \
      { -15.0, 5000 }, \
      { -14.0, 1200 }, \
      {  -6.0,  600 }, \
      {  10.0,  700 }, \
      { -10.0,  400 }, \
      { -50.0, 2000 }
  #endif

  /**
   * Using a sensor like the MMU2S
   * This mode requires a MK3S extruder with a sensor at the extruder idler, like the MMU2S.
   * See https://help.prusa3d.com/en/guide/3b-mk3s-mk2-5s-extruder-upgrade_41560, step 11
   */
  #if HAS_PRUSA_MMU2S
    #define MMU2_C0_RETRY   5             // Number of retries (total time = timeout*retries)

    #define MMU2_CAN_LOAD_FEEDRATE 800    // (mm/min)
    #define MMU2_CAN_LOAD_SEQUENCE \
      {  0.1, MMU2_CAN_LOAD_FEEDRATE }, \
      {  60.0, MMU2_CAN_LOAD_FEEDRATE }, \
      { -52.0, MMU2_CAN_LOAD_FEEDRATE }

    #define MMU2_CAN_LOAD_RETRACT   6.0   // (mm) Keep under the distance between Load Sequence values
    #define MMU2_CAN_LOAD_DEVIATION 0.8   // (mm) Acceptable deviation

    #define MMU2_CAN_LOAD_INCREMENT 0.2   // (mm) To reuse within MMU2 module
    #define MMU2_CAN_LOAD_INCREMENT_SEQUENCE \
      { -MMU2_CAN_LOAD_INCREMENT, MMU2_CAN_LOAD_FEEDRATE }

  #else

    /**
     * MMU1 Extruder Sensor
     *
     * Support for a Průša (or other) IR Sensor to detect filament near the extruder
     * and make loading more reliable. Suitable for an extruder equipped with a filament
     * sensor less than 38mm from the gears.
     *
     * During loading the extruder will stop when the sensor is triggered, then do a last
     * move up to the gears. If no filament is detected, the MMU2 can make some more attempts.
     * If all attempts fail, a filament runout will be triggered.
     */
    //#define MMU_EXTRUDER_SENSOR
    #if ENABLED(MMU_EXTRUDER_SENSOR)
      #define MMU_LOADING_ATTEMPTS_NR 5 // max. number of attempts to load filament if first load fail
    #endif

  #endif

  //#define MMU2_DEBUG  // Write debug info to serial output

#endif // HAS_PRUSA_MMU2

/**
 * Advanced Print Counter settings
 */
#if ENABLED(PRINTCOUNTER)
  #define SERVICE_WARNING_BUZZES  3
  // Activate up to 3 service interval watchdogs
  //#define SERVICE_NAME_1      "Service S"
  //#define SERVICE_INTERVAL_1  100 // print hours
  //#define SERVICE_NAME_2      "Service L"
  //#define SERVICE_INTERVAL_2  200 // print hours
  //#define SERVICE_NAME_3      "Service 3"
  //#define SERVICE_INTERVAL_3    1 // print hours
#endif

// @section develop

//
// M100 Free Memory Watcher to debug memory usage
//
//#define M100_FREE_MEMORY_WATCHER

//
// M42 - Set pin states
//
//#define DIRECT_PIN_CONTROL

//
// M43 - display pin status, toggle pins, watch pins, watch endstops & toggle LED, test servo probe
//
//#define PINS_DEBUGGING

// Enable Marlin dev mode which adds some special commands
//#define MARLIN_DEV_MODE

/**
 * Postmortem Debugging captures misbehavior and outputs the CPU status and backtrace to serial.
 * When running in the debugger it will break for debugging. This is useful to help understand
 * a crash from a remote location. Requires ~400 bytes of SRAM and 5Kb of flash.
 */
//#define POSTMORTEM_DEBUGGING<|MERGE_RESOLUTION|>--- conflicted
+++ resolved
@@ -537,19 +537,12 @@
 #define COOLER_AUTO_FAN_PIN -1
 #define COOLER_FAN_PIN -1
 
-<<<<<<< HEAD
-#define EXTRUDER_AUTO_FAN_TEMPERATURE 60
-#define EXTRUDER_AUTO_FAN_SPEED 220   // 255 == full speed
-//#define CHAMBER_AUTO_FAN_TEMPERATURE 30
-//#define CHAMBER_AUTO_FAN_SPEED 255
-=======
 #define EXTRUDER_AUTO_FAN_TEMPERATURE 50
 #define EXTRUDER_AUTO_FAN_SPEED 255   // 255 == full speed
 #define CHAMBER_AUTO_FAN_TEMPERATURE 30
 #define CHAMBER_AUTO_FAN_SPEED 255
 #define COOLER_AUTO_FAN_TEMPERATURE 18
 #define COOLER_AUTO_FAN_SPEED 255
->>>>>>> 686cdd71
 
 /**
  * Part-Cooling Fan Multiplexer
@@ -1558,12 +1551,8 @@
   #define STATUS_BED_ANIM             // Use a second bitmap to indicate bed heating
   #define STATUS_CHAMBER_ANIM         // Use a second bitmap to indicate chamber heating
   //#define STATUS_CUTTER_ANIM        // Use a second bitmap to indicate spindle / laser active
-<<<<<<< HEAD
-  #define STATUS_ALT_BED_BITMAP     // Use the alternative bed bitmap
-=======
   //#define STATUS_COOLER_ANIM        // Use a second bitmap to indicate laser cooling
   //#define STATUS_ALT_BED_BITMAP     // Use the alternative bed bitmap
->>>>>>> 686cdd71
   //#define STATUS_ALT_FAN_BITMAP     // Use the alternative fan bitmap
   #define STATUS_FAN_FRAMES 4       // :[0,1,2,3,4] Number of fan animation frames
   //#define STATUS_HEAT_PERCENT       // Show heating in a progress bar
