/**
 * Marlin 3D Printer Firmware
 * Copyright (c) 2020 MarlinFirmware [https://github.com/MarlinFirmware/Marlin]
 *
 * Based on Sprinter and grbl.
 * Copyright (c) 2011 Camiel Gubbels / Erik van der Zalm
 *
 * This program is free software: you can redistribute it and/or modify
 * it under the terms of the GNU General Public License as published by
 * the Free Software Foundation, either version 3 of the License, or
 * (at your option) any later version.
 *
 * This program is distributed in the hope that it will be useful,
 * but WITHOUT ANY WARRANTY; without even the implied warranty of
 * MERCHANTABILITY or FITNESS FOR A PARTICULAR PURPOSE.  See the
 * GNU General Public License for more details.
 *
 * You should have received a copy of the GNU General Public License
 * along with this program.  If not, see <https://www.gnu.org/licenses/>.
 *
 */
#pragma once

#define CONFIG_EXAMPLES_DIR "delta/generic"

/**
 * Configuration_adv.h
 *
 * Advanced settings.
 * Only change these if you know exactly what you're doing.
 * Some of these settings can damage your printer if improperly set!
 *
 * Basic settings can be found in Configuration.h
 */
#define CONFIGURATION_ADV_H_VERSION 02000903

//===========================================================================
//============================= Thermal Settings ============================
//===========================================================================
// @section temperature

/**
 * Thermocouple sensors are quite sensitive to noise.  Any noise induced in
 * the sensor wires, such as by stepper motor wires run in parallel to them,
 * may result in the thermocouple sensor reporting spurious errors.  This
 * value is the number of errors which can occur in a row before the error
 * is reported.  This allows us to ignore intermittent error conditions while
 * still detecting an actual failure, which should result in a continuous
 * stream of errors from the sensor.
 *
 * Set this value to 0 to fail on the first error to occur.
 */
#define THERMOCOUPLE_MAX_ERRORS 15

//
// Custom Thermistor 1000 parameters
//
#if TEMP_SENSOR_0 == 1000
  #define HOTEND0_PULLUP_RESISTOR_OHMS 4700    // Pullup resistor
  #define HOTEND0_RESISTANCE_25C_OHMS  100000  // Resistance at 25C
  #define HOTEND0_BETA                 3950    // Beta value
#endif

#if TEMP_SENSOR_1 == 1000
  #define HOTEND1_PULLUP_RESISTOR_OHMS 4700    // Pullup resistor
  #define HOTEND1_RESISTANCE_25C_OHMS  100000  // Resistance at 25C
  #define HOTEND1_BETA                 3950    // Beta value
#endif

#if TEMP_SENSOR_2 == 1000
  #define HOTEND2_PULLUP_RESISTOR_OHMS 4700    // Pullup resistor
  #define HOTEND2_RESISTANCE_25C_OHMS  100000  // Resistance at 25C
  #define HOTEND2_BETA                 3950    // Beta value
#endif

#if TEMP_SENSOR_3 == 1000
  #define HOTEND3_PULLUP_RESISTOR_OHMS 4700    // Pullup resistor
  #define HOTEND3_RESISTANCE_25C_OHMS  100000  // Resistance at 25C
  #define HOTEND3_BETA                 3950    // Beta value
#endif

#if TEMP_SENSOR_4 == 1000
  #define HOTEND4_PULLUP_RESISTOR_OHMS 4700    // Pullup resistor
  #define HOTEND4_RESISTANCE_25C_OHMS  100000  // Resistance at 25C
  #define HOTEND4_BETA                 3950    // Beta value
#endif

#if TEMP_SENSOR_5 == 1000
  #define HOTEND5_PULLUP_RESISTOR_OHMS 4700    // Pullup resistor
  #define HOTEND5_RESISTANCE_25C_OHMS  100000  // Resistance at 25C
  #define HOTEND5_BETA                 3950    // Beta value
#endif

#if TEMP_SENSOR_6 == 1000
  #define HOTEND6_PULLUP_RESISTOR_OHMS 4700    // Pullup resistor
  #define HOTEND6_RESISTANCE_25C_OHMS  100000  // Resistance at 25C
  #define HOTEND6_BETA                 3950    // Beta value
#endif

#if TEMP_SENSOR_7 == 1000
  #define HOTEND7_PULLUP_RESISTOR_OHMS 4700    // Pullup resistor
  #define HOTEND7_RESISTANCE_25C_OHMS  100000  // Resistance at 25C
  #define HOTEND7_BETA                 3950    // Beta value
#endif

#if TEMP_SENSOR_BED == 1000
  #define BED_PULLUP_RESISTOR_OHMS     4700    // Pullup resistor
  #define BED_RESISTANCE_25C_OHMS      100000  // Resistance at 25C
  #define BED_BETA                     3950    // Beta value
#endif

#if TEMP_SENSOR_CHAMBER == 1000
  #define CHAMBER_PULLUP_RESISTOR_OHMS 4700    // Pullup resistor
  #define CHAMBER_RESISTANCE_25C_OHMS  100000  // Resistance at 25C
  #define CHAMBER_BETA                 3950    // Beta value
#endif

#if TEMP_SENSOR_COOLER == 1000
  #define COOLER_PULLUP_RESISTOR_OHMS 4700    // Pullup resistor
  #define COOLER_RESISTANCE_25C_OHMS  100000  // Resistance at 25C
  #define COOLER_BETA                 3950    // Beta value
#endif

#if TEMP_SENSOR_PROBE == 1000
  #define PROBE_PULLUP_RESISTOR_OHMS   4700    // Pullup resistor
  #define PROBE_RESISTANCE_25C_OHMS    100000  // Resistance at 25C
  #define PROBE_BETA                   3950    // Beta value
#endif

#if TEMP_SENSOR_BOARD == 1000
  #define BOARD_PULLUP_RESISTOR_OHMS   4700    // Pullup resistor
  #define BOARD_RESISTANCE_25C_OHMS    100000  // Resistance at 25C
  #define BOARD_BETA                   3950    // Beta value
#endif

#if TEMP_SENSOR_REDUNDANT == 1000
  #define REDUNDANT_PULLUP_RESISTOR_OHMS   4700    // Pullup resistor
  #define REDUNDANT_RESISTANCE_25C_OHMS    100000  // Resistance at 25C
  #define REDUNDANT_BETA                   3950    // Beta value
#endif

/**
 * Configuration options for MAX Thermocouples (-2, -3, -5).
 *   FORCE_HW_SPI:   Ignore SCK/MOSI/MISO pins and just use the CS pin & default SPI bus.
 *   MAX31865_WIRES: Set the number of wires for the probe connected to a MAX31865 board, 2-4. Default: 2
 *   MAX31865_50HZ:  Enable 50Hz filter instead of the default 60Hz.
 *   MAX31865_USE_READ_ERROR_DETECTION: Detects random read errors from value spikes (a 20°C difference in less than 1sec)
 *   MAX31865_USE_AUTO_MODE: Faster and more frequent reads than 1-shot, but bias voltage always on, slightly affecting RTD temperature.
 *   MAX31865_MIN_SAMPLING_TIME_MSEC: in 1-shot mode, the minimum time between subsequent reads. This reduces the effect of bias voltage by leaving the sensor unpowered for longer intervals.
 *   MAX31865_WIRE_OHMS: In 2-wire configurations, manually set the wire resistance for more accurate readings
 */
//#define TEMP_SENSOR_FORCE_HW_SPI
//#define MAX31865_SENSOR_WIRES_0 2
//#define MAX31865_SENSOR_WIRES_1 2
//#define MAX31865_50HZ_FILTER
//#define MAX31865_USE_READ_ERROR_DETECTION
//#define MAX31865_USE_AUTO_MODE
//#define MAX31865_MIN_SAMPLING_TIME_MSEC 100
//#define MAX31865_WIRE_OHMS_0 0.0f
//#define MAX31865_WIRE_OHMS_1 0.0f

/**
 * Hephestos 2 24V heated bed upgrade kit.
 * https://store.bq.com/en/heated-bed-kit-hephestos2
 */
//#define HEPHESTOS2_HEATED_BED_KIT
#if ENABLED(HEPHESTOS2_HEATED_BED_KIT)
  #undef TEMP_SENSOR_BED
  #define TEMP_SENSOR_BED 70
  #define HEATER_BED_INVERTING true
#endif

//
// Heated Bed Bang-Bang options
//
#if DISABLED(PIDTEMPBED)
  #define BED_CHECK_INTERVAL 5000   // (ms) Interval between checks in bang-bang control
  #if ENABLED(BED_LIMIT_SWITCHING)
    #define BED_HYSTERESIS 2        // (°C) Only set the relevant heater state when ABS(T-target) > BED_HYSTERESIS
  #endif
#endif

//
// Heated Chamber options
//
#if DISABLED(PIDTEMPCHAMBER)
  #define CHAMBER_CHECK_INTERVAL 5000   // (ms) Interval between checks in bang-bang control
  #if ENABLED(CHAMBER_LIMIT_SWITCHING)
    #define CHAMBER_HYSTERESIS 2        // (°C) Only set the relevant heater state when ABS(T-target) > CHAMBER_HYSTERESIS
  #endif
#endif

#if TEMP_SENSOR_CHAMBER
  //#define HEATER_CHAMBER_PIN      P2_04   // Required heater on/off pin (example: SKR 1.4 Turbo HE1 plug)
  //#define HEATER_CHAMBER_INVERTING false
  //#define FAN1_PIN                   -1   // Remove the fan signal on pin P2_04 (example: SKR 1.4 Turbo HE1 plug)

  //#define CHAMBER_FAN               // Enable a fan on the chamber
  #if ENABLED(CHAMBER_FAN)
    //#define CHAMBER_FAN_INDEX   2   // Index of a fan to repurpose as the chamber fan. (Default: first unused fan)
    #define CHAMBER_FAN_MODE      2   // Fan control mode: 0=Static; 1=Linear increase when temp is higher than target; 2=V-shaped curve; 3=similar to 1 but fan is always on.
    #if CHAMBER_FAN_MODE == 0
      #define CHAMBER_FAN_BASE  255   // Chamber fan PWM (0-255)
    #elif CHAMBER_FAN_MODE == 1
      #define CHAMBER_FAN_BASE  128   // Base chamber fan PWM (0-255); turns on when chamber temperature is above the target
      #define CHAMBER_FAN_FACTOR 25   // PWM increase per °C above target
    #elif CHAMBER_FAN_MODE == 2
      #define CHAMBER_FAN_BASE  128   // Minimum chamber fan PWM (0-255)
      #define CHAMBER_FAN_FACTOR 25   // PWM increase per °C difference from target
    #elif CHAMBER_FAN_MODE == 3
      #define CHAMBER_FAN_BASE  128   // Base chamber fan PWM (0-255)
      #define CHAMBER_FAN_FACTOR 25   // PWM increase per °C above target
    #endif
  #endif

  //#define CHAMBER_VENT              // Enable a servo-controlled vent on the chamber
  #if ENABLED(CHAMBER_VENT)
    #define CHAMBER_VENT_SERVO_NR  1  // Index of the vent servo
    #define HIGH_EXCESS_HEAT_LIMIT 5  // How much above target temp to consider there is excess heat in the chamber
    #define LOW_EXCESS_HEAT_LIMIT  3
    #define MIN_COOLING_SLOPE_TIME_CHAMBER_VENT 20
    #define MIN_COOLING_SLOPE_DEG_CHAMBER_VENT 1.5
  #endif
#endif

//
// Laser Cooler options
//
#if TEMP_SENSOR_COOLER
  #define COOLER_MINTEMP           8  // (°C)
  #define COOLER_MAXTEMP          26  // (°C)
  #define COOLER_DEFAULT_TEMP     16  // (°C)
  #define TEMP_COOLER_HYSTERESIS   1  // (°C) Temperature proximity considered "close enough" to the target
  #define COOLER_PIN               8  // Laser cooler on/off pin used to control power to the cooling element (e.g., TEC, External chiller via relay)
  #define COOLER_INVERTING     false
  #define TEMP_COOLER_PIN         15  // Laser/Cooler temperature sensor pin. ADC is required.
  #define COOLER_FAN                  // Enable a fan on the cooler, Fan# 0,1,2,3 etc.
  #define COOLER_FAN_INDEX         0  // FAN number 0, 1, 2 etc. e.g.
  #if ENABLED(COOLER_FAN)
    #define COOLER_FAN_BASE      100  // Base Cooler fan PWM (0-255); turns on when Cooler temperature is above the target
    #define COOLER_FAN_FACTOR     25  // PWM increase per °C above target
  #endif
#endif

//
// Motherboard Sensor options
//
#if TEMP_SENSOR_BOARD
  #define THERMAL_PROTECTION_BOARD   // Halt the printer if the board sensor leaves the temp range below.
  #define BOARD_MINTEMP           8  // (°C)
  #define BOARD_MAXTEMP          70  // (°C)
  #ifndef TEMP_BOARD_PIN
    //#define TEMP_BOARD_PIN -1      // Board temp sensor pin, if not set in pins file.
  #endif
#endif

//
// Laser Coolant Flow Meter
//
//#define LASER_COOLANT_FLOW_METER
#if ENABLED(LASER_COOLANT_FLOW_METER)
  #define FLOWMETER_PIN         20  // Requires an external interrupt-enabled pin (e.g., RAMPS 2,3,18,19,20,21)
  #define FLOWMETER_PPL       5880  // (pulses/liter) Flow meter pulses-per-liter on the input pin
  #define FLOWMETER_INTERVAL  1000  // (ms) Flow rate calculation interval in milliseconds
  #define FLOWMETER_SAFETY          // Prevent running the laser without the minimum flow rate set below
  #if ENABLED(FLOWMETER_SAFETY)
    #define FLOWMETER_MIN_LITERS_PER_MINUTE 1.5 // (liters/min) Minimum flow required when enabled
  #endif
#endif

/**
 * Thermal Protection provides additional protection to your printer from damage
 * and fire. Marlin always includes safe min and max temperature ranges which
 * protect against a broken or disconnected thermistor wire.
 *
 * The issue: If a thermistor falls out, it will report the much lower
 * temperature of the air in the room, and the the firmware will keep
 * the heater on.
 *
 * The solution: Once the temperature reaches the target, start observing.
 * If the temperature stays too far below the target (hysteresis) for too
 * long (period), the firmware will halt the machine as a safety precaution.
 *
 * If you get false positives for "Thermal Runaway", increase
 * THERMAL_PROTECTION_HYSTERESIS and/or THERMAL_PROTECTION_PERIOD
 */
#if ENABLED(THERMAL_PROTECTION_HOTENDS)
  #define THERMAL_PROTECTION_PERIOD 40        // Seconds
  #define THERMAL_PROTECTION_HYSTERESIS 4     // Degrees Celsius

  //#define ADAPTIVE_FAN_SLOWING              // Slow part cooling fan if temperature drops
  #if BOTH(ADAPTIVE_FAN_SLOWING, PIDTEMP)
    //#define NO_FAN_SLOWING_IN_PID_TUNING    // Don't slow fan speed during M303
  #endif

  /**
   * Whenever an M104, M109, or M303 increases the target temperature, the
   * firmware will wait for the WATCH_TEMP_PERIOD to expire. If the temperature
   * hasn't increased by WATCH_TEMP_INCREASE degrees, the machine is halted and
   * requires a hard reset. This test restarts with any M104/M109/M303, but only
   * if the current temperature is far enough below the target for a reliable
   * test.
   *
   * If you get false positives for "Heating failed", increase WATCH_TEMP_PERIOD
   * and/or decrease WATCH_TEMP_INCREASE. WATCH_TEMP_INCREASE should not be set
   * below 2.
   */
  #define WATCH_TEMP_PERIOD  20               // Seconds
  #define WATCH_TEMP_INCREASE 2               // Degrees Celsius
#endif

/**
 * Thermal Protection parameters for the bed are just as above for hotends.
 */
#if ENABLED(THERMAL_PROTECTION_BED)
  #define THERMAL_PROTECTION_BED_PERIOD        20 // Seconds
  #define THERMAL_PROTECTION_BED_HYSTERESIS     2 // Degrees Celsius

  /**
   * As described above, except for the bed (M140/M190/M303).
   */
  #define WATCH_BED_TEMP_PERIOD                60 // Seconds
  #define WATCH_BED_TEMP_INCREASE               2 // Degrees Celsius
#endif

/**
 * Thermal Protection parameters for the heated chamber.
 */
#if ENABLED(THERMAL_PROTECTION_CHAMBER)
  #define THERMAL_PROTECTION_CHAMBER_PERIOD    20 // Seconds
  #define THERMAL_PROTECTION_CHAMBER_HYSTERESIS 2 // Degrees Celsius

  /**
   * Heated chamber watch settings (M141/M191).
   */
  #define WATCH_CHAMBER_TEMP_PERIOD            60 // Seconds
  #define WATCH_CHAMBER_TEMP_INCREASE           2 // Degrees Celsius
#endif

/**
 * Thermal Protection parameters for the laser cooler.
 */
#if ENABLED(THERMAL_PROTECTION_COOLER)
  #define THERMAL_PROTECTION_COOLER_PERIOD     10 // Seconds
  #define THERMAL_PROTECTION_COOLER_HYSTERESIS  3 // Degrees Celsius

  /**
   * Laser cooling watch settings (M143/M193).
   */
  #define WATCH_COOLER_TEMP_PERIOD             60 // Seconds
  #define WATCH_COOLER_TEMP_INCREASE            3 // Degrees Celsius
#endif

#if ANY(THERMAL_PROTECTION_HOTENDS, THERMAL_PROTECTION_BED, THERMAL_PROTECTION_CHAMBER, THERMAL_PROTECTION_COOLER)
  #define THERMAL_PROTECTION_VARIANCE_MONITOR     // Detect a sensor malfunction preventing temperature updates
#endif

#if ENABLED(PIDTEMP)
  // Add an experimental additional term to the heater power, proportional to the extrusion speed.
  // A well-chosen Kc value should add just enough power to melt the increased material volume.
  //#define PID_EXTRUSION_SCALING
  #if ENABLED(PID_EXTRUSION_SCALING)
    #define DEFAULT_Kc (100) // heating power = Kc * e_speed
    #define LPQ_MAX_LEN 50
  #endif

  /**
   * Add an experimental additional term to the heater power, proportional to the fan speed.
   * A well-chosen Kf value should add just enough power to compensate for power-loss from the cooling fan.
   * You can either just add a constant compensation with the DEFAULT_Kf value
   * or follow the instruction below to get speed-dependent compensation.
   *
   * Constant compensation (use only with fanspeeds of 0% and 100%)
   * ---------------------------------------------------------------------
   * A good starting point for the Kf-value comes from the calculation:
   *   kf = (power_fan * eff_fan) / power_heater * 255
   * where eff_fan is between 0.0 and 1.0, based on fan-efficiency and airflow to the nozzle / heater.
   *
   * Example:
   *   Heater: 40W, Fan: 0.1A * 24V = 2.4W, eff_fan = 0.8
   *   Kf = (2.4W * 0.8) / 40W * 255 = 12.24
   *
   * Fan-speed dependent compensation
   * --------------------------------
   * 1. To find a good Kf value, set the hotend temperature, wait for it to settle, and enable the fan (100%).
   *    Make sure PID_FAN_SCALING_LIN_FACTOR is 0 and PID_FAN_SCALING_ALTERNATIVE_DEFINITION is not enabled.
   *    If you see the temperature drop repeat the test, increasing the Kf value slowly, until the temperature
   *    drop goes away. If the temperature overshoots after enabling the fan, the Kf value is too big.
   * 2. Note the Kf-value for fan-speed at 100%
   * 3. Determine a good value for PID_FAN_SCALING_MIN_SPEED, which is around the speed, where the fan starts moving.
   * 4. Repeat step 1. and 2. for this fan speed.
   * 5. Enable PID_FAN_SCALING_ALTERNATIVE_DEFINITION and enter the two identified Kf-values in
   *    PID_FAN_SCALING_AT_FULL_SPEED and PID_FAN_SCALING_AT_MIN_SPEED. Enter the minimum speed in PID_FAN_SCALING_MIN_SPEED
   */
  //#define PID_FAN_SCALING
  #if ENABLED(PID_FAN_SCALING)
    //#define PID_FAN_SCALING_ALTERNATIVE_DEFINITION
    #if ENABLED(PID_FAN_SCALING_ALTERNATIVE_DEFINITION)
      // The alternative definition is used for an easier configuration.
      // Just figure out Kf at fullspeed (255) and PID_FAN_SCALING_MIN_SPEED.
      // DEFAULT_Kf and PID_FAN_SCALING_LIN_FACTOR are calculated accordingly.

      #define PID_FAN_SCALING_AT_FULL_SPEED 13.0        //=PID_FAN_SCALING_LIN_FACTOR*255+DEFAULT_Kf
      #define PID_FAN_SCALING_AT_MIN_SPEED   6.0        //=PID_FAN_SCALING_LIN_FACTOR*PID_FAN_SCALING_MIN_SPEED+DEFAULT_Kf
      #define PID_FAN_SCALING_MIN_SPEED     10.0        // Minimum fan speed at which to enable PID_FAN_SCALING

      #define DEFAULT_Kf (255.0*PID_FAN_SCALING_AT_MIN_SPEED-PID_FAN_SCALING_AT_FULL_SPEED*PID_FAN_SCALING_MIN_SPEED)/(255.0-PID_FAN_SCALING_MIN_SPEED)
      #define PID_FAN_SCALING_LIN_FACTOR (PID_FAN_SCALING_AT_FULL_SPEED-DEFAULT_Kf)/255.0

    #else
      #define PID_FAN_SCALING_LIN_FACTOR (0)             // Power loss due to cooling = Kf * (fan_speed)
      #define DEFAULT_Kf 10                              // A constant value added to the PID-tuner
      #define PID_FAN_SCALING_MIN_SPEED 10               // Minimum fan speed at which to enable PID_FAN_SCALING
    #endif
  #endif
#endif

/**
 * Automatic Temperature Mode
 *
 * Dynamically adjust the hotend target temperature based on planned E moves.
 *
 * (Contrast with PID_EXTRUSION_SCALING, which tracks E movement and adjusts PID
 *  behavior using an additional kC value.)
 *
 * Autotemp is calculated by (mintemp + factor * mm_per_sec), capped to maxtemp.
 *
 * Enable Autotemp Mode with M104/M109 F<factor> S<mintemp> B<maxtemp>.
 * Disable by sending M104/M109 with no F parameter (or F0 with AUTOTEMP_PROPORTIONAL).
 */
#define AUTOTEMP
#if ENABLED(AUTOTEMP)
  #define AUTOTEMP_OLDWEIGHT    0.98  // Factor used to weight previous readings (0.0 < value < 1.0)
  // Turn on AUTOTEMP on M104/M109 by default using proportions set here
  //#define AUTOTEMP_PROPORTIONAL
  #if ENABLED(AUTOTEMP_PROPORTIONAL)
    #define AUTOTEMP_MIN_P      0 // (°C) Added to the target temperature
    #define AUTOTEMP_MAX_P      5 // (°C) Added to the target temperature
    #define AUTOTEMP_FACTOR_P   1 // Apply this F parameter by default (overridden by M104/M109 F)
  #endif
#endif

// Show Temperature ADC value
// Enable for M105 to include ADC values read from temperature sensors.
//#define SHOW_TEMP_ADC_VALUES

/**
 * High Temperature Thermistor Support
 *
 * Thermistors able to support high temperature tend to have a hard time getting
 * good readings at room and lower temperatures. This means TEMP_SENSOR_X_RAW_LO_TEMP
 * will probably be caught when the heating element first turns on during the
 * preheating process, which will trigger a min_temp_error as a safety measure
 * and force stop everything.
 * To circumvent this limitation, we allow for a preheat time (during which,
 * min_temp_error won't be triggered) and add a min_temp buffer to handle
 * aberrant readings.
 *
 * If you want to enable this feature for your hotend thermistor(s)
 * uncomment and set values > 0 in the constants below
 */

// The number of consecutive low temperature errors that can occur
// before a min_temp_error is triggered. (Shouldn't be more than 10.)
//#define MAX_CONSECUTIVE_LOW_TEMPERATURE_ERROR_ALLOWED 0

// The number of milliseconds a hotend will preheat before starting to check
// the temperature. This value should NOT be set to the time it takes the
// hot end to reach the target temperature, but the time it takes to reach
// the minimum temperature your thermistor can read. The lower the better/safer.
// This shouldn't need to be more than 30 seconds (30000)
//#define MILLISECONDS_PREHEAT_TIME 0

// @section extruder

// Extruder runout prevention.
// If the machine is idle and the temperature over MINTEMP
// then extrude some filament every couple of SECONDS.
//#define EXTRUDER_RUNOUT_PREVENT
#if ENABLED(EXTRUDER_RUNOUT_PREVENT)
  #define EXTRUDER_RUNOUT_MINTEMP 190
  #define EXTRUDER_RUNOUT_SECONDS 30
  #define EXTRUDER_RUNOUT_SPEED 1500  // (mm/min)
  #define EXTRUDER_RUNOUT_EXTRUDE 5   // (mm)
#endif

/**
 * Hotend Idle Timeout
 * Prevent filament in the nozzle from charring and causing a critical jam.
 */
//#define HOTEND_IDLE_TIMEOUT
#if ENABLED(HOTEND_IDLE_TIMEOUT)
  #define HOTEND_IDLE_TIMEOUT_SEC (5*60)    // (seconds) Time without extruder movement to trigger protection
  #define HOTEND_IDLE_MIN_TRIGGER   180     // (°C) Minimum temperature to enable hotend protection
  #define HOTEND_IDLE_NOZZLE_TARGET   0     // (°C) Safe temperature for the nozzle after timeout
  #define HOTEND_IDLE_BED_TARGET      0     // (°C) Safe temperature for the bed after timeout
#endif

// @section temperature

// Calibration for AD595 / AD8495 sensor to adjust temperature measurements.
// The final temperature is calculated as (measuredTemp * GAIN) + OFFSET.
#define TEMP_SENSOR_AD595_OFFSET  0.0
#define TEMP_SENSOR_AD595_GAIN    1.0
#define TEMP_SENSOR_AD8495_OFFSET 0.0
#define TEMP_SENSOR_AD8495_GAIN   1.0

/**
 * Controller Fan
 * To cool down the stepper drivers and MOSFETs.
 *
 * The fan turns on automatically whenever any driver is enabled and turns
 * off (or reduces to idle speed) shortly after drivers are turned off.
 */
//#define USE_CONTROLLER_FAN
#if ENABLED(USE_CONTROLLER_FAN)
  //#define CONTROLLER_FAN_PIN -1           // Set a custom pin for the controller fan
  //#define CONTROLLER_FAN_USE_Z_ONLY       // With this option only the Z axis is considered
  //#define CONTROLLER_FAN_IGNORE_Z         // Ignore Z stepper. Useful when stepper timeout is disabled.
  #define CONTROLLERFAN_SPEED_MIN         0 // (0-255) Minimum speed. (If set below this value the fan is turned off.)
  #define CONTROLLERFAN_SPEED_ACTIVE    255 // (0-255) Active speed, used when any motor is enabled
  #define CONTROLLERFAN_SPEED_IDLE        0 // (0-255) Idle speed, used when motors are disabled
  #define CONTROLLERFAN_IDLE_TIME        60 // (seconds) Extra time to keep the fan running after disabling motors

  // Use TEMP_SENSOR_BOARD as a trigger for enabling the controller fan
  //#define CONTROLLER_FAN_MIN_BOARD_TEMP 40  // (°C) Turn on the fan if the board reaches this temperature

  //#define CONTROLLER_FAN_EDITABLE         // Enable M710 configurable settings
  #if ENABLED(CONTROLLER_FAN_EDITABLE)
    #define CONTROLLER_FAN_MENU             // Enable the Controller Fan submenu
  #endif
#endif

// When first starting the main fan, run it at full speed for the
// given number of milliseconds.  This gets the fan spinning reliably
// before setting a PWM value. (Does not work with software PWM for fan on Sanguinololu)
//#define FAN_KICKSTART_TIME 100

// Some coolers may require a non-zero "off" state.
//#define FAN_OFF_PWM  1

/**
 * PWM Fan Scaling
 *
 * Define the min/max speeds for PWM fans (as set with M106).
 *
 * With these options the M106 0-255 value range is scaled to a subset
 * to ensure that the fan has enough power to spin, or to run lower
 * current fans with higher current. (e.g., 5V/12V fans with 12V/24V)
 * Value 0 always turns off the fan.
 *
 * Define one or both of these to override the default 0-255 range.
 */
//#define FAN_MIN_PWM 50
//#define FAN_MAX_PWM 128

/**
 * Fan Fast PWM
 *
 * Combinations of PWM Modes, prescale values and TOP resolutions are used internally
 * to produce a frequency as close as possible to the desired frequency.
 *
 * FAST_PWM_FAN_FREQUENCY
 *   Set this to your desired frequency.
 *   For AVR, if left undefined this defaults to F = F_CPU/(2*255*1)
 *            i.e., F = 31.4kHz on 16MHz microcontrollers or F = 39.2kHz on 20MHz microcontrollers.
 *   For non AVR, if left undefined this defaults to F = 1Khz.
 *   This F value is only to protect the hardware from an absence of configuration
 *   and not to complete it when users are not aware that the frequency must be specifically set to support the target board.
 *
 *   NOTE: Setting very low frequencies (< 10 Hz) may result in unexpected timer behavior.
 *         Setting very high frequencies can damage your hardware.
 *
 * USE_OCR2A_AS_TOP [undefined by default]
 *   Boards that use TIMER2 for PWM have limitations resulting in only a few possible frequencies on TIMER2:
 *   16MHz MCUs: [62.5kHz, 31.4kHz (default), 7.8kHz, 3.92kHz, 1.95kHz, 977Hz, 488Hz, 244Hz, 60Hz, 122Hz, 30Hz]
 *   20MHz MCUs: [78.1kHz, 39.2kHz (default), 9.77kHz, 4.9kHz, 2.44kHz, 1.22kHz, 610Hz, 305Hz, 153Hz, 76Hz, 38Hz]
 *   A greater range can be achieved by enabling USE_OCR2A_AS_TOP. But note that this option blocks the use of
 *   PWM on pin OC2A. Only use this option if you don't need PWM on 0C2A. (Check your schematic.)
 *   USE_OCR2A_AS_TOP sacrifices duty cycle control resolution to achieve this broader range of frequencies.
 */
//#define FAST_PWM_FAN    // Increase the fan PWM frequency. Removes the PWM noise but increases heating in the FET/Arduino
#if ENABLED(FAST_PWM_FAN)
  //#define FAST_PWM_FAN_FREQUENCY 31400  // Define here to override the defaults below
  //#define USE_OCR2A_AS_TOP
  #ifndef FAST_PWM_FAN_FREQUENCY
    #ifdef __AVR__
      #define FAST_PWM_FAN_FREQUENCY ((F_CPU) / (2 * 255 * 1))
    #else
      #define FAST_PWM_FAN_FREQUENCY 1000U
    #endif
  #endif
#endif

/**
 * Use one of the PWM fans as a redundant part-cooling fan
 */
//#define REDUNDANT_PART_COOLING_FAN 2  // Index of the fan to sync with FAN 0.

// @section extruder

/**
 * Extruder cooling fans
 *
 * Extruder auto fans automatically turn on when their extruders'
 * temperatures go above EXTRUDER_AUTO_FAN_TEMPERATURE.
 *
 * Your board's pins file specifies the recommended pins. Override those here
 * or set to -1 to disable completely.
 *
 * Multiple extruders can be assigned to the same pin in which case
 * the fan will turn on when any selected extruder is above the threshold.
 */
#define E0_AUTO_FAN_PIN -1
#define E1_AUTO_FAN_PIN -1
#define E2_AUTO_FAN_PIN -1
#define E3_AUTO_FAN_PIN -1
#define E4_AUTO_FAN_PIN -1
#define E5_AUTO_FAN_PIN -1
#define E6_AUTO_FAN_PIN -1
#define E7_AUTO_FAN_PIN -1
#define CHAMBER_AUTO_FAN_PIN -1
#define COOLER_AUTO_FAN_PIN -1
#define COOLER_FAN_PIN -1

#define EXTRUDER_AUTO_FAN_TEMPERATURE 50
#define EXTRUDER_AUTO_FAN_SPEED 255   // 255 == full speed
#define CHAMBER_AUTO_FAN_TEMPERATURE 30
#define CHAMBER_AUTO_FAN_SPEED 255
#define COOLER_AUTO_FAN_TEMPERATURE 18
#define COOLER_AUTO_FAN_SPEED 255

/**
 * Hotend Cooling Fans tachometers
 *
 * Define one or more tachometer pins to enable fan speed
 * monitoring, and reporting of fan speeds with M123.
 *
 * NOTE: Only works with fans up to 7000 RPM.
 */
//#define FOURWIRES_FANS      // Needed with AUTO_FAN when 4-wire PWM fans are installed
//#define E0_FAN_TACHO_PIN -1
//#define E0_FAN_TACHO_PULLUP
//#define E0_FAN_TACHO_PULLDOWN
//#define E1_FAN_TACHO_PIN -1
//#define E1_FAN_TACHO_PULLUP
//#define E1_FAN_TACHO_PULLDOWN
//#define E2_FAN_TACHO_PIN -1
//#define E2_FAN_TACHO_PULLUP
//#define E2_FAN_TACHO_PULLDOWN
//#define E3_FAN_TACHO_PIN -1
//#define E3_FAN_TACHO_PULLUP
//#define E3_FAN_TACHO_PULLDOWN
//#define E4_FAN_TACHO_PIN -1
//#define E4_FAN_TACHO_PULLUP
//#define E4_FAN_TACHO_PULLDOWN
//#define E5_FAN_TACHO_PIN -1
//#define E5_FAN_TACHO_PULLUP
//#define E5_FAN_TACHO_PULLDOWN
//#define E6_FAN_TACHO_PIN -1
//#define E6_FAN_TACHO_PULLUP
//#define E6_FAN_TACHO_PULLDOWN
//#define E7_FAN_TACHO_PIN -1
//#define E7_FAN_TACHO_PULLUP
//#define E7_FAN_TACHO_PULLDOWN

/**
 * Part-Cooling Fan Multiplexer
 *
 * This feature allows you to digitally multiplex the fan output.
 * The multiplexer is automatically switched at tool-change.
 * Set FANMUX[012]_PINs below for up to 2, 4, or 8 multiplexed fans.
 */
#define FANMUX0_PIN -1
#define FANMUX1_PIN -1
#define FANMUX2_PIN -1

/**
 * M355 Case Light on-off / brightness
 */
//#define CASE_LIGHT_ENABLE
#if ENABLED(CASE_LIGHT_ENABLE)
  //#define CASE_LIGHT_PIN 4                  // Override the default pin if needed
  #define INVERT_CASE_LIGHT false             // Set true if Case Light is ON when pin is LOW
  #define CASE_LIGHT_DEFAULT_ON true          // Set default power-up state on
  #define CASE_LIGHT_DEFAULT_BRIGHTNESS 105   // Set default power-up brightness (0-255, requires PWM pin)
  //#define CASE_LIGHT_NO_BRIGHTNESS          // Disable brightness control. Enable for non-PWM lighting.
  //#define CASE_LIGHT_MAX_PWM 128            // Limit PWM duty cycle (0-255)
  //#define CASE_LIGHT_MENU                   // Add Case Light options to the LCD menu
  #if ENABLED(NEOPIXEL_LED)
    //#define CASE_LIGHT_USE_NEOPIXEL         // Use NeoPixel LED as case light
  #endif
  #if EITHER(RGB_LED, RGBW_LED)
    //#define CASE_LIGHT_USE_RGB_LED          // Use RGB / RGBW LED as case light
  #endif
  #if EITHER(CASE_LIGHT_USE_NEOPIXEL, CASE_LIGHT_USE_RGB_LED)
    #define CASE_LIGHT_DEFAULT_COLOR { 255, 255, 255, 255 } // { Red, Green, Blue, White }
  #endif
#endif

// @section homing

// If you want endstops to stay on (by default) even when not homing
// enable this option. Override at any time with M120, M121.
//#define ENDSTOPS_ALWAYS_ON_DEFAULT

// @section extras

//#define Z_LATE_ENABLE // Enable Z the last moment. Needed if your Z driver overheats.

// Employ an external closed loop controller. Override pins here if needed.
//#define EXTERNAL_CLOSED_LOOP_CONTROLLER
#if ENABLED(EXTERNAL_CLOSED_LOOP_CONTROLLER)
  //#define CLOSED_LOOP_ENABLE_PIN        -1
  //#define CLOSED_LOOP_MOVE_COMPLETE_PIN -1
#endif

/**
 * Dual Steppers / Dual Endstops
 *
 * This section will allow you to use extra E drivers to drive a second motor for X, Y, or Z axes.
 *
 * For example, set X_DUAL_STEPPER_DRIVERS setting to use a second motor. If the motors need to
 * spin in opposite directions set INVERT_X2_VS_X_DIR. If the second motor needs its own endstop
 * set X_DUAL_ENDSTOPS. This can adjust for "racking." Use X2_USE_ENDSTOP to set the endstop plug
 * that should be used for the second endstop. Extra endstops will appear in the output of 'M119'.
 *
 * Use X_DUAL_ENDSTOP_ADJUSTMENT to adjust for mechanical imperfection. After homing both motors
 * this offset is applied to the X2 motor. To find the offset home the X axis, and measure the error
 * in X2. Dual endstop offsets can be set at runtime with 'M666 X<offset> Y<offset> Z<offset>'.
 */

//#define X_DUAL_STEPPER_DRIVERS
#if ENABLED(X_DUAL_STEPPER_DRIVERS)
  //#define INVERT_X2_VS_X_DIR    // Enable if X2 direction signal is opposite to X
  //#define X_DUAL_ENDSTOPS
  #if ENABLED(X_DUAL_ENDSTOPS)
    #define X2_USE_ENDSTOP _XMAX_
    #define X2_ENDSTOP_ADJUSTMENT  0
  #endif
#endif

//#define Y_DUAL_STEPPER_DRIVERS
#if ENABLED(Y_DUAL_STEPPER_DRIVERS)
  //#define INVERT_Y2_VS_Y_DIR   // Enable if Y2 direction signal is opposite to Y
  //#define Y_DUAL_ENDSTOPS
  #if ENABLED(Y_DUAL_ENDSTOPS)
    #define Y2_USE_ENDSTOP _YMAX_
    #define Y2_ENDSTOP_ADJUSTMENT  0
  #endif
#endif

//
// For Z set the number of stepper drivers
//
#define NUM_Z_STEPPER_DRIVERS 1   // (1-4) Z options change based on how many

#if NUM_Z_STEPPER_DRIVERS > 1
  // Enable if Z motor direction signals are the opposite of Z1
  //#define INVERT_Z2_VS_Z_DIR
  //#define INVERT_Z3_VS_Z_DIR
  //#define INVERT_Z4_VS_Z_DIR

  //#define Z_MULTI_ENDSTOPS
  #if ENABLED(Z_MULTI_ENDSTOPS)
    #define Z2_USE_ENDSTOP          _XMAX_
    #define Z2_ENDSTOP_ADJUSTMENT   0
    #if NUM_Z_STEPPER_DRIVERS >= 3
      #define Z3_USE_ENDSTOP        _YMAX_
      #define Z3_ENDSTOP_ADJUSTMENT 0
    #endif
    #if NUM_Z_STEPPER_DRIVERS >= 4
      #define Z4_USE_ENDSTOP        _ZMAX_
      #define Z4_ENDSTOP_ADJUSTMENT 0
    #endif
  #endif
#endif

// Drive the E axis with two synchronized steppers
//#define E_DUAL_STEPPER_DRIVERS
#if ENABLED(E_DUAL_STEPPER_DRIVERS)
  //#define INVERT_E1_VS_E0_DIR   // Enable if the E motors need opposite DIR states
#endif

/**
 * Dual X Carriage
 *
 * This setup has two X carriages that can move independently, each with its own hotend.
 * The carriages can be used to print an object with two colors or materials, or in
 * "duplication mode" it can print two identical or X-mirrored objects simultaneously.
 * The inactive carriage is parked automatically to prevent oozing.
 * X1 is the left carriage, X2 the right. They park and home at opposite ends of the X axis.
 * By default the X2 stepper is assigned to the first unused E plug on the board.
 *
 * The following Dual X Carriage modes can be selected with M605 S<mode>:
 *
 *   0 : (FULL_CONTROL) The slicer has full control over both X-carriages and can achieve optimal travel
 *       results as long as it supports dual X-carriages. (M605 S0)
 *
 *   1 : (AUTO_PARK) The firmware automatically parks and unparks the X-carriages on tool-change so
 *       that additional slicer support is not required. (M605 S1)
 *
 *   2 : (DUPLICATION) The firmware moves the second X-carriage and extruder in synchronization with
 *       the first X-carriage and extruder, to print 2 copies of the same object at the same time.
 *       Set the constant X-offset and temperature differential with M605 S2 X[offs] R[deg] and
 *       follow with M605 S2 to initiate duplicated movement.
 *
 *   3 : (MIRRORED) Formbot/Vivedino-inspired mirrored mode in which the second extruder duplicates
 *       the movement of the first except the second extruder is reversed in the X axis.
 *       Set the initial X offset and temperature differential with M605 S2 X[offs] R[deg] and
 *       follow with M605 S3 to initiate mirrored movement.
 */
//#define DUAL_X_CARRIAGE
#if ENABLED(DUAL_X_CARRIAGE)
  #define X1_MIN_POS X_MIN_POS   // Set to X_MIN_POS
  #define X1_MAX_POS X_BED_SIZE  // Set a maximum so the first X-carriage can't hit the parked second X-carriage
  #define X2_MIN_POS    80       // Set a minimum to ensure the  second X-carriage can't hit the parked first X-carriage
  #define X2_MAX_POS   353       // Set this to the distance between toolheads when both heads are homed
  #define X2_HOME_DIR    1       // Set to 1. The second X-carriage always homes to the maximum endstop position
  #define X2_HOME_POS X2_MAX_POS // Default X2 home position. Set to X2_MAX_POS.
                      // However: In this mode the HOTEND_OFFSET_X value for the second extruder provides a software
                      // override for X2_HOME_POS. This also allow recalibration of the distance between the two endstops
                      // without modifying the firmware (through the "M218 T1 X???" command).
                      // Remember: you should set the second extruder x-offset to 0 in your slicer.

  // This is the default power-up mode which can be later using M605.
  #define DEFAULT_DUAL_X_CARRIAGE_MODE DXC_AUTO_PARK_MODE

  // Default x offset in duplication mode (typically set to half print bed width)
  #define DEFAULT_DUPLICATION_X_OFFSET 100

  // Default action to execute following M605 mode change commands. Typically G28X to apply new mode.
  //#define EVENT_GCODE_IDEX_AFTER_MODECHANGE "G28X"
#endif

// Activate a solenoid on the active extruder with M380. Disable all with M381.
// Define SOL0_PIN, SOL1_PIN, etc., for each extruder that has a solenoid.
//#define EXT_SOLENOID

// @section homing

/**
 * Homing Procedure
 * Homing (G28) does an indefinite move towards the endstops to establish
 * the position of the toolhead relative to the workspace.
 */

//#define SENSORLESS_BACKOFF_MM  { 2, 2, 0 }  // (mm) Backoff from endstops before sensorless homing

#define HOMING_BUMP_MM      { 5, 5, 5 }       // (mm) Backoff from endstops after first bump
                                              // For delta all values must be the same
#define HOMING_BUMP_DIVISOR { 10, 10, 10 }       // Re-Bump Speed Divisor (Divides the Homing Feedrate)

//#define HOMING_BACKOFF_POST_MM { 2, 2, 2 }  // (mm) Backoff from endstops after homing

//#define QUICK_HOME                          // If G28 contains XY do a diagonal move first
//#define HOME_Y_BEFORE_X                     // If G28 contains XY home Y before X
//#define HOME_Z_FIRST                        // Home Z first. Requires a Z-MIN endstop (not a probe).
//#define CODEPENDENT_XY_HOMING               // If X/Y can't home without homing Y/X first

// @section bltouch

#if ENABLED(BLTOUCH)
  /**
   * Either: Use the defaults (recommended) or: For special purposes, use the following DEFINES
   * Do not activate settings that the probe might not understand. Clones might misunderstand
   * advanced commands.
   *
   * Note: If the probe is not deploying, do a "Reset" and "Self-Test" and then check the
   *       wiring of the BROWN, RED and ORANGE wires.
   *
   * Note: If the trigger signal of your probe is not being recognized, it has been very often
   *       because the BLACK and WHITE wires needed to be swapped. They are not "interchangeable"
   *       like they would be with a real switch. So please check the wiring first.
   *
   * Settings for all BLTouch and clone probes:
   */

  // Safety: The probe needs time to recognize the command.
  //         Minimum command delay (ms). Enable and increase if needed.
  //#define BLTOUCH_DELAY 500

  /**
   * Settings for BLTOUCH Classic 1.2, 1.3 or BLTouch Smart 1.0, 2.0, 2.2, 3.0, 3.1, and most clones:
   */

  // Feature: Switch into SW mode after a deploy. It makes the output pulse longer. Can be useful
  //          in special cases, like noisy or filtered input configurations.
  //#define BLTOUCH_FORCE_SW_MODE

  /**
   * Settings for BLTouch Smart 3.0 and 3.1
   * Summary:
   *   - Voltage modes: 5V and OD (open drain - "logic voltage free") output modes
   *   - High-Speed mode
   *   - Disable LCD voltage options
   */

  /**
   * Danger: Don't activate 5V mode unless attached to a 5V-tolerant controller!
   * V3.0 or 3.1: Set default mode to 5V mode at Marlin startup.
   * If disabled, OD mode is the hard-coded default on 3.0
   * On startup, Marlin will compare its eeprom to this value. If the selected mode
   * differs, a mode set eeprom write will be completed at initialization.
   * Use the option below to force an eeprom write to a V3.1 probe regardless.
   */
  //#define BLTOUCH_SET_5V_MODE

  /**
   * Safety: Activate if connecting a probe with an unknown voltage mode.
   * V3.0: Set a probe into mode selected above at Marlin startup. Required for 5V mode on 3.0
   * V3.1: Force a probe with unknown mode into selected mode at Marlin startup ( = Probe EEPROM write )
   * To preserve the life of the probe, use this once then turn it off and re-flash.
   */
  //#define BLTOUCH_FORCE_MODE_SET

  /**
   * Enable "HIGH SPEED" option for probing.
   * Danger: Disable if your probe sometimes fails. Only suitable for stable well-adjusted systems.
   * This feature was designed for Deltabots with very fast Z moves; however, higher speed Cartesians
   * might be able to use it. If the machine can't raise Z fast enough the BLTouch may go into ALARM.
   *
   * Set the default state here, change with 'M401 S' or UI, use M500 to save, M502 to reset.
   */
  //#define BLTOUCH_HS_MODE true

  // Safety: Enable voltage mode settings in the LCD menu.
  //#define BLTOUCH_LCD_VOLTAGE_MENU

#endif // BLTOUCH

// @section extras

/**
 * Z Steppers Auto-Alignment
 * Add the G34 command to align multiple Z steppers using a bed probe.
 */
//#define Z_STEPPER_AUTO_ALIGN
#if ENABLED(Z_STEPPER_AUTO_ALIGN)
  // Define probe X and Y positions for Z1, Z2 [, Z3 [, Z4]]
  // If not defined, probe limits will be used.
  // Override with 'M422 S<index> X<pos> Y<pos>'
  //#define Z_STEPPER_ALIGN_XY { {  10, 190 }, { 100,  10 }, { 190, 190 } }

  /**
   * Orientation for the automatically-calculated probe positions.
   * Override Z stepper align points with 'M422 S<index> X<pos> Y<pos>'
   *
   * 2 Steppers:  (0)     (1)
   *               |       |   2   |
   *               | 1   2 |       |
   *               |       |   1   |
   *
   * 3 Steppers:  (0)     (1)     (2)     (3)
   *               |   3   | 1     | 2   1 |     2 |
   *               |       |     3 |       | 3     |
   *               | 1   2 | 2     |   3   |     1 |
   *
   * 4 Steppers:  (0)     (1)     (2)     (3)
   *               | 4   3 | 1   4 | 2   1 | 3   2 |
   *               |       |       |       |       |
   *               | 1   2 | 2   3 | 3   4 | 4   1 |
   */
  #ifndef Z_STEPPER_ALIGN_XY
    //#define Z_STEPPERS_ORIENTATION 0
  #endif

  // Provide Z stepper positions for more rapid convergence in bed alignment.
  // Requires triple stepper drivers (i.e., set NUM_Z_STEPPER_DRIVERS to 3)
  //#define Z_STEPPER_ALIGN_KNOWN_STEPPER_POSITIONS
  #if ENABLED(Z_STEPPER_ALIGN_KNOWN_STEPPER_POSITIONS)
    // Define Stepper XY positions for Z1, Z2, Z3 corresponding to
    // the Z screw positions in the bed carriage.
    // Define one position per Z stepper in stepper driver order.
    #define Z_STEPPER_ALIGN_STEPPER_XY { { 210.7, 102.5 }, { 152.6, 220.0 }, { 94.5, 102.5 } }
  #else
    // Amplification factor. Used to scale the correction step up or down in case
    // the stepper (spindle) position is farther out than the test point.
    #define Z_STEPPER_ALIGN_AMP 1.0       // Use a value > 1.0 NOTE: This may cause instability!
  #endif

  // On a 300mm bed a 5% grade would give a misalignment of ~1.5cm
  #define G34_MAX_GRADE              5    // (%) Maximum incline that G34 will handle
  #define Z_STEPPER_ALIGN_ITERATIONS 3    // Number of iterations to apply during alignment
  #define Z_STEPPER_ALIGN_ACC        0.02 // Stop iterating early if the accuracy is better than this
  #define RESTORE_LEVELING_AFTER_G34      // Restore leveling after G34 is done?
  // After G34, re-home Z (G28 Z) or just calculate it from the last probe heights?
  // Re-homing might be more precise in reproducing the actual 'G28 Z' homing height, especially on an uneven bed.
  #define HOME_AFTER_G34
#endif

//
// Add the G35 command to read bed corners to help adjust screws. Requires a bed probe.
//
//#define ASSISTED_TRAMMING
#if ENABLED(ASSISTED_TRAMMING)

  // Define positions for probe points.
  #define TRAMMING_POINT_XY { {  20, 20 }, { 180,  20 }, { 180, 180 }, { 20, 180 } }

  // Define position names for probe points.
  #define TRAMMING_POINT_NAME_1 "Front-Left"
  #define TRAMMING_POINT_NAME_2 "Front-Right"
  #define TRAMMING_POINT_NAME_3 "Back-Right"
  #define TRAMMING_POINT_NAME_4 "Back-Left"

  #define RESTORE_LEVELING_AFTER_G35    // Enable to restore leveling setup after operation
  //#define REPORT_TRAMMING_MM          // Report Z deviation (mm) for each point relative to the first

  //#define ASSISTED_TRAMMING_WIZARD    // Add a Tramming Wizard to the LCD menu

  //#define ASSISTED_TRAMMING_WAIT_POSITION { X_CENTER, Y_CENTER, 30 } // Move the nozzle out of the way for adjustment

  /**
   * Screw thread:
   *   M3: 30 = Clockwise, 31 = Counter-Clockwise
   *   M4: 40 = Clockwise, 41 = Counter-Clockwise
   *   M5: 50 = Clockwise, 51 = Counter-Clockwise
   */
  #define TRAMMING_SCREW_THREAD 30

#endif

// @section motion

#define AXIS_RELATIVE_MODES { false, false, false, false }

// Add a Duplicate option for well-separated conjoined nozzles
//#define MULTI_NOZZLE_DUPLICATION

// By default pololu step drivers require an active high signal. However, some high power drivers require an active low signal as step.
#define INVERT_X_STEP_PIN false
#define INVERT_Y_STEP_PIN false
#define INVERT_Z_STEP_PIN false
#define INVERT_I_STEP_PIN false
#define INVERT_J_STEP_PIN false
#define INVERT_K_STEP_PIN false
#define INVERT_E_STEP_PIN false

/**
 * Idle Stepper Shutdown
 * Set DISABLE_INACTIVE_? 'true' to shut down axis steppers after an idle period.
 * The Deactive Time can be overridden with M18 and M84. Set to 0 for No Timeout.
 */
#define DEFAULT_STEPPER_DEACTIVE_TIME 60
#define DISABLE_INACTIVE_X true
#define DISABLE_INACTIVE_Y true
#define DISABLE_INACTIVE_Z true  // Set 'false' if the nozzle could fall onto your printed part!
#define DISABLE_INACTIVE_I true
#define DISABLE_INACTIVE_J true
#define DISABLE_INACTIVE_K true
#define DISABLE_INACTIVE_E true

// Default Minimum Feedrates for printing and travel moves
#define DEFAULT_MINIMUMFEEDRATE       0.0     // (mm/s) Minimum feedrate. Set with M205 S.
#define DEFAULT_MINTRAVELFEEDRATE     0.0     // (mm/s) Minimum travel feedrate. Set with M205 T.

// Minimum time that a segment needs to take as the buffer gets emptied
#define DEFAULT_MINSEGMENTTIME        20000   // (µs) Set with M205 B.

// Slow down the machine if the lookahead buffer is (by default) half full.
// Increase the slowdown divisor for larger buffer sizes.
//#define SLOWDOWN
#if ENABLED(SLOWDOWN)
  #define SLOWDOWN_DIVISOR 2
#endif

/**
 * XY Frequency limit
 * Reduce resonance by limiting the frequency of small zigzag infill moves.
 * See https://hydraraptor.blogspot.com/2010/12/frequency-limit.html
 * Use M201 F<freq> G<min%> to change limits at runtime.
 */
//#define XY_FREQUENCY_LIMIT      10 // (Hz) Maximum frequency of small zigzag infill moves. Set with M201 F<hertz>.
#ifdef XY_FREQUENCY_LIMIT
  #define XY_FREQUENCY_MIN_PERCENT 5 // (percent) Minimum FR percentage to apply. Set with M201 G<min%>.
#endif

// Minimum planner junction speed. Sets the default minimum speed the planner plans for at the end
// of the buffer and all stops. This should not be much greater than zero and should only be changed
// if unwanted behavior is observed on a user's machine when running at very slow speeds.
#define MINIMUM_PLANNER_SPEED 0.05 // (mm/s)

//
// Backlash Compensation
// Adds extra movement to axes on direction-changes to account for backlash.
//
//#define BACKLASH_COMPENSATION
#if ENABLED(BACKLASH_COMPENSATION)
  // Define values for backlash distance and correction.
  // If BACKLASH_GCODE is enabled these values are the defaults.
  #define BACKLASH_DISTANCE_MM { 0, 0, 0 } // (mm) One value for each linear axis
  #define BACKLASH_CORRECTION    0.0       // 0.0 = no correction; 1.0 = full correction

  // Add steps for motor direction changes on CORE kinematics
  //#define CORE_BACKLASH

  // Set BACKLASH_SMOOTHING_MM to spread backlash correction over multiple segments
  // to reduce print artifacts. (Enabling this is costly in memory and computation!)
  //#define BACKLASH_SMOOTHING_MM 3 // (mm)

  // Add runtime configuration and tuning of backlash values (M425)
  //#define BACKLASH_GCODE

  #if ENABLED(BACKLASH_GCODE)
    // Measure the Z backlash when probing (G29) and set with "M425 Z"
    #define MEASURE_BACKLASH_WHEN_PROBING

    #if ENABLED(MEASURE_BACKLASH_WHEN_PROBING)
      // When measuring, the probe will move up to BACKLASH_MEASUREMENT_LIMIT
      // mm away from point of contact in BACKLASH_MEASUREMENT_RESOLUTION
      // increments while checking for the contact to be broken.
      #define BACKLASH_MEASUREMENT_LIMIT       0.5   // (mm)
      #define BACKLASH_MEASUREMENT_RESOLUTION  0.005 // (mm)
      #define BACKLASH_MEASUREMENT_FEEDRATE    Z_PROBE_FEEDRATE_SLOW // (mm/min)
    #endif
  #endif
#endif

/**
 * Automatic backlash, position and hotend offset calibration
 *
 * Enable G425 to run automatic calibration using an electrically-
 * conductive cube, bolt, or washer mounted on the bed.
 *
 * G425 uses the probe to touch the top and sides of the calibration object
 * on the bed and measures and/or correct positional offsets, axis backlash
 * and hotend offsets.
 *
 * Note: HOTEND_OFFSET and CALIBRATION_OBJECT_CENTER must be set to within
 *       ±5mm of true values for G425 to succeed.
 */
//#define CALIBRATION_GCODE
#if ENABLED(CALIBRATION_GCODE)

  //#define CALIBRATION_SCRIPT_PRE  "M117 Starting Auto-Calibration\nT0\nG28\nG12\nM117 Calibrating..."
  //#define CALIBRATION_SCRIPT_POST "M500\nM117 Calibration data saved"

  #define CALIBRATION_MEASUREMENT_RESOLUTION     0.01 // mm

  #define CALIBRATION_FEEDRATE_SLOW             60    // mm/min
  #define CALIBRATION_FEEDRATE_FAST           1200    // mm/min
  #define CALIBRATION_FEEDRATE_TRAVEL         3000    // mm/min

  // The following parameters refer to the conical section of the nozzle tip.
  #define CALIBRATION_NOZZLE_TIP_HEIGHT          1.0  // mm
  #define CALIBRATION_NOZZLE_OUTER_DIAMETER      2.0  // mm

  // Uncomment to enable reporting (required for "G425 V", but consumes PROGMEM).
  //#define CALIBRATION_REPORTING

  // The true location and dimension the cube/bolt/washer on the bed.
  #define CALIBRATION_OBJECT_CENTER     { 264.0, -22.0,  -2.0 } // mm
  #define CALIBRATION_OBJECT_DIMENSIONS {  10.0,  10.0,  10.0 } // mm

  // Comment out any sides which are unreachable by the probe. For best
  // auto-calibration results, all sides must be reachable.
  #define CALIBRATION_MEASURE_RIGHT
  #define CALIBRATION_MEASURE_FRONT
  #define CALIBRATION_MEASURE_LEFT
  #define CALIBRATION_MEASURE_BACK

  //#define CALIBRATION_MEASURE_IMIN
  //#define CALIBRATION_MEASURE_IMAX
  //#define CALIBRATION_MEASURE_JMIN
  //#define CALIBRATION_MEASURE_JMAX
  //#define CALIBRATION_MEASURE_KMIN
  //#define CALIBRATION_MEASURE_KMAX

  // Probing at the exact top center only works if the center is flat. If
  // probing on a screwhead or hollow washer, probe near the edges.
  //#define CALIBRATION_MEASURE_AT_TOP_EDGES

  // Define the pin to read during calibration
  #ifndef CALIBRATION_PIN
    //#define CALIBRATION_PIN -1            // Define here to override the default pin
    #define CALIBRATION_PIN_INVERTING false // Set to true to invert the custom pin
    //#define CALIBRATION_PIN_PULLDOWN
    #define CALIBRATION_PIN_PULLUP
  #endif
#endif

/**
 * Adaptive Step Smoothing increases the resolution of multi-axis moves, particularly at step frequencies
 * below 1kHz (for AVR) or 10kHz (for ARM), where aliasing between axes in multi-axis moves causes audible
 * vibration and surface artifacts. The algorithm adapts to provide the best possible step smoothing at the
 * lowest stepping frequencies.
 */
//#define ADAPTIVE_STEP_SMOOTHING

/**
 * Custom Microstepping
 * Override as-needed for your setup. Up to 3 MS pins are supported.
 */
//#define MICROSTEP1 LOW,LOW,LOW
//#define MICROSTEP2 HIGH,LOW,LOW
//#define MICROSTEP4 LOW,HIGH,LOW
//#define MICROSTEP8 HIGH,HIGH,LOW
//#define MICROSTEP16 LOW,LOW,HIGH
//#define MICROSTEP32 HIGH,LOW,HIGH

// Microstep settings (Requires a board with pins named X_MS1, X_MS2, etc.)
#define MICROSTEP_MODES { 16, 16, 16, 16, 16, 16 } // [1,2,4,8,16]

/**
 *  @section  stepper motor current
 *
 *  Some boards have a means of setting the stepper motor current via firmware.
 *
 *  The power on motor currents are set by:
 *    PWM_MOTOR_CURRENT - used by MINIRAMBO & ULTIMAIN_2
 *                         known compatible chips: A4982
 *    DIGIPOT_MOTOR_CURRENT - used by BQ_ZUM_MEGA_3D, RAMBO & SCOOVO_X9H
 *                         known compatible chips: AD5206
 *    DAC_MOTOR_CURRENT_DEFAULT - used by PRINTRBOARD_REVF & RIGIDBOARD_V2
 *                         known compatible chips: MCP4728
 *    DIGIPOT_I2C_MOTOR_CURRENTS - used by 5DPRINT, AZTEEG_X3_PRO, AZTEEG_X5_MINI_WIFI, MIGHTYBOARD_REVE
 *                         known compatible chips: MCP4451, MCP4018
 *
 *  Motor currents can also be set by M907 - M910 and by the LCD.
 *    M907 - applies to all.
 *    M908 - BQ_ZUM_MEGA_3D, RAMBO, PRINTRBOARD_REVF, RIGIDBOARD_V2 & SCOOVO_X9H
 *    M909, M910 & LCD - only PRINTRBOARD_REVF & RIGIDBOARD_V2
 */
//#define PWM_MOTOR_CURRENT { 1300, 1300, 1250 }          // Values in milliamps
//#define DIGIPOT_MOTOR_CURRENT { 135,135,135,135,135 }   // Values 0-255 (RAMBO 135 = ~0.75A, 185 = ~1A)
//#define DAC_MOTOR_CURRENT_DEFAULT { 70, 80, 90, 80 }    // Default drive percent - X, Y, Z, E axis

/**
 * I2C-based DIGIPOTs (e.g., Azteeg X3 Pro)
 */
//#define DIGIPOT_MCP4018             // Requires https://github.com/felias-fogg/SlowSoftI2CMaster
//#define DIGIPOT_MCP4451
#if EITHER(DIGIPOT_MCP4018, DIGIPOT_MCP4451)
  #define DIGIPOT_I2C_NUM_CHANNELS 8  // 5DPRINT:4   AZTEEG_X3_PRO:8   MKS_SBASE:5   MIGHTYBOARD_REVE:5

  // Actual motor currents in Amps. The number of entries must match DIGIPOT_I2C_NUM_CHANNELS.
  // These correspond to the physical drivers, so be mindful if the order is changed.
  #define DIGIPOT_I2C_MOTOR_CURRENTS { 1.0, 1.0, 1.0, 1.0, 1.0, 1.0, 1.0, 1.0 } // AZTEEG_X3_PRO

  //#define DIGIPOT_USE_RAW_VALUES    // Use DIGIPOT_MOTOR_CURRENT raw wiper values (instead of A4988 motor currents)

  /**
   * Common slave addresses:
   *
   *                        A   (A shifted)   B   (B shifted)  IC
   * Smoothie              0x2C (0x58)       0x2D (0x5A)       MCP4451
   * AZTEEG_X3_PRO         0x2C (0x58)       0x2E (0x5C)       MCP4451
   * AZTEEG_X5_MINI        0x2C (0x58)       0x2E (0x5C)       MCP4451
   * AZTEEG_X5_MINI_WIFI         0x58              0x5C        MCP4451
   * MIGHTYBOARD_REVE      0x2F (0x5E)                         MCP4018
   */
  //#define DIGIPOT_I2C_ADDRESS_A 0x2C  // Unshifted slave address for first DIGIPOT
  //#define DIGIPOT_I2C_ADDRESS_B 0x2D  // Unshifted slave address for second DIGIPOT
#endif

//===========================================================================
//=============================Additional Features===========================
//===========================================================================

// @section lcd

<<<<<<< HEAD
#if ANY(HAS_LCD_MENU, EXTENSIBLE_UI, HAS_DWIN_E3V2)
  #define MANUAL_FEEDRATE_XYZ 50*60
  #define MANUAL_FEEDRATE { MANUAL_FEEDRATE_XYZ, MANUAL_FEEDRATE_XYZ, MANUAL_FEEDRATE_XYZ, 60 } // (mm/min) Feedrates for manual moves along X, Y, Z, E from panel
=======
#if HAS_MANUAL_MOVE_MENU
  #define MANUAL_FEEDRATE { 50*60, 50*60, 4*60, 2*60 } // (mm/min) Feedrates for manual moves along X, Y, Z, E from panel
>>>>>>> 7fb65309
  #define FINE_MANUAL_MOVE 0.025    // (mm) Smallest manual move (< 0.1mm) applying to Z on most machines
  #if IS_ULTIPANEL
    #define MANUAL_E_MOVES_RELATIVE // Display extruder move distance rather than "position"
    #define ULTIPANEL_FEEDMULTIPLY  // Encoder sets the feedrate multiplier on the Status Screen
  #endif
#endif

// Change values more rapidly when the encoder is rotated faster
#define ENCODER_RATE_MULTIPLIER
#if ENABLED(ENCODER_RATE_MULTIPLIER)
  #define ENCODER_10X_STEPS_PER_SEC   30  // (steps/s) Encoder rate for 10x speed
  #define ENCODER_100X_STEPS_PER_SEC  80  // (steps/s) Encoder rate for 100x speed
#endif

// Play a beep when the feedrate is changed from the Status Screen
//#define BEEP_ON_FEEDRATE_CHANGE
#if ENABLED(BEEP_ON_FEEDRATE_CHANGE)
  #define FEEDRATE_CHANGE_BEEP_DURATION   10
  #define FEEDRATE_CHANGE_BEEP_FREQUENCY 440
#endif

#if HAS_BED_PROBE && EITHER(HAS_MARLINUI_MENU, HAS_TFT_LVGL_UI)
  //#define PROBE_OFFSET_WIZARD       // Add a Probe Z Offset calibration option to the LCD menu
  #if ENABLED(PROBE_OFFSET_WIZARD)
    /**
     * Enable to init the Probe Z-Offset when starting the Wizard.
     * Use a height slightly above the estimated nozzle-to-probe Z offset.
     * For example, with an offset of -5, consider a starting height of -4.
     */
    //#define PROBE_OFFSET_WIZARD_START_Z -4.0

    // Set a convenient position to do the calibration (probing point and nozzle/bed-distance)
    //#define PROBE_OFFSET_WIZARD_XY_POS { X_CENTER, Y_CENTER }
  #endif
#endif

#if HAS_MARLINUI_MENU

  // Add Probe Z Offset calibration to the Z Probe Offsets menu
  #if BOTH(HAS_BED_PROBE, AUTO_BED_LEVELING_BILINEAR)
    // Add calibration in the Probe Offsets menu to compensate for X-axis twist.
    //#define X_AXIS_TWIST_COMPENSATION
    #if ENABLED(X_AXIS_TWIST_COMPENSATION)
      /**
       * Enable to init the Probe Z-Offset when starting the Wizard.
       * Use a height slightly above the estimated nozzle-to-probe Z offset.
       * For example, with an offset of -5, consider a starting height of -4.
       */
      #define XATC_START_Z 0.0
      #define XATC_MAX_POINTS 3             // Number of points to probe in the wizard
      #define XATC_Y_POSITION Y_CENTER      // (mm) Y position to probe
    #endif
  #endif

  // Include a page of printer information in the LCD Main Menu
  //#define LCD_INFO_MENU
  #if ENABLED(LCD_INFO_MENU)
    //#define LCD_PRINTER_INFO_IS_BOOTSCREEN // Show bootscreen(s) instead of Printer Info pages
  #endif

  // BACK menu items keep the highlight at the top
  //#define TURBO_BACK_MENU_ITEM

  /**
   * LED Control Menu
   * Add LED Control to the LCD menu
   */
  //#define LED_CONTROL_MENU
  #if ENABLED(LED_CONTROL_MENU)
    #define LED_COLOR_PRESETS                 // Enable the Preset Color menu option
    //#define NEO2_COLOR_PRESETS              // Enable a second NeoPixel Preset Color menu option
    #if ENABLED(LED_COLOR_PRESETS)
      #define LED_USER_PRESET_RED        255  // User defined RED value
      #define LED_USER_PRESET_GREEN      128  // User defined GREEN value
      #define LED_USER_PRESET_BLUE         0  // User defined BLUE value
      #define LED_USER_PRESET_WHITE      255  // User defined WHITE value
      #define LED_USER_PRESET_BRIGHTNESS 255  // User defined intensity
      //#define LED_USER_PRESET_STARTUP       // Have the printer display the user preset color on startup
    #endif
    #if ENABLED(NEO2_COLOR_PRESETS)
      #define NEO2_USER_PRESET_RED        255  // User defined RED value
      #define NEO2_USER_PRESET_GREEN      128  // User defined GREEN value
      #define NEO2_USER_PRESET_BLUE         0  // User defined BLUE value
      #define NEO2_USER_PRESET_WHITE      255  // User defined WHITE value
      #define NEO2_USER_PRESET_BRIGHTNESS 255  // User defined intensity
      //#define NEO2_USER_PRESET_STARTUP       // Have the printer display the user preset color on startup for the second strip
    #endif
  #endif

  // Insert a menu for preheating at the top level to allow for quick access
  //#define PREHEAT_SHORTCUT_MENU_ITEM

#endif // HAS_MARLINUI_MENU

#if ANY(HAS_DISPLAY, DWIN_CREALITY_LCD_ENHANCED, DWIN_CREALITY_LCD_JYERSUI)
  //#define SOUND_MENU_ITEM   // Add a mute option to the LCD menu
#endif

#if EITHER(HAS_DISPLAY, DWIN_CREALITY_LCD_ENHANCED)
  // The timeout (in ms) to return to the status screen from sub-menus
  //#define LCD_TIMEOUT_TO_STATUS 15000

  #if ENABLED(SHOW_BOOTSCREEN)
    #define BOOTSCREEN_TIMEOUT 4000      // (ms) Total Duration to display the boot screen(s)
    #if EITHER(HAS_MARLINUI_U8GLIB, TFT_COLOR_UI)
      #define BOOT_MARLIN_LOGO_SMALL     // Show a smaller Marlin logo on the Boot Screen (saving lots of flash)
    #endif
  #endif

  // Scroll a longer status message into view
  //#define STATUS_MESSAGE_SCROLLING

  // On the Info Screen, display XY with one decimal place when possible
  //#define LCD_DECIMAL_SMALL_XY

  // Add an 'M73' G-code to set the current percentage
  //#define LCD_SET_PROGRESS_MANUALLY

  // Show the E position (filament used) during printing
  //#define LCD_SHOW_E_TOTAL
#endif

// LCD Print Progress options
#if EITHER(SDSUPPORT, LCD_SET_PROGRESS_MANUALLY)
  #if CAN_SHOW_REMAINING_TIME
    //#define SHOW_REMAINING_TIME         // Display estimated time to completion
    #if ENABLED(SHOW_REMAINING_TIME)
      //#define USE_M73_REMAINING_TIME    // Use remaining time from M73 command instead of estimation
      //#define ROTATE_PROGRESS_DISPLAY   // Display (P)rogress, (E)lapsed, and (R)emaining time
    #endif
  #endif

  #if EITHER(HAS_MARLINUI_U8GLIB, EXTENSIBLE_UI)
    //#define PRINT_PROGRESS_SHOW_DECIMALS // Show progress with decimal digits
  #endif

  #if EITHER(HAS_MARLINUI_HD44780, IS_TFTGLCD_PANEL)
    //#define LCD_PROGRESS_BAR            // Show a progress bar on HD44780 LCDs for SD printing
    #if ENABLED(LCD_PROGRESS_BAR)
      #define PROGRESS_BAR_BAR_TIME 2000  // (ms) Amount of time to show the bar
      #define PROGRESS_BAR_MSG_TIME 3000  // (ms) Amount of time to show the status message
      #define PROGRESS_MSG_EXPIRE   0     // (ms) Amount of time to retain the status message (0=forever)
      //#define PROGRESS_MSG_ONCE         // Show the message for MSG_TIME then clear it
      //#define LCD_PROGRESS_BAR_TEST     // Add a menu item to test the progress bar
    #endif
  #endif
#endif

#if ENABLED(SDSUPPORT)
  /**
   * SD Card SPI Speed
   * May be required to resolve "volume init" errors.
   *
   * Enable and set to SPI_HALF_SPEED, SPI_QUARTER_SPEED, or SPI_EIGHTH_SPEED
   *  otherwise full speed will be applied.
   *
   * :['SPI_HALF_SPEED', 'SPI_QUARTER_SPEED', 'SPI_EIGHTH_SPEED']
   */
  //#define SD_SPI_SPEED SPI_HALF_SPEED

  // The standard SD detect circuit reads LOW when media is inserted and HIGH when empty.
  // Enable this option and set to HIGH if your SD cards are incorrectly detected.
  //#define SD_DETECT_STATE HIGH

  //#define SD_IGNORE_AT_STARTUP            // Don't mount the SD card when starting up
  //#define SDCARD_READONLY                 // Read-only SD card (to save over 2K of flash)

  //#define GCODE_REPEAT_MARKERS            // Enable G-code M808 to set repeat markers and do looping

  #define SD_PROCEDURE_DEPTH 1              // Increase if you need more nested M32 calls

  #define SD_FINISHED_STEPPERRELEASE true   // Disable steppers when SD Print is finished
  #define SD_FINISHED_RELEASECOMMAND "M84"  // Use "M84XYE" to keep Z enabled so your bed stays in place

  // Reverse SD sort to show "more recent" files first, according to the card's FAT.
  // Since the FAT gets out of order with usage, SDCARD_SORT_ALPHA is recommended.
  #define SDCARD_RATHERRECENTFIRST

  #define SD_MENU_CONFIRM_START             // Confirm the selected SD file before printing

  //#define NO_SD_AUTOSTART                 // Remove auto#.g file support completely to save some Flash, SRAM
  //#define MENU_ADDAUTOSTART               // Add a menu option to run auto#.g files

  //#define BROWSE_MEDIA_ON_INSERT          // Open the file browser when media is inserted

  //#define MEDIA_MENU_AT_TOP               // Force the media menu to be listed on the top of the main menu

  #define EVENT_GCODE_SD_ABORT "G28"        // G-code to run on SD Abort Print (e.g., "G28XY" or "G27")

  #if ENABLED(PRINTER_EVENT_LEDS)
    #define PE_LEDS_COMPLETED_TIME  (30*60) // (seconds) Time to keep the LED "done" color before restoring normal illumination
  #endif

  /**
   * Continue after Power-Loss (Creality3D)
   *
   * Store the current state to the SD Card at the start of each layer
   * during SD printing. If the recovery file is found at boot time, present
   * an option on the LCD screen to continue the print from the last-known
   * point in the file.
   */
  //#define POWER_LOSS_RECOVERY
  #if ENABLED(POWER_LOSS_RECOVERY)
    #define PLR_ENABLED_DEFAULT   false // Power Loss Recovery enabled by default. (Set with 'M413 Sn' & M500)
    //#define BACKUP_POWER_SUPPLY       // Backup power / UPS to move the steppers on power loss
    //#define POWER_LOSS_ZRAISE       2 // (mm) Z axis raise on resume (on power loss with UPS)
    //#define POWER_LOSS_PIN         44 // Pin to detect power loss. Set to -1 to disable default pin on boards without module.
    //#define POWER_LOSS_STATE     HIGH // State of pin indicating power loss
    //#define POWER_LOSS_PULLUP         // Set pullup / pulldown as appropriate for your sensor
    //#define POWER_LOSS_PULLDOWN
    //#define POWER_LOSS_PURGE_LEN   20 // (mm) Length of filament to purge on resume
    //#define POWER_LOSS_RETRACT_LEN 10 // (mm) Length of filament to retract on fail. Requires backup power.

    // Without a POWER_LOSS_PIN the following option helps reduce wear on the SD card,
    // especially with "vase mode" printing. Set too high and vases cannot be continued.
    #define POWER_LOSS_MIN_Z_CHANGE 0.05 // (mm) Minimum Z change before saving power-loss data

    // Enable if Z homing is needed for proper recovery. 99.9% of the time this should be disabled!
    //#define POWER_LOSS_RECOVER_ZHOME
    #if ENABLED(POWER_LOSS_RECOVER_ZHOME)
      //#define POWER_LOSS_ZHOME_POS { 0, 0 } // Safe XY position to home Z while avoiding objects on the bed
    #endif
  #endif

  /**
   * Sort SD file listings in alphabetical order.
   *
   * With this option enabled, items on SD cards will be sorted
   * by name for easier navigation.
   *
   * By default...
   *
   *  - Use the slowest -but safest- method for sorting.
   *  - Folders are sorted to the top.
   *  - The sort key is statically allocated.
   *  - No added G-code (M34) support.
   *  - 40 item sorting limit. (Items after the first 40 are unsorted.)
   *
   * SD sorting uses static allocation (as set by SDSORT_LIMIT), allowing the
   * compiler to calculate the worst-case usage and throw an error if the SRAM
   * limit is exceeded.
   *
   *  - SDSORT_USES_RAM provides faster sorting via a static directory buffer.
   *  - SDSORT_USES_STACK does the same, but uses a local stack-based buffer.
   *  - SDSORT_CACHE_NAMES will retain the sorted file listing in RAM. (Expensive!)
   *  - SDSORT_DYNAMIC_RAM only uses RAM when the SD menu is visible. (Use with caution!)
   */
  //#define SDCARD_SORT_ALPHA

  // SD Card Sorting options
  #if ENABLED(SDCARD_SORT_ALPHA)
    #define SDSORT_LIMIT       40     // Maximum number of sorted items (10-256). Costs 27 bytes each.
    #define FOLDER_SORTING     -1     // -1=above  0=none  1=below
    #define SDSORT_GCODE       false  // Allow turning sorting on/off with LCD and M34 G-code.
    #define SDSORT_USES_RAM    false  // Pre-allocate a static array for faster pre-sorting.
    #define SDSORT_USES_STACK  false  // Prefer the stack for pre-sorting to give back some SRAM. (Negated by next 2 options.)
    #define SDSORT_CACHE_NAMES false  // Keep sorted items in RAM longer for speedy performance. Most expensive option.
    #define SDSORT_DYNAMIC_RAM false  // Use dynamic allocation (within SD menus). Least expensive option. Set SDSORT_LIMIT before use!
    #define SDSORT_CACHE_VFATS 2      // Maximum number of 13-byte VFAT entries to use for sorting.
                                      // Note: Only affects SCROLL_LONG_FILENAMES with SDSORT_CACHE_NAMES but not SDSORT_DYNAMIC_RAM.
  #endif

  // Allow international symbols in long filenames. To display correctly, the
  // LCD's font must contain the characters. Check your selected LCD language.
  //#define UTF_FILENAME_SUPPORT

  //#define LONG_FILENAME_HOST_SUPPORT    // Get the long filename of a file/folder with 'M33 <dosname>' and list long filenames with 'M20 L'
  //#define LONG_FILENAME_WRITE_SUPPORT   // Create / delete files with long filenames via M28, M30, and Binary Transfer Protocol

  //#define SCROLL_LONG_FILENAMES         // Scroll long filenames in the SD card menu

  //#define SD_ABORT_NO_COOLDOWN          // Leave the heaters on after Stop Print (not recommended!)

  /**
   * Abort SD printing when any endstop is triggered.
   * This feature is enabled with 'M540 S1' or from the LCD menu.
   * Endstops must be activated for this option to work.
   */
  //#define SD_ABORT_ON_ENDSTOP_HIT

  //#define SD_REPRINT_LAST_SELECTED_FILE // On print completion open the LCD Menu and select the same file

  //#define AUTO_REPORT_SD_STATUS         // Auto-report media status with 'M27 S<seconds>'

  /**
   * Support for USB thumb drives using an Arduino USB Host Shield or
   * equivalent MAX3421E breakout board. The USB thumb drive will appear
   * to Marlin as an SD card.
   *
   * The MAX3421E can be assigned the same pins as the SD card reader, with
   * the following pin mapping:
   *
   *    SCLK, MOSI, MISO --> SCLK, MOSI, MISO
   *    INT              --> SD_DETECT_PIN [1]
   *    SS               --> SDSS
   *
   * [1] On AVR an interrupt-capable pin is best for UHS3 compatibility.
   */
  //#define USB_FLASH_DRIVE_SUPPORT
  #if ENABLED(USB_FLASH_DRIVE_SUPPORT)
    /**
     * USB Host Shield Library
     *
     * - UHS2 uses no interrupts and has been production-tested
     *   on a LulzBot TAZ Pro with a 32-bit Archim board.
     *
     * - UHS3 is newer code with better USB compatibility. But it
     *   is less tested and is known to interfere with Servos.
     *   [1] This requires USB_INTR_PIN to be interrupt-capable.
     */
    //#define USE_UHS2_USB
    //#define USE_UHS3_USB

    /**
     * Native USB Host supported by some boards (USB OTG)
     */
    //#define USE_OTG_USB_HOST

    #if DISABLED(USE_OTG_USB_HOST)
      #define USB_CS_PIN    SDSS
      #define USB_INTR_PIN  SD_DETECT_PIN
    #endif
  #endif

  /**
   * When using a bootloader that supports SD-Firmware-Flashing,
   * add a menu item to activate SD-FW-Update on the next reboot.
   *
   * Requires ATMEGA2560 (Arduino Mega)
   *
   * Tested with this bootloader:
   *   https://github.com/FleetProbe/MicroBridge-Arduino-ATMega2560
   */
  //#define SD_FIRMWARE_UPDATE
  #if ENABLED(SD_FIRMWARE_UPDATE)
    #define SD_FIRMWARE_UPDATE_EEPROM_ADDR    0x1FF
    #define SD_FIRMWARE_UPDATE_ACTIVE_VALUE   0xF0
    #define SD_FIRMWARE_UPDATE_INACTIVE_VALUE 0xFF
  #endif

  /**
   * Enable this option if you have more than ~3K of unused flash space.
   * Marlin will embed all settings in the firmware binary as compressed data.
   * Use 'M503 C' to write the settings out to the SD Card as 'mc.zip'.
   * See docs/ConfigEmbedding.md for details on how to use 'mc-apply.py'.
   */
  //#define CONFIGURATION_EMBEDDING

  // Add an optimized binary file transfer mode, initiated with 'M28 B1'
  //#define BINARY_FILE_TRANSFER

  #if ENABLED(BINARY_FILE_TRANSFER)
    // Include extra facilities (e.g., 'M20 F') supporting firmware upload via BINARY_FILE_TRANSFER
    //#define CUSTOM_FIRMWARE_UPLOAD
  #endif

  /**
   * Set this option to one of the following (or the board's defaults apply):
   *
   *           LCD - Use the SD drive in the external LCD controller.
   *       ONBOARD - Use the SD drive on the control board.
   *  CUSTOM_CABLE - Use a custom cable to access the SD (as defined in a pins file).
   *
   * :[ 'LCD', 'ONBOARD', 'CUSTOM_CABLE' ]
   */
  //#define SDCARD_CONNECTION LCD

  // Enable if SD detect is rendered useless (e.g., by using an SD extender)
  //#define NO_SD_DETECT

  // Multiple volume support - EXPERIMENTAL.
  //#define MULTI_VOLUME
  #if ENABLED(MULTI_VOLUME)
    #define VOLUME_SD_ONBOARD
    #define VOLUME_USB_FLASH_DRIVE
    #define DEFAULT_VOLUME SV_SD_ONBOARD
    #define DEFAULT_SHARED_VOLUME SV_USB_FLASH_DRIVE
  #endif

#endif // SDSUPPORT

/**
 * By default an onboard SD card reader may be shared as a USB mass-
 * storage device. This option hides the SD card from the host PC.
 */
//#define NO_SD_HOST_DRIVE   // Disable SD Card access over USB (for security).

/**
 * Additional options for Graphical Displays
 *
 * Use the optimizations here to improve printing performance,
 * which can be adversely affected by graphical display drawing,
 * especially when doing several short moves, and when printing
 * on DELTA and SCARA machines.
 *
 * Some of these options may result in the display lagging behind
 * controller events, as there is a trade-off between reliable
 * printing performance versus fast display updates.
 */
#if HAS_MARLINUI_U8GLIB
  // Save many cycles by drawing a hollow frame or no frame on the Info Screen
  //#define XYZ_NO_FRAME
  #define XYZ_HOLLOW_FRAME

  // A bigger font is available for edit items. Costs 3120 bytes of PROGMEM.
  // Western only. Not available for Cyrillic, Kana, Turkish, Greek, or Chinese.
  //#define USE_BIG_EDIT_FONT

  // A smaller font may be used on the Info Screen. Costs 2434 bytes of PROGMEM.
  // Western only. Not available for Cyrillic, Kana, Turkish, Greek, or Chinese.
  //#define USE_SMALL_INFOFONT

  /**
   * ST7920-based LCDs can emulate a 16 x 4 character display using
   * the ST7920 character-generator for very fast screen updates.
   * Enable LIGHTWEIGHT_UI to use this special display mode.
   *
   * Since LIGHTWEIGHT_UI has limited space, the position and status
   * message occupy the same line. Set STATUS_EXPIRE_SECONDS to the
   * length of time to display the status message before clearing.
   *
   * Set STATUS_EXPIRE_SECONDS to zero to never clear the status.
   * This will prevent position updates from being displayed.
   */
  #if IS_U8GLIB_ST7920
    // Enable this option and reduce the value to optimize screen updates.
    // The normal delay is 10µs. Use the lowest value that still gives a reliable display.
    //#define DOGM_SPI_DELAY_US 5

    //#define LIGHTWEIGHT_UI
    #if ENABLED(LIGHTWEIGHT_UI)
      #define STATUS_EXPIRE_SECONDS 20
    #endif
  #endif

  /**
   * Status (Info) Screen customizations
   * These options may affect code size and screen render time.
   * Custom status screens can forcibly override these settings.
   */
  //#define STATUS_COMBINE_HEATERS    // Use combined heater images instead of separate ones
  //#define STATUS_HOTEND_NUMBERLESS  // Use plain hotend icons instead of numbered ones (with 2+ hotends)
  #define STATUS_HOTEND_INVERTED      // Show solid nozzle bitmaps when heating (Requires STATUS_HOTEND_ANIM for numbered hotends)
  #define STATUS_HOTEND_ANIM          // Use a second bitmap to indicate hotend heating
  #define STATUS_BED_ANIM             // Use a second bitmap to indicate bed heating
  #define STATUS_CHAMBER_ANIM         // Use a second bitmap to indicate chamber heating
  //#define STATUS_CUTTER_ANIM        // Use a second bitmap to indicate spindle / laser active
  //#define STATUS_COOLER_ANIM        // Use a second bitmap to indicate laser cooling
  //#define STATUS_FLOWMETER_ANIM     // Use multiple bitmaps to indicate coolant flow
  //#define STATUS_ALT_BED_BITMAP     // Use the alternative bed bitmap
  //#define STATUS_ALT_FAN_BITMAP     // Use the alternative fan bitmap
  //#define STATUS_FAN_FRAMES 3       // :[0,1,2,3,4] Number of fan animation frames
  //#define STATUS_HEAT_PERCENT       // Show heating in a progress bar
  //#define BOOT_MARLIN_LOGO_ANIMATED // Animated Marlin logo. Costs ~3260 (or ~940) bytes of PROGMEM.

  // Frivolous Game Options
  //#define MARLIN_BRICKOUT
  //#define MARLIN_INVADERS
  //#define MARLIN_SNAKE
  //#define GAMES_EASTER_EGG          // Add extra blank lines above the "Games" sub-menu

#endif // HAS_MARLINUI_U8GLIB

#if HAS_MARLINUI_U8GLIB || IS_DWIN_MARLINUI
  // Show SD percentage next to the progress bar
  //#define SHOW_SD_PERCENT

  // Enable to save many cycles by drawing a hollow frame on Menu Screens
  #define MENU_HOLLOW_FRAME

  // Swap the CW/CCW indicators in the graphics overlay
  //#define OVERLAY_GFX_REVERSE
#endif

//
// Additional options for DGUS / DWIN displays
//
#if HAS_DGUS_LCD
  #define LCD_SERIAL_PORT 3
  #define LCD_BAUDRATE 115200

  #define DGUS_RX_BUFFER_SIZE 128
  #define DGUS_TX_BUFFER_SIZE 48
  //#define SERIAL_STATS_RX_BUFFER_OVERRUNS  // Fix Rx overrun situation (Currently only for AVR)

  #define DGUS_UPDATE_INTERVAL_MS  500    // (ms) Interval between automatic screen updates

  #if ANY(DGUS_LCD_UI_FYSETC, DGUS_LCD_UI_MKS, DGUS_LCD_UI_HIPRECY)
    #define DGUS_PRINT_FILENAME           // Display the filename during printing
    #define DGUS_PREHEAT_UI               // Display a preheat screen during heatup

    #if EITHER(DGUS_LCD_UI_FYSETC, DGUS_LCD_UI_MKS)
      //#define DGUS_UI_MOVE_DIS_OPTION   // Disabled by default for FYSETC and MKS
    #else
      #define DGUS_UI_MOVE_DIS_OPTION     // Enabled by default for UI_HIPRECY
    #endif

    #define DGUS_FILAMENT_LOADUNLOAD
    #if ENABLED(DGUS_FILAMENT_LOADUNLOAD)
      #define DGUS_FILAMENT_PURGE_LENGTH 10
      #define DGUS_FILAMENT_LOAD_LENGTH_PER_TIME 0.5 // (mm) Adjust in proportion to DGUS_UPDATE_INTERVAL_MS
    #endif

    #define DGUS_UI_WAITING               // Show a "waiting" screen between some screens
    #if ENABLED(DGUS_UI_WAITING)
      #define DGUS_UI_WAITING_STATUS 10
      #define DGUS_UI_WAITING_STATUS_PERIOD 8 // Increase to slower waiting status looping
    #endif
  #endif
#endif // HAS_DGUS_LCD

//
// Additional options for AnyCubic Chiron TFT displays
//
#if ENABLED(ANYCUBIC_LCD_CHIRON)
  // By default the type of panel is automatically detected.
  // Enable one of these options if you know the panel type.
  //#define CHIRON_TFT_STANDARD
  //#define CHIRON_TFT_NEW

  // Enable the longer Anycubic powerup startup tune
  //#define AC_DEFAULT_STARTUP_TUNE

  /**
   * Display Folders
   * By default the file browser lists all G-code files (including those in subfolders) in a flat list.
   * Enable this option to display a hierarchical file browser.
   *
   * NOTES:
   * - Without this option it helps to enable SDCARD_SORT_ALPHA so files are sorted before/after folders.
   * - When used with the "new" panel, folder names will also have '.gcode' appended to their names.
   *   This hack is currently required to force the panel to show folders.
   */
  #define AC_SD_FOLDER_VIEW
#endif

//
// Specify additional languages for the UI. Default specified by LCD_LANGUAGE.
//
#if ANY(DOGLCD, TFT_COLOR_UI, TOUCH_UI_FTDI_EVE, IS_DWIN_MARLINUI)
  //#define LCD_LANGUAGE_2 fr
  //#define LCD_LANGUAGE_3 de
  //#define LCD_LANGUAGE_4 es
  //#define LCD_LANGUAGE_5 it
  #ifdef LCD_LANGUAGE_2
    //#define LCD_LANGUAGE_AUTO_SAVE // Automatically save language to EEPROM on change
  #endif
#endif

//
// Touch UI for the FTDI Embedded Video Engine (EVE)
//
#if ENABLED(TOUCH_UI_FTDI_EVE)
  // Display board used
  //#define LCD_FTDI_VM800B35A        // FTDI 3.5" with FT800 (320x240)
  //#define LCD_4DSYSTEMS_4DLCD_FT843 // 4D Systems 4.3" (480x272)
  //#define LCD_HAOYU_FT800CB         // Haoyu with 4.3" or 5" (480x272)
  //#define LCD_HAOYU_FT810CB         // Haoyu with 5" (800x480)
  //#define LCD_LULZBOT_CLCD_UI       // LulzBot Color LCD UI
  //#define LCD_FYSETC_TFT81050       // FYSETC with 5" (800x480)
  //#define LCD_EVE3_50G              // Matrix Orbital 5.0", 800x480, BT815
  //#define LCD_EVE2_50G              // Matrix Orbital 5.0", 800x480, FT813

  // Correct the resolution if not using the stock TFT panel.
  //#define TOUCH_UI_320x240
  //#define TOUCH_UI_480x272
  //#define TOUCH_UI_800x480

  // Mappings for boards with a standard RepRapDiscount Display connector
  //#define AO_EXP1_PINMAP      // LulzBot CLCD UI EXP1 mapping
  //#define AO_EXP2_PINMAP      // LulzBot CLCD UI EXP2 mapping
  //#define CR10_TFT_PINMAP     // Rudolph Riedel's CR10 pin mapping
  //#define S6_TFT_PINMAP       // FYSETC S6 pin mapping
  //#define F6_TFT_PINMAP       // FYSETC F6 pin mapping

  //#define OTHER_PIN_LAYOUT  // Define pins manually below
  #if ENABLED(OTHER_PIN_LAYOUT)
    // Pins for CS and MOD_RESET (PD) must be chosen
    #define CLCD_MOD_RESET  9
    #define CLCD_SPI_CS    10

    // If using software SPI, specify pins for SCLK, MOSI, MISO
    //#define CLCD_USE_SOFT_SPI
    #if ENABLED(CLCD_USE_SOFT_SPI)
      #define CLCD_SOFT_SPI_MOSI 11
      #define CLCD_SOFT_SPI_MISO 12
      #define CLCD_SOFT_SPI_SCLK 13
    #endif
  #endif

  // Display Orientation. An inverted (i.e. upside-down) display
  // is supported on the FT800. The FT810 and beyond also support
  // portrait and mirrored orientations.
  //#define TOUCH_UI_INVERTED
  //#define TOUCH_UI_PORTRAIT
  //#define TOUCH_UI_MIRRORED

  // UTF8 processing and rendering.
  // Unsupported characters are shown as '?'.
  //#define TOUCH_UI_USE_UTF8
  #if ENABLED(TOUCH_UI_USE_UTF8)
    // Western accents support. These accented characters use
    // combined bitmaps and require relatively little storage.
    #define TOUCH_UI_UTF8_WESTERN_CHARSET
    #if ENABLED(TOUCH_UI_UTF8_WESTERN_CHARSET)
      // Additional character groups. These characters require
      // full bitmaps and take up considerable storage:
      //#define TOUCH_UI_UTF8_SUPERSCRIPTS  // ¹ ² ³
      //#define TOUCH_UI_UTF8_COPYRIGHT     // © ®
      //#define TOUCH_UI_UTF8_GERMANIC      // ß
      //#define TOUCH_UI_UTF8_SCANDINAVIAN  // Æ Ð Ø Þ æ ð ø þ
      //#define TOUCH_UI_UTF8_PUNCTUATION   // « » ¿ ¡
      //#define TOUCH_UI_UTF8_CURRENCY      // ¢ £ ¤ ¥
      //#define TOUCH_UI_UTF8_ORDINALS      // º ª
      //#define TOUCH_UI_UTF8_MATHEMATICS   // ± × ÷
      //#define TOUCH_UI_UTF8_FRACTIONS     // ¼ ½ ¾
      //#define TOUCH_UI_UTF8_SYMBOLS       // µ ¶ ¦ § ¬
    #endif

    // Cyrillic character set, costs about 27KiB of flash
    //#define TOUCH_UI_UTF8_CYRILLIC_CHARSET
  #endif

  // Use a smaller font when labels don't fit buttons
  #define TOUCH_UI_FIT_TEXT

  // Use a numeric passcode for "Screen lock" keypad.
  // (recommended for smaller displays)
  //#define TOUCH_UI_PASSCODE

  // Output extra debug info for Touch UI events
  //#define TOUCH_UI_DEBUG

  // Developer menu (accessed by touching "About Printer" copyright text)
  //#define TOUCH_UI_DEVELOPER_MENU
#endif

//
// Classic UI Options
//
#if TFT_SCALED_DOGLCD
  //#define TFT_MARLINUI_COLOR 0xFFFF // White
  //#define TFT_MARLINBG_COLOR 0x0000 // Black
  //#define TFT_DISABLED_COLOR 0x0003 // Almost black
  //#define TFT_BTCANCEL_COLOR 0xF800 // Red
  //#define TFT_BTARROWS_COLOR 0xDEE6 // 11011 110111 00110 Yellow
  //#define TFT_BTOKMENU_COLOR 0x145F // 00010 100010 11111 Cyan
#endif

//
// ADC Button Debounce
//
#if HAS_ADC_BUTTONS
  #define ADC_BUTTON_DEBOUNCE_DELAY 16  // Increase if buttons bounce or repeat too fast
#endif

// @section safety

/**
 * The watchdog hardware timer will do a reset and disable all outputs
 * if the firmware gets too overloaded to read the temperature sensors.
 *
 * If you find that watchdog reboot causes your AVR board to hang forever,
 * enable WATCHDOG_RESET_MANUAL to use a custom timer instead of WDTO.
 * NOTE: This method is less reliable as it can only catch hangups while
 * interrupts are enabled.
 */
#define USE_WATCHDOG
#if ENABLED(USE_WATCHDOG)
  //#define WATCHDOG_RESET_MANUAL
#endif

// @section lcd

/**
 * Babystepping enables movement of the axes by tiny increments without changing
 * the current position values. This feature is used primarily to adjust the Z
 * axis in the first layer of a print in real-time.
 *
 * Warning: Does not respect endstops!
 */
//#define BABYSTEPPING
#if ENABLED(BABYSTEPPING)
  //#define INTEGRATED_BABYSTEPPING         // EXPERIMENTAL integration of babystepping into the Stepper ISR
  //#define BABYSTEP_WITHOUT_HOMING
  //#define BABYSTEP_ALWAYS_AVAILABLE       // Allow babystepping at all times (not just during movement).
  //#define BABYSTEP_XY                     // Also enable X/Y Babystepping. Not supported on DELTA!
  #define BABYSTEP_INVERT_Z false           // Change if Z babysteps should go the other way
  //#define BABYSTEP_MILLIMETER_UNITS       // Specify BABYSTEP_MULTIPLICATOR_(XY|Z) in mm instead of micro-steps
  #define BABYSTEP_MULTIPLICATOR_Z  1       // (steps or mm) Steps or millimeter distance for each Z babystep
  #define BABYSTEP_MULTIPLICATOR_XY 1       // (steps or mm) Steps or millimeter distance for each XY babystep

  //#define DOUBLECLICK_FOR_Z_BABYSTEPPING  // Double-click on the Status Screen for Z Babystepping.
  #if ENABLED(DOUBLECLICK_FOR_Z_BABYSTEPPING)
    #define DOUBLECLICK_MAX_INTERVAL 1250   // Maximum interval between clicks, in milliseconds.
                                            // Note: Extra time may be added to mitigate controller latency.
    //#define MOVE_Z_WHEN_IDLE              // Jump to the move Z menu on doubleclick when printer is idle.
    #if ENABLED(MOVE_Z_WHEN_IDLE)
      #define MOVE_Z_IDLE_MULTIPLICATOR 1   // Multiply 1mm by this factor for the move step size.
    #endif
  #endif

  //#define BABYSTEP_DISPLAY_TOTAL          // Display total babysteps since last G28

  //#define BABYSTEP_ZPROBE_OFFSET          // Combine M851 Z and Babystepping
  #if ENABLED(BABYSTEP_ZPROBE_OFFSET)
    //#define BABYSTEP_HOTEND_Z_OFFSET      // For multiple hotends, babystep relative Z offsets
    //#define BABYSTEP_ZPROBE_GFX_OVERLAY   // Enable graphical overlay on Z-offset editor
  #endif
#endif

// @section extruder

/**
 * Linear Pressure Control v1.5
 *
 * Assumption: advance [steps] = k * (delta velocity [steps/s])
 * K=0 means advance disabled.
 *
 * NOTE: K values for LIN_ADVANCE 1.5 differ from earlier versions!
 *
 * Set K around 0.22 for 3mm PLA Direct Drive with ~6.5cm between the drive gear and heatbreak.
 * Larger K values will be needed for flexible filament and greater distances.
 * If this algorithm produces a higher speed offset than the extruder can handle (compared to E jerk)
 * print acceleration will be reduced during the affected moves to keep within the limit.
 *
 * See https://marlinfw.org/docs/features/lin_advance.html for full instructions.
 */
//#define LIN_ADVANCE
#if ENABLED(LIN_ADVANCE)
  //#define EXTRA_LIN_ADVANCE_K // Enable for second linear advance constants
  #define LIN_ADVANCE_K 0.22    // Unit: mm compression per 1mm/s extruder speed
  //#define LA_DEBUG            // If enabled, this will generate debug information output over USB.
  //#define EXPERIMENTAL_SCURVE // Enable this option to permit S-Curve Acceleration
  //#define ALLOW_LOW_EJERK     // Allow a DEFAULT_EJERK value of <10. Recommended for direct drive hotends.
#endif

// @section leveling

/**
 * Points to probe for all 3-point Leveling procedures.
 * Override if the automatically selected points are inadequate.
 */
#if EITHER(AUTO_BED_LEVELING_3POINT, AUTO_BED_LEVELING_UBL)
  //#define PROBE_PT_1_X 15
  //#define PROBE_PT_1_Y 180
  //#define PROBE_PT_2_X 15
  //#define PROBE_PT_2_Y 20
  //#define PROBE_PT_3_X 170
  //#define PROBE_PT_3_Y 20
#endif

/**
 * Probing Margins
 *
 * Override PROBING_MARGIN for each side of the build plate
 * Useful to get probe points to exact positions on targets or
 * to allow leveling to avoid plate clamps on only specific
 * sides of the bed. With NOZZLE_AS_PROBE negative values are
 * allowed, to permit probing outside the bed.
 *
 * If you are replacing the prior *_PROBE_BED_POSITION options,
 * LEFT and FRONT values in most cases will map directly over
 * RIGHT and REAR would be the inverse such as
 * (X/Y_BED_SIZE - RIGHT/BACK_PROBE_BED_POSITION)
 *
 * This will allow all positions to match at compilation, however
 * should the probe position be modified with M851XY then the
 * probe points will follow. This prevents any change from causing
 * the probe to be unable to reach any points.
 */
#if PROBE_SELECTED && !IS_KINEMATIC
  //#define PROBING_MARGIN_LEFT PROBING_MARGIN
  //#define PROBING_MARGIN_RIGHT PROBING_MARGIN
  //#define PROBING_MARGIN_FRONT PROBING_MARGIN
  //#define PROBING_MARGIN_BACK PROBING_MARGIN
#endif

#if EITHER(MESH_BED_LEVELING, AUTO_BED_LEVELING_UBL)
  // Override the mesh area if the automatic (max) area is too large
  //#define MESH_MIN_X MESH_INSET
  //#define MESH_MIN_Y MESH_INSET
  //#define MESH_MAX_X X_BED_SIZE - (MESH_INSET)
  //#define MESH_MAX_Y Y_BED_SIZE - (MESH_INSET)
#endif

#if BOTH(AUTO_BED_LEVELING_UBL, EEPROM_SETTINGS)
  //#define OPTIMIZED_MESH_STORAGE  // Store mesh with less precision to save EEPROM space
#endif

/**
 * Repeatedly attempt G29 leveling until it succeeds.
 * Stop after G29_MAX_RETRIES attempts.
 */
//#define G29_RETRY_AND_RECOVER
#if ENABLED(G29_RETRY_AND_RECOVER)
  #define G29_MAX_RETRIES 3
  #define G29_HALT_ON_FAILURE
  /**
   * Specify the GCODE commands that will be executed when leveling succeeds,
   * between attempts, and after the maximum number of retries have been tried.
   */
  #define G29_SUCCESS_COMMANDS "M117 Bed leveling done."
  #define G29_RECOVER_COMMANDS "M117 Probe failed. Rewiping.\nG28\nG12 P0 S12 T0"
  #define G29_FAILURE_COMMANDS "M117 Bed leveling failed.\nG0 Z10\nM300 P25 S880\nM300 P50 S0\nM300 P25 S880\nM300 P50 S0\nM300 P25 S880\nM300 P50 S0\nG4 S1"

#endif

/**
 * Thermal Probe Compensation
 *
 * Adjust probe measurements to compensate for distortion associated with the temperature
 * of the probe, bed, and/or hotend.
 * Use G76 to automatically calibrate this feature for probe and bed temperatures.
 * (Extruder temperature/offset values must be calibrated manually.)
 * Use M871 to set temperature/offset values manually.
 * For more details see https://marlinfw.org/docs/features/probe_temp_compensation.html
 */
//#define PTC_PROBE    // Compensate based on probe temperature
//#define PTC_BED      // Compensate based on bed temperature
//#define PTC_HOTEND   // Compensate based on hotend temperature

#if ANY(PTC_PROBE, PTC_BED, PTC_HOTEND)
  /**
   * If the probe is outside the defined range, use linear extrapolation with the closest
   * point and the point with index PTC_LINEAR_EXTRAPOLATION. e.g., If set to 4 it will use the
   * linear extrapolation between data[0] and data[4] for values below PTC_PROBE_START.
   */
  //#define PTC_LINEAR_EXTRAPOLATION 4

  #if ENABLED(PTC_PROBE)
    // Probe temperature calibration generates a table of values starting at PTC_PROBE_START
    // (e.g., 30), in steps of PTC_PROBE_RES (e.g., 5) with PTC_PROBE_COUNT (e.g., 10) samples.
    #define PTC_PROBE_START   30    // (°C)
    #define PTC_PROBE_RES      5    // (°C)
    #define PTC_PROBE_COUNT   10
    #define PTC_PROBE_ZOFFS   { 0 } // (µm) Z adjustments per sample
  #endif

  #if ENABLED(PTC_BED)
    // Bed temperature calibration builds a similar table.
    #define PTC_BED_START     60    // (°C)
    #define PTC_BED_RES        5    // (°C)
    #define PTC_BED_COUNT     10
    #define PTC_BED_ZOFFS     { 0 } // (µm) Z adjustments per sample
  #endif

  #if ENABLED(PTC_HOTEND)
    // Note: There is no automatic calibration for the hotend. Use M871.
    #define PTC_HOTEND_START 180    // (°C)
    #define PTC_HOTEND_RES     5    // (°C)
    #define PTC_HOTEND_COUNT  20
    #define PTC_HOTEND_ZOFFS  { 0 } // (µm) Z adjustments per sample
  #endif

  // G76 options
  #if BOTH(PTC_PROBE, PTC_BED)
    // Park position to wait for probe cooldown
    #define PTC_PARK_POS   { 0, 0, 100 }

    // Probe position to probe and wait for probe to reach target temperature
    //#define PTC_PROBE_POS  { 12.0f, 7.3f } // Example: MK52 magnetic heatbed
    #define PTC_PROBE_POS  { 90, 100 }

    // The temperature the probe should be at while taking measurements during
    // bed temperature calibration.
    #define PTC_PROBE_TEMP    30  // (°C)

    // Height above Z=0.0 to raise the nozzle. Lowering this can help the probe to heat faster.
    // Note: The Z=0.0 offset is determined by the probe Z offset (e.g., as set with M851 Z).
    #define PTC_PROBE_HEATING_OFFSET 0.5
  #endif
#endif // PTC_PROBE || PTC_BED || PTC_HOTEND

// @section extras

//
// G60/G61 Position Save and Return
//
//#define SAVED_POSITIONS 1         // Each saved position slot costs 12 bytes

//
// G2/G3 Arc Support
//
#define ARC_SUPPORT                   // Requires ~3226 bytes
#if ENABLED(ARC_SUPPORT)
  #define MIN_ARC_SEGMENT_MM      0.1 // (mm) Minimum length of each arc segment
  #define MAX_ARC_SEGMENT_MM      1.0 // (mm) Maximum length of each arc segment
  #define MIN_CIRCLE_SEGMENTS    72   // Minimum number of segments in a complete circle
  //#define ARC_SEGMENTS_PER_SEC 50   // Use the feedrate to choose the segment length
  #define N_ARC_CORRECTION       25   // Number of interpolated segments between corrections
  //#define ARC_P_CIRCLES             // Enable the 'P' parameter to specify complete circles
  //#define SF_ARC_FIX                // Enable only if using SkeinForge with "Arc Point" fillet procedure
#endif

// G5 Bézier Curve Support with XYZE destination and IJPQ offsets
//#define BEZIER_CURVE_SUPPORT        // Requires ~2666 bytes

#if EITHER(ARC_SUPPORT, BEZIER_CURVE_SUPPORT)
  //#define CNC_WORKSPACE_PLANES      // Allow G2/G3/G5 to operate in XY, ZX, or YZ planes
#endif

/**
 * Direct Stepping
 *
 * Comparable to the method used by Klipper, G6 direct stepping significantly
 * reduces motion calculations, increases top printing speeds, and results in
 * less step aliasing by calculating all motions in advance.
 * Preparing your G-code: https://github.com/colinrgodsey/step-daemon
 */
//#define DIRECT_STEPPING

/**
 * G38 Probe Target
 *
 * This option adds G38.2 and G38.3 (probe towards target)
 * and optionally G38.4 and G38.5 (probe away from target).
 * Set MULTIPLE_PROBING for G38 to probe more than once.
 */
//#define G38_PROBE_TARGET
#if ENABLED(G38_PROBE_TARGET)
  //#define G38_PROBE_AWAY        // Include G38.4 and G38.5 to probe away from target
  #define G38_MINIMUM_MOVE 0.0275 // (mm) Minimum distance that will produce a move.
#endif

// Moves (or segments) with fewer steps than this will be joined with the next move
#define MIN_STEPS_PER_SEGMENT 1

/**
 * Minimum delay before and after setting the stepper DIR (in ns)
 *     0 : No delay (Expect at least 10µS since one Stepper ISR must transpire)
 *    20 : Minimum for TMC2xxx drivers
 *   200 : Minimum for A4988 drivers
 *   400 : Minimum for A5984 drivers
 *   500 : Minimum for LV8729 drivers (guess, no info in datasheet)
 *   650 : Minimum for DRV8825 drivers
 *  1500 : Minimum for TB6600 drivers (guess, no info in datasheet)
 * 15000 : Minimum for TB6560 drivers (guess, no info in datasheet)
 *
 * Override the default value based on the driver type set in Configuration.h.
 */
//#define MINIMUM_STEPPER_POST_DIR_DELAY 650
//#define MINIMUM_STEPPER_PRE_DIR_DELAY 650

/**
 * Minimum stepper driver pulse width (in µs)
 *   0 : Smallest possible width the MCU can produce, compatible with TMC2xxx drivers
 *   0 : Minimum 500ns for LV8729, adjusted in stepper.h
 *   1 : Minimum for A4988 and A5984 stepper drivers
 *   2 : Minimum for DRV8825 stepper drivers
 *   3 : Minimum for TB6600 stepper drivers
 *  30 : Minimum for TB6560 stepper drivers
 *
 * Override the default value based on the driver type set in Configuration.h.
 */
//#define MINIMUM_STEPPER_PULSE 2

/**
 * Maximum stepping rate (in Hz) the stepper driver allows
 *  If undefined, defaults to 1MHz / (2 * MINIMUM_STEPPER_PULSE)
 *  5000000 : Maximum for TMC2xxx stepper drivers
 *  1000000 : Maximum for LV8729 stepper driver
 *  500000  : Maximum for A4988 stepper driver
 *  250000  : Maximum for DRV8825 stepper driver
 *  150000  : Maximum for TB6600 stepper driver
 *   15000  : Maximum for TB6560 stepper driver
 *
 * Override the default value based on the driver type set in Configuration.h.
 */
//#define MAXIMUM_STEPPER_RATE 250000

// @section temperature

// Control heater 0 and heater 1 in parallel.
//#define HEATERS_PARALLEL

//===========================================================================
//================================= Buffers =================================
//===========================================================================

// @section motion

// The number of linear moves that can be in the planner at once.
// The value of BLOCK_BUFFER_SIZE must be a power of 2 (e.g., 8, 16, 32)
#if BOTH(SDSUPPORT, DIRECT_STEPPING)
  #define BLOCK_BUFFER_SIZE  8
#elif ENABLED(SDSUPPORT)
  #define BLOCK_BUFFER_SIZE 16
#else
  #define BLOCK_BUFFER_SIZE 16
#endif

// @section serial

// The ASCII buffer for serial input
#define MAX_CMD_SIZE 96
#define BUFSIZE 4

// Transmission to Host Buffer Size
// To save 386 bytes of PROGMEM (and TX_BUFFER_SIZE+3 bytes of RAM) set to 0.
// To buffer a simple "ok" you need 4 bytes.
// For ADVANCED_OK (M105) you need 32 bytes.
// For debug-echo: 128 bytes for the optimal speed.
// Other output doesn't need to be that speedy.
// :[0, 2, 4, 8, 16, 32, 64, 128, 256]
#define TX_BUFFER_SIZE 0

// Host Receive Buffer Size
// Without XON/XOFF flow control (see SERIAL_XON_XOFF below) 32 bytes should be enough.
// To use flow control, set this buffer size to at least 1024 bytes.
// :[0, 2, 4, 8, 16, 32, 64, 128, 256, 512, 1024, 2048]
//#define RX_BUFFER_SIZE 1024

#if RX_BUFFER_SIZE >= 1024
  // Enable to have the controller send XON/XOFF control characters to
  // the host to signal the RX buffer is becoming full.
  //#define SERIAL_XON_XOFF
#endif

#if ENABLED(SDSUPPORT)
  // Enable this option to collect and display the maximum
  // RX queue usage after transferring a file to SD.
  //#define SERIAL_STATS_MAX_RX_QUEUED

  // Enable this option to collect and display the number
  // of dropped bytes after a file transfer to SD.
  //#define SERIAL_STATS_DROPPED_RX
#endif

// Monitor RX buffer usage
// Dump an error to the serial port if the serial receive buffer overflows.
// If you see these errors, increase the RX_BUFFER_SIZE value.
// Not supported on all platforms.
//#define RX_BUFFER_MONITOR

/**
 * Emergency Command Parser
 *
 * Add a low-level parser to intercept certain commands as they
 * enter the serial receive buffer, so they cannot be blocked.
 * Currently handles M108, M112, M410, M876
 * NOTE: Not yet implemented for all platforms.
 */
//#define EMERGENCY_PARSER

/**
 * Realtime Reporting (requires EMERGENCY_PARSER)
 *
 * - Report position and state of the machine (like Grbl).
 * - Auto-report position during long moves.
 * - Useful for CNC/LASER.
 *
 * Adds support for commands:
 *  S000 : Report State and Position while moving.
 *  P000 : Instant Pause / Hold while moving.
 *  R000 : Resume from Pause / Hold.
 *
 * - During Hold all Emergency Parser commands are available, as usual.
 * - Enable NANODLP_Z_SYNC and NANODLP_ALL_AXIS for move command end-state reports.
 */
//#define REALTIME_REPORTING_COMMANDS
#if ENABLED(REALTIME_REPORTING_COMMANDS)
  //#define FULL_REPORT_TO_HOST_FEATURE   // Auto-report the machine status like Grbl CNC
#endif

// Bad Serial-connections can miss a received command by sending an 'ok'
// Therefore some clients abort after 30 seconds in a timeout.
// Some other clients start sending commands while receiving a 'wait'.
// This "wait" is only sent when the buffer is empty. 1 second is a good value here.
//#define NO_TIMEOUTS 1000 // Milliseconds

// Some clients will have this feature soon. This could make the NO_TIMEOUTS unnecessary.
//#define ADVANCED_OK

// Printrun may have trouble receiving long strings all at once.
// This option inserts short delays between lines of serial output.
#define SERIAL_OVERRUN_PROTECTION

// For serial echo, the number of digits after the decimal point
//#define SERIAL_FLOAT_PRECISION 4

// @section extras

/**
 * Extra Fan Speed
 * Adds a secondary fan speed for each print-cooling fan.
 *   'M106 P<fan> T3-255' : Set a secondary speed for <fan>
 *   'M106 P<fan> T2'     : Use the set secondary speed
 *   'M106 P<fan> T1'     : Restore the previous fan speed
 */
//#define EXTRA_FAN_SPEED

/**
 * Firmware-based and LCD-controlled retract
 *
 * Add G10 / G11 commands for automatic firmware-based retract / recover.
 * Use M207 and M208 to define parameters for retract / recover.
 *
 * Use M209 to enable or disable auto-retract.
 * With auto-retract enabled, all G1 E moves within the set range
 * will be converted to firmware-based retract/recover moves.
 *
 * Be sure to turn off auto-retract during filament change.
 *
 * Note that M207 / M208 / M209 settings are saved to EEPROM.
 */
//#define FWRETRACT
#if ENABLED(FWRETRACT)
  #define FWRETRACT_AUTORETRACT             // Override slicer retractions
  #if ENABLED(FWRETRACT_AUTORETRACT)
    #define MIN_AUTORETRACT             0.1 // (mm) Don't convert E moves under this length
    #define MAX_AUTORETRACT            10.0 // (mm) Don't convert E moves over this length
  #endif
  #define RETRACT_LENGTH                3   // (mm) Default retract length (positive value)
  #define RETRACT_LENGTH_SWAP          13   // (mm) Default swap retract length (positive value)
  #define RETRACT_FEEDRATE             45   // (mm/s) Default feedrate for retracting
  #define RETRACT_ZRAISE                0   // (mm) Default retract Z-raise
  #define RETRACT_RECOVER_LENGTH        0   // (mm) Default additional recover length (added to retract length on recover)
  #define RETRACT_RECOVER_LENGTH_SWAP   0   // (mm) Default additional swap recover length (added to retract length on recover from toolchange)
  #define RETRACT_RECOVER_FEEDRATE      8   // (mm/s) Default feedrate for recovering from retraction
  #define RETRACT_RECOVER_FEEDRATE_SWAP 8   // (mm/s) Default feedrate for recovering from swap retraction
  #if ENABLED(MIXING_EXTRUDER)
    //#define RETRACT_SYNC_MIXING           // Retract and restore all mixing steppers simultaneously
  #endif
#endif

/**
 * Universal tool change settings.
 * Applies to all types of extruders except where explicitly noted.
 */
#if HAS_MULTI_EXTRUDER
  // Z raise distance for tool-change, as needed for some extruders
  #define TOOLCHANGE_ZRAISE                 2 // (mm)
  //#define TOOLCHANGE_ZRAISE_BEFORE_RETRACT  // Apply raise before swap retraction (if enabled)
  //#define TOOLCHANGE_NO_RETURN              // Never return to previous position on tool-change
  #if ENABLED(TOOLCHANGE_NO_RETURN)
    //#define EVENT_GCODE_AFTER_TOOLCHANGE "G12X"   // Extra G-code to run after tool-change
  #endif

  /**
   * Extra G-code to run while executing tool-change commands. Can be used to use an additional
   * stepper motor (I axis, see option LINEAR_AXES in Configuration.h) to drive the tool-changer.
   */
  //#define EVENT_GCODE_TOOLCHANGE_T0 "G28 A\nG1 A0" // Extra G-code to run while executing tool-change command T0
  //#define EVENT_GCODE_TOOLCHANGE_T1 "G1 A10"       // Extra G-code to run while executing tool-change command T1
  //#define EVENT_GCODE_TOOLCHANGE_ALWAYS_RUN        // Always execute above G-code sequences. Use with caution!

  /**
   * Tool Sensors detect when tools have been picked up or dropped.
   * Requires the pins TOOL_SENSOR1_PIN, TOOL_SENSOR2_PIN, etc.
   */
  //#define TOOL_SENSOR

  /**
   * Retract and prime filament on tool-change to reduce
   * ooze and stringing and to get cleaner transitions.
   */
  //#define TOOLCHANGE_FILAMENT_SWAP
  #if ENABLED(TOOLCHANGE_FILAMENT_SWAP)
    // Load / Unload
    #define TOOLCHANGE_FS_LENGTH              12  // (mm) Load / Unload length
    #define TOOLCHANGE_FS_EXTRA_RESUME_LENGTH  0  // (mm) Extra length for better restart, fine tune by LCD/Gcode)
    #define TOOLCHANGE_FS_RETRACT_SPEED   (50*60) // (mm/min) (Unloading)
    #define TOOLCHANGE_FS_UNRETRACT_SPEED (25*60) // (mm/min) (On SINGLENOZZLE or Bowden loading must be slowed down)

    // Longer prime to clean out a SINGLENOZZLE
    #define TOOLCHANGE_FS_EXTRA_PRIME          0  // (mm) Extra priming length
    #define TOOLCHANGE_FS_PRIME_SPEED    (4.6*60) // (mm/min) Extra priming feedrate
    #define TOOLCHANGE_FS_WIPE_RETRACT         0  // (mm) Retract before cooling for less stringing, better wipe, etc.

    // Cool after prime to reduce stringing
    #define TOOLCHANGE_FS_FAN                 -1  // Fan index or -1 to skip
    #define TOOLCHANGE_FS_FAN_SPEED          255  // 0-255
    #define TOOLCHANGE_FS_FAN_TIME            10  // (seconds)

    // Swap uninitialized extruder with TOOLCHANGE_FS_PRIME_SPEED for all lengths (recover + prime)
    // (May break filament if not retracted beforehand.)
    //#define TOOLCHANGE_FS_INIT_BEFORE_SWAP

    // Prime on the first T0 (If other, TOOLCHANGE_FS_INIT_BEFORE_SWAP applied)
    // Enable it (M217 V[0/1]) before printing, to avoid unwanted priming on host connect
    //#define TOOLCHANGE_FS_PRIME_FIRST_USED

    /**
     * Tool Change Migration
     * This feature provides G-code and LCD options to switch tools mid-print.
     * All applicable tool properties are migrated so the print can continue.
     * Tools must be closely matching and other restrictions may apply.
     * Useful to:
     *   - Change filament color without interruption
     *   - Switch spools automatically on filament runout
     *   - Switch to a different nozzle on an extruder jam
     */
    #define TOOLCHANGE_MIGRATION_FEATURE

  #endif

  /**
   * Position to park head during tool change.
   * Doesn't apply to SWITCHING_TOOLHEAD, DUAL_X_CARRIAGE, or PARKING_EXTRUDER
   */
  //#define TOOLCHANGE_PARK
  #if ENABLED(TOOLCHANGE_PARK)
    #define TOOLCHANGE_PARK_XY    { X_MIN_POS + 10, Y_MIN_POS + 10 }
    #define TOOLCHANGE_PARK_XY_FEEDRATE 6000  // (mm/min)
    //#define TOOLCHANGE_PARK_X_ONLY          // X axis only move
    //#define TOOLCHANGE_PARK_Y_ONLY          // Y axis only move
  #endif
#endif // HAS_MULTI_EXTRUDER

/**
 * Advanced Pause for Filament Change
 *  - Adds the G-code M600 Filament Change to initiate a filament change.
 *  - This feature is required for the default FILAMENT_RUNOUT_SCRIPT.
 *
 * Requirements:
 *  - For Filament Change parking enable and configure NOZZLE_PARK_FEATURE.
 *  - For user interaction enable an LCD display, HOST_PROMPT_SUPPORT, or EMERGENCY_PARSER.
 *
 * Enable PARK_HEAD_ON_PAUSE to add the G-code M125 Pause and Park.
 */
//#define ADVANCED_PAUSE_FEATURE
#if ENABLED(ADVANCED_PAUSE_FEATURE)
  #define PAUSE_PARK_RETRACT_FEEDRATE         60  // (mm/s) Initial retract feedrate.
  #define PAUSE_PARK_RETRACT_LENGTH            2  // (mm) Initial retract.
                                                  // This short retract is done immediately, before parking the nozzle.
  #define FILAMENT_CHANGE_UNLOAD_FEEDRATE     10  // (mm/s) Unload filament feedrate. This can be pretty fast.
  #define FILAMENT_CHANGE_UNLOAD_ACCEL        25  // (mm/s^2) Lower acceleration may allow a faster feedrate.
  #define FILAMENT_CHANGE_UNLOAD_LENGTH      100  // (mm) The length of filament for a complete unload.
                                                  //   For Bowden, the full length of the tube and nozzle.
                                                  //   For direct drive, the full length of the nozzle.
                                                  //   Set to 0 for manual unloading.
  #define FILAMENT_CHANGE_SLOW_LOAD_FEEDRATE   6  // (mm/s) Slow move when starting load.
  #define FILAMENT_CHANGE_SLOW_LOAD_LENGTH     0  // (mm) Slow length, to allow time to insert material.
                                                  // 0 to disable start loading and skip to fast load only
  #define FILAMENT_CHANGE_FAST_LOAD_FEEDRATE   6  // (mm/s) Load filament feedrate. This can be pretty fast.
  #define FILAMENT_CHANGE_FAST_LOAD_ACCEL     25  // (mm/s^2) Lower acceleration may allow a faster feedrate.
  #define FILAMENT_CHANGE_FAST_LOAD_LENGTH     0  // (mm) Load length of filament, from extruder gear to nozzle.
                                                  //   For Bowden, the full length of the tube and nozzle.
                                                  //   For direct drive, the full length of the nozzle.
  //#define ADVANCED_PAUSE_CONTINUOUS_PURGE       // Purge continuously up to the purge length until interrupted.
  #define ADVANCED_PAUSE_PURGE_FEEDRATE        3  // (mm/s) Extrude feedrate (after loading). Should be slower than load feedrate.
  #define ADVANCED_PAUSE_PURGE_LENGTH         50  // (mm) Length to extrude after loading.
                                                  //   Set to 0 for manual extrusion.
                                                  //   Filament can be extruded repeatedly from the Filament Change menu
                                                  //   until extrusion is consistent, and to purge old filament.
  #define ADVANCED_PAUSE_RESUME_PRIME          0  // (mm) Extra distance to prime nozzle after returning from park.
  //#define ADVANCED_PAUSE_FANS_PAUSE             // Turn off print-cooling fans while the machine is paused.

                                                  // Filament Unload does a Retract, Delay, and Purge first:
  #define FILAMENT_UNLOAD_PURGE_RETRACT       13  // (mm) Unload initial retract length.
  #define FILAMENT_UNLOAD_PURGE_DELAY       5000  // (ms) Delay for the filament to cool after retract.
  #define FILAMENT_UNLOAD_PURGE_LENGTH         8  // (mm) An unretract is done, then this length is purged.
  #define FILAMENT_UNLOAD_PURGE_FEEDRATE      25  // (mm/s) feedrate to purge before unload

  #define PAUSE_PARK_NOZZLE_TIMEOUT           45  // (seconds) Time limit before the nozzle is turned off for safety.
  #define FILAMENT_CHANGE_ALERT_BEEPS         10  // Number of alert beeps to play when a response is needed.
  #define PAUSE_PARK_NO_STEPPER_TIMEOUT           // Enable for XYZ steppers to stay powered on during filament change.
  //#define FILAMENT_CHANGE_RESUME_ON_INSERT      // Automatically continue / load filament when runout sensor is triggered again.
  //#define PAUSE_REHEAT_FAST_RESUME              // Reduce number of waits by not prompting again post-timeout before continuing.

  //#define PARK_HEAD_ON_PAUSE                    // Park the nozzle during pause and filament change.
  //#define HOME_BEFORE_FILAMENT_CHANGE           // If needed, home before parking for filament change

  //#define FILAMENT_LOAD_UNLOAD_GCODES           // Add M701/M702 Load/Unload G-codes, plus Load/Unload in the LCD Prepare menu.
  //#define FILAMENT_UNLOAD_ALL_EXTRUDERS         // Allow M702 to unload all extruders above a minimum target temp (as set by M302)
#endif

// @section tmc

/**
 * TMC26X Stepper Driver options
 *
 * The TMC26XStepper library is required for this stepper driver.
 * https://github.com/trinamic/TMC26XStepper
 */
#if HAS_DRIVER(TMC26X)

  #if AXIS_DRIVER_TYPE_X(TMC26X)
    #define X_MAX_CURRENT     1000  // (mA)
    #define X_SENSE_RESISTOR    91  // (mOhms)
    #define X_MICROSTEPS        16  // Number of microsteps
  #endif

  #if AXIS_DRIVER_TYPE_X2(TMC26X)
    #define X2_MAX_CURRENT    1000
    #define X2_SENSE_RESISTOR   91
    #define X2_MICROSTEPS       X_MICROSTEPS
  #endif

  #if AXIS_DRIVER_TYPE_Y(TMC26X)
    #define Y_MAX_CURRENT     1000
    #define Y_SENSE_RESISTOR    91
    #define Y_MICROSTEPS        16
  #endif

  #if AXIS_DRIVER_TYPE_Y2(TMC26X)
    #define Y2_MAX_CURRENT    1000
    #define Y2_SENSE_RESISTOR   91
    #define Y2_MICROSTEPS       Y_MICROSTEPS
  #endif

  #if AXIS_DRIVER_TYPE_Z(TMC26X)
    #define Z_MAX_CURRENT     1000
    #define Z_SENSE_RESISTOR    91
    #define Z_MICROSTEPS        16
  #endif

  #if AXIS_DRIVER_TYPE_Z2(TMC26X)
    #define Z2_MAX_CURRENT    1000
    #define Z2_SENSE_RESISTOR   91
    #define Z2_MICROSTEPS       Z_MICROSTEPS
  #endif

  #if AXIS_DRIVER_TYPE_Z3(TMC26X)
    #define Z3_MAX_CURRENT    1000
    #define Z3_SENSE_RESISTOR   91
    #define Z3_MICROSTEPS       Z_MICROSTEPS
  #endif

  #if AXIS_DRIVER_TYPE_Z4(TMC26X)
    #define Z4_MAX_CURRENT    1000
    #define Z4_SENSE_RESISTOR   91
    #define Z4_MICROSTEPS       Z_MICROSTEPS
  #endif

  #if AXIS_DRIVER_TYPE_I(TMC26X)
    #define I_MAX_CURRENT    1000
    #define I_SENSE_RESISTOR   91
    #define I_MICROSTEPS       16
  #endif

  #if AXIS_DRIVER_TYPE_J(TMC26X)
    #define J_MAX_CURRENT    1000
    #define J_SENSE_RESISTOR   91
    #define J_MICROSTEPS       16
  #endif

  #if AXIS_DRIVER_TYPE_K(TMC26X)
    #define K_MAX_CURRENT    1000
    #define K_SENSE_RESISTOR   91
    #define K_MICROSTEPS       16
  #endif

  #if AXIS_DRIVER_TYPE_E0(TMC26X)
    #define E0_MAX_CURRENT    1000
    #define E0_SENSE_RESISTOR   91
    #define E0_MICROSTEPS       16
  #endif

  #if AXIS_DRIVER_TYPE_E1(TMC26X)
    #define E1_MAX_CURRENT    1000
    #define E1_SENSE_RESISTOR   91
    #define E1_MICROSTEPS       E0_MICROSTEPS
  #endif

  #if AXIS_DRIVER_TYPE_E2(TMC26X)
    #define E2_MAX_CURRENT    1000
    #define E2_SENSE_RESISTOR   91
    #define E2_MICROSTEPS       E0_MICROSTEPS
  #endif

  #if AXIS_DRIVER_TYPE_E3(TMC26X)
    #define E3_MAX_CURRENT    1000
    #define E3_SENSE_RESISTOR   91
    #define E3_MICROSTEPS       E0_MICROSTEPS
  #endif

  #if AXIS_DRIVER_TYPE_E4(TMC26X)
    #define E4_MAX_CURRENT    1000
    #define E4_SENSE_RESISTOR   91
    #define E4_MICROSTEPS       E0_MICROSTEPS
  #endif

  #if AXIS_DRIVER_TYPE_E5(TMC26X)
    #define E5_MAX_CURRENT    1000
    #define E5_SENSE_RESISTOR   91
    #define E5_MICROSTEPS       E0_MICROSTEPS
  #endif

  #if AXIS_DRIVER_TYPE_E6(TMC26X)
    #define E6_MAX_CURRENT    1000
    #define E6_SENSE_RESISTOR   91
    #define E6_MICROSTEPS       E0_MICROSTEPS
  #endif

  #if AXIS_DRIVER_TYPE_E7(TMC26X)
    #define E7_MAX_CURRENT    1000
    #define E7_SENSE_RESISTOR   91
    #define E7_MICROSTEPS       E0_MICROSTEPS
  #endif

#endif // TMC26X

// @section tmc_smart

/**
 * To use TMC2130, TMC2160, TMC2660, TMC5130, TMC5160 stepper drivers in SPI mode
 * connect your SPI pins to the hardware SPI interface on your board and define
 * the required CS pins in your `pins_MYBOARD.h` file. (e.g., RAMPS 1.4 uses AUX3
 * pins `X_CS_PIN 53`, `Y_CS_PIN 49`, etc.).
 * You may also use software SPI if you wish to use general purpose IO pins.
 *
 * To use TMC2208 stepper UART-configurable stepper drivers connect #_SERIAL_TX_PIN
 * to the driver side PDN_UART pin with a 1K resistor.
 * To use the reading capabilities, also connect #_SERIAL_RX_PIN to PDN_UART without
 * a resistor.
 * The drivers can also be used with hardware serial.
 *
 * TMCStepper library is required to use TMC stepper drivers.
 * https://github.com/teemuatlut/TMCStepper
 */
#if HAS_TRINAMIC_CONFIG

  #define HOLD_MULTIPLIER    0.5  // Scales down the holding current from run current

  /**
   * Interpolate microsteps to 256
   * Override for each driver with <driver>_INTERPOLATE settings below
   */
  #define INTERPOLATE      true

  #if AXIS_IS_TMC(X)
    #define X_CURRENT       800        // (mA) RMS current. Multiply by 1.414 for peak current.
    #define X_CURRENT_HOME  X_CURRENT  // (mA) RMS current for sensorless homing
    #define X_MICROSTEPS     16        // 0..256
    #define X_RSENSE          0.11
    #define X_CHAIN_POS      -1        // -1..0: Not chained. 1: MCU MOSI connected. 2: Next in chain, ...
    //#define X_INTERPOLATE  true      // Enable to override 'INTERPOLATE' for the X axis
    //#define X_HOLD_MULTIPLIER 0.5    // Enable to override 'HOLD_MULTIPLIER' for the X axis
  #endif

  #if AXIS_IS_TMC(X2)
    #define X2_CURRENT      800
    #define X2_CURRENT_HOME X2_CURRENT
    #define X2_MICROSTEPS    X_MICROSTEPS
    #define X2_RSENSE         0.11
    #define X2_CHAIN_POS     -1
    //#define X2_INTERPOLATE true
    //#define X2_HOLD_MULTIPLIER 0.5
  #endif

  #if AXIS_IS_TMC(Y)
    #define Y_CURRENT       800
    #define Y_CURRENT_HOME  Y_CURRENT
    #define Y_MICROSTEPS     16
    #define Y_RSENSE          0.11
    #define Y_CHAIN_POS      -1
    //#define Y_INTERPOLATE  true
    //#define Y_HOLD_MULTIPLIER 0.5
  #endif

  #if AXIS_IS_TMC(Y2)
    #define Y2_CURRENT      800
    #define Y2_CURRENT_HOME Y2_CURRENT
    #define Y2_MICROSTEPS    Y_MICROSTEPS
    #define Y2_RSENSE         0.11
    #define Y2_CHAIN_POS     -1
    //#define Y2_INTERPOLATE true
    //#define Y2_HOLD_MULTIPLIER 0.5
  #endif

  #if AXIS_IS_TMC(Z)
    #define Z_CURRENT       800
    #define Z_CURRENT_HOME  Z_CURRENT
    #define Z_MICROSTEPS     16
    #define Z_RSENSE          0.11
    #define Z_CHAIN_POS      -1
    //#define Z_INTERPOLATE  true
    //#define Z_HOLD_MULTIPLIER 0.5
  #endif

  #if AXIS_IS_TMC(Z2)
    #define Z2_CURRENT      800
    #define Z2_CURRENT_HOME Z2_CURRENT
    #define Z2_MICROSTEPS    Z_MICROSTEPS
    #define Z2_RSENSE         0.11
    #define Z2_CHAIN_POS     -1
    //#define Z2_INTERPOLATE true
    //#define Z2_HOLD_MULTIPLIER 0.5
  #endif

  #if AXIS_IS_TMC(Z3)
    #define Z3_CURRENT      800
    #define Z3_CURRENT_HOME Z3_CURRENT
    #define Z3_MICROSTEPS    Z_MICROSTEPS
    #define Z3_RSENSE         0.11
    #define Z3_CHAIN_POS     -1
    //#define Z3_INTERPOLATE true
    //#define Z3_HOLD_MULTIPLIER 0.5
  #endif

  #if AXIS_IS_TMC(Z4)
    #define Z4_CURRENT      800
    #define Z4_CURRENT_HOME Z4_CURRENT
    #define Z4_MICROSTEPS    Z_MICROSTEPS
    #define Z4_RSENSE         0.11
    #define Z4_CHAIN_POS     -1
    //#define Z4_INTERPOLATE true
    //#define Z4_HOLD_MULTIPLIER 0.5
  #endif

  #if AXIS_IS_TMC(I)
    #define I_CURRENT      800
    #define I_CURRENT_HOME I_CURRENT
    #define I_MICROSTEPS    16
    #define I_RSENSE         0.11
    #define I_CHAIN_POS     -1
    //#define I_INTERPOLATE  true
    //#define I_HOLD_MULTIPLIER 0.5
  #endif

  #if AXIS_IS_TMC(J)
    #define J_CURRENT      800
    #define J_CURRENT_HOME J_CURRENT
    #define J_MICROSTEPS    16
    #define J_RSENSE         0.11
    #define J_CHAIN_POS     -1
    //#define J_INTERPOLATE  true
    //#define J_HOLD_MULTIPLIER 0.5
  #endif

  #if AXIS_IS_TMC(K)
    #define K_CURRENT      800
    #define K_CURRENT_HOME K_CURRENT
    #define K_MICROSTEPS    16
    #define K_RSENSE         0.11
    #define K_CHAIN_POS     -1
    //#define K_INTERPOLATE  true
    //#define K_HOLD_MULTIPLIER 0.5
  #endif

  #if AXIS_IS_TMC(E0)
    #define E0_CURRENT      800
    #define E0_MICROSTEPS    16
    #define E0_RSENSE         0.11
    #define E0_CHAIN_POS     -1
    //#define E0_INTERPOLATE true
    //#define E0_HOLD_MULTIPLIER 0.5
  #endif

  #if AXIS_IS_TMC(E1)
    #define E1_CURRENT      800
    #define E1_MICROSTEPS   E0_MICROSTEPS
    #define E1_RSENSE         0.11
    #define E1_CHAIN_POS     -1
    //#define E1_INTERPOLATE true
    //#define E1_HOLD_MULTIPLIER 0.5
  #endif

  #if AXIS_IS_TMC(E2)
    #define E2_CURRENT      800
    #define E2_MICROSTEPS   E0_MICROSTEPS
    #define E2_RSENSE         0.11
    #define E2_CHAIN_POS     -1
    //#define E2_INTERPOLATE true
    //#define E2_HOLD_MULTIPLIER 0.5
  #endif

  #if AXIS_IS_TMC(E3)
    #define E3_CURRENT      800
    #define E3_MICROSTEPS   E0_MICROSTEPS
    #define E3_RSENSE         0.11
    #define E3_CHAIN_POS     -1
    //#define E3_INTERPOLATE true
    //#define E3_HOLD_MULTIPLIER 0.5
  #endif

  #if AXIS_IS_TMC(E4)
    #define E4_CURRENT      800
    #define E4_MICROSTEPS   E0_MICROSTEPS
    #define E4_RSENSE         0.11
    #define E4_CHAIN_POS     -1
    //#define E4_INTERPOLATE true
    //#define E4_HOLD_MULTIPLIER 0.5
  #endif

  #if AXIS_IS_TMC(E5)
    #define E5_CURRENT      800
    #define E5_MICROSTEPS   E0_MICROSTEPS
    #define E5_RSENSE         0.11
    #define E5_CHAIN_POS     -1
    //#define E5_INTERPOLATE true
    //#define E5_HOLD_MULTIPLIER 0.5
  #endif

  #if AXIS_IS_TMC(E6)
    #define E6_CURRENT      800
    #define E6_MICROSTEPS   E0_MICROSTEPS
    #define E6_RSENSE         0.11
    #define E6_CHAIN_POS     -1
    //#define E6_INTERPOLATE true
    //#define E6_HOLD_MULTIPLIER 0.5
  #endif

  #if AXIS_IS_TMC(E7)
    #define E7_CURRENT      800
    #define E7_MICROSTEPS   E0_MICROSTEPS
    #define E7_RSENSE         0.11
    #define E7_CHAIN_POS     -1
    //#define E7_INTERPOLATE true
    //#define E7_HOLD_MULTIPLIER 0.5
  #endif

  /**
   * Override default SPI pins for TMC2130, TMC2160, TMC2660, TMC5130 and TMC5160 drivers here.
   * The default pins can be found in your board's pins file.
   */
  //#define X_CS_PIN          -1
  //#define Y_CS_PIN          -1
  //#define Z_CS_PIN          -1
  //#define X2_CS_PIN         -1
  //#define Y2_CS_PIN         -1
  //#define Z2_CS_PIN         -1
  //#define Z3_CS_PIN         -1
  //#define Z4_CS_PIN         -1
  //#define I_CS_PIN          -1
  //#define J_CS_PIN          -1
  //#define K_CS_PIN          -1
  //#define E0_CS_PIN         -1
  //#define E1_CS_PIN         -1
  //#define E2_CS_PIN         -1
  //#define E3_CS_PIN         -1
  //#define E4_CS_PIN         -1
  //#define E5_CS_PIN         -1
  //#define E6_CS_PIN         -1
  //#define E7_CS_PIN         -1

  /**
   * Software option for SPI driven drivers (TMC2130, TMC2160, TMC2660, TMC5130 and TMC5160).
   * The default SW SPI pins are defined the respective pins files,
   * but you can override or define them here.
   */
  //#define TMC_USE_SW_SPI
  //#define TMC_SW_MOSI       -1
  //#define TMC_SW_MISO       -1
  //#define TMC_SW_SCK        -1

  /**
   * Four TMC2209 drivers can use the same HW/SW serial port with hardware configured addresses.
   * Set the address using jumpers on pins MS1 and MS2.
   * Address | MS1  | MS2
   *       0 | LOW  | LOW
   *       1 | HIGH | LOW
   *       2 | LOW  | HIGH
   *       3 | HIGH | HIGH
   *
   * Set *_SERIAL_TX_PIN and *_SERIAL_RX_PIN to match for all drivers
   * on the same serial port, either here or in your board's pins file.
   */
  //#define  X_SLAVE_ADDRESS 0
  //#define  Y_SLAVE_ADDRESS 0
  //#define  Z_SLAVE_ADDRESS 0
  //#define X2_SLAVE_ADDRESS 0
  //#define Y2_SLAVE_ADDRESS 0
  //#define Z2_SLAVE_ADDRESS 0
  //#define Z3_SLAVE_ADDRESS 0
  //#define Z4_SLAVE_ADDRESS 0
  //#define  I_SLAVE_ADDRESS 0
  //#define  J_SLAVE_ADDRESS 0
  //#define  K_SLAVE_ADDRESS 0
  //#define E0_SLAVE_ADDRESS 0
  //#define E1_SLAVE_ADDRESS 0
  //#define E2_SLAVE_ADDRESS 0
  //#define E3_SLAVE_ADDRESS 0
  //#define E4_SLAVE_ADDRESS 0
  //#define E5_SLAVE_ADDRESS 0
  //#define E6_SLAVE_ADDRESS 0
  //#define E7_SLAVE_ADDRESS 0

  /**
   * Software enable
   *
   * Use for drivers that do not use a dedicated enable pin, but rather handle the same
   * function through a communication line such as SPI or UART.
   */
  //#define SOFTWARE_DRIVER_ENABLE

  /**
   * TMC2130, TMC2160, TMC2208, TMC2209, TMC5130 and TMC5160 only
   * Use Trinamic's ultra quiet stepping mode.
   * When disabled, Marlin will use spreadCycle stepping mode.
   */
  #define STEALTHCHOP_XY
  #define STEALTHCHOP_Z
  #define STEALTHCHOP_I
  #define STEALTHCHOP_J
  #define STEALTHCHOP_K
  #define STEALTHCHOP_E

  /**
   * Optimize spreadCycle chopper parameters by using predefined parameter sets
   * or with the help of an example included in the library.
   * Provided parameter sets are
   * CHOPPER_DEFAULT_12V
   * CHOPPER_DEFAULT_19V
   * CHOPPER_DEFAULT_24V
   * CHOPPER_DEFAULT_36V
   * CHOPPER_09STEP_24V   // 0.9 degree steppers (24V)
   * CHOPPER_PRUSAMK3_24V // Imported parameters from the official Průša firmware for MK3 (24V)
   * CHOPPER_MARLIN_119   // Old defaults from Marlin v1.1.9
   *
   * Define your own with:
   * { <off_time[1..15]>, <hysteresis_end[-3..12]>, hysteresis_start[1..8] }
   */
  #define CHOPPER_TIMING CHOPPER_DEFAULT_12V        // All axes (override below)
  //#define CHOPPER_TIMING_X  CHOPPER_TIMING        // For X Axes (override below)
  //#define CHOPPER_TIMING_X2 CHOPPER_TIMING_X
  //#define CHOPPER_TIMING_Y  CHOPPER_TIMING        // For Y Axes (override below)
  //#define CHOPPER_TIMING_Y2 CHOPPER_TIMING_Y
  //#define CHOPPER_TIMING_Z  CHOPPER_TIMING        // For Z Axes (override below)
  //#define CHOPPER_TIMING_Z2 CHOPPER_TIMING_Z
  //#define CHOPPER_TIMING_Z3 CHOPPER_TIMING_Z
  //#define CHOPPER_TIMING_Z4 CHOPPER_TIMING_Z
  //#define CHOPPER_TIMING_I  CHOPPER_TIMING
  //#define CHOPPER_TIMING_J  CHOPPER_TIMING
  //#define CHOPPER_TIMING_K  CHOPPER_TIMING
  //#define CHOPPER_TIMING_E  CHOPPER_TIMING        // For Extruders (override below)
  //#define CHOPPER_TIMING_E1 CHOPPER_TIMING_E
  //#define CHOPPER_TIMING_E2 CHOPPER_TIMING_E
  //#define CHOPPER_TIMING_E3 CHOPPER_TIMING_E
  //#define CHOPPER_TIMING_E4 CHOPPER_TIMING_E
  //#define CHOPPER_TIMING_E5 CHOPPER_TIMING_E
  //#define CHOPPER_TIMING_E6 CHOPPER_TIMING_E
  //#define CHOPPER_TIMING_E7 CHOPPER_TIMING_E

  /**
   * Monitor Trinamic drivers
   * for error conditions like overtemperature and short to ground.
   * To manage over-temp Marlin can decrease the driver current until the error condition clears.
   * Other detected conditions can be used to stop the current print.
   * Relevant G-codes:
   * M906 - Set or get motor current in milliamps using axis codes X, Y, Z, E. Report values if no axis codes given.
   * M911 - Report stepper driver overtemperature pre-warn condition.
   * M912 - Clear stepper driver overtemperature pre-warn condition flag.
   * M122 - Report driver parameters (Requires TMC_DEBUG)
   */
  //#define MONITOR_DRIVER_STATUS

  #if ENABLED(MONITOR_DRIVER_STATUS)
    #define CURRENT_STEP_DOWN     50  // [mA]
    #define REPORT_CURRENT_CHANGE
    #define STOP_ON_ERROR
  #endif

  /**
   * TMC2130, TMC2160, TMC2208, TMC2209, TMC5130 and TMC5160 only
   * The driver will switch to spreadCycle when stepper speed is over HYBRID_THRESHOLD.
   * This mode allows for faster movements at the expense of higher noise levels.
   * STEALTHCHOP_(XY|Z|E) must be enabled to use HYBRID_THRESHOLD.
   * M913 X/Y/Z/E to live tune the setting
   */
  //#define HYBRID_THRESHOLD

  #define X_HYBRID_THRESHOLD     100  // [mm/s]
  #define X2_HYBRID_THRESHOLD    100
  #define Y_HYBRID_THRESHOLD     100
  #define Y2_HYBRID_THRESHOLD    100
  #define Z_HYBRID_THRESHOLD       3
  #define Z2_HYBRID_THRESHOLD      3
  #define Z3_HYBRID_THRESHOLD      3
  #define Z4_HYBRID_THRESHOLD      3
  #define I_HYBRID_THRESHOLD       3
  #define J_HYBRID_THRESHOLD       3
  #define K_HYBRID_THRESHOLD       3
  #define E0_HYBRID_THRESHOLD     30
  #define E1_HYBRID_THRESHOLD     30
  #define E2_HYBRID_THRESHOLD     30
  #define E3_HYBRID_THRESHOLD     30
  #define E4_HYBRID_THRESHOLD     30
  #define E5_HYBRID_THRESHOLD     30
  #define E6_HYBRID_THRESHOLD     30
  #define E7_HYBRID_THRESHOLD     30

  /**
   * Use StallGuard to home / probe X, Y, Z.
   *
   * TMC2130, TMC2160, TMC2209, TMC2660, TMC5130, and TMC5160 only
   * Connect the stepper driver's DIAG1 pin to the X/Y endstop pin.
   * X, Y, and Z homing will always be done in spreadCycle mode.
   *
   * X/Y/Z_STALL_SENSITIVITY is the default stall threshold.
   * Use M914 X Y Z to set the stall threshold at runtime:
   *
   *  Sensitivity   TMC2209   Others
   *    HIGHEST       255      -64    (Too sensitive => False positive)
   *    LOWEST         0        63    (Too insensitive => No trigger)
   *
   * It is recommended to set HOMING_BUMP_MM to { 0, 0, 0 }.
   *
   * SPI_ENDSTOPS  *** Beta feature! *** TMC2130/TMC5160 Only ***
   * Poll the driver through SPI to determine load when homing.
   * Removes the need for a wire from DIAG1 to an endstop pin.
   *
   * IMPROVE_HOMING_RELIABILITY tunes acceleration and jerk when
   * homing and adds a guard period for endstop triggering.
   *
   * Comment *_STALL_SENSITIVITY to disable sensorless homing for that axis.
   */
  //#define SENSORLESS_HOMING // StallGuard capable drivers only

  #if EITHER(SENSORLESS_HOMING, SENSORLESS_PROBING)
    // TMC2209: 0...255. TMC2130: -64...63
    #define X_STALL_SENSITIVITY  8
    #define X2_STALL_SENSITIVITY X_STALL_SENSITIVITY
    #define Y_STALL_SENSITIVITY  8
    #define Y2_STALL_SENSITIVITY Y_STALL_SENSITIVITY
    //#define Z_STALL_SENSITIVITY  8
    //#define Z2_STALL_SENSITIVITY Z_STALL_SENSITIVITY
    //#define Z3_STALL_SENSITIVITY Z_STALL_SENSITIVITY
    //#define Z4_STALL_SENSITIVITY Z_STALL_SENSITIVITY
    //#define I_STALL_SENSITIVITY  8
    //#define J_STALL_SENSITIVITY  8
    //#define K_STALL_SENSITIVITY  8
    //#define SPI_ENDSTOPS              // TMC2130 only
    //#define IMPROVE_HOMING_RELIABILITY
  #endif

  /**
   * TMC Homing stepper phase.
   *
   * Improve homing repeatability by homing to stepper coil's nearest absolute
   * phase position. Trinamic drivers use a stepper phase table with 1024 values
   * spanning 4 full steps with 256 positions each (ergo, 1024 positions).
   * Full step positions (128, 384, 640, 896) have the highest holding torque.
   *
   * Values from 0..1023, -1 to disable homing phase for that axis.
   */
   //#define TMC_HOME_PHASE { 896, 896, 896 }

  /**
   * Beta feature!
   * Create a 50/50 square wave step pulse optimal for stepper drivers.
   */
  //#define SQUARE_WAVE_STEPPING

  /**
   * Enable M122 debugging command for TMC stepper drivers.
   * M122 S0/1 will enable continuous reporting.
   */
  //#define TMC_DEBUG

  /**
   * You can set your own advanced settings by filling in predefined functions.
   * A list of available functions can be found on the library github page
   * https://github.com/teemuatlut/TMCStepper
   *
   * Example:
   * #define TMC_ADV() { \
   *   stepperX.diag0_otpw(1); \
   *   stepperY.intpol(0); \
   * }
   */
  #define TMC_ADV() {  }

#endif // HAS_TRINAMIC_CONFIG

// @section L64XX

/**
 * L64XX Stepper Driver options
 *
 * Arduino-L6470 library (0.8.0 or higher) is required.
 * https://github.com/ameyer/Arduino-L6470
 *
 * Requires the following to be defined in your pins_YOUR_BOARD file
 *     L6470_CHAIN_SCK_PIN
 *     L6470_CHAIN_MISO_PIN
 *     L6470_CHAIN_MOSI_PIN
 *     L6470_CHAIN_SS_PIN
 *     ENABLE_RESET_L64XX_CHIPS(Q)  where Q is 1 to enable and 0 to reset
 */

#if HAS_L64XX

  //#define L6470_CHITCHAT        // Display additional status info

  #if AXIS_IS_L64XX(X)
    #define X_MICROSTEPS       128  // Number of microsteps (VALID: 1, 2, 4, 8, 16, 32, 128) - L6474 max is 16
    #define X_OVERCURRENT     2000  // (mA) Current where the driver detects an over current
                                    //   L6470 & L6474 - VALID: 375 x (1 - 16) - 6A max - rounds down
                                    //   POWERSTEP01: VALID: 1000 x (1 - 32) - 32A max - rounds down
    #define X_STALLCURRENT    1500  // (mA) Current where the driver detects a stall (VALID: 31.25 * (1-128) -  4A max - rounds down)
                                    //   L6470 & L6474 - VALID: 31.25 * (1-128) -  4A max - rounds down
                                    //   POWERSTEP01: VALID: 200 x (1 - 32) - 6.4A max - rounds down
                                    //   L6474 - STALLCURRENT setting is used to set the nominal (TVAL) current
    #define X_MAX_VOLTAGE      127  // 0-255, Maximum effective voltage seen by stepper - not used by L6474
    #define X_CHAIN_POS         -1  // Position in SPI chain, 0=Not in chain, 1=Nearest MOSI
    #define X_SLEW_RATE          1  // 0-3, Slew 0 is slowest, 3 is fastest
  #endif

  #if AXIS_IS_L64XX(X2)
    #define X2_MICROSTEPS     X_MICROSTEPS
    #define X2_OVERCURRENT            2000
    #define X2_STALLCURRENT           1500
    #define X2_MAX_VOLTAGE             127
    #define X2_CHAIN_POS                -1
    #define X2_SLEW_RATE                 1
  #endif

  #if AXIS_IS_L64XX(Y)
    #define Y_MICROSTEPS               128
    #define Y_OVERCURRENT             2000
    #define Y_STALLCURRENT            1500
    #define Y_MAX_VOLTAGE              127
    #define Y_CHAIN_POS                 -1
    #define Y_SLEW_RATE                  1
  #endif

  #if AXIS_IS_L64XX(Y2)
    #define Y2_MICROSTEPS     Y_MICROSTEPS
    #define Y2_OVERCURRENT            2000
    #define Y2_STALLCURRENT           1500
    #define Y2_MAX_VOLTAGE             127
    #define Y2_CHAIN_POS                -1
    #define Y2_SLEW_RATE                 1
  #endif

  #if AXIS_IS_L64XX(Z)
    #define Z_MICROSTEPS               128
    #define Z_OVERCURRENT             2000
    #define Z_STALLCURRENT            1500
    #define Z_MAX_VOLTAGE              127
    #define Z_CHAIN_POS                 -1
    #define Z_SLEW_RATE                  1
  #endif

  #if AXIS_IS_L64XX(Z2)
    #define Z2_MICROSTEPS     Z_MICROSTEPS
    #define Z2_OVERCURRENT            2000
    #define Z2_STALLCURRENT           1500
    #define Z2_MAX_VOLTAGE             127
    #define Z2_CHAIN_POS                -1
    #define Z2_SLEW_RATE                 1
  #endif

  #if AXIS_IS_L64XX(Z3)
    #define Z3_MICROSTEPS     Z_MICROSTEPS
    #define Z3_OVERCURRENT            2000
    #define Z3_STALLCURRENT           1500
    #define Z3_MAX_VOLTAGE             127
    #define Z3_CHAIN_POS                -1
    #define Z3_SLEW_RATE                 1
  #endif

  #if AXIS_IS_L64XX(Z4)
    #define Z4_MICROSTEPS     Z_MICROSTEPS
    #define Z4_OVERCURRENT            2000
    #define Z4_STALLCURRENT           1500
    #define Z4_MAX_VOLTAGE             127
    #define Z4_CHAIN_POS                -1
    #define Z4_SLEW_RATE                 1
  #endif

  #if AXIS_IS_L64XX(I)
    #define I_MICROSTEPS      128
    #define I_OVERCURRENT    2000
    #define I_STALLCURRENT   1500
    #define I_MAX_VOLTAGE     127
    #define I_CHAIN_POS        -1
    #define I_SLEW_RATE         1
  #endif

  #if AXIS_IS_L64XX(J)
    #define J_MICROSTEPS      128
    #define J_OVERCURRENT    2000
    #define J_STALLCURRENT   1500
    #define J_MAX_VOLTAGE     127
    #define J_CHAIN_POS        -1
    #define J_SLEW_RATE         1
  #endif

  #if AXIS_IS_L64XX(K)
    #define K_MICROSTEPS      128
    #define K_OVERCURRENT    2000
    #define K_STALLCURRENT   1500
    #define K_MAX_VOLTAGE     127
    #define K_CHAIN_POS        -1
    #define K_SLEW_RATE         1
  #endif

  #if AXIS_IS_L64XX(E0)
    #define E0_MICROSTEPS              128
    #define E0_OVERCURRENT            2000
    #define E0_STALLCURRENT           1500
    #define E0_MAX_VOLTAGE             127
    #define E0_CHAIN_POS                -1
    #define E0_SLEW_RATE                 1
  #endif

  #if AXIS_IS_L64XX(E1)
    #define E1_MICROSTEPS    E0_MICROSTEPS
    #define E1_OVERCURRENT            2000
    #define E1_STALLCURRENT           1500
    #define E1_MAX_VOLTAGE             127
    #define E1_CHAIN_POS                -1
    #define E1_SLEW_RATE                 1
  #endif

  #if AXIS_IS_L64XX(E2)
    #define E2_MICROSTEPS    E0_MICROSTEPS
    #define E2_OVERCURRENT            2000
    #define E2_STALLCURRENT           1500
    #define E2_MAX_VOLTAGE             127
    #define E2_CHAIN_POS                -1
    #define E2_SLEW_RATE                 1
  #endif

  #if AXIS_IS_L64XX(E3)
    #define E3_MICROSTEPS    E0_MICROSTEPS
    #define E3_OVERCURRENT            2000
    #define E3_STALLCURRENT           1500
    #define E3_MAX_VOLTAGE             127
    #define E3_CHAIN_POS                -1
    #define E3_SLEW_RATE                 1
  #endif

  #if AXIS_IS_L64XX(E4)
    #define E4_MICROSTEPS    E0_MICROSTEPS
    #define E4_OVERCURRENT            2000
    #define E4_STALLCURRENT           1500
    #define E4_MAX_VOLTAGE             127
    #define E4_CHAIN_POS                -1
    #define E4_SLEW_RATE                 1
  #endif

  #if AXIS_IS_L64XX(E5)
    #define E5_MICROSTEPS    E0_MICROSTEPS
    #define E5_OVERCURRENT            2000
    #define E5_STALLCURRENT           1500
    #define E5_MAX_VOLTAGE             127
    #define E5_CHAIN_POS                -1
    #define E5_SLEW_RATE                 1
  #endif

  #if AXIS_IS_L64XX(E6)
    #define E6_MICROSTEPS    E0_MICROSTEPS
    #define E6_OVERCURRENT            2000
    #define E6_STALLCURRENT           1500
    #define E6_MAX_VOLTAGE             127
    #define E6_CHAIN_POS                -1
    #define E6_SLEW_RATE                 1
  #endif

  #if AXIS_IS_L64XX(E7)
    #define E7_MICROSTEPS    E0_MICROSTEPS
    #define E7_OVERCURRENT            2000
    #define E7_STALLCURRENT           1500
    #define E7_MAX_VOLTAGE             127
    #define E7_CHAIN_POS                -1
    #define E7_SLEW_RATE                 1
  #endif

  /**
   * Monitor L6470 drivers for error conditions like over temperature and over current.
   * In the case of over temperature Marlin can decrease the drive until the error condition clears.
   * Other detected conditions can be used to stop the current print.
   * Relevant G-codes:
   * M906 - I1/2/3/4/5  Set or get motor drive level using axis codes X, Y, Z, E. Report values if no axis codes given.
   *         I not present or I0 or I1 - X, Y, Z or E0
   *         I2 - X2, Y2, Z2 or E1
   *         I3 - Z3 or E3
   *         I4 - Z4 or E4
   *         I5 - E5
   * M916 - Increase drive level until get thermal warning
   * M917 - Find minimum current thresholds
   * M918 - Increase speed until max or error
   * M122 S0/1 - Report driver parameters
   */
  //#define MONITOR_L6470_DRIVER_STATUS

  #if ENABLED(MONITOR_L6470_DRIVER_STATUS)
    #define KVAL_HOLD_STEP_DOWN     1
    //#define L6470_STOP_ON_ERROR
  #endif

#endif // HAS_L64XX

// @section i2cbus

//
// I2C Master ID for LPC176x LCD and Digital Current control
// Does not apply to other peripherals based on the Wire library.
//
//#define I2C_MASTER_ID  1  // Set a value from 0 to 2

/**
 * TWI/I2C BUS
 *
 * This feature is an EXPERIMENTAL feature so it shall not be used on production
 * machines. Enabling this will allow you to send and receive I2C data from slave
 * devices on the bus.
 *
 * ; Example #1
 * ; This macro send the string "Marlin" to the slave device with address 0x63 (99)
 * ; It uses multiple M260 commands with one B<base 10> arg
 * M260 A99  ; Target slave address
 * M260 B77  ; M
 * M260 B97  ; a
 * M260 B114 ; r
 * M260 B108 ; l
 * M260 B105 ; i
 * M260 B110 ; n
 * M260 S1   ; Send the current buffer
 *
 * ; Example #2
 * ; Request 6 bytes from slave device with address 0x63 (99)
 * M261 A99 B5
 *
 * ; Example #3
 * ; Example serial output of a M261 request
 * echo:i2c-reply: from:99 bytes:5 data:hello
 */

//#define EXPERIMENTAL_I2CBUS
#if ENABLED(EXPERIMENTAL_I2CBUS)
  #define I2C_SLAVE_ADDRESS  0  // Set a value from 8 to 127 to act as a slave
#endif

// @section extras

/**
 * Photo G-code
 * Add the M240 G-code to take a photo.
 * The photo can be triggered by a digital pin or a physical movement.
 */
//#define PHOTO_GCODE
#if ENABLED(PHOTO_GCODE)
  // A position to move to (and raise Z) before taking the photo
  //#define PHOTO_POSITION { X_MAX_POS - 5, Y_MAX_POS, 0 }  // { xpos, ypos, zraise } (M240 X Y Z)
  //#define PHOTO_DELAY_MS   100                            // (ms) Duration to pause before moving back (M240 P)
  //#define PHOTO_RETRACT_MM   6.5                          // (mm) E retract/recover for the photo move (M240 R S)

  // Canon RC-1 or homebrew digital camera trigger
  // Data from: https://www.doc-diy.net/photo/rc-1_hacked/
  //#define PHOTOGRAPH_PIN 23

  // Canon Hack Development Kit
  // https://captain-slow.dk/2014/03/09/3d-printing-timelapses/
  //#define CHDK_PIN        4

  // Optional second move with delay to trigger the camera shutter
  //#define PHOTO_SWITCH_POSITION { X_MAX_POS, Y_MAX_POS }  // { xpos, ypos } (M240 I J)

  // Duration to hold the switch or keep CHDK_PIN high
  //#define PHOTO_SWITCH_MS   50 // (ms) (M240 D)

  /**
   * PHOTO_PULSES_US may need adjustment depending on board and camera model.
   * Pin must be running at 48.4kHz.
   * Be sure to use a PHOTOGRAPH_PIN which can rise and fall quick enough.
   * (e.g., MKS SBase temp sensor pin was too slow, so used P1.23 on J8.)
   *
   *  Example pulse data for Nikon: https://bit.ly/2FKD0Aq
   *                     IR Wiring: https://git.io/JvJf7
   */
  //#define PHOTO_PULSES_US { 2000, 27850, 400, 1580, 400, 3580, 400 }  // (µs) Durations for each 48.4kHz oscillation
  #ifdef PHOTO_PULSES_US
    #define PHOTO_PULSE_DELAY_US 13 // (µs) Approximate duration of each HIGH and LOW pulse in the oscillation
  #endif
#endif

/**
 * Spindle & Laser control
 *
 * Add the M3, M4, and M5 commands to turn the spindle/laser on and off, and
 * to set spindle speed, spindle direction, and laser power.
 *
 * SuperPid is a router/spindle speed controller used in the CNC milling community.
 * Marlin can be used to turn the spindle on and off. It can also be used to set
 * the spindle speed from 5,000 to 30,000 RPM.
 *
 * You'll need to select a pin for the ON/OFF function and optionally choose a 0-5V
 * hardware PWM pin for the speed control and a pin for the rotation direction.
 *
 * See https://marlinfw.org/docs/configuration/laser_spindle.html for more config details.
 */
//#define SPINDLE_FEATURE
//#define LASER_FEATURE
#if EITHER(SPINDLE_FEATURE, LASER_FEATURE)
  #define SPINDLE_LASER_ACTIVE_STATE    LOW    // Set to "HIGH" if SPINDLE_LASER_ENA_PIN is active HIGH

  #define SPINDLE_LASER_USE_PWM                // Enable if your controller supports setting the speed/power
  #if ENABLED(SPINDLE_LASER_USE_PWM)
    #define SPINDLE_LASER_PWM_INVERT    false  // Set to "true" if the speed/power goes up when you want it to go slower
    #define SPINDLE_LASER_FREQUENCY     2500   // (Hz) Spindle/laser frequency (only on supported HALs: AVR and LPC)
  #endif

  //#define AIR_EVACUATION                     // Cutter Vacuum / Laser Blower motor control with G-codes M10-M11
  #if ENABLED(AIR_EVACUATION)
    #define AIR_EVACUATION_ACTIVE       LOW    // Set to "HIGH" if the on/off function is active HIGH
    //#define AIR_EVACUATION_PIN        42     // Override the default Cutter Vacuum or Laser Blower pin
  #endif

  //#define AIR_ASSIST                         // Air Assist control with G-codes M8-M9
  #if ENABLED(AIR_ASSIST)
    #define AIR_ASSIST_ACTIVE           LOW    // Active state on air assist pin
    //#define AIR_ASSIST_PIN            44     // Override the default Air Assist pin
  #endif

  //#define SPINDLE_SERVO                      // A servo converting an angle to spindle power
  #ifdef SPINDLE_SERVO
    #define SPINDLE_SERVO_NR   0               // Index of servo used for spindle control
    #define SPINDLE_SERVO_MIN 10               // Minimum angle for servo spindle
  #endif

  /**
   * Speed / Power can be set ('M3 S') and displayed in terms of:
   *  - PWM255  (S0 - S255)
   *  - PERCENT (S0 - S100)
   *  - RPM     (S0 - S50000)  Best for use with a spindle
   *  - SERVO   (S0 - S180)
   */
  #define CUTTER_POWER_UNIT PWM255

  /**
   * Relative Cutter Power
   * Normally, 'M3 O<power>' sets
   * OCR power is relative to the range SPEED_POWER_MIN...SPEED_POWER_MAX.
   * so input powers of 0...255 correspond to SPEED_POWER_MIN...SPEED_POWER_MAX
   * instead of normal range (0 to SPEED_POWER_MAX).
   * Best used with (e.g.) SuperPID router controller: S0 = 5,000 RPM and S255 = 30,000 RPM
   */
  //#define CUTTER_POWER_RELATIVE              // Set speed proportional to [SPEED_POWER_MIN...SPEED_POWER_MAX]

  #if ENABLED(SPINDLE_FEATURE)
    //#define SPINDLE_CHANGE_DIR               // Enable if your spindle controller can change spindle direction
    #define SPINDLE_CHANGE_DIR_STOP            // Enable if the spindle should stop before changing spin direction
    #define SPINDLE_INVERT_DIR          false  // Set to "true" if the spin direction is reversed

    #define SPINDLE_LASER_POWERUP_DELAY   5000 // (ms) Delay to allow the spindle/laser to come up to speed/power
    #define SPINDLE_LASER_POWERDOWN_DELAY 5000 // (ms) Delay to allow the spindle to stop

    /**
     * M3/M4 Power Equation
     *
     * Each tool uses different value ranges for speed / power control.
     * These parameters are used to convert between tool power units and PWM.
     *
     * Speed/Power = (PWMDC / 255 * 100 - SPEED_POWER_INTERCEPT) / SPEED_POWER_SLOPE
     * PWMDC = (spdpwr - SPEED_POWER_MIN) / (SPEED_POWER_MAX - SPEED_POWER_MIN) / SPEED_POWER_SLOPE
     */
    #if ENABLED(SPINDLE_LASER_USE_PWM)
      #define SPEED_POWER_INTERCEPT       0    // (%) 0-100 i.e., Minimum power percentage
      #define SPEED_POWER_MIN          5000    // (RPM)
      #define SPEED_POWER_MAX         30000    // (RPM) SuperPID router controller 0 - 30,000 RPM
      #define SPEED_POWER_STARTUP     25000    // (RPM) M3/M4 speed/power default (with no arguments)
    #endif

  #else

    #if ENABLED(SPINDLE_LASER_USE_PWM)
      #define SPEED_POWER_INTERCEPT       0    // (%) 0-100 i.e., Minimum power percentage
      #define SPEED_POWER_MIN             0    // (%) 0-100
      #define SPEED_POWER_MAX           100    // (%) 0-100
      #define SPEED_POWER_STARTUP        80    // (%) M3/M4 speed/power default (with no arguments)
    #endif

    // Define the minimum and maximum test pulse time values for a laser test fire function
    #define LASER_TEST_PULSE_MIN           1   // Used with Laser Control Menu
    #define LASER_TEST_PULSE_MAX         999   // Caution: Menu may not show more than 3 characters

    /**
     * Enable inline laser power to be handled in the planner / stepper routines.
     * Inline power is specified by the I (inline) flag in an M3 command (e.g., M3 S20 I)
     * or by the 'S' parameter in G0/G1/G2/G3 moves (see LASER_MOVE_POWER).
     *
     * This allows the laser to keep in perfect sync with the planner and removes
     * the powerup/down delay since lasers require negligible time.
     */
    //#define LASER_POWER_INLINE

    #if ENABLED(LASER_POWER_INLINE)
      /**
       * Scale the laser's power in proportion to the movement rate.
       *
       * - Sets the entry power proportional to the entry speed over the nominal speed.
       * - Ramps the power up every N steps to approximate the speed trapezoid.
       * - Due to the limited power resolution this is only approximate.
       */
      #define LASER_POWER_INLINE_TRAPEZOID

      /**
       * Continuously calculate the current power (nominal_power * current_rate / nominal_rate).
       * Required for accurate power with non-trapezoidal acceleration (e.g., S_CURVE_ACCELERATION).
       * This is a costly calculation so this option is discouraged on 8-bit AVR boards.
       *
       * LASER_POWER_INLINE_TRAPEZOID_CONT_PER defines how many step cycles there are between power updates. If your
       * board isn't able to generate steps fast enough (and you are using LASER_POWER_INLINE_TRAPEZOID_CONT), increase this.
       * Note that when this is zero it means it occurs every cycle; 1 means a delay wait one cycle then run, etc.
       */
      //#define LASER_POWER_INLINE_TRAPEZOID_CONT

      /**
       * Stepper iterations between power updates. Increase this value if the board
       * can't keep up with the processing demands of LASER_POWER_INLINE_TRAPEZOID_CONT.
       * Disable (or set to 0) to recalculate power on every stepper iteration.
       */
      //#define LASER_POWER_INLINE_TRAPEZOID_CONT_PER 10

      /**
       * Include laser power in G0/G1/G2/G3/G5 commands with the 'S' parameter
       */
      //#define LASER_MOVE_POWER

      #if ENABLED(LASER_MOVE_POWER)
        // Turn off the laser on G0 moves with no power parameter.
        // If a power parameter is provided, use that instead.
        //#define LASER_MOVE_G0_OFF

        // Turn off the laser on G28 homing.
        //#define LASER_MOVE_G28_OFF
      #endif

      /**
       * Inline flag inverted
       *
       * WARNING: M5 will NOT turn off the laser unless another move
       *          is done (so G-code files must end with 'M5 I').
       */
      //#define LASER_POWER_INLINE_INVERT

      /**
       * Continuously apply inline power. ('M3 S3' == 'G1 S3' == 'M3 S3 I')
       *
       * The laser might do some weird things, so only enable this
       * feature if you understand the implications.
       */
      //#define LASER_POWER_INLINE_CONTINUOUS

    #else

      #define SPINDLE_LASER_POWERUP_DELAY     50 // (ms) Delay to allow the spindle/laser to come up to speed/power
      #define SPINDLE_LASER_POWERDOWN_DELAY   50 // (ms) Delay to allow the spindle to stop

    #endif

    //
    // Laser I2C Ammeter (High precision INA226 low/high side module)
    //
    //#define I2C_AMMETER
    #if ENABLED(I2C_AMMETER)
      #define I2C_AMMETER_IMAX            0.1    // (Amps) Calibration value for the expected current range
      #define I2C_AMMETER_SHUNT_RESISTOR  0.1    // (Ohms) Calibration shunt resistor value
    #endif

  #endif
#endif // SPINDLE_FEATURE || LASER_FEATURE

/**
 * Synchronous Laser Control with M106/M107
 *
 * Marlin normally applies M106/M107 fan speeds at a time "soon after" processing
 * a planner block. This is too inaccurate for a PWM/TTL laser attached to the fan
 * header (as with some add-on laser kits). Enable this option to set fan/laser
 * speeds with much more exact timing for improved print fidelity.
 *
 * NOTE: This option sacrifices some cooling fan speed options.
 */
//#define LASER_SYNCHRONOUS_M106_M107

/**
 * Coolant Control
 *
 * Add the M7, M8, and M9 commands to turn mist or flood coolant on and off.
 *
 * Note: COOLANT_MIST_PIN and/or COOLANT_FLOOD_PIN must also be defined.
 */
//#define COOLANT_CONTROL
#if ENABLED(COOLANT_CONTROL)
  #define COOLANT_MIST                // Enable if mist coolant is present
  #define COOLANT_FLOOD               // Enable if flood coolant is present
  #define COOLANT_MIST_INVERT  false  // Set "true" if the on/off function is reversed
  #define COOLANT_FLOOD_INVERT false  // Set "true" if the on/off function is reversed
#endif

/**
 * Filament Width Sensor
 *
 * Measures the filament width in real-time and adjusts
 * flow rate to compensate for any irregularities.
 *
 * Also allows the measured filament diameter to set the
 * extrusion rate, so the slicer only has to specify the
 * volume.
 *
 * Only a single extruder is supported at this time.
 *
 *  34 RAMPS_14    : Analog input 5 on the AUX2 connector
 *  81 PRINTRBOARD : Analog input 2 on the Exp1 connector (version B,C,D,E)
 * 301 RAMBO       : Analog input 3
 *
 * Note: May require analog pins to be defined for other boards.
 */
//#define FILAMENT_WIDTH_SENSOR

#if ENABLED(FILAMENT_WIDTH_SENSOR)
  #define FILAMENT_SENSOR_EXTRUDER_NUM 0    // Index of the extruder that has the filament sensor. :[0,1,2,3,4]
  #define MEASUREMENT_DELAY_CM        14    // (cm) The distance from the filament sensor to the melting chamber

  #define FILWIDTH_ERROR_MARGIN        1.0  // (mm) If a measurement differs too much from nominal width ignore it
  #define MAX_MEASUREMENT_DELAY       20    // (bytes) Buffer size for stored measurements (1 byte per cm). Must be larger than MEASUREMENT_DELAY_CM.

  #define DEFAULT_MEASURED_FILAMENT_DIA DEFAULT_NOMINAL_FILAMENT_DIA // Set measured to nominal initially

  // Display filament width on the LCD status line. Status messages will expire after 5 seconds.
  //#define FILAMENT_LCD_DISPLAY
#endif

/**
 * Power Monitor
 * Monitor voltage (V) and/or current (A), and -when possible- power (W)
 *
 * Read and configure with M430
 *
 * The current sensor feeds DC voltage (relative to the measured current) to an analog pin
 * The voltage sensor feeds DC voltage (relative to the measured voltage) to an analog pin
 */
//#define POWER_MONITOR_CURRENT   // Monitor the system current
//#define POWER_MONITOR_VOLTAGE   // Monitor the system voltage

#if ENABLED(POWER_MONITOR_CURRENT)
  #define POWER_MONITOR_VOLTS_PER_AMP    0.05000  // Input voltage to the MCU analog pin per amp  - DO NOT apply more than ADC_VREF!
  #define POWER_MONITOR_CURRENT_OFFSET   0        // Offset (in amps) applied to the calculated current
  #define POWER_MONITOR_FIXED_VOLTAGE   13.6      // Voltage for a current sensor with no voltage sensor (for power display)
#endif

#if ENABLED(POWER_MONITOR_VOLTAGE)
  #define POWER_MONITOR_VOLTS_PER_VOLT  0.077933  // Input voltage to the MCU analog pin per volt - DO NOT apply more than ADC_VREF!
  #define POWER_MONITOR_VOLTAGE_OFFSET  0         // Offset (in volts) applied to the calculated voltage
#endif

/**
 * Stepper Driver Anti-SNAFU Protection
 *
 * If the SAFE_POWER_PIN is defined for your board, Marlin will check
 * that stepper drivers are properly plugged in before applying power.
 * Disable protection if your stepper drivers don't support the feature.
 */
//#define DISABLE_DRIVER_SAFE_POWER_PROTECT

/**
 * CNC Coordinate Systems
 *
 * Enables G53 and G54-G59.3 commands to select coordinate systems
 * and G92.1 to reset the workspace to native machine space.
 */
//#define CNC_COORDINATE_SYSTEMS

/**
 * CNC Drilling Cycle - UNDER DEVELOPMENT
 *
 * Enables G81 to perform a drilling cycle.
 * Currently only supports a single cycle, no G-code chaining.
 */
//#define CNC_DRILLING_CYCLE

/**
 * Auto-report fan speed with M123 S<seconds>
 * Requires fans with tachometer pins
 */
//#define AUTO_REPORT_FANS

/**
 * Auto-report temperatures with M155 S<seconds>
 */
#define AUTO_REPORT_TEMPERATURES

/**
 * Auto-report position with M154 S<seconds>
 */
//#define AUTO_REPORT_POSITION

/**
 * Include capabilities in M115 output
 */
#define EXTENDED_CAPABILITIES_REPORT
#if ENABLED(EXTENDED_CAPABILITIES_REPORT)
  //#define M115_GEOMETRY_REPORT
#endif

/**
 * Expected Printer Check
 * Add the M16 G-code to compare a string to the MACHINE_NAME.
 * M16 with a non-matching string causes the printer to halt.
 */
//#define EXPECTED_PRINTER_CHECK

/**
 * Disable all Volumetric extrusion options
 */
//#define NO_VOLUMETRICS

#if DISABLED(NO_VOLUMETRICS)
  /**
   * Volumetric extrusion default state
   * Activate to make volumetric extrusion the default method,
   * with DEFAULT_NOMINAL_FILAMENT_DIA as the default diameter.
   *
   * M200 D0 to disable, M200 Dn to set a new diameter (and enable volumetric).
   * M200 S0/S1 to disable/enable volumetric extrusion.
   */
  //#define VOLUMETRIC_DEFAULT_ON

  //#define VOLUMETRIC_EXTRUDER_LIMIT
  #if ENABLED(VOLUMETRIC_EXTRUDER_LIMIT)
    /**
     * Default volumetric extrusion limit in cubic mm per second (mm^3/sec).
     * This factory setting applies to all extruders.
     * Use 'M200 [T<extruder>] L<limit>' to override and 'M502' to reset.
     * A non-zero value activates Volume-based Extrusion Limiting.
     */
    #define DEFAULT_VOLUMETRIC_EXTRUDER_LIMIT 0.00      // (mm^3/sec)
  #endif
#endif

/**
 * Enable this option for a leaner build of Marlin that removes all
 * workspace offsets, simplifying coordinate transformations, leveling, etc.
 *
 *  - M206 and M428 are disabled.
 *  - G92 will revert to its behavior from Marlin 1.0.
 */
//#define NO_WORKSPACE_OFFSETS

// Extra options for the M114 "Current Position" report
//#define M114_DETAIL         // Use 'M114` for details to check planner calculations
//#define M114_REALTIME       // Real current position based on forward kinematics
//#define M114_LEGACY         // M114 used to synchronize on every call. Enable if needed.

//#define REPORT_FAN_CHANGE   // Report the new fan speed when changed by M106 (and others)

/**
 * Set the number of proportional font spaces required to fill up a typical character space.
 * This can help to better align the output of commands like `G29 O` Mesh Output.
 *
 * For clients that use a fixed-width font (like OctoPrint), leave this set to 1.0.
 * Otherwise, adjust according to your client and font.
 */
#define PROPORTIONAL_FONT_RATIO 1.0

/**
 * Spend 28 bytes of SRAM to optimize the G-code parser
 */
#define FASTER_GCODE_PARSER

#if ENABLED(FASTER_GCODE_PARSER)
  //#define GCODE_QUOTED_STRINGS  // Support for quoted string parameters
#endif

// Support for MeatPack G-code compression (https://github.com/scottmudge/OctoPrint-MeatPack)
//#define MEATPACK_ON_SERIAL_PORT_1
//#define MEATPACK_ON_SERIAL_PORT_2

//#define GCODE_CASE_INSENSITIVE  // Accept G-code sent to the firmware in lowercase

//#define REPETIER_GCODE_M360     // Add commands originally from Repetier FW

//#define RRF_GCODE_DIALECT       // Add M20 JSON file listings, M408, and more...

/**
 * CNC G-code options
 * Support CNC-style G-code dialects used by laser cutters, drawing machine cams, etc.
 * Note that G0 feedrates should be used with care for 3D printing (if used at all).
 * High feedrates may cause ringing and harm print quality.
 */
//#define PAREN_COMMENTS      // Support for parentheses-delimited comments
//#define GCODE_MOTION_MODES  // Remember the motion mode (G0 G1 G2 G3 G5 G38.X) and apply for X Y Z E F, etc.

// Enable and set a (default) feedrate for all G0 moves
//#define G0_FEEDRATE 3000 // (mm/min)
#ifdef G0_FEEDRATE
  //#define VARIABLE_G0_FEEDRATE // The G0 feedrate is set by F in G0 motion mode
#endif

/**
 * Startup commands
 *
 * Execute certain G-code commands immediately after power-on.
 */
//#define STARTUP_COMMANDS "M17 Z"

/**
 * G-code Macros
 *
 * Add G-codes M810-M819 to define and run G-code macros.
 * Macros are not saved to EEPROM.
 */
//#define GCODE_MACROS
#if ENABLED(GCODE_MACROS)
  #define GCODE_MACROS_SLOTS       5  // Up to 10 may be used
  #define GCODE_MACROS_SLOT_SIZE  50  // Maximum length of a single macro
#endif

/**
 * User-defined menu items to run custom G-code.
 * Up to 25 may be defined, but the actual number is LCD-dependent.
 */

// Custom Menu: Main Menu
//#define CUSTOM_MENU_MAIN
#if ENABLED(CUSTOM_MENU_MAIN)
  //#define CUSTOM_MENU_MAIN_TITLE "Custom Commands"
  #define CUSTOM_MENU_MAIN_SCRIPT_DONE "M117 User Script Done"
  #define CUSTOM_MENU_MAIN_SCRIPT_AUDIBLE_FEEDBACK
  //#define CUSTOM_MENU_MAIN_SCRIPT_RETURN   // Return to status screen after a script
  #define CUSTOM_MENU_MAIN_ONLY_IDLE         // Only show custom menu when the machine is idle

  #define MAIN_MENU_ITEM_1_DESC "Home & UBL Info"
  #define MAIN_MENU_ITEM_1_GCODE "G28\nG29 W"
  //#define MAIN_MENU_ITEM_1_CONFIRM          // Show a confirmation dialog before this action

  #define MAIN_MENU_ITEM_2_DESC "Preheat for " PREHEAT_1_LABEL
  #define MAIN_MENU_ITEM_2_GCODE "M140 S" STRINGIFY(PREHEAT_1_TEMP_BED) "\nM104 S" STRINGIFY(PREHEAT_1_TEMP_HOTEND)
  //#define MAIN_MENU_ITEM_2_CONFIRM

  //#define MAIN_MENU_ITEM_3_DESC "Preheat for " PREHEAT_2_LABEL
  //#define MAIN_MENU_ITEM_3_GCODE "M140 S" STRINGIFY(PREHEAT_2_TEMP_BED) "\nM104 S" STRINGIFY(PREHEAT_2_TEMP_HOTEND)
  //#define MAIN_MENU_ITEM_3_CONFIRM

  //#define MAIN_MENU_ITEM_4_DESC "Heat Bed/Home/Level"
  //#define MAIN_MENU_ITEM_4_GCODE "M140 S" STRINGIFY(PREHEAT_2_TEMP_BED) "\nG28\nG29"
  //#define MAIN_MENU_ITEM_4_CONFIRM

  //#define MAIN_MENU_ITEM_5_DESC "Home & Info"
  //#define MAIN_MENU_ITEM_5_GCODE "G28\nM503"
  //#define MAIN_MENU_ITEM_5_CONFIRM
#endif

// Custom Menu: Configuration Menu
//#define CUSTOM_MENU_CONFIG
#if ENABLED(CUSTOM_MENU_CONFIG)
  //#define CUSTOM_MENU_CONFIG_TITLE "Custom Commands"
  #define CUSTOM_MENU_CONFIG_SCRIPT_DONE "M117 Wireless Script Done"
  #define CUSTOM_MENU_CONFIG_SCRIPT_AUDIBLE_FEEDBACK
  //#define CUSTOM_MENU_CONFIG_SCRIPT_RETURN  // Return to status screen after a script
  #define CUSTOM_MENU_CONFIG_ONLY_IDLE        // Only show custom menu when the machine is idle

  #define CONFIG_MENU_ITEM_1_DESC "Wifi ON"
  #define CONFIG_MENU_ITEM_1_GCODE "M118 [ESP110] WIFI-STA pwd=12345678"
  //#define CONFIG_MENU_ITEM_1_CONFIRM        // Show a confirmation dialog before this action

  #define CONFIG_MENU_ITEM_2_DESC "Bluetooth ON"
  #define CONFIG_MENU_ITEM_2_GCODE "M118 [ESP110] BT pwd=12345678"
  //#define CONFIG_MENU_ITEM_2_CONFIRM

  //#define CONFIG_MENU_ITEM_3_DESC "Radio OFF"
  //#define CONFIG_MENU_ITEM_3_GCODE "M118 [ESP110] OFF pwd=12345678"
  //#define CONFIG_MENU_ITEM_3_CONFIRM

  //#define CONFIG_MENU_ITEM_4_DESC "Wifi ????"
  //#define CONFIG_MENU_ITEM_4_GCODE "M118 ????"
  //#define CONFIG_MENU_ITEM_4_CONFIRM

  //#define CONFIG_MENU_ITEM_5_DESC "Wifi ????"
  //#define CONFIG_MENU_ITEM_5_GCODE "M118 ????"
  //#define CONFIG_MENU_ITEM_5_CONFIRM
#endif

/**
 * User-defined buttons to run custom G-code.
 * Up to 25 may be defined.
 */
//#define CUSTOM_USER_BUTTONS
#if ENABLED(CUSTOM_USER_BUTTONS)
  //#define BUTTON1_PIN -1
  #if PIN_EXISTS(BUTTON1)
    #define BUTTON1_HIT_STATE     LOW       // State of the triggered button. NC=LOW. NO=HIGH.
    #define BUTTON1_WHEN_PRINTING false     // Button allowed to trigger during printing?
    #define BUTTON1_GCODE         "G28"
    #define BUTTON1_DESC          "Homing"  // Optional string to set the LCD status
  #endif

  //#define BUTTON2_PIN -1
  #if PIN_EXISTS(BUTTON2)
    #define BUTTON2_HIT_STATE     LOW
    #define BUTTON2_WHEN_PRINTING false
    #define BUTTON2_GCODE         "M140 S" STRINGIFY(PREHEAT_1_TEMP_BED) "\nM104 S" STRINGIFY(PREHEAT_1_TEMP_HOTEND)
    #define BUTTON2_DESC          "Preheat for " PREHEAT_1_LABEL
  #endif

  //#define BUTTON3_PIN -1
  #if PIN_EXISTS(BUTTON3)
    #define BUTTON3_HIT_STATE     LOW
    #define BUTTON3_WHEN_PRINTING false
    #define BUTTON3_GCODE         "M140 S" STRINGIFY(PREHEAT_2_TEMP_BED) "\nM104 S" STRINGIFY(PREHEAT_2_TEMP_HOTEND)
    #define BUTTON3_DESC          "Preheat for " PREHEAT_2_LABEL
  #endif
#endif

/**
 * Host Action Commands
 *
 * Define host streamer action commands in compliance with the standard.
 *
 * See https://reprap.org/wiki/G-code#Action_commands
 * Common commands ........ poweroff, pause, paused, resume, resumed, cancel
 * G29_RETRY_AND_RECOVER .. probe_rewipe, probe_failed
 *
 * Some features add reason codes to extend these commands.
 *
 * Host Prompt Support enables Marlin to use the host for user prompts so
 * filament runout and other processes can be managed from the host side.
 */
//#define HOST_ACTION_COMMANDS
#if ENABLED(HOST_ACTION_COMMANDS)
  //#define HOST_PAUSE_M76
  //#define HOST_PROMPT_SUPPORT
  //#define HOST_START_MENU_ITEM      // Add a menu item that tells the host to start
  //#define HOST_SHUTDOWN_MENU_ITEM   // Add a menu item that tells the host to shut down
#endif

/**
 * Cancel Objects
 *
 * Implement M486 to allow Marlin to skip objects
 */
//#define CANCEL_OBJECTS
#if ENABLED(CANCEL_OBJECTS)
  #define CANCEL_OBJECTS_REPORTING // Emit the current object as a status message
#endif

/**
 * I2C position encoders for closed loop control.
 * Developed by Chris Barr at Aus3D.
 *
 * Wiki: https://wiki.aus3d.com.au/Magnetic_Encoder
 * Github: https://github.com/Aus3D/MagneticEncoder
 *
 * Supplier: https://aus3d.com.au/magnetic-encoder-module
 * Alternative Supplier: https://reliabuild3d.com/
 *
 * Reliabuild encoders have been modified to improve reliability.
 */

//#define I2C_POSITION_ENCODERS
#if ENABLED(I2C_POSITION_ENCODERS)

  #define I2CPE_ENCODER_CNT         1                       // The number of encoders installed; max of 5
                                                            // encoders supported currently.

  #define I2CPE_ENC_1_ADDR          I2CPE_PRESET_ADDR_X     // I2C address of the encoder. 30-200.
  #define I2CPE_ENC_1_AXIS          X_AXIS                  // Axis the encoder module is installed on.  <X|Y|Z|E>_AXIS.
  #define I2CPE_ENC_1_TYPE          I2CPE_ENC_TYPE_LINEAR   // Type of encoder:  I2CPE_ENC_TYPE_LINEAR -or-
                                                            // I2CPE_ENC_TYPE_ROTARY.
  #define I2CPE_ENC_1_TICKS_UNIT    2048                    // 1024 for magnetic strips with 2mm poles; 2048 for
                                                            // 1mm poles. For linear encoders this is ticks / mm,
                                                            // for rotary encoders this is ticks / revolution.
  //#define I2CPE_ENC_1_TICKS_REV     (16 * 200)            // Only needed for rotary encoders; number of stepper
                                                            // steps per full revolution (motor steps/rev * microstepping)
  //#define I2CPE_ENC_1_INVERT                              // Invert the direction of axis travel.
  #define I2CPE_ENC_1_EC_METHOD     I2CPE_ECM_MICROSTEP     // Type of error error correction.
  #define I2CPE_ENC_1_EC_THRESH     0.10                    // Threshold size for error (in mm) above which the
                                                            // printer will attempt to correct the error; errors
                                                            // smaller than this are ignored to minimize effects of
                                                            // measurement noise / latency (filter).

  #define I2CPE_ENC_2_ADDR          I2CPE_PRESET_ADDR_Y     // Same as above, but for encoder 2.
  #define I2CPE_ENC_2_AXIS          Y_AXIS
  #define I2CPE_ENC_2_TYPE          I2CPE_ENC_TYPE_LINEAR
  #define I2CPE_ENC_2_TICKS_UNIT    2048
  //#define I2CPE_ENC_2_TICKS_REV   (16 * 200)
  //#define I2CPE_ENC_2_INVERT
  #define I2CPE_ENC_2_EC_METHOD     I2CPE_ECM_MICROSTEP
  #define I2CPE_ENC_2_EC_THRESH     0.10

  #define I2CPE_ENC_3_ADDR          I2CPE_PRESET_ADDR_Z     // Encoder 3.  Add additional configuration options
  #define I2CPE_ENC_3_AXIS          Z_AXIS                  // as above, or use defaults below.

  #define I2CPE_ENC_4_ADDR          I2CPE_PRESET_ADDR_E     // Encoder 4.
  #define I2CPE_ENC_4_AXIS          E_AXIS

  #define I2CPE_ENC_5_ADDR          34                      // Encoder 5.
  #define I2CPE_ENC_5_AXIS          E_AXIS

  // Default settings for encoders which are enabled, but without settings configured above.
  #define I2CPE_DEF_TYPE            I2CPE_ENC_TYPE_LINEAR
  #define I2CPE_DEF_ENC_TICKS_UNIT  2048
  #define I2CPE_DEF_TICKS_REV       (16 * 200)
  #define I2CPE_DEF_EC_METHOD       I2CPE_ECM_NONE
  #define I2CPE_DEF_EC_THRESH       0.1

  //#define I2CPE_ERR_THRESH_ABORT  100.0                   // Threshold size for error (in mm) error on any given
                                                            // axis after which the printer will abort. Comment out to
                                                            // disable abort behavior.

  #define I2CPE_TIME_TRUSTED        10000                   // After an encoder fault, there must be no further fault
                                                            // for this amount of time (in ms) before the encoder
                                                            // is trusted again.

  /**
   * Position is checked every time a new command is executed from the buffer but during long moves,
   * this setting determines the minimum update time between checks. A value of 100 works well with
   * error rolling average when attempting to correct only for skips and not for vibration.
   */
  #define I2CPE_MIN_UPD_TIME_MS     4                       // (ms) Minimum time between encoder checks.

  // Use a rolling average to identify persistent errors that indicate skips, as opposed to vibration and noise.
  #define I2CPE_ERR_ROLLING_AVERAGE

#endif // I2C_POSITION_ENCODERS

/**
 * Analog Joystick(s)
 */
//#define JOYSTICK
#if ENABLED(JOYSTICK)
  #define JOY_X_PIN    5  // RAMPS: Suggested pin A5  on AUX2
  #define JOY_Y_PIN   10  // RAMPS: Suggested pin A10 on AUX2
  #define JOY_Z_PIN   12  // RAMPS: Suggested pin A12 on AUX2
  #define JOY_EN_PIN  44  // RAMPS: Suggested pin D44 on AUX2

  //#define INVERT_JOY_X  // Enable if X direction is reversed
  //#define INVERT_JOY_Y  // Enable if Y direction is reversed
  //#define INVERT_JOY_Z  // Enable if Z direction is reversed

  // Use M119 with JOYSTICK_DEBUG to find reasonable values after connecting:
  #define JOY_X_LIMITS { 5600, 8190-100, 8190+100, 10800 } // min, deadzone start, deadzone end, max
  #define JOY_Y_LIMITS { 5600, 8250-100, 8250+100, 11000 }
  #define JOY_Z_LIMITS { 4800, 8080-100, 8080+100, 11550 }
  //#define JOYSTICK_DEBUG
#endif

/**
 * Mechanical Gantry Calibration
 * Modern replacement for the Prusa TMC_Z_CALIBRATION.
 * Adds capability to work with any adjustable current drivers.
 * Implemented as G34 because M915 is deprecated.
 */
//#define MECHANICAL_GANTRY_CALIBRATION
#if ENABLED(MECHANICAL_GANTRY_CALIBRATION)
  #define GANTRY_CALIBRATION_CURRENT          600     // Default calibration current in ma
  #define GANTRY_CALIBRATION_EXTRA_HEIGHT      15     // Extra distance in mm past Z_###_POS to move
  #define GANTRY_CALIBRATION_FEEDRATE         500     // Feedrate for correction move
  //#define GANTRY_CALIBRATION_TO_MIN                 // Enable to calibrate Z in the MIN direction

  //#define GANTRY_CALIBRATION_SAFE_POSITION XY_CENTER // Safe position for nozzle
  //#define GANTRY_CALIBRATION_XY_PARK_FEEDRATE 3000  // XY Park Feedrate - MMM
  //#define GANTRY_CALIBRATION_COMMANDS_PRE   ""
  #define GANTRY_CALIBRATION_COMMANDS_POST  "G28"     // G28 highly recommended to ensure an accurate position
#endif

/**
 * Instant freeze / unfreeze functionality
 * Specified pin has pullup and connecting to ground will instantly pause motion.
 * Potentially useful for emergency stop that allows being resumed.
 */
//#define FREEZE_FEATURE
#if ENABLED(FREEZE_FEATURE)
  //#define FREEZE_PIN 41   // Override the default (KILL) pin here
#endif

/**
 * MAX7219 Debug Matrix
 *
 * Add support for a low-cost 8x8 LED Matrix based on the Max7219 chip as a realtime status display.
 * Requires 3 signal wires. Some useful debug options are included to demonstrate its usage.
 */
//#define MAX7219_DEBUG
#if ENABLED(MAX7219_DEBUG)
  #define MAX7219_CLK_PIN   64
  #define MAX7219_DIN_PIN   57
  #define MAX7219_LOAD_PIN  44

  //#define MAX7219_GCODE          // Add the M7219 G-code to control the LED matrix
  #define MAX7219_INIT_TEST    2   // Test pattern at startup: 0=none, 1=sweep, 2=spiral
  #define MAX7219_NUMBER_UNITS 1   // Number of Max7219 units in chain.
  #define MAX7219_ROTATE       0   // Rotate the display clockwise (in multiples of +/- 90°)
                                   // connector at:  right=0   bottom=-90  top=90  left=180
  //#define MAX7219_REVERSE_ORDER  // The individual LED matrix units may be in reversed order
  //#define MAX7219_SIDE_BY_SIDE   // Big chip+matrix boards can be chained side-by-side

  /**
   * Sample debug features
   * If you add more debug displays, be careful to avoid conflicts!
   */
  #define MAX7219_DEBUG_PRINTER_ALIVE    // Blink corner LED of 8x8 matrix to show that the firmware is functioning
  #define MAX7219_DEBUG_PLANNER_HEAD  3  // Show the planner queue head position on this and the next LED matrix row
  #define MAX7219_DEBUG_PLANNER_TAIL  5  // Show the planner queue tail position on this and the next LED matrix row

  #define MAX7219_DEBUG_PLANNER_QUEUE 0  // Show the current planner queue depth on this and the next LED matrix row
                                         // If you experience stuttering, reboots, etc. this option can reveal how
                                         // tweaks made to the configuration are affecting the printer in real-time.
#endif

/**
 * NanoDLP Sync support
 *
 * Support for Synchronized Z moves when used with NanoDLP. G0/G1 axis moves will
 * output a "Z_move_comp" string to enable synchronization with DLP projector exposure.
 * This feature allows you to use [[WaitForDoneMessage]] instead of M400 commands.
 */
//#define NANODLP_Z_SYNC
#if ENABLED(NANODLP_Z_SYNC)
  //#define NANODLP_ALL_AXIS  // Send a "Z_move_comp" report for any axis move (not just Z).
#endif

/**
 * Ethernet. Use M552 to enable and set the IP address.
 */
#if HAS_ETHERNET
  #define MAC_ADDRESS { 0xDE, 0xAD, 0xBE, 0xEF, 0xF0, 0x0D }  // A MAC address unique to your network
#endif

/**
 * WiFi Support (Espressif ESP32 WiFi)
 */
//#define WIFISUPPORT         // Marlin embedded WiFi managenent
//#define ESP3D_WIFISUPPORT   // ESP3D Library WiFi management (https://github.com/luc-github/ESP3DLib)

#if EITHER(WIFISUPPORT, ESP3D_WIFISUPPORT)
  //#define WEBSUPPORT          // Start a webserver (which may include auto-discovery)
  //#define OTASUPPORT          // Support over-the-air firmware updates
  //#define WIFI_CUSTOM_COMMAND // Accept feature config commands (e.g., WiFi ESP3D) from the host

  /**
   * To set a default WiFi SSID / Password, create a file called Configuration_Secure.h with
   * the following defines, customized for your network. This specific file is excluded via
   * .gitignore to prevent it from accidentally leaking to the public.
   *
   *   #define WIFI_SSID "WiFi SSID"
   *   #define WIFI_PWD  "WiFi Password"
   */
  //#include "Configuration_Secure.h" // External file with WiFi SSID / Password
#endif

/**
 * Průša Multi-Material Unit (MMU)
 * Enable in Configuration.h
 *
 * These devices allow a single stepper driver on the board to drive
 * multi-material feeders with any number of stepper motors.
 */
#if HAS_PRUSA_MMU1
  /**
   * This option only allows the multiplexer to switch on tool-change.
   * Additional options to configure custom E moves are pending.
   *
   * Override the default DIO selector pins here, if needed.
   * Some pins files may provide defaults for these pins.
   */
  //#define E_MUX0_PIN 40  // Always Required
  //#define E_MUX1_PIN 42  // Needed for 3 to 8 inputs
  //#define E_MUX2_PIN 44  // Needed for 5 to 8 inputs
#elif HAS_PRUSA_MMU2
  // Serial port used for communication with MMU2.
  #define MMU2_SERIAL_PORT 2

  // Use hardware reset for MMU if a pin is defined for it
  //#define MMU2_RST_PIN 23

  // Enable if the MMU2 has 12V stepper motors (MMU2 Firmware 1.0.2 and up)
  //#define MMU2_MODE_12V

  // G-code to execute when MMU2 F.I.N.D.A. probe detects filament runout
  #define MMU2_FILAMENT_RUNOUT_SCRIPT "M600"

  // Add an LCD menu for MMU2
  //#define MMU2_MENUS
  #if EITHER(MMU2_MENUS, HAS_PRUSA_MMU2S)
    // Settings for filament load / unload from the LCD menu.
    // This is for Průša MK3-style extruders. Customize for your hardware.
    #define MMU2_FILAMENTCHANGE_EJECT_FEED 80.0
    #define MMU2_LOAD_TO_NOZZLE_SEQUENCE \
      {  7.2, 1145 }, \
      { 14.4,  871 }, \
      { 36.0, 1393 }, \
      { 14.4,  871 }, \
      { 50.0,  198 }

    #define MMU2_RAMMING_SEQUENCE \
      {   1.0, 1000 }, \
      {   1.0, 1500 }, \
      {   2.0, 2000 }, \
      {   1.5, 3000 }, \
      {   2.5, 4000 }, \
      { -15.0, 5000 }, \
      { -14.0, 1200 }, \
      {  -6.0,  600 }, \
      {  10.0,  700 }, \
      { -10.0,  400 }, \
      { -50.0, 2000 }
  #endif

  /**
   * Using a sensor like the MMU2S
   * This mode requires a MK3S extruder with a sensor at the extruder idler, like the MMU2S.
   * See https://help.prusa3d.com/en/guide/3b-mk3s-mk2-5s-extruder-upgrade_41560, step 11
   */
  #if HAS_PRUSA_MMU2S
    #define MMU2_C0_RETRY   5             // Number of retries (total time = timeout*retries)

    #define MMU2_CAN_LOAD_FEEDRATE 800    // (mm/min)
    #define MMU2_CAN_LOAD_SEQUENCE \
      {  0.1, MMU2_CAN_LOAD_FEEDRATE }, \
      {  60.0, MMU2_CAN_LOAD_FEEDRATE }, \
      { -52.0, MMU2_CAN_LOAD_FEEDRATE }

    #define MMU2_CAN_LOAD_RETRACT   6.0   // (mm) Keep under the distance between Load Sequence values
    #define MMU2_CAN_LOAD_DEVIATION 0.8   // (mm) Acceptable deviation

    #define MMU2_CAN_LOAD_INCREMENT 0.2   // (mm) To reuse within MMU2 module
    #define MMU2_CAN_LOAD_INCREMENT_SEQUENCE \
      { -MMU2_CAN_LOAD_INCREMENT, MMU2_CAN_LOAD_FEEDRATE }

    // Continue unloading if sensor detects filament after the initial unload move
    //#define MMU_IR_UNLOAD_MOVE
  #else

    /**
     * MMU1 Extruder Sensor
     *
     * Support for a Průša (or other) IR Sensor to detect filament near the extruder
     * and make loading more reliable. Suitable for an extruder equipped with a filament
     * sensor less than 38mm from the gears.
     *
     * During loading the extruder will stop when the sensor is triggered, then do a last
     * move up to the gears. If no filament is detected, the MMU2 can make some more attempts.
     * If all attempts fail, a filament runout will be triggered.
     */
    //#define MMU_EXTRUDER_SENSOR
    #if ENABLED(MMU_EXTRUDER_SENSOR)
      #define MMU_LOADING_ATTEMPTS_NR 5 // max. number of attempts to load filament if first load fail
    #endif

  #endif

  //#define MMU2_DEBUG  // Write debug info to serial output

#endif // HAS_PRUSA_MMU2

/**
 * Advanced Print Counter settings
 */
#if ENABLED(PRINTCOUNTER)
  #define SERVICE_WARNING_BUZZES  3
  // Activate up to 3 service interval watchdogs
  //#define SERVICE_NAME_1      "Service S"
  //#define SERVICE_INTERVAL_1  100 // print hours
  //#define SERVICE_NAME_2      "Service L"
  //#define SERVICE_INTERVAL_2  200 // print hours
  //#define SERVICE_NAME_3      "Service 3"
  //#define SERVICE_INTERVAL_3    1 // print hours
#endif

// @section develop

//
// M100 Free Memory Watcher to debug memory usage
//
//#define M100_FREE_MEMORY_WATCHER

//
// M42 - Set pin states
//
//#define DIRECT_PIN_CONTROL

//
// M43 - display pin status, toggle pins, watch pins, watch endstops & toggle LED, test servo probe
//
//#define PINS_DEBUGGING

// Enable Marlin dev mode which adds some special commands
//#define MARLIN_DEV_MODE

#if ENABLED(MARLIN_DEV_MODE)
  /**
   * D576 - Buffer Monitoring
   * To help diagnose print quality issues stemming from empty command buffers.
   */
  //#define BUFFER_MONITORING
#endif

/**
 * Postmortem Debugging captures misbehavior and outputs the CPU status and backtrace to serial.
 * When running in the debugger it will break for debugging. This is useful to help understand
 * a crash from a remote location. Requires ~400 bytes of SRAM and 5Kb of flash.
 */
//#define POSTMORTEM_DEBUGGING

/**
 * Software Reset options
 */
//#define SOFT_RESET_VIA_SERIAL         // 'KILL' and '^X' commands will soft-reset the controller
//#define SOFT_RESET_ON_KILL            // Use a digital button to soft-reset the controller after KILL

// Report uncleaned reset reason from register r2 instead of MCUSR. Supported by Optiboot on AVR.
//#define OPTIBOOT_RESET_REASON<|MERGE_RESOLUTION|>--- conflicted
+++ resolved
@@ -1260,14 +1260,9 @@
 
 // @section lcd
 
-<<<<<<< HEAD
 #if ANY(HAS_LCD_MENU, EXTENSIBLE_UI, HAS_DWIN_E3V2)
   #define MANUAL_FEEDRATE_XYZ 50*60
   #define MANUAL_FEEDRATE { MANUAL_FEEDRATE_XYZ, MANUAL_FEEDRATE_XYZ, MANUAL_FEEDRATE_XYZ, 60 } // (mm/min) Feedrates for manual moves along X, Y, Z, E from panel
-=======
-#if HAS_MANUAL_MOVE_MENU
-  #define MANUAL_FEEDRATE { 50*60, 50*60, 4*60, 2*60 } // (mm/min) Feedrates for manual moves along X, Y, Z, E from panel
->>>>>>> 7fb65309
   #define FINE_MANUAL_MOVE 0.025    // (mm) Smallest manual move (< 0.1mm) applying to Z on most machines
   #if IS_ULTIPANEL
     #define MANUAL_E_MOVES_RELATIVE // Display extruder move distance rather than "position"
