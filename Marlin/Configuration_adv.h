--- conflicted
+++ resolved
@@ -2498,7 +2498,6 @@
     #endif
     
     #define X2_STALL_SENSITIVITY X_STALL_SENSITIVITY
-<<<<<<< HEAD
     #if ENABLED (BEAR_TURBO)
     #define Y_STALL_SENSITIVITY  100
     #elif ENABLED (GREYBEAR)
@@ -2508,14 +2507,6 @@
     #endif
     
     //#define Z_STALL_SENSITIVITY  8
-=======
-    #define Y_STALL_SENSITIVITY  8
-    #define Y2_STALL_SENSITIVITY Y_STALL_SENSITIVITY
-    //#define Z_STALL_SENSITIVITY  8
-    //#define Z2_STALL_SENSITIVITY Z_STALL_SENSITIVITY
-    //#define Z3_STALL_SENSITIVITY Z_STALL_SENSITIVITY
-    //#define Z4_STALL_SENSITIVITY Z_STALL_SENSITIVITY
->>>>>>> 852a8d66
     //#define SPI_ENDSTOPS              // TMC2130 only
     #define IMPROVE_HOMING_RELIABILITY
   #endif
