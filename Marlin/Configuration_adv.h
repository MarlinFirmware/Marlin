--- conflicted
+++ resolved
@@ -1120,19 +1120,12 @@
  */
 //#define FT_MOTION
 #if ENABLED(FT_MOTION)
-<<<<<<< HEAD
-  #define FTM_DEFAULT_MODE        ftMotionMode_DISABLED // Default mode of fixed time control. (Enums in ft_types.h)
-  #define FTM_DEFAULT_DYNFREQ_MODE dynFreqMode_DISABLED // Default mode of dynamic frequency calculation. (Enums in ft_types.h)
-  #define FTM_SHAPING_DEFAULT_X_FREQ   37.0f      // (Hz) Default peak frequency used by input shapers
-  #define FTM_SHAPING_DEFAULT_Y_FREQ   37.0f      // (Hz) Default peak frequency used by input shapers
-=======
   //#define FTM_IS_DEFAULT_MOTION                 // Use FT Motion as the factory default?
   #define FTM_DEFAULT_DYNFREQ_MODE dynFreqMode_DISABLED // Default mode of dynamic frequency calculation. (DISABLED, Z_BASED, MASS_BASED)
   #define FTM_DEFAULT_SHAPER_X      ftMotionShaper_NONE // Default shaper mode on X axis (NONE, ZV, ZVD, ZVDD, ZVDDD, EI, 2HEI, 3HEI, MZV)
   #define FTM_DEFAULT_SHAPER_Y      ftMotionShaper_NONE // Default shaper mode on Y axis
   #define FTM_SHAPING_DEFAULT_FREQ_X   37.0f      // (Hz) Default peak frequency used by input shapers
   #define FTM_SHAPING_DEFAULT_FREQ_Y   37.0f      // (Hz) Default peak frequency used by input shapers
->>>>>>> 9e87af70
   #define FTM_LINEAR_ADV_DEFAULT_ENA   false      // Default linear advance enable (true) or disable (false)
   #define FTM_LINEAR_ADV_DEFAULT_K      0.0f      // Default linear advance gain
   #define FTM_SHAPING_ZETA_X            0.1f      // Zeta used by input shapers for X axis
