/**
 * Marlin 3D Printer Firmware
 * Copyright (c) 2020 MarlinFirmware [https://github.com/MarlinFirmware/Marlin]
 *
 * Based on Sprinter and grbl.
 * Copyright (c) 2011 Camiel Gubbels / Erik van der Zalm
 *
 * This program is free software: you can redistribute it and/or modify
 * it under the terms of the GNU General Public License as published by
 * the Free Software Foundation, either version 3 of the License, or
 * (at your option) any later version.
 *
 * This program is distributed in the hope that it will be useful,
 * but WITHOUT ANY WARRANTY; without even the implied warranty of
 * MERCHANTABILITY or FITNESS FOR A PARTICULAR PURPOSE.  See the
 * GNU General Public License for more details.
 *
 * You should have received a copy of the GNU General Public License
 * along with this program.  If not, see <https://www.gnu.org/licenses/>.
 *
 */
#pragma once

/**
 * Configuration_adv.h
 *
 * Advanced settings.
 * Only change these if you know exactly what you're doing.
 * Some of these settings can damage your printer if improperly set!
 *
 * Basic settings can be found in Configuration.h
 */
#define CONFIGURATION_ADV_H_VERSION 020007

//===========================================================================
//============================= Thermal Settings ============================
//===========================================================================
// @section temperature

/**
 * Thermocouple sensors are quite sensitive to noise.  Any noise induced in
 * the sensor wires, such as by stepper motor wires run in parallel to them,
 * may result in the thermocouple sensor reporting spurious errors.  This
 * value is the number of errors which can occur in a row before the error
 * is reported.  This allows us to ignore intermittent error conditions while
 * still detecting an actual failure, which should result in a continuous
 * stream of errors from the sensor.
 *
 * Set this value to 0 to fail on the first error to occur.
 */
#define THERMOCOUPLE_MAX_ERRORS 15

//
// Custom Thermistor 1000 parameters
//
#if TEMP_SENSOR_0 == 1000
  #define HOTEND0_PULLUP_RESISTOR_OHMS 4700    // Pullup resistor
  #define HOTEND0_RESISTANCE_25C_OHMS  100000  // Resistance at 25C
  #define HOTEND0_BETA                 3950    // Beta value
#endif

#if TEMP_SENSOR_1 == 1000
  #define HOTEND1_PULLUP_RESISTOR_OHMS 4700    // Pullup resistor
  #define HOTEND1_RESISTANCE_25C_OHMS  100000  // Resistance at 25C
  #define HOTEND1_BETA                 3950    // Beta value
#endif

#if TEMP_SENSOR_2 == 1000
  #define HOTEND2_PULLUP_RESISTOR_OHMS 4700    // Pullup resistor
  #define HOTEND2_RESISTANCE_25C_OHMS  100000  // Resistance at 25C
  #define HOTEND2_BETA                 3950    // Beta value
#endif

#if TEMP_SENSOR_3 == 1000
  #define HOTEND3_PULLUP_RESISTOR_OHMS 4700    // Pullup resistor
  #define HOTEND3_RESISTANCE_25C_OHMS  100000  // Resistance at 25C
  #define HOTEND3_BETA                 3950    // Beta value
#endif

#if TEMP_SENSOR_4 == 1000
  #define HOTEND4_PULLUP_RESISTOR_OHMS 4700    // Pullup resistor
  #define HOTEND4_RESISTANCE_25C_OHMS  100000  // Resistance at 25C
  #define HOTEND4_BETA                 3950    // Beta value
#endif

#if TEMP_SENSOR_5 == 1000
  #define HOTEND5_PULLUP_RESISTOR_OHMS 4700    // Pullup resistor
  #define HOTEND5_RESISTANCE_25C_OHMS  100000  // Resistance at 25C
  #define HOTEND5_BETA                 3950    // Beta value
#endif

#if TEMP_SENSOR_6 == 1000
  #define HOTEND6_PULLUP_RESISTOR_OHMS 4700    // Pullup resistor
  #define HOTEND6_RESISTANCE_25C_OHMS  100000  // Resistance at 25C
  #define HOTEND6_BETA                 3950    // Beta value
#endif

#if TEMP_SENSOR_7 == 1000
  #define HOTEND7_PULLUP_RESISTOR_OHMS 4700    // Pullup resistor
  #define HOTEND7_RESISTANCE_25C_OHMS  100000  // Resistance at 25C
  #define HOTEND7_BETA                 3950    // Beta value
#endif

#if TEMP_SENSOR_BED == 1000
  #define BED_PULLUP_RESISTOR_OHMS     4700    // Pullup resistor
  #define BED_RESISTANCE_25C_OHMS      100000  // Resistance at 25C
  #define BED_BETA                     3950    // Beta value
#endif

#if TEMP_SENSOR_CHAMBER == 1000
  #define CHAMBER_PULLUP_RESISTOR_OHMS 4700    // Pullup resistor
  #define CHAMBER_RESISTANCE_25C_OHMS  100000  // Resistance at 25C
  #define CHAMBER_BETA                 3950    // Beta value
#endif

//
// Hephestos 2 24V heated bed upgrade kit.
// https://store.bq.com/en/heated-bed-kit-hephestos2
//
//#define HEPHESTOS2_HEATED_BED_KIT
#if ENABLED(HEPHESTOS2_HEATED_BED_KIT)
  #undef TEMP_SENSOR_BED
  #define TEMP_SENSOR_BED 70
  #define HEATER_BED_INVERTING true
#endif

//
// Heated Bed Bang-Bang options
//
#if DISABLED(PIDTEMPBED)
  #define BED_CHECK_INTERVAL 5000   // (ms) Interval between checks in bang-bang control
  #if ENABLED(BED_LIMIT_SWITCHING)
    #define BED_HYSTERESIS 2        // (°C) Only set the relevant heater state when ABS(T-target) > BED_HYSTERESIS
  #endif
#endif

//
// Heated Chamber options
//
#if TEMP_SENSOR_CHAMBER
  #define CHAMBER_MINTEMP             5
  #define CHAMBER_MAXTEMP            60
  #define TEMP_CHAMBER_HYSTERESIS     1   // (°C) Temperature proximity considered "close enough" to the target
  //#define CHAMBER_LIMIT_SWITCHING
  //#define HEATER_CHAMBER_PIN       44   // Chamber heater on/off pin
  //#define HEATER_CHAMBER_INVERTING false

  //#define CHAMBER_FAN               // Enable a fan on the chamber
  #if ENABLED(CHAMBER_FAN)
    #define CHAMBER_FAN_MODE 2        // Fan control mode: 0=Static; 1=Linear increase when temp is higher than target; 2=V-shaped curve.
    #if CHAMBER_FAN_MODE == 0
      #define CHAMBER_FAN_BASE  255   // Chamber fan PWM (0-255)
    #elif CHAMBER_FAN_MODE == 1
      #define CHAMBER_FAN_BASE  128   // Base chamber fan PWM (0-255); turns on when chamber temperature is above the target
      #define CHAMBER_FAN_FACTOR 25   // PWM increase per °C above target
    #elif CHAMBER_FAN_MODE == 2
      #define CHAMBER_FAN_BASE  128   // Minimum chamber fan PWM (0-255)
      #define CHAMBER_FAN_FACTOR 25   // PWM increase per °C difference from target
    #endif
  #endif

  //#define CHAMBER_VENT              // Enable a servo-controlled vent on the chamber
  #if ENABLED(CHAMBER_VENT)
    #define CHAMBER_VENT_SERVO_NR  1  // Index of the vent servo
    #define HIGH_EXCESS_HEAT_LIMIT 5  // How much above target temp to consider there is excess heat in the chamber
    #define LOW_EXCESS_HEAT_LIMIT 3
    #define MIN_COOLING_SLOPE_TIME_CHAMBER_VENT 20
    #define MIN_COOLING_SLOPE_DEG_CHAMBER_VENT 1.5
  #endif
#endif

/**
 * Thermal Protection provides additional protection to your printer from damage
 * and fire. Marlin always includes safe min and max temperature ranges which
 * protect against a broken or disconnected thermistor wire.
 *
 * The issue: If a thermistor falls out, it will report the much lower
 * temperature of the air in the room, and the the firmware will keep
 * the heater on.
 *
 * The solution: Once the temperature reaches the target, start observing.
 * If the temperature stays too far below the target (hysteresis) for too
 * long (period), the firmware will halt the machine as a safety precaution.
 *
 * If you get false positives for "Thermal Runaway", increase
 * THERMAL_PROTECTION_HYSTERESIS and/or THERMAL_PROTECTION_PERIOD
 */
#if ENABLED(THERMAL_PROTECTION_HOTENDS)
  #define THERMAL_PROTECTION_PERIOD 40        // Seconds
  #define THERMAL_PROTECTION_HYSTERESIS 4     // Degrees Celsius

  //#define ADAPTIVE_FAN_SLOWING              // Slow part cooling fan if temperature drops
  #if BOTH(ADAPTIVE_FAN_SLOWING, PIDTEMP)
    //#define NO_FAN_SLOWING_IN_PID_TUNING    // Don't slow fan speed during M303
  #endif

  /**
   * Whenever an M104, M109, or M303 increases the target temperature, the
   * firmware will wait for the WATCH_TEMP_PERIOD to expire. If the temperature
   * hasn't increased by WATCH_TEMP_INCREASE degrees, the machine is halted and
   * requires a hard reset. This test restarts with any M104/M109/M303, but only
   * if the current temperature is far enough below the target for a reliable
   * test.
   *
   * If you get false positives for "Heating failed", increase WATCH_TEMP_PERIOD
   * and/or decrease WATCH_TEMP_INCREASE. WATCH_TEMP_INCREASE should not be set
   * below 2.
   */
  #define WATCH_TEMP_PERIOD 20                // Seconds
  #define WATCH_TEMP_INCREASE 2               // Degrees Celsius
#endif

/**
 * Thermal Protection parameters for the bed are just as above for hotends.
 */
#if ENABLED(THERMAL_PROTECTION_BED)
  #define THERMAL_PROTECTION_BED_PERIOD        20 // Seconds
  #define THERMAL_PROTECTION_BED_HYSTERESIS     2 // Degrees Celsius

  /**
   * As described above, except for the bed (M140/M190/M303).
   */
  #define WATCH_BED_TEMP_PERIOD                60 // Seconds
  #define WATCH_BED_TEMP_INCREASE               2 // Degrees Celsius
#endif

/**
 * Thermal Protection parameters for the heated chamber.
 */
#if ENABLED(THERMAL_PROTECTION_CHAMBER)
  #define THERMAL_PROTECTION_CHAMBER_PERIOD    20 // Seconds
  #define THERMAL_PROTECTION_CHAMBER_HYSTERESIS 2 // Degrees Celsius

  /**
   * Heated chamber watch settings (M141/M191).
   */
  #define WATCH_CHAMBER_TEMP_PERIOD            60 // Seconds
  #define WATCH_CHAMBER_TEMP_INCREASE           2 // Degrees Celsius
#endif

#if ENABLED(PIDTEMP)
  // Add an experimental additional term to the heater power, proportional to the extrusion speed.
  // A well-chosen Kc value should add just enough power to melt the increased material volume.
  //#define PID_EXTRUSION_SCALING
  #if ENABLED(PID_EXTRUSION_SCALING)
    #define DEFAULT_Kc (100) // heating power = Kc * e_speed
    #define LPQ_MAX_LEN 50
  #endif

  /**
   * Add an experimental additional term to the heater power, proportional to the fan speed.
   * A well-chosen Kf value should add just enough power to compensate for power-loss from the cooling fan.
   * You can either just add a constant compensation with the DEFAULT_Kf value
   * or follow the instruction below to get speed-dependent compensation.
   *
   * Constant compensation (use only with fanspeeds of 0% and 100%)
   * ---------------------------------------------------------------------
   * A good starting point for the Kf-value comes from the calculation:
   *   kf = (power_fan * eff_fan) / power_heater * 255
   * where eff_fan is between 0.0 and 1.0, based on fan-efficiency and airflow to the nozzle / heater.
   *
   * Example:
   *   Heater: 40W, Fan: 0.1A * 24V = 2.4W, eff_fan = 0.8
   *   Kf = (2.4W * 0.8) / 40W * 255 = 12.24
   *
   * Fan-speed dependent compensation
   * --------------------------------
   * 1. To find a good Kf value, set the hotend temperature, wait for it to settle, and enable the fan (100%).
   *    Make sure PID_FAN_SCALING_LIN_FACTOR is 0 and PID_FAN_SCALING_ALTERNATIVE_DEFINITION is not enabled.
   *    If you see the temperature drop repeat the test, increasing the Kf value slowly, until the temperature
   *    drop goes away. If the temperature overshoots after enabling the fan, the Kf value is too big.
   * 2. Note the Kf-value for fan-speed at 100%
   * 3. Determine a good value for PID_FAN_SCALING_MIN_SPEED, which is around the speed, where the fan starts moving.
   * 4. Repeat step 1. and 2. for this fan speed.
   * 5. Enable PID_FAN_SCALING_ALTERNATIVE_DEFINITION and enter the two identified Kf-values in
   *    PID_FAN_SCALING_AT_FULL_SPEED and PID_FAN_SCALING_AT_MIN_SPEED. Enter the minimum speed in PID_FAN_SCALING_MIN_SPEED
   */
  //#define PID_FAN_SCALING
  #if ENABLED(PID_FAN_SCALING)
    //#define PID_FAN_SCALING_ALTERNATIVE_DEFINITION
    #if ENABLED(PID_FAN_SCALING_ALTERNATIVE_DEFINITION)
      // The alternative definition is used for an easier configuration.
      // Just figure out Kf at fullspeed (255) and PID_FAN_SCALING_MIN_SPEED.
      // DEFAULT_Kf and PID_FAN_SCALING_LIN_FACTOR are calculated accordingly.

      #define PID_FAN_SCALING_AT_FULL_SPEED 13.0        //=PID_FAN_SCALING_LIN_FACTOR*255+DEFAULT_Kf
      #define PID_FAN_SCALING_AT_MIN_SPEED 6.0          //=PID_FAN_SCALING_LIN_FACTOR*PID_FAN_SCALING_MIN_SPEED+DEFAULT_Kf
      #define PID_FAN_SCALING_MIN_SPEED 10.0            // Minimum fan speed at which to enable PID_FAN_SCALING

      #define DEFAULT_Kf (255.0*PID_FAN_SCALING_AT_MIN_SPEED-PID_FAN_SCALING_AT_FULL_SPEED*PID_FAN_SCALING_MIN_SPEED)/(255.0-PID_FAN_SCALING_MIN_SPEED)
      #define PID_FAN_SCALING_LIN_FACTOR (PID_FAN_SCALING_AT_FULL_SPEED-DEFAULT_Kf)/255.0

    #else
      #define PID_FAN_SCALING_LIN_FACTOR (0)             // Power loss due to cooling = Kf * (fan_speed)
      #define DEFAULT_Kf 10                              // A constant value added to the PID-tuner
      #define PID_FAN_SCALING_MIN_SPEED 10               // Minimum fan speed at which to enable PID_FAN_SCALING
    #endif
  #endif
#endif

/**
 * Automatic Temperature Mode
 *
 * Dynamically adjust the hotend target temperature based on planned E moves.
 *
 * (Contrast with PID_EXTRUSION_SCALING, which tracks E movement and adjusts PID
 *  behavior using an additional kC value.)
 *
 * Autotemp is calculated by (mintemp + factor * mm_per_sec), capped to maxtemp.
 *
 * Enable Autotemp Mode with M104/M109 F<factor> S<mintemp> B<maxtemp>.
 * Disable by sending M104/M109 with no F parameter (or F0 with AUTOTEMP_PROPORTIONAL).
 */
#define AUTOTEMP
#if ENABLED(AUTOTEMP)
  #define AUTOTEMP_OLDWEIGHT    0.98
  // Turn on AUTOTEMP on M104/M109 by default using proportions set here
  //#define AUTOTEMP_PROPORTIONAL
  #if ENABLED(AUTOTEMP_PROPORTIONAL)
    #define AUTOTEMP_MIN_P      0 // (°C) Added to the target temperature
    #define AUTOTEMP_MAX_P      5 // (°C) Added to the target temperature
    #define AUTOTEMP_FACTOR_P   1 // Apply this F parameter by default (overridden by M104/M109 F)
  #endif
#endif

// Show Temperature ADC value
// Enable for M105 to include ADC values read from temperature sensors.
//#define SHOW_TEMP_ADC_VALUES

/**
 * High Temperature Thermistor Support
 *
 * Thermistors able to support high temperature tend to have a hard time getting
 * good readings at room and lower temperatures. This means HEATER_X_RAW_LO_TEMP
 * will probably be caught when the heating element first turns on during the
 * preheating process, which will trigger a min_temp_error as a safety measure
 * and force stop everything.
 * To circumvent this limitation, we allow for a preheat time (during which,
 * min_temp_error won't be triggered) and add a min_temp buffer to handle
 * aberrant readings.
 *
 * If you want to enable this feature for your hotend thermistor(s)
 * uncomment and set values > 0 in the constants below
 */

// The number of consecutive low temperature errors that can occur
// before a min_temp_error is triggered. (Shouldn't be more than 10.)
//#define MAX_CONSECUTIVE_LOW_TEMPERATURE_ERROR_ALLOWED 0

// The number of milliseconds a hotend will preheat before starting to check
// the temperature. This value should NOT be set to the time it takes the
// hot end to reach the target temperature, but the time it takes to reach
// the minimum temperature your thermistor can read. The lower the better/safer.
// This shouldn't need to be more than 30 seconds (30000)
//#define MILLISECONDS_PREHEAT_TIME 0

// @section extruder

// Extruder runout prevention.
// If the machine is idle and the temperature over MINTEMP
// then extrude some filament every couple of SECONDS.
//#define EXTRUDER_RUNOUT_PREVENT
#if ENABLED(EXTRUDER_RUNOUT_PREVENT)
  #define EXTRUDER_RUNOUT_MINTEMP 190
  #define EXTRUDER_RUNOUT_SECONDS 30
  #define EXTRUDER_RUNOUT_SPEED 1500  // (mm/min)
  #define EXTRUDER_RUNOUT_EXTRUDE 5   // (mm)
#endif

/**
 * Hotend Idle Timeout
 * Prevent filament in the nozzle from charring and causing a critical jam.
 */
//#define HOTEND_IDLE_TIMEOUT
#if ENABLED(HOTEND_IDLE_TIMEOUT)
  #define HOTEND_IDLE_TIMEOUT_SEC (5*60)    // (seconds) Time without extruder movement to trigger protection
  #define HOTEND_IDLE_MIN_TRIGGER   180     // (°C) Minimum temperature to enable hotend protection
  #define HOTEND_IDLE_NOZZLE_TARGET   0     // (°C) Safe temperature for the nozzle after timeout
  #define HOTEND_IDLE_BED_TARGET      0     // (°C) Safe temperature for the bed after timeout
#endif

// @section temperature

// Calibration for AD595 / AD8495 sensor to adjust temperature measurements.
// The final temperature is calculated as (measuredTemp * GAIN) + OFFSET.
#define TEMP_SENSOR_AD595_OFFSET  0.0
#define TEMP_SENSOR_AD595_GAIN    1.0
#define TEMP_SENSOR_AD8495_OFFSET 0.0
#define TEMP_SENSOR_AD8495_GAIN   1.0

/**
 * Controller Fan
 * To cool down the stepper drivers and MOSFETs.
 *
 * The fan turns on automatically whenever any driver is enabled and turns
 * off (or reduces to idle speed) shortly after drivers are turned off.
 */
//#define USE_CONTROLLER_FAN
#if ENABLED(USE_CONTROLLER_FAN)
  //#define CONTROLLER_FAN_PIN -1        // Set a custom pin for the controller fan
  //#define CONTROLLER_FAN_USE_Z_ONLY    // With this option only the Z axis is considered
  //#define CONTROLLER_FAN_IGNORE_Z      // Ignore Z stepper. Useful when stepper timeout is disabled.
  #define CONTROLLERFAN_SPEED_MIN      0 // (0-255) Minimum speed. (If set below this value the fan is turned off.)
  #define CONTROLLERFAN_SPEED_ACTIVE 255 // (0-255) Active speed, used when any motor is enabled
  #define CONTROLLERFAN_SPEED_IDLE     0 // (0-255) Idle speed, used when motors are disabled
  #define CONTROLLERFAN_IDLE_TIME     60 // (seconds) Extra time to keep the fan running after disabling motors
  //#define CONTROLLER_FAN_EDITABLE      // Enable M710 configurable settings
  #if ENABLED(CONTROLLER_FAN_EDITABLE)
    #define CONTROLLER_FAN_MENU          // Enable the Controller Fan submenu
  #endif
#endif

// When first starting the main fan, run it at full speed for the
// given number of milliseconds.  This gets the fan spinning reliably
// before setting a PWM value. (Does not work with software PWM for fan on Sanguinololu)
//#define FAN_KICKSTART_TIME 1000 //!!

// Some coolers may require a non-zero "off" state.
//#define FAN_OFF_PWM  1

/**
 * PWM Fan Scaling
 *
 * Define the min/max speeds for PWM fans (as set with M106).
 *
 * With these options the M106 0-255 value range is scaled to a subset
 * to ensure that the fan has enough power to spin, or to run lower
 * current fans with higher current. (e.g., 5V/12V fans with 12V/24V)
 * Value 0 always turns off the fan.
 *
 * Define one or both of these to override the default 0-255 range.
 */
//#define FAN_MIN_PWM 50
//#define FAN_MAX_PWM 128

/**
 * FAST PWM FAN Settings
 *
 * Use to change the FAST FAN PWM frequency (if enabled in Configuration.h)
 * Combinations of PWM Modes, prescale values and TOP resolutions are used internally to produce a
 * frequency as close as possible to the desired frequency.
 *
 * FAST_PWM_FAN_FREQUENCY [undefined by default]
 *   Set this to your desired frequency.
 *   If left undefined this defaults to F = F_CPU/(2*255*1)
 *   i.e., F = 31.4kHz on 16MHz microcontrollers or F = 39.2kHz on 20MHz microcontrollers.
 *   These defaults are the same as with the old FAST_PWM_FAN implementation - no migration is required
 *   NOTE: Setting very low frequencies (< 10 Hz) may result in unexpected timer behavior.
 *
 * USE_OCR2A_AS_TOP [undefined by default]
 *   Boards that use TIMER2 for PWM have limitations resulting in only a few possible frequencies on TIMER2:
 *   16MHz MCUs: [62.5KHz, 31.4KHz (default), 7.8KHz, 3.92KHz, 1.95KHz, 977Hz, 488Hz, 244Hz, 60Hz, 122Hz, 30Hz]
 *   20MHz MCUs: [78.1KHz, 39.2KHz (default), 9.77KHz, 4.9KHz, 2.44KHz, 1.22KHz, 610Hz, 305Hz, 153Hz, 76Hz, 38Hz]
 *   A greater range can be achieved by enabling USE_OCR2A_AS_TOP. But note that this option blocks the use of
 *   PWM on pin OC2A. Only use this option if you don't need PWM on 0C2A. (Check your schematic.)
 *   USE_OCR2A_AS_TOP sacrifices duty cycle control resolution to achieve this broader range of frequencies.
 */
#if ENABLED(FAST_PWM_FAN)
  //#define FAST_PWM_FAN_FREQUENCY 31400
  //#define USE_OCR2A_AS_TOP
#endif

// @section extruder

/**
 * Extruder cooling fans
 *
 * Extruder auto fans automatically turn on when their extruders'
 * temperatures go above EXTRUDER_AUTO_FAN_TEMPERATURE.
 *
 * Your board's pins file specifies the recommended pins. Override those here
 * or set to -1 to disable completely.
 *
 * Multiple extruders can be assigned to the same pin in which case
 * the fan will turn on when any selected extruder is above the threshold.
 */
#define E0_AUTO_FAN_PIN PE5 //!!
#define E1_AUTO_FAN_PIN -1
#define E2_AUTO_FAN_PIN -1
#define E3_AUTO_FAN_PIN -1
#define E4_AUTO_FAN_PIN -1
#define E5_AUTO_FAN_PIN -1
#define E6_AUTO_FAN_PIN -1
#define E7_AUTO_FAN_PIN -1
#define CHAMBER_AUTO_FAN_PIN -1

#define EXTRUDER_AUTO_FAN_TEMPERATURE 50
#define EXTRUDER_AUTO_FAN_SPEED 255   // 255 == full speed
#define CHAMBER_AUTO_FAN_TEMPERATURE 30
#define CHAMBER_AUTO_FAN_SPEED 255

/**
 * Part-Cooling Fan Multiplexer
 *
 * This feature allows you to digitally multiplex the fan output.
 * The multiplexer is automatically switched at tool-change.
 * Set FANMUX[012]_PINs below for up to 2, 4, or 8 multiplexed fans.
 */
#define FANMUX0_PIN -1
#define FANMUX1_PIN -1
#define FANMUX2_PIN -1

/**
 * M355 Case Light on-off / brightness
 */
//#define CASE_LIGHT_ENABLE
#if ENABLED(CASE_LIGHT_ENABLE)
  //#define CASE_LIGHT_PIN 4                  // Override the default pin if needed
  #define INVERT_CASE_LIGHT false             // Set true if Case Light is ON when pin is LOW
  #define CASE_LIGHT_DEFAULT_ON true          // Set default power-up state on
  #define CASE_LIGHT_DEFAULT_BRIGHTNESS 105   // Set default power-up brightness (0-255, requires PWM pin)
  //#define CASE_LIGHT_MAX_PWM 128            // Limit pwm
  //#define CASE_LIGHT_MENU                   // Add Case Light options to the LCD menu
  //#define CASE_LIGHT_NO_BRIGHTNESS          // Disable brightness control. Enable for non-PWM lighting.
  //#define CASE_LIGHT_USE_NEOPIXEL           // Use NeoPixel LED as case light, requires NEOPIXEL_LED.
  #if ENABLED(CASE_LIGHT_USE_NEOPIXEL)
    #define CASE_LIGHT_NEOPIXEL_COLOR { 255, 255, 255, 255 } // { Red, Green, Blue, White }
  #endif
#endif

// @section homing

// If you want endstops to stay on (by default) even when not homing
// enable this option. Override at any time with M120, M121.
//#define ENDSTOPS_ALWAYS_ON_DEFAULT

// @section extras

//#define Z_LATE_ENABLE // Enable Z the last moment. Needed if your Z driver overheats.

// Employ an external closed loop controller. Override pins here if needed.
//#define EXTERNAL_CLOSED_LOOP_CONTROLLER
#if ENABLED(EXTERNAL_CLOSED_LOOP_CONTROLLER)
  //#define CLOSED_LOOP_ENABLE_PIN        -1
  //#define CLOSED_LOOP_MOVE_COMPLETE_PIN -1
#endif

/**
 * Dual Steppers / Dual Endstops
 *
 * This section will allow you to use extra E drivers to drive a second motor for X, Y, or Z axes.
 *
 * For example, set X_DUAL_STEPPER_DRIVERS setting to use a second motor. If the motors need to
 * spin in opposite directions set INVERT_X2_VS_X_DIR. If the second motor needs its own endstop
 * set X_DUAL_ENDSTOPS. This can adjust for "racking." Use X2_USE_ENDSTOP to set the endstop plug
 * that should be used for the second endstop. Extra endstops will appear in the output of 'M119'.
 *
 * Use X_DUAL_ENDSTOP_ADJUSTMENT to adjust for mechanical imperfection. After homing both motors
 * this offset is applied to the X2 motor. To find the offset home the X axis, and measure the error
 * in X2. Dual endstop offsets can be set at runtime with 'M666 X<offset> Y<offset> Z<offset>'.
 */

//#define X_DUAL_STEPPER_DRIVERS
#if ENABLED(X_DUAL_STEPPER_DRIVERS)
  #define INVERT_X2_VS_X_DIR true   // Set 'true' if X motors should rotate in opposite directions
  //#define X_DUAL_ENDSTOPS
  #if ENABLED(X_DUAL_ENDSTOPS)
    #define X2_USE_ENDSTOP _XMAX_
    #define X2_ENDSTOP_ADJUSTMENT  0
  #endif
#endif

//#define Y_DUAL_STEPPER_DRIVERS
#if ENABLED(Y_DUAL_STEPPER_DRIVERS)
  #define INVERT_Y2_VS_Y_DIR true   // Set 'true' if Y motors should rotate in opposite directions
  //#define Y_DUAL_ENDSTOPS
  #if ENABLED(Y_DUAL_ENDSTOPS)
    #define Y2_USE_ENDSTOP _YMAX_
    #define Y2_ENDSTOP_ADJUSTMENT  0
  #endif
#endif

//
// For Z set the number of stepper drivers
//
#define NUM_Z_STEPPER_DRIVERS 1   //!!(1-4) Z options change based on how many

#if NUM_Z_STEPPER_DRIVERS > 1
  //#define Z_MULTI_ENDSTOPS
  #if ENABLED(Z_MULTI_ENDSTOPS)
    #define Z2_USE_ENDSTOP          _XMAX_
    #define Z2_ENDSTOP_ADJUSTMENT   0
    #if NUM_Z_STEPPER_DRIVERS >= 3
      #define Z3_USE_ENDSTOP        _YMAX_
      #define Z3_ENDSTOP_ADJUSTMENT 0
    #endif
    #if NUM_Z_STEPPER_DRIVERS >= 4
      #define Z4_USE_ENDSTOP        _ZMAX_
      #define Z4_ENDSTOP_ADJUSTMENT 0
    #endif
  #endif
#endif

/**
 * Dual X Carriage
 *
 * This setup has two X carriages that can move independently, each with its own hotend.
 * The carriages can be used to print an object with two colors or materials, or in
 * "duplication mode" it can print two identical or X-mirrored objects simultaneously.
 * The inactive carriage is parked automatically to prevent oozing.
 * X1 is the left carriage, X2 the right. They park and home at opposite ends of the X axis.
 * By default the X2 stepper is assigned to the first unused E plug on the board.
 *
 * The following Dual X Carriage modes can be selected with M605 S<mode>:
 *
 *   0 : (FULL_CONTROL) The slicer has full control over both X-carriages and can achieve optimal travel
 *       results as long as it supports dual X-carriages. (M605 S0)
 *
 *   1 : (AUTO_PARK) The firmware automatically parks and unparks the X-carriages on tool-change so
 *       that additional slicer support is not required. (M605 S1)
 *
 *   2 : (DUPLICATION) The firmware moves the second X-carriage and extruder in synchronization with
 *       the first X-carriage and extruder, to print 2 copies of the same object at the same time.
 *       Set the constant X-offset and temperature differential with M605 S2 X[offs] R[deg] and
 *       follow with M605 S2 to initiate duplicated movement.
 *
 *   3 : (MIRRORED) Formbot/Vivedino-inspired mirrored mode in which the second extruder duplicates
 *       the movement of the first except the second extruder is reversed in the X axis.
 *       Set the initial X offset and temperature differential with M605 S2 X[offs] R[deg] and
 *       follow with M605 S3 to initiate mirrored movement.
 */
//#define DUAL_X_CARRIAGE
#if ENABLED(DUAL_X_CARRIAGE)
  #define X1_MIN_POS X_MIN_POS   // Set to X_MIN_POS
  #define X1_MAX_POS X_BED_SIZE  // Set a maximum so the first X-carriage can't hit the parked second X-carriage
  #define X2_MIN_POS    80       // Set a minimum to ensure the  second X-carriage can't hit the parked first X-carriage
  #define X2_MAX_POS   353       // Set this to the distance between toolheads when both heads are homed
  #define X2_HOME_DIR    1       // Set to 1. The second X-carriage always homes to the maximum endstop position
  #define X2_HOME_POS X2_MAX_POS // Default X2 home position. Set to X2_MAX_POS.
                      // However: In this mode the HOTEND_OFFSET_X value for the second extruder provides a software
                      // override for X2_HOME_POS. This also allow recalibration of the distance between the two endstops
                      // without modifying the firmware (through the "M218 T1 X???" command).
                      // Remember: you should set the second extruder x-offset to 0 in your slicer.

  // This is the default power-up mode which can be later using M605.
  #define DEFAULT_DUAL_X_CARRIAGE_MODE DXC_AUTO_PARK_MODE

  // Default x offset in duplication mode (typically set to half print bed width)
  #define DEFAULT_DUPLICATION_X_OFFSET 100
#endif

// Activate a solenoid on the active extruder with M380. Disable all with M381.
// Define SOL0_PIN, SOL1_PIN, etc., for each extruder that has a solenoid.
//#define EXT_SOLENOID

// @section homing

/**
 * Homing Procedure
 * Homing (G28) does an indefinite move towards the endstops to establish
 * the position of the toolhead relative to the workspace.
 */

//#define SENSORLESS_BACKOFF_MM  { 2, 2 }     // (mm) Backoff from endstops before sensorless homing

#define HOMING_BUMP_MM      { 5, 5, 2 }       // (mm) Backoff from endstops after first bump
#define HOMING_BUMP_DIVISOR { 2, 2, 4 }       // Re-Bump Speed Divisor (Divides the Homing Feedrate)

//#define HOMING_BACKOFF_POST_MM { 2, 2, 2 }  // (mm) Backoff from endstops after homing

#define QUICK_HOME //!!                          // If G28 contains XY do a diagonal move first
//#define HOME_Y_BEFORE_X                     // If G28 contains XY home Y before X
//#define CODEPENDENT_XY_HOMING               // If X/Y can't home without homing Y/X first

// @section bltouch

#if ENABLED(BLTOUCH)
  /**
   * Either: Use the defaults (recommended) or: For special purposes, use the following DEFINES
   * Do not activate settings that the probe might not understand. Clones might misunderstand
   * advanced commands.
   *
   * Note: If the probe is not deploying, do a "Reset" and "Self-Test" and then check the
   *       wiring of the BROWN, RED and ORANGE wires.
   *
   * Note: If the trigger signal of your probe is not being recognized, it has been very often
   *       because the BLACK and WHITE wires needed to be swapped. They are not "interchangeable"
   *       like they would be with a real switch. So please check the wiring first.
   *
   * Settings for all BLTouch and clone probes:
   */

  // Safety: The probe needs time to recognize the command.
  //         Minimum command delay (ms). Enable and increase if needed.
  //#define BLTOUCH_DELAY 500

  /**
   * Settings for BLTOUCH Classic 1.2, 1.3 or BLTouch Smart 1.0, 2.0, 2.2, 3.0, 3.1, and most clones:
   */

  // Feature: Switch into SW mode after a deploy. It makes the output pulse longer. Can be useful
  //          in special cases, like noisy or filtered input configurations.
  //#define BLTOUCH_FORCE_SW_MODE

  /**
   * Settings for BLTouch Smart 3.0 and 3.1
   * Summary:
   *   - Voltage modes: 5V and OD (open drain - "logic voltage free") output modes
   *   - High-Speed mode
   *   - Disable LCD voltage options
   */

  /**
   * Danger: Don't activate 5V mode unless attached to a 5V-tolerant controller!
   * V3.0 or 3.1: Set default mode to 5V mode at Marlin startup.
   * If disabled, OD mode is the hard-coded default on 3.0
   * On startup, Marlin will compare its eeprom to this value. If the selected mode
   * differs, a mode set eeprom write will be completed at initialization.
   * Use the option below to force an eeprom write to a V3.1 probe regardless.
   */
  //#define BLTOUCH_SET_5V_MODE

  /**
   * Safety: Activate if connecting a probe with an unknown voltage mode.
   * V3.0: Set a probe into mode selected above at Marlin startup. Required for 5V mode on 3.0
   * V3.1: Force a probe with unknown mode into selected mode at Marlin startup ( = Probe EEPROM write )
   * To preserve the life of the probe, use this once then turn it off and re-flash.
   */
  //#define BLTOUCH_FORCE_MODE_SET

  /**
   * Use "HIGH SPEED" mode for probing.
   * Danger: Disable if your probe sometimes fails. Only suitable for stable well-adjusted systems.
   * This feature was designed for Delta's with very fast Z moves however higher speed cartesians may function
   * If the machine cannot raise the probe fast enough after a trigger, it may enter a fault state.
   */
  //#define BLTOUCH_HS_MODE

  // Safety: Enable voltage mode settings in the LCD menu.
  //#define BLTOUCH_LCD_VOLTAGE_MENU

#endif // BLTOUCH

// @section extras

/**
 * Z Steppers Auto-Alignment
 * Add the G34 command to align multiple Z steppers using a bed probe.
 */
//#define Z_STEPPER_AUTO_ALIGN
#if ENABLED(Z_STEPPER_AUTO_ALIGN)
  // Define probe X and Y positions for Z1, Z2 [, Z3 [, Z4]]
  // If not defined, probe limits will be used.
  // Override with 'M422 S<index> X<pos> Y<pos>'
  //#define Z_STEPPER_ALIGN_XY { {  10, 190 }, { 100,  10 }, { 190, 190 } }

  /**
   * Orientation for the automatically-calculated probe positions.
   * Override Z stepper align points with 'M422 S<index> X<pos> Y<pos>'
   *
   * 2 Steppers:  (0)     (1)
   *               |       |   2   |
   *               | 1   2 |       |
   *               |       |   1   |
   *
   * 3 Steppers:  (0)     (1)     (2)     (3)
   *               |   3   | 1     | 2   1 |     2 |
   *               |       |     3 |       | 3     |
   *               | 1   2 | 2     |   3   |     1 |
   *
   * 4 Steppers:  (0)     (1)     (2)     (3)
   *               | 4   3 | 1   4 | 2   1 | 3   2 |
   *               |       |       |       |       |
   *               | 1   2 | 2   3 | 3   4 | 4   1 |
   */
  #ifndef Z_STEPPER_ALIGN_XY
    //#define Z_STEPPERS_ORIENTATION 0
  #endif

  // Provide Z stepper positions for more rapid convergence in bed alignment.
  // Requires triple stepper drivers (i.e., set NUM_Z_STEPPER_DRIVERS to 3)
  //#define Z_STEPPER_ALIGN_KNOWN_STEPPER_POSITIONS
  #if ENABLED(Z_STEPPER_ALIGN_KNOWN_STEPPER_POSITIONS)
    // Define Stepper XY positions for Z1, Z2, Z3 corresponding to
    // the Z screw positions in the bed carriage.
    // Define one position per Z stepper in stepper driver order.
    #define Z_STEPPER_ALIGN_STEPPER_XY { { 210.7, 102.5 }, { 152.6, 220.0 }, { 94.5, 102.5 } }
  #else
    // Amplification factor. Used to scale the correction step up or down in case
    // the stepper (spindle) position is farther out than the test point.
    #define Z_STEPPER_ALIGN_AMP 1.0       // Use a value > 1.0 NOTE: This may cause instability!
  #endif

  // On a 300mm bed a 5% grade would give a misalignment of ~1.5cm
  #define G34_MAX_GRADE              5    // (%) Maximum incline that G34 will handle
  #define Z_STEPPER_ALIGN_ITERATIONS 5    // Number of iterations to apply during alignment
  #define Z_STEPPER_ALIGN_ACC        0.02 // Stop iterating early if the accuracy is better than this
  #define RESTORE_LEVELING_AFTER_G34      // Restore leveling after G34 is done?
  // After G34, re-home Z (G28 Z) or just calculate it from the last probe heights?
  // Re-homing might be more precise in reproducing the actual 'G28 Z' homing height, especially on an uneven bed.
  #define HOME_AFTER_G34
#endif

//
// Add the G35 command to read bed corners to help adjust screws. Requires a bed probe.
//
//#define ASSISTED_TRAMMING
#if ENABLED(ASSISTED_TRAMMING)

  // Define positions for probing points, use the hotend as reference not the sensor.
  #define TRAMMING_POINT_XY { {  20, 20 }, { 200,  20 }, { 200, 200 }, { 20, 200 } }

  // Define positions names for probing points.
  #define TRAMMING_POINT_NAME_1 "Front-Left"
  #define TRAMMING_POINT_NAME_2 "Front-Right"
  #define TRAMMING_POINT_NAME_3 "Back-Right"
  #define TRAMMING_POINT_NAME_4 "Back-Left"

  #define RESTORE_LEVELING_AFTER_G35    // Enable to restore leveling setup after operation
  //#define REPORT_TRAMMING_MM          // Report Z deviation (mm) for each point relative to the first
  //#define ASSISTED_TRAMMING_MENU_ITEM // Add a menu item for Assisted Tramming

  /**
   * Screw thread:
   *   M3: 30 = Clockwise, 31 = Counter-Clockwise
   *   M4: 40 = Clockwise, 41 = Counter-Clockwise
   *   M5: 50 = Clockwise, 51 = Counter-Clockwise
   */
  #define TRAMMING_SCREW_THREAD 30

#endif

// @section motion

#define AXIS_RELATIVE_MODES { false, false, false, false }

// Add a Duplicate option for well-separated conjoined nozzles
//#define MULTI_NOZZLE_DUPLICATION

// By default pololu step drivers require an active high signal. However, some high power drivers require an active low signal as step.
#define INVERT_X_STEP_PIN false
#define INVERT_Y_STEP_PIN false
#define INVERT_Z_STEP_PIN false
#define INVERT_E_STEP_PIN false

<<<<<<< HEAD
// Default stepper release if idle. Set to 0 to deactivate.
// Steppers will shut down DEFAULT_STEPPER_DEACTIVE_TIME seconds after the last move when DISABLE_INACTIVE_? is true.
// Time can be set by M18 and M84.
#define DEFAULT_STEPPER_DEACTIVE_TIME 320 //!!
=======
/**
 * Idle Stepper Shutdown
 * Set DISABLE_INACTIVE_? 'true' to shut down axis steppers after an idle period.
 * The Deactive Time can be overridden with M18 and M84. Set to 0 for No Timeout.
 */
#define DEFAULT_STEPPER_DEACTIVE_TIME 120
>>>>>>> f74015b4
#define DISABLE_INACTIVE_X true
#define DISABLE_INACTIVE_Y true
#define DISABLE_INACTIVE_Z true  // Set 'false' if the nozzle could fall onto your printed part!
#define DISABLE_INACTIVE_E true

// If the Nozzle or Bed falls when the Z stepper is disabled, set its resting position here.
//#define Z_AFTER_DEACTIVATE Z_HOME_POS

//#define HOME_AFTER_DEACTIVATE  // Require rehoming after steppers are deactivated

// Default Minimum Feedrates for printing and travel moves
#define DEFAULT_MINIMUMFEEDRATE       0.0     // (mm/s) Minimum feedrate. Set with M205 S.
#define DEFAULT_MINTRAVELFEEDRATE     0.0     // (mm/s) Minimum travel feedrate. Set with M205 T.

// Minimum time that a segment needs to take as the buffer gets emptied
#define DEFAULT_MINSEGMENTTIME        20000   // (µs) Set with M205 B.

// Slow down the machine if the lookahead buffer is (by default) half full.
// Increase the slowdown divisor for larger buffer sizes.
#define SLOWDOWN
#if ENABLED(SLOWDOWN)
  #define SLOWDOWN_DIVISOR 2
#endif

/**
 * XY Frequency limit
 * Reduce resonance by limiting the frequency of small zigzag infill moves.
 * See https://hydraraptor.blogspot.com/2010/12/frequency-limit.html
 * Use M201 F<freq> G<min%> to change limits at runtime.
 */
//#define XY_FREQUENCY_LIMIT      10 // (Hz) Maximum frequency of small zigzag infill moves. Set with M201 F<hertz>.
#ifdef XY_FREQUENCY_LIMIT
  #define XY_FREQUENCY_MIN_PERCENT 5 // (percent) Minimum FR percentage to apply. Set with M201 G<min%>.
#endif

// Minimum planner junction speed. Sets the default minimum speed the planner plans for at the end
// of the buffer and all stops. This should not be much greater than zero and should only be changed
// if unwanted behavior is observed on a user's machine when running at very slow speeds.
#define MINIMUM_PLANNER_SPEED 0.05 // (mm/s)

//
// Backlash Compensation
// Adds extra movement to axes on direction-changes to account for backlash.
//
//#define BACKLASH_COMPENSATION
#if ENABLED(BACKLASH_COMPENSATION)
  // Define values for backlash distance and correction.
  // If BACKLASH_GCODE is enabled these values are the defaults.
  #define BACKLASH_DISTANCE_MM { 0, 0, 0 } // (mm)
  #define BACKLASH_CORRECTION    0.0       // 0.0 = no correction; 1.0 = full correction

  // Set BACKLASH_SMOOTHING_MM to spread backlash correction over multiple segments
  // to reduce print artifacts. (Enabling this is costly in memory and computation!)
  //#define BACKLASH_SMOOTHING_MM 3 // (mm)

  // Add runtime configuration and tuning of backlash values (M425)
  //#define BACKLASH_GCODE

  #if ENABLED(BACKLASH_GCODE)
    // Measure the Z backlash when probing (G29) and set with "M425 Z"
    #define MEASURE_BACKLASH_WHEN_PROBING

    #if ENABLED(MEASURE_BACKLASH_WHEN_PROBING)
      // When measuring, the probe will move up to BACKLASH_MEASUREMENT_LIMIT
      // mm away from point of contact in BACKLASH_MEASUREMENT_RESOLUTION
      // increments while checking for the contact to be broken.
      #define BACKLASH_MEASUREMENT_LIMIT       0.5   // (mm)
      #define BACKLASH_MEASUREMENT_RESOLUTION  0.005 // (mm)
      #define BACKLASH_MEASUREMENT_FEEDRATE    Z_PROBE_SPEED_SLOW // (mm/min)
    #endif
  #endif
#endif

/**
 * Automatic backlash, position and hotend offset calibration
 *
 * Enable G425 to run automatic calibration using an electrically-
 * conductive cube, bolt, or washer mounted on the bed.
 *
 * G425 uses the probe to touch the top and sides of the calibration object
 * on the bed and measures and/or correct positional offsets, axis backlash
 * and hotend offsets.
 *
 * Note: HOTEND_OFFSET and CALIBRATION_OBJECT_CENTER must be set to within
 *       ±5mm of true values for G425 to succeed.
 */
//#define CALIBRATION_GCODE
#if ENABLED(CALIBRATION_GCODE)

  //#define CALIBRATION_SCRIPT_PRE  "M117 Starting Auto-Calibration\nT0\nG28\nG12\nM117 Calibrating..."
  //#define CALIBRATION_SCRIPT_POST "M500\nM117 Calibration data saved"

  #define CALIBRATION_MEASUREMENT_RESOLUTION     0.01 // mm

  #define CALIBRATION_FEEDRATE_SLOW             60    // mm/min
  #define CALIBRATION_FEEDRATE_FAST           1200    // mm/min
  #define CALIBRATION_FEEDRATE_TRAVEL         3000    // mm/min

  // The following parameters refer to the conical section of the nozzle tip.
  #define CALIBRATION_NOZZLE_TIP_HEIGHT          1.0  // mm
  #define CALIBRATION_NOZZLE_OUTER_DIAMETER      2.0  // mm

  // Uncomment to enable reporting (required for "G425 V", but consumes PROGMEM).
  //#define CALIBRATION_REPORTING

  // The true location and dimension the cube/bolt/washer on the bed.
  #define CALIBRATION_OBJECT_CENTER     { 264.0, -22.0,  -2.0 } // mm
  #define CALIBRATION_OBJECT_DIMENSIONS {  10.0,  10.0,  10.0 } // mm

  // Comment out any sides which are unreachable by the probe. For best
  // auto-calibration results, all sides must be reachable.
  #define CALIBRATION_MEASURE_RIGHT
  #define CALIBRATION_MEASURE_FRONT
  #define CALIBRATION_MEASURE_LEFT
  #define CALIBRATION_MEASURE_BACK

  // Probing at the exact top center only works if the center is flat. If
  // probing on a screwhead or hollow washer, probe near the edges.
  //#define CALIBRATION_MEASURE_AT_TOP_EDGES

  // Define the pin to read during calibration
  #ifndef CALIBRATION_PIN
    //#define CALIBRATION_PIN -1            // Define here to override the default pin
    #define CALIBRATION_PIN_INVERTING false // Set to true to invert the custom pin
    //#define CALIBRATION_PIN_PULLDOWN
    #define CALIBRATION_PIN_PULLUP
  #endif
#endif

/**
 * Adaptive Step Smoothing increases the resolution of multi-axis moves, particularly at step frequencies
 * below 1kHz (for AVR) or 10kHz (for ARM), where aliasing between axes in multi-axis moves causes audible
 * vibration and surface artifacts. The algorithm adapts to provide the best possible step smoothing at the
 * lowest stepping frequencies.
 */
#define ADAPTIVE_STEP_SMOOTHING //!!

/**
 * Custom Microstepping
 * Override as-needed for your setup. Up to 3 MS pins are supported.
 */
//#define MICROSTEP1 LOW,LOW,LOW
//#define MICROSTEP2 HIGH,LOW,LOW
//#define MICROSTEP4 LOW,HIGH,LOW
//#define MICROSTEP8 HIGH,HIGH,LOW
//#define MICROSTEP16 LOW,LOW,HIGH
//#define MICROSTEP32 HIGH,LOW,HIGH

// Microstep settings (Requires a board with pins named X_MS1, X_MS2, etc.)
#define MICROSTEP_MODES { 16, 16, 16, 16, 16, 16 } // [1,2,4,8,16]

/**
 *  @section  stepper motor current
 *
 *  Some boards have a means of setting the stepper motor current via firmware.
 *
 *  The power on motor currents are set by:
 *    PWM_MOTOR_CURRENT - used by MINIRAMBO & ULTIMAIN_2
 *                         known compatible chips: A4982
 *    DIGIPOT_MOTOR_CURRENT - used by BQ_ZUM_MEGA_3D, RAMBO & SCOOVO_X9H
 *                         known compatible chips: AD5206
 *    DAC_MOTOR_CURRENT_DEFAULT - used by PRINTRBOARD_REVF & RIGIDBOARD_V2
 *                         known compatible chips: MCP4728
 *    DIGIPOT_I2C_MOTOR_CURRENTS - used by 5DPRINT, AZTEEG_X3_PRO, AZTEEG_X5_MINI_WIFI, MIGHTYBOARD_REVE
 *                         known compatible chips: MCP4451, MCP4018
 *
 *  Motor currents can also be set by M907 - M910 and by the LCD.
 *    M907 - applies to all.
 *    M908 - BQ_ZUM_MEGA_3D, RAMBO, PRINTRBOARD_REVF, RIGIDBOARD_V2 & SCOOVO_X9H
 *    M909, M910 & LCD - only PRINTRBOARD_REVF & RIGIDBOARD_V2
 */
//#define PWM_MOTOR_CURRENT { 1300, 1300, 1250 }          // Values in milliamps
//#define DIGIPOT_MOTOR_CURRENT { 135,135,135,135,135 }   // Values 0-255 (RAMBO 135 = ~0.75A, 185 = ~1A)
//#define DAC_MOTOR_CURRENT_DEFAULT { 70, 80, 90, 80 }    // Default drive percent - X, Y, Z, E axis

/**
 * I2C-based DIGIPOTs (e.g., Azteeg X3 Pro)
 */
//#define DIGIPOT_MCP4018             // Requires https://github.com/stawel/SlowSoftI2CMaster
//#define DIGIPOT_MCP4451
#if EITHER(DIGIPOT_MCP4018, DIGIPOT_MCP4451)
  #define DIGIPOT_I2C_NUM_CHANNELS 8  // 5DPRINT:4   AZTEEG_X3_PRO:8   MKS_SBASE:5   MIGHTYBOARD_REVE:5

  // Actual motor currents in Amps. The number of entries must match DIGIPOT_I2C_NUM_CHANNELS.
  // These correspond to the physical drivers, so be mindful if the order is changed.
  #define DIGIPOT_I2C_MOTOR_CURRENTS { 1.0, 1.0, 1.0, 1.0, 1.0, 1.0, 1.0, 1.0 } // AZTEEG_X3_PRO

  //#define DIGIPOT_USE_RAW_VALUES    // Use DIGIPOT_MOTOR_CURRENT raw wiper values (instead of A4988 motor currents)

  /**
   * Common slave addresses:
   *
   *                        A   (A shifted)   B   (B shifted)  IC
   * Smoothie              0x2C (0x58)       0x2D (0x5A)       MCP4451
   * AZTEEG_X3_PRO         0x2C (0x58)       0x2E (0x5C)       MCP4451
   * AZTEEG_X5_MINI        0x2C (0x58)       0x2E (0x5C)       MCP4451
   * AZTEEG_X5_MINI_WIFI         0x58              0x5C        MCP4451
   * MIGHTYBOARD_REVE      0x2F (0x5E)                         MCP4018
   */
  //#define DIGIPOT_I2C_ADDRESS_A 0x2C  // Unshifted slave address for first DIGIPOT
  //#define DIGIPOT_I2C_ADDRESS_B 0x2D  // Unshifted slave address for second DIGIPOT
#endif

//===========================================================================
//=============================Additional Features===========================
//===========================================================================

// @section lcd

#if EITHER(ULTIPANEL, EXTENSIBLE_UI)
  #define MANUAL_FEEDRATE { 50*60, 50*60, 4*60, 2*60 } // (mm/min) Feedrates for manual moves along X, Y, Z, E from panel
  #define SHORT_MANUAL_Z_MOVE 0.025 // (mm) Smallest manual Z move (< 0.1mm)
  #if ENABLED(ULTIPANEL)
    #define MANUAL_E_MOVES_RELATIVE // Display extruder move distance rather than "position"
    #define ULTIPANEL_FEEDMULTIPLY  // Encoder sets the feedrate multiplier on the Status Screen
  #endif
#endif

// Change values more rapidly when the encoder is rotated faster
#define ENCODER_RATE_MULTIPLIER
#if ENABLED(ENCODER_RATE_MULTIPLIER)
  #define ENCODER_10X_STEPS_PER_SEC   30  // (steps/s) Encoder rate for 10x speed
  #define ENCODER_100X_STEPS_PER_SEC  80  // (steps/s) Encoder rate for 100x speed
#endif

// Play a beep when the feedrate is changed from the Status Screen
//#define BEEP_ON_FEEDRATE_CHANGE
#if ENABLED(BEEP_ON_FEEDRATE_CHANGE)
  #define FEEDRATE_CHANGE_BEEP_DURATION   10
  #define FEEDRATE_CHANGE_BEEP_FREQUENCY 440
#endif

#if HAS_LCD_MENU

  // Add Probe Z Offset calibration to the Z Probe Offsets menu
  #if HAS_BED_PROBE
    //#define PROBE_OFFSET_WIZARD
    #if ENABLED(PROBE_OFFSET_WIZARD)
      #define PROBE_OFFSET_START -4.0   // Estimated nozzle-to-probe Z offset, plus a little extra
    #endif
  #endif

  // Include a page of printer information in the LCD Main Menu
  //#define LCD_INFO_MENU
  #if ENABLED(LCD_INFO_MENU)
    //#define LCD_PRINTER_INFO_IS_BOOTSCREEN // Show bootscreen(s) instead of Printer Info pages
  #endif

  // BACK menu items keep the highlight at the top
  //#define TURBO_BACK_MENU_ITEM

  /**
   * LED Control Menu
   * Add LED Control to the LCD menu
   */
  //#define LED_CONTROL_MENU
  #if ENABLED(LED_CONTROL_MENU)
    #define LED_COLOR_PRESETS                 // Enable the Preset Color menu option
    //#define NEO2_COLOR_PRESETS              // Enable a second NeoPixel Preset Color menu option
    #if ENABLED(LED_COLOR_PRESETS)
      #define LED_USER_PRESET_RED        255  // User defined RED value
      #define LED_USER_PRESET_GREEN      128  // User defined GREEN value
      #define LED_USER_PRESET_BLUE         0  // User defined BLUE value
      #define LED_USER_PRESET_WHITE      255  // User defined WHITE value
      #define LED_USER_PRESET_BRIGHTNESS 255  // User defined intensity
      //#define LED_USER_PRESET_STARTUP       // Have the printer display the user preset color on startup
    #endif
    #if ENABLED(NEO2_COLOR_PRESETS)
      #define NEO2_USER_PRESET_RED        255  // User defined RED value
      #define NEO2_USER_PRESET_GREEN      128  // User defined GREEN value
      #define NEO2_USER_PRESET_BLUE         0  // User defined BLUE value
      #define NEO2_USER_PRESET_WHITE      255  // User defined WHITE value
      #define NEO2_USER_PRESET_BRIGHTNESS 255  // User defined intensity
      //#define NEO2_USER_PRESET_STARTUP       // Have the printer display the user preset color on startup for the second strip
    #endif
  #endif

#endif // HAS_LCD_MENU

// Scroll a longer status message into view
//#define STATUS_MESSAGE_SCROLLING

// On the Info Screen, display XY with one decimal place when possible
//#define LCD_DECIMAL_SMALL_XY

// The timeout (in ms) to return to the status screen from sub-menus
//#define LCD_TIMEOUT_TO_STATUS 15000

// Add an 'M73' G-code to set the current percentage
//#define LCD_SET_PROGRESS_MANUALLY

// Show the E position (filament used) during printing
//#define LCD_SHOW_E_TOTAL

#if ENABLED(SHOW_BOOTSCREEN)
  #define BOOTSCREEN_TIMEOUT 4000        // (ms) Total Duration to display the boot screen(s)
#endif

<<<<<<< HEAD
#if HAS_GRAPHICAL_LCD && EITHER(SDSUPPORT, LCD_SET_PROGRESS_MANUALLY)
  //#define PRINT_PROGRESS_SHOW_DECIMALS //!! Show progress with decimal digits
  //#define SHOW_REMAINING_TIME          //!! Display estimated time to completion
=======
#if EITHER(SDSUPPORT, LCD_SET_PROGRESS_MANUALLY) && ANY(HAS_MARLINUI_U8GLIB, HAS_MARLINUI_HD44780, IS_TFTGLCD_PANEL)
  //#define SHOW_REMAINING_TIME       // Display estimated time to completion
>>>>>>> f74015b4
  #if ENABLED(SHOW_REMAINING_TIME)
    //#define USE_M73_REMAINING_TIME  // Use remaining time from M73 command instead of estimation
    //#define ROTATE_PROGRESS_DISPLAY // Display (P)rogress, (E)lapsed, and (R)emaining time
  #endif

<<<<<<< HEAD
#if HAS_CHARACTER_LCD && EITHER(SDSUPPORT, LCD_SET_PROGRESS_MANUALLY)
  //#define LCD_PROGRESS_BAR              //!! Show a progress bar on HD44780 LCDs for SD printing
  #if ENABLED(LCD_PROGRESS_BAR)
    #define PROGRESS_BAR_BAR_TIME 2000    // (ms) Amount of time to show the bar
    #define PROGRESS_BAR_MSG_TIME 3000    // (ms) Amount of time to show the status message
    #define PROGRESS_MSG_EXPIRE   0       // (ms) Amount of time to retain the status message (0=forever)
    //#define PROGRESS_MSG_ONCE           // Show the message for MSG_TIME then clear it
    //#define LCD_PROGRESS_BAR_TEST       // Add a menu item to test the progress bar
=======
  #if HAS_MARLINUI_U8GLIB
    //#define PRINT_PROGRESS_SHOW_DECIMALS // Show progress with decimal digits
  #endif

  #if EITHER(HAS_MARLINUI_HD44780, IS_TFTGLCD_PANEL)
    //#define LCD_PROGRESS_BAR            // Show a progress bar on HD44780 LCDs for SD printing
    #if ENABLED(LCD_PROGRESS_BAR)
      #define PROGRESS_BAR_BAR_TIME 2000  // (ms) Amount of time to show the bar
      #define PROGRESS_BAR_MSG_TIME 3000  // (ms) Amount of time to show the status message
      #define PROGRESS_MSG_EXPIRE   0     // (ms) Amount of time to retain the status message (0=forever)
      //#define PROGRESS_MSG_ONCE         // Show the message for MSG_TIME then clear it
      //#define LCD_PROGRESS_BAR_TEST     // Add a menu item to test the progress bar
    #endif
>>>>>>> f74015b4
  #endif
#endif

#if ENABLED(SDSUPPORT)

  // The standard SD detect circuit reads LOW when media is inserted and HIGH when empty.
  // Enable this option and set to HIGH if your SD cards are incorrectly detected.
  //#define SD_DETECT_STATE HIGH

  //#define SDCARD_READONLY                 // Read-only SD card (to save over 2K of flash)

  #define SD_PROCEDURE_DEPTH 1              // Increase if you need more nested M32 calls

  #define SD_FINISHED_STEPPERRELEASE true   // Disable steppers when SD Print is finished
  #define SD_FINISHED_RELEASECOMMAND "M84"  // Use "M84XYE" to keep Z enabled so your bed stays in place

  // Reverse SD sort to show "more recent" files first, according to the card's FAT.
  // Since the FAT gets out of order with usage, SDCARD_SORT_ALPHA is recommended.
  #define SDCARD_RATHERRECENTFIRST

  #define SD_MENU_CONFIRM_START             // Confirm the selected SD file before printing

  //#define MENU_ADDAUTOSTART               // Add a menu option to run auto#.g files

  #define EVENT_GCODE_SD_ABORT "G28XY"      // G-code to run on SD Abort Print (e.g., "G28XY" or "G27")

  #if ENABLED(PRINTER_EVENT_LEDS)
    #define PE_LEDS_COMPLETED_TIME  (30*60) // (seconds) Time to keep the LED "done" color before restoring normal illumination
  #endif

  /**
   * Continue after Power-Loss (Creality3D)
   *
   * Store the current state to the SD Card at the start of each layer
   * during SD printing. If the recovery file is found at boot time, present
   * an option on the LCD screen to continue the print from the last-known
   * point in the file.
   */
  //#define POWER_LOSS_RECOVERY
  #if ENABLED(POWER_LOSS_RECOVERY)
    #define PLR_ENABLED_DEFAULT   false // Power Loss Recovery enabled by default. (Set with 'M413 Sn' & M500)
    //#define BACKUP_POWER_SUPPLY       // Backup power / UPS to move the steppers on power loss
    //#define POWER_LOSS_RECOVER_ZHOME  // Z homing is needed for proper recovery. 99.9% of the time this should be disabled!
    //#define POWER_LOSS_ZRAISE       2 // (mm) Z axis raise on resume (on power loss with UPS)
    //#define POWER_LOSS_PIN         44 // Pin to detect power loss. Set to -1 to disable default pin on boards without module.
    //#define POWER_LOSS_STATE     HIGH // State of pin indicating power loss
    //#define POWER_LOSS_PULL           // Set pullup / pulldown as appropriate
    //#define POWER_LOSS_PURGE_LEN   20 // (mm) Length of filament to purge on resume
    //#define POWER_LOSS_RETRACT_LEN 10 // (mm) Length of filament to retract on fail. Requires backup power.

    // Without a POWER_LOSS_PIN the following option helps reduce wear on the SD card,
    // especially with "vase mode" printing. Set too high and vases cannot be continued.
    #define POWER_LOSS_MIN_Z_CHANGE 0.05 // (mm) Minimum Z change before saving power-loss data
  #endif

  /**
   * Sort SD file listings in alphabetical order.
   *
   * With this option enabled, items on SD cards will be sorted
   * by name for easier navigation.
   *
   * By default...
   *
   *  - Use the slowest -but safest- method for sorting.
   *  - Folders are sorted to the top.
   *  - The sort key is statically allocated.
   *  - No added G-code (M34) support.
   *  - 40 item sorting limit. (Items after the first 40 are unsorted.)
   *
   * SD sorting uses static allocation (as set by SDSORT_LIMIT), allowing the
   * compiler to calculate the worst-case usage and throw an error if the SRAM
   * limit is exceeded.
   *
   *  - SDSORT_USES_RAM provides faster sorting via a static directory buffer.
   *  - SDSORT_USES_STACK does the same, but uses a local stack-based buffer.
   *  - SDSORT_CACHE_NAMES will retain the sorted file listing in RAM. (Expensive!)
   *  - SDSORT_DYNAMIC_RAM only uses RAM when the SD menu is visible. (Use with caution!)
   */
  //#define SDCARD_SORT_ALPHA

  // SD Card Sorting options
  #if ENABLED(SDCARD_SORT_ALPHA)
    #define SDSORT_LIMIT       40     // Maximum number of sorted items (10-256). Costs 27 bytes each.
    #define FOLDER_SORTING     -1     // -1=above  0=none  1=below
    #define SDSORT_GCODE       false  // Allow turning sorting on/off with LCD and M34 G-code.
    #define SDSORT_USES_RAM    false  // Pre-allocate a static array for faster pre-sorting.
    #define SDSORT_USES_STACK  false  // Prefer the stack for pre-sorting to give back some SRAM. (Negated by next 2 options.)
    #define SDSORT_CACHE_NAMES false  // Keep sorted items in RAM longer for speedy performance. Most expensive option.
    #define SDSORT_DYNAMIC_RAM false  // Use dynamic allocation (within SD menus). Least expensive option. Set SDSORT_LIMIT before use!
    #define SDSORT_CACHE_VFATS 2      // Maximum number of 13-byte VFAT entries to use for sorting.
                                      // Note: Only affects SCROLL_LONG_FILENAMES with SDSORT_CACHE_NAMES but not SDSORT_DYNAMIC_RAM.
  #endif

  // This allows hosts to request long names for files and folders with M33
  //#define LONG_FILENAME_HOST_SUPPORT

  // Enable this option to scroll long filenames in the SD card menu
  //#define SCROLL_LONG_FILENAMES

  // Leave the heaters on after Stop Print (not recommended!)
  //#define SD_ABORT_NO_COOLDOWN

  /**
   * This option allows you to abort SD printing when any endstop is triggered.
   * This feature must be enabled with "M540 S1" or from the LCD menu.
   * To have any effect, endstops must be enabled during SD printing.
   */
  //#define SD_ABORT_ON_ENDSTOP_HIT

  /**
   * This option makes it easier to print the same SD Card file again.
   * On print completion the LCD Menu will open with the file selected.
   * You can just click to start the print, or navigate elsewhere.
   */
  //#define SD_REPRINT_LAST_SELECTED_FILE

  /**
   * Auto-report SdCard status with M27 S<seconds>
   */
  //#define AUTO_REPORT_SD_STATUS

  /**
   * Support for USB thumb drives using an Arduino USB Host Shield or
   * equivalent MAX3421E breakout board. The USB thumb drive will appear
   * to Marlin as an SD card.
   *
   * The MAX3421E can be assigned the same pins as the SD card reader, with
   * the following pin mapping:
   *
   *    SCLK, MOSI, MISO --> SCLK, MOSI, MISO
   *    INT              --> SD_DETECT_PIN [1]
   *    SS               --> SDSS
   *
   * [1] On AVR an interrupt-capable pin is best for UHS3 compatibility.
   */
  //#define USB_FLASH_DRIVE_SUPPORT
  #if ENABLED(USB_FLASH_DRIVE_SUPPORT)
    #define USB_CS_PIN    SDSS
    #define USB_INTR_PIN  SD_DETECT_PIN

    /**
     * USB Host Shield Library
     *
     * - UHS2 uses no interrupts and has been production-tested
     *   on a LulzBot TAZ Pro with a 32-bit Archim board.
     *
     * - UHS3 is newer code with better USB compatibility. But it
     *   is less tested and is known to interfere with Servos.
     *   [1] This requires USB_INTR_PIN to be interrupt-capable.
     */
    //#define USE_UHS3_USB
  #endif

  /**
   * When using a bootloader that supports SD-Firmware-Flashing,
   * add a menu item to activate SD-FW-Update on the next reboot.
   *
   * Requires ATMEGA2560 (Arduino Mega)
   *
   * Tested with this bootloader:
   *   https://github.com/FleetProbe/MicroBridge-Arduino-ATMega2560
   */
  //#define SD_FIRMWARE_UPDATE
  #if ENABLED(SD_FIRMWARE_UPDATE)
    #define SD_FIRMWARE_UPDATE_EEPROM_ADDR    0x1FF
    #define SD_FIRMWARE_UPDATE_ACTIVE_VALUE   0xF0
    #define SD_FIRMWARE_UPDATE_INACTIVE_VALUE 0xFF
  #endif

  // Add an optimized binary file transfer mode, initiated with 'M28 B1'
  //#define BINARY_FILE_TRANSFER

  /**
   * Set this option to one of the following (or the board's defaults apply):
   *
   *           LCD - Use the SD drive in the external LCD controller.
   *       ONBOARD - Use the SD drive on the control board. (No SD_DETECT_PIN. M21 to init.)
   *  CUSTOM_CABLE - Use a custom cable to access the SD (as defined in a pins file).
   *
   * :[ 'LCD', 'ONBOARD', 'CUSTOM_CABLE' ]
   */
  //#define SDCARD_CONNECTION LCD

#endif // SDSUPPORT

/**
 * By default an onboard SD card reader may be shared as a USB mass-
 * storage device. This option hides the SD card from the host PC.
 */
//#define NO_SD_HOST_DRIVE   // Disable SD Card access over USB (for security).

/**
 * Additional options for Graphical Displays
 *
 * Use the optimizations here to improve printing performance,
 * which can be adversely affected by graphical display drawing,
 * especially when doing several short moves, and when printing
 * on DELTA and SCARA machines.
 *
 * Some of these options may result in the display lagging behind
 * controller events, as there is a trade-off between reliable
 * printing performance versus fast display updates.
 */
#if HAS_MARLINUI_U8GLIB
  // Show SD percentage next to the progress bar
  //#define DOGM_SD_PERCENT

  // Save many cycles by drawing a hollow frame or no frame on the Info Screen
  //#define XYZ_NO_FRAME
  #define XYZ_HOLLOW_FRAME

  // Enable to save many cycles by drawing a hollow frame on Menu Screens
  #define MENU_HOLLOW_FRAME

  // A bigger font is available for edit items. Costs 3120 bytes of PROGMEM.
  // Western only. Not available for Cyrillic, Kana, Turkish, Greek, or Chinese.
  //#define USE_BIG_EDIT_FONT

  // A smaller font may be used on the Info Screen. Costs 2434 bytes of PROGMEM.
  // Western only. Not available for Cyrillic, Kana, Turkish, Greek, or Chinese.
  //#define USE_SMALL_INFOFONT

  // Swap the CW/CCW indicators in the graphics overlay
  //#define OVERLAY_GFX_REVERSE

  /**
   * ST7920-based LCDs can emulate a 16 x 4 character display using
   * the ST7920 character-generator for very fast screen updates.
   * Enable LIGHTWEIGHT_UI to use this special display mode.
   *
   * Since LIGHTWEIGHT_UI has limited space, the position and status
   * message occupy the same line. Set STATUS_EXPIRE_SECONDS to the
   * length of time to display the status message before clearing.
   *
   * Set STATUS_EXPIRE_SECONDS to zero to never clear the status.
   * This will prevent position updates from being displayed.
   */
  #if ENABLED(U8GLIB_ST7920)
    // Enable this option and reduce the value to optimize screen updates.
    // The normal delay is 10µs. Use the lowest value that still gives a reliable display.
    //#define DOGM_SPI_DELAY_US 5

    //#define LIGHTWEIGHT_UI
    #if ENABLED(LIGHTWEIGHT_UI)
      #define STATUS_EXPIRE_SECONDS 20
    #endif
  #endif

  /**
   * Status (Info) Screen customizations
   * These options may affect code size and screen render time.
   * Custom status screens can forcibly override these settings.
   */
  //#define STATUS_COMBINE_HEATERS    // Use combined heater images instead of separate ones
  //#define STATUS_HOTEND_NUMBERLESS  // Use plain hotend icons instead of numbered ones (with 2+ hotends)
  #define STATUS_HOTEND_INVERTED      // Show solid nozzle bitmaps when heating (Requires STATUS_HOTEND_ANIM)
  #define STATUS_HOTEND_ANIM          // Use a second bitmap to indicate hotend heating
  #define STATUS_BED_ANIM             // Use a second bitmap to indicate bed heating
  #define STATUS_CHAMBER_ANIM         // Use a second bitmap to indicate chamber heating
  //#define STATUS_CUTTER_ANIM        // Use a second bitmap to indicate spindle / laser active
  //#define STATUS_ALT_BED_BITMAP     // Use the alternative bed bitmap
  //#define STATUS_ALT_FAN_BITMAP     // Use the alternative fan bitmap
  //#define STATUS_FAN_FRAMES 3       // :[0,1,2,3,4] Number of fan animation frames
  //#define STATUS_HEAT_PERCENT       // Show heating in a progress bar
  //#define BOOT_MARLIN_LOGO_SMALL    // Show a smaller Marlin logo on the Boot Screen (saving 399 bytes of flash)
  #define BOOT_MARLIN_LOGO_ANIMATED //!! Animated Marlin logo. Costs ~‭3260 (or ~940) bytes of PROGMEM.

  // Frivolous Game Options
  //#define MARLIN_BRICKOUT
  //#define MARLIN_INVADERS
  //#define MARLIN_SNAKE
  //#define GAMES_EASTER_EGG          // Add extra blank lines above the "Games" sub-menu

#endif // HAS_MARLINUI_U8GLIB

//
// Additional options for DGUS / DWIN displays
//
#if HAS_DGUS_LCD
  #define LCD_SERIAL_PORT 3
  #define LCD_BAUDRATE 115200

  #define DGUS_RX_BUFFER_SIZE 128
  #define DGUS_TX_BUFFER_SIZE 48
  //#define SERIAL_STATS_RX_BUFFER_OVERRUNS  // Fix Rx overrun situation (Currently only for AVR)

  #define DGUS_UPDATE_INTERVAL_MS  500    // (ms) Interval between automatic screen updates

  #if EITHER(DGUS_LCD_UI_FYSETC, DGUS_LCD_UI_HIPRECY)
    #define DGUS_PRINT_FILENAME           // Display the filename during printing
    #define DGUS_PREHEAT_UI               // Display a preheat screen during heatup

    #if ENABLED(DGUS_LCD_UI_FYSETC)
      //#define DGUS_UI_MOVE_DIS_OPTION   // Disabled by default for UI_FYSETC
    #else
      #define DGUS_UI_MOVE_DIS_OPTION     // Enabled by default for UI_HIPRECY
    #endif

    #define DGUS_FILAMENT_LOADUNLOAD
    #if ENABLED(DGUS_FILAMENT_LOADUNLOAD)
      #define DGUS_FILAMENT_PURGE_LENGTH 10
      #define DGUS_FILAMENT_LOAD_LENGTH_PER_TIME 0.5 // (mm) Adjust in proportion to DGUS_UPDATE_INTERVAL_MS
    #endif

    #define DGUS_UI_WAITING               // Show a "waiting" screen between some screens
    #if ENABLED(DGUS_UI_WAITING)
      #define DGUS_UI_WAITING_STATUS 10
      #define DGUS_UI_WAITING_STATUS_PERIOD 8 // Increase to slower waiting status looping
    #endif
  #endif
#endif // HAS_DGUS_LCD

//
// Touch UI for the FTDI Embedded Video Engine (EVE)
//
#if ENABLED(TOUCH_UI_FTDI_EVE)
  // Display board used
  //#define LCD_FTDI_VM800B35A        // FTDI 3.5" with FT800 (320x240)
  //#define LCD_4DSYSTEMS_4DLCD_FT843 // 4D Systems 4.3" (480x272)
  //#define LCD_HAOYU_FT800CB         // Haoyu with 4.3" or 5" (480x272)
  //#define LCD_HAOYU_FT810CB         // Haoyu with 5" (800x480)
  //#define LCD_ALEPHOBJECTS_CLCD_UI  // Aleph Objects Color LCD UI
  //#define LCD_FYSETC_TFT81050       // FYSETC with 5" (800x480)

  // Correct the resolution if not using the stock TFT panel.
  //#define TOUCH_UI_320x240
  //#define TOUCH_UI_480x272
  //#define TOUCH_UI_800x480

  // Mappings for boards with a standard RepRapDiscount Display connector
  //#define AO_EXP1_PINMAP      // AlephObjects CLCD UI EXP1 mapping
  //#define AO_EXP2_PINMAP      // AlephObjects CLCD UI EXP2 mapping
  //#define CR10_TFT_PINMAP     // Rudolph Riedel's CR10 pin mapping
  //#define S6_TFT_PINMAP       // FYSETC S6 pin mapping
  //#define F6_TFT_PINMAP       // FYSETC F6 pin mapping

  //#define OTHER_PIN_LAYOUT  // Define pins manually below
  #if ENABLED(OTHER_PIN_LAYOUT)
    // Pins for CS and MOD_RESET (PD) must be chosen
    #define CLCD_MOD_RESET  9
    #define CLCD_SPI_CS    10

    // If using software SPI, specify pins for SCLK, MOSI, MISO
    //#define CLCD_USE_SOFT_SPI
    #if ENABLED(CLCD_USE_SOFT_SPI)
      #define CLCD_SOFT_SPI_MOSI 11
      #define CLCD_SOFT_SPI_MISO 12
      #define CLCD_SOFT_SPI_SCLK 13
    #endif
  #endif

  // Display Orientation. An inverted (i.e. upside-down) display
  // is supported on the FT800. The FT810 and beyond also support
  // portrait and mirrored orientations.
  //#define TOUCH_UI_INVERTED
  //#define TOUCH_UI_PORTRAIT
  //#define TOUCH_UI_MIRRORED

  // UTF8 processing and rendering.
  // Unsupported characters are shown as '?'.
  //#define TOUCH_UI_USE_UTF8
  #if ENABLED(TOUCH_UI_USE_UTF8)
    // Western accents support. These accented characters use
    // combined bitmaps and require relatively little storage.
    #define TOUCH_UI_UTF8_WESTERN_CHARSET
    #if ENABLED(TOUCH_UI_UTF8_WESTERN_CHARSET)
      // Additional character groups. These characters require
      // full bitmaps and take up considerable storage:
      //#define TOUCH_UI_UTF8_SUPERSCRIPTS  // ¹ ² ³
      //#define TOUCH_UI_UTF8_COPYRIGHT     // © ®
      //#define TOUCH_UI_UTF8_GERMANIC      // ß
      //#define TOUCH_UI_UTF8_SCANDINAVIAN  // Æ Ð Ø Þ æ ð ø þ
      //#define TOUCH_UI_UTF8_PUNCTUATION   // « » ¿ ¡
      //#define TOUCH_UI_UTF8_CURRENCY      // ¢ £ ¤ ¥
      //#define TOUCH_UI_UTF8_ORDINALS      // º ª
      //#define TOUCH_UI_UTF8_MATHEMATICS   // ± × ÷
      //#define TOUCH_UI_UTF8_FRACTIONS     // ¼ ½ ¾
      //#define TOUCH_UI_UTF8_SYMBOLS       // µ ¶ ¦ § ¬
    #endif
  #endif

  // Use a smaller font when labels don't fit buttons
  #define TOUCH_UI_FIT_TEXT

  // Allow language selection from menu at run-time (otherwise use LCD_LANGUAGE)
  //#define LCD_LANGUAGE_1 en
  //#define LCD_LANGUAGE_2 fr
  //#define LCD_LANGUAGE_3 de
  //#define LCD_LANGUAGE_4 es
  //#define LCD_LANGUAGE_5 it

  // Use a numeric passcode for "Screen lock" keypad.
  // (recommended for smaller displays)
  //#define TOUCH_UI_PASSCODE

  // Output extra debug info for Touch UI events
  //#define TOUCH_UI_DEBUG

  // Developer menu (accessed by touching "About Printer" copyright text)
  //#define TOUCH_UI_DEVELOPER_MENU
#endif

//
// Classic UI Options
//
#if TFT_SCALED_DOGLCD
  //#define TFT_MARLINUI_COLOR 0xFFFF // White
  //#define TFT_MARLINBG_COLOR 0x0000 // Black
  //#define TFT_DISABLED_COLOR 0x0003 // Almost black
  //#define TFT_BTCANCEL_COLOR 0xF800 // Red
  //#define TFT_BTARROWS_COLOR 0xDEE6 // 11011 110111 00110 Yellow
  //#define TFT_BTOKMENU_COLOR 0x145F // 00010 100010 11111 Cyan
#endif

//
// ADC Button Debounce
//
#if HAS_ADC_BUTTONS
  #define ADC_BUTTON_DEBOUNCE_DELAY 16  // Increase if buttons bounce or repeat too fast
#endif

// @section safety

/**
 * The watchdog hardware timer will do a reset and disable all outputs
 * if the firmware gets too overloaded to read the temperature sensors.
 *
 * If you find that watchdog reboot causes your AVR board to hang forever,
 * enable WATCHDOG_RESET_MANUAL to use a custom timer instead of WDTO.
 * NOTE: This method is less reliable as it can only catch hangups while
 * interrupts are enabled.
 */
#define USE_WATCHDOG
#if ENABLED(USE_WATCHDOG)
  //#define WATCHDOG_RESET_MANUAL
#endif

// @section lcd

/**
 * Babystepping enables movement of the axes by tiny increments without changing
 * the current position values. This feature is used primarily to adjust the Z
 * axis in the first layer of a print in real-time.
 *
 * Warning: Does not respect endstops!
 */
#define BABYSTEPPING //!!
#if ENABLED(BABYSTEPPING)
  //#define INTEGRATED_BABYSTEPPING         // EXPERIMENTAL integration of babystepping into the Stepper ISR
  //#define BABYSTEP_WITHOUT_HOMING
  //#define BABYSTEP_ALWAYS_AVAILABLE       // Allow babystepping at all times (not just during movement).
  //#define BABYSTEP_XY                     // Also enable X/Y Babystepping. Not supported on DELTA!
  #define BABYSTEP_INVERT_Z false           // Change if Z babysteps should go the other way
  //#define BABYSTEP_MILLIMETER_UNITS       // Specify BABYSTEP_MULTIPLICATOR_(XY|Z) in mm instead of micro-steps
  #define BABYSTEP_MULTIPLICATOR_Z  3       // (steps or mm) Steps or millimeter distance for each Z babystep
  #define BABYSTEP_MULTIPLICATOR_XY 1       // (steps or mm) Steps or millimeter distance for each XY babystep

  //#define DOUBLECLICK_FOR_Z_BABYSTEPPING  // Double-click on the Status Screen for Z Babystepping.
  #if ENABLED(DOUBLECLICK_FOR_Z_BABYSTEPPING)
    #define DOUBLECLICK_MAX_INTERVAL 1250   // Maximum interval between clicks, in milliseconds.
                                            // Note: Extra time may be added to mitigate controller latency.
<<<<<<< HEAD
    #define BABYSTEP_ALWAYS_AVAILABLE     //!! Allow babystepping at all times (not just during movement).
=======
>>>>>>> f74015b4
    //#define MOVE_Z_WHEN_IDLE              // Jump to the move Z menu on doubleclick when printer is idle.
    #if ENABLED(MOVE_Z_WHEN_IDLE)
      #define MOVE_Z_IDLE_MULTIPLICATOR 1   // Multiply 1mm by this factor for the move step size.
    #endif
  #endif

  #define BABYSTEP_DISPLAY_TOTAL          //!! Display total babysteps since last G28

  //#define BABYSTEP_ZPROBE_OFFSET          //!! Combine M851 Z and Babystepping
  #if ENABLED(BABYSTEP_ZPROBE_OFFSET)
    //#define BABYSTEP_HOTEND_Z_OFFSET      // For multiple hotends, babystep relative Z offsets
    //#define BABYSTEP_ZPROBE_GFX_OVERLAY   // Enable graphical overlay on Z-offset editor
  #endif
#endif

// @section extruder

/**
 * Linear Pressure Control v1.5
 *
 * Assumption: advance [steps] = k * (delta velocity [steps/s])
 * K=0 means advance disabled.
 *
 * NOTE: K values for LIN_ADVANCE 1.5 differ from earlier versions!
 *
 * Set K around 0.22 for 3mm PLA Direct Drive with ~6.5cm between the drive gear and heatbreak.
 * Larger K values will be needed for flexible filament and greater distances.
 * If this algorithm produces a higher speed offset than the extruder can handle (compared to E jerk)
 * print acceleration will be reduced during the affected moves to keep within the limit.
 *
 * See https://marlinfw.org/docs/features/lin_advance.html for full instructions.
 */
#define LIN_ADVANCE //!!
#if ENABLED(LIN_ADVANCE)
  //#define EXTRA_LIN_ADVANCE_K // Enable for second linear advance constants
  #define LIN_ADVANCE_K 1.7    //!! Unit: mm compression per 1mm/s extruder speed
  //#define LA_DEBUG            // If enabled, this will generate debug information output over USB.
  #define EXPERIMENTAL_SCURVE //!! Enable this option to permit S-Curve Acceleration
#endif

// @section leveling

/**
 * Points to probe for all 3-point Leveling procedures.
 * Override if the automatically selected points are inadequate.
 */
#if EITHER(AUTO_BED_LEVELING_3POINT, AUTO_BED_LEVELING_UBL)
  //#define PROBE_PT_1_X 15
  //#define PROBE_PT_1_Y 180
  //#define PROBE_PT_2_X 15
  //#define PROBE_PT_2_Y 20
  //#define PROBE_PT_3_X 170
  //#define PROBE_PT_3_Y 20
#endif

/**
 * Probing Margins
 *
 * Override PROBING_MARGIN for each side of the build plate
 * Useful to get probe points to exact positions on targets or
 * to allow leveling to avoid plate clamps on only specific
 * sides of the bed. With NOZZLE_AS_PROBE negative values are
 * allowed, to permit probing outside the bed.
 *
 * If you are replacing the prior *_PROBE_BED_POSITION options,
 * LEFT and FRONT values in most cases will map directly over
 * RIGHT and REAR would be the inverse such as
 * (X/Y_BED_SIZE - RIGHT/BACK_PROBE_BED_POSITION)
 *
 * This will allow all positions to match at compilation, however
 * should the probe position be modified with M851XY then the
 * probe points will follow. This prevents any change from causing
 * the probe to be unable to reach any points.
 */
#if PROBE_SELECTED && !IS_KINEMATIC
  //#define PROBING_MARGIN_LEFT PROBING_MARGIN
  //#define PROBING_MARGIN_RIGHT PROBING_MARGIN
  //#define PROBING_MARGIN_FRONT PROBING_MARGIN
  //#define PROBING_MARGIN_BACK PROBING_MARGIN
#endif

#if EITHER(MESH_BED_LEVELING, AUTO_BED_LEVELING_UBL)
  // Override the mesh area if the automatic (max) area is too large
  //#define MESH_MIN_X MESH_INSET
  //#define MESH_MIN_Y MESH_INSET
  //#define MESH_MAX_X X_BED_SIZE - (MESH_INSET)
  //#define MESH_MAX_Y Y_BED_SIZE - (MESH_INSET)
#endif

/**
 * Repeatedly attempt G29 leveling until it succeeds.
 * Stop after G29_MAX_RETRIES attempts.
 */
//#define G29_RETRY_AND_RECOVER
#if ENABLED(G29_RETRY_AND_RECOVER)
  #define G29_MAX_RETRIES 3
  #define G29_HALT_ON_FAILURE
  /**
   * Specify the GCODE commands that will be executed when leveling succeeds,
   * between attempts, and after the maximum number of retries have been tried.
   */
  #define G29_SUCCESS_COMMANDS "M117 Bed leveling done."
  #define G29_RECOVER_COMMANDS "M117 Probe failed. Rewiping.\nG28\nG12 P0 S12 T0"
  #define G29_FAILURE_COMMANDS "M117 Bed leveling failed.\nG0 Z10\nM300 P25 S880\nM300 P50 S0\nM300 P25 S880\nM300 P50 S0\nM300 P25 S880\nM300 P50 S0\nG4 S1"

#endif

/**
 * Thermal Probe Compensation
 * Probe measurements are adjusted to compensate for temperature distortion.
 * Use G76 to calibrate this feature. Use M871 to set values manually.
 * For a more detailed explanation of the process see G76_M871.cpp.
 */
#if HAS_BED_PROBE && TEMP_SENSOR_PROBE && TEMP_SENSOR_BED
  // Enable thermal first layer compensation using bed and probe temperatures
  #define PROBE_TEMP_COMPENSATION

  // Add additional compensation depending on hotend temperature
  // Note: this values cannot be calibrated and have to be set manually
  #if ENABLED(PROBE_TEMP_COMPENSATION)
    // Park position to wait for probe cooldown
    #define PTC_PARK_POS   { 0, 0, 100 }

    // Probe position to probe and wait for probe to reach target temperature
    #define PTC_PROBE_POS  { 90, 100 }

    // Enable additional compensation using hotend temperature
    // Note: this values cannot be calibrated automatically but have to be set manually
    //#define USE_TEMP_EXT_COMPENSATION

    // Probe temperature calibration generates a table of values starting at PTC_SAMPLE_START
    // (e.g. 30), in steps of PTC_SAMPLE_RES (e.g. 5) with PTC_SAMPLE_COUNT (e.g. 10) samples.

    //#define PTC_SAMPLE_START  30.0f
    //#define PTC_SAMPLE_RES    5.0f
    //#define PTC_SAMPLE_COUNT  10U

    // Bed temperature calibration builds a similar table.

    //#define BTC_SAMPLE_START  60.0f
    //#define BTC_SAMPLE_RES    5.0f
    //#define BTC_SAMPLE_COUNT  10U

    // The temperature the probe should be at while taking measurements during bed temperature
    // calibration.
    //#define BTC_PROBE_TEMP 30.0f

    // Height above Z=0.0f to raise the nozzle. Lowering this can help the probe to heat faster.
    // Note: the Z=0.0f offset is determined by the probe offset which can be set using M851.
    //#define PTC_PROBE_HEATING_OFFSET 0.5f

    // Height to raise the Z-probe between heating and taking the next measurement. Some probes
    // may fail to untrigger if they have been triggered for a long time, which can be solved by
    // increasing the height the probe is raised to.
    //#define PTC_PROBE_RAISE 15U

    // If the probe is outside of the defined range, use linear extrapolation using the closest
    // point and the PTC_LINEAR_EXTRAPOLATION'th next point. E.g. if set to 4 it will use data[0]
    // and data[4] to perform linear extrapolation for values below PTC_SAMPLE_START.
    //#define PTC_LINEAR_EXTRAPOLATION 4
  #endif
#endif

// @section extras

//
// G60/G61 Position Save and Return
//
//#define SAVED_POSITIONS 1         // Each saved position slot costs 12 bytes

//
// G2/G3 Arc Support
//
#define ARC_SUPPORT                 // Disable this feature to save ~3226 bytes
#if ENABLED(ARC_SUPPORT)
  #define MM_PER_ARC_SEGMENT      1 // (mm) Length (or minimum length) of each arc segment
  //#define ARC_SEGMENTS_PER_R    1 // Max segment length, MM_PER = Min
  #define MIN_ARC_SEGMENTS       24 // Minimum number of segments in a complete circle
  //#define ARC_SEGMENTS_PER_SEC 50 // Use feedrate to choose segment length (with MM_PER_ARC_SEGMENT as the minimum)
  #define N_ARC_CORRECTION       25 // Number of interpolated segments between corrections
  //#define ARC_P_CIRCLES           // Enable the 'P' parameter to specify complete circles
  //#define CNC_WORKSPACE_PLANES    // Allow G2/G3 to operate in XY, ZX, or YZ planes
  //#define SF_ARC_FIX              // Enable only if using SkeinForge with "Arc Point" fillet procedure
#endif

// Support for G5 with XYZE destination and IJPQ offsets. Requires ~2666 bytes.
//#define BEZIER_CURVE_SUPPORT

/**
 * Direct Stepping
 *
 * Comparable to the method used by Klipper, G6 direct stepping significantly
 * reduces motion calculations, increases top printing speeds, and results in
 * less step aliasing by calculating all motions in advance.
 * Preparing your G-code: https://github.com/colinrgodsey/step-daemon
 */
//#define DIRECT_STEPPING

/**
 * G38 Probe Target
 *
 * This option adds G38.2 and G38.3 (probe towards target)
 * and optionally G38.4 and G38.5 (probe away from target).
 * Set MULTIPLE_PROBING for G38 to probe more than once.
 */
//#define G38_PROBE_TARGET
#if ENABLED(G38_PROBE_TARGET)
  //#define G38_PROBE_AWAY        // Include G38.4 and G38.5 to probe away from target
  #define G38_MINIMUM_MOVE 0.0275 // (mm) Minimum distance that will produce a move.
#endif

// Moves (or segments) with fewer steps than this will be joined with the next move
#define MIN_STEPS_PER_SEGMENT 6

/**
 * Minimum delay before and after setting the stepper DIR (in ns)
 *     0 : No delay (Expect at least 10µS since one Stepper ISR must transpire)
 *    20 : Minimum for TMC2xxx drivers
 *   200 : Minimum for A4988 drivers
 *   400 : Minimum for A5984 drivers
 *   500 : Minimum for LV8729 drivers (guess, no info in datasheet)
 *   650 : Minimum for DRV8825 drivers
 *  1500 : Minimum for TB6600 drivers (guess, no info in datasheet)
 * 15000 : Minimum for TB6560 drivers (guess, no info in datasheet)
 *
 * Override the default value based on the driver type set in Configuration.h.
 */
//#define MINIMUM_STEPPER_POST_DIR_DELAY 650
//#define MINIMUM_STEPPER_PRE_DIR_DELAY 650

/**
 * Minimum stepper driver pulse width (in µs)
 *   0 : Smallest possible width the MCU can produce, compatible with TMC2xxx drivers
 *   0 : Minimum 500ns for LV8729, adjusted in stepper.h
 *   1 : Minimum for A4988 and A5984 stepper drivers
 *   2 : Minimum for DRV8825 stepper drivers
 *   3 : Minimum for TB6600 stepper drivers
 *  30 : Minimum for TB6560 stepper drivers
 *
 * Override the default value based on the driver type set in Configuration.h.
 */
//#define MINIMUM_STEPPER_PULSE 1 //!!

/**
 * Maximum stepping rate (in Hz) the stepper driver allows
 *  If undefined, defaults to 1MHz / (2 * MINIMUM_STEPPER_PULSE)
 *  5000000 : Maximum for TMC2xxx stepper drivers
 *  1000000 : Maximum for LV8729 stepper driver
 *  500000  : Maximum for A4988 stepper driver
 *  250000  : Maximum for DRV8825 stepper driver
 *  150000  : Maximum for TB6600 stepper driver
 *   15000  : Maximum for TB6560 stepper driver
 *
 * Override the default value based on the driver type set in Configuration.h.
 */
//#define MAXIMUM_STEPPER_RATE 250000

// @section temperature

// Control heater 0 and heater 1 in parallel.
//#define HEATERS_PARALLEL

//===========================================================================
//================================= Buffers =================================
//===========================================================================

// @section motion

// The number of linear moves that can be in the planner at once.
// The value of BLOCK_BUFFER_SIZE must be a power of 2 (e.g. 8, 16, 32)
#if BOTH(SDSUPPORT, DIRECT_STEPPING)
  #define BLOCK_BUFFER_SIZE  8
#elif ENABLED(SDSUPPORT)
  #define BLOCK_BUFFER_SIZE 16
#else
  #define BLOCK_BUFFER_SIZE 16
#endif

// @section serial

// The ASCII buffer for serial input
#define MAX_CMD_SIZE 96
#define BUFSIZE 4

// Transmission to Host Buffer Size
// To save 386 bytes of PROGMEM (and TX_BUFFER_SIZE+3 bytes of RAM) set to 0.
// To buffer a simple "ok" you need 4 bytes.
// For ADVANCED_OK (M105) you need 32 bytes.
// For debug-echo: 128 bytes for the optimal speed.
// Other output doesn't need to be that speedy.
// :[0, 2, 4, 8, 16, 32, 64, 128, 256]
#define TX_BUFFER_SIZE 128 //!!

// Host Receive Buffer Size
// Without XON/XOFF flow control (see SERIAL_XON_XOFF below) 32 bytes should be enough.
// To use flow control, set this buffer size to at least 1024 bytes.
// :[0, 2, 4, 8, 16, 32, 64, 128, 256, 512, 1024, 2048]
//#define RX_BUFFER_SIZE 1024

#if RX_BUFFER_SIZE >= 2048 //!!
  // Enable to have the controller send XON/XOFF control characters to
  // the host to signal the RX buffer is becoming full.
  //#define SERIAL_XON_XOFF
#endif

// Add M575 G-code to change the baud rate
//#define BAUD_RATE_GCODE

#if ENABLED(SDSUPPORT)
  // Enable this option to collect and display the maximum
  // RX queue usage after transferring a file to SD.
  //#define SERIAL_STATS_MAX_RX_QUEUED

  // Enable this option to collect and display the number
  // of dropped bytes after a file transfer to SD.
  //#define SERIAL_STATS_DROPPED_RX
#endif

/**
 * Emergency Command Parser
 *
 * Add a low-level parser to intercept certain commands as they
 * enter the serial receive buffer, so they cannot be blocked.
 * Currently handles M108, M112, M410, M876
 * NOTE: Not yet implemented for all platforms.
 */
//#define EMERGENCY_PARSER

// Bad Serial-connections can miss a received command by sending an 'ok'
// Therefore some clients abort after 30 seconds in a timeout.
// Some other clients start sending commands while receiving a 'wait'.
// This "wait" is only sent when the buffer is empty. 1 second is a good value here.
//#define NO_TIMEOUTS 1000 // Milliseconds

// Some clients will have this feature soon. This could make the NO_TIMEOUTS unnecessary.
//#define ADVANCED_OK

// Printrun may have trouble receiving long strings all at once.
// This option inserts short delays between lines of serial output.
#define SERIAL_OVERRUN_PROTECTION

// For serial echo, the number of digits after the decimal point
//#define SERIAL_FLOAT_PRECISION 4

// @section extras

/**
 * Extra Fan Speed
 * Adds a secondary fan speed for each print-cooling fan.
 *   'M106 P<fan> T3-255' : Set a secondary speed for <fan>
 *   'M106 P<fan> T2'     : Use the set secondary speed
 *   'M106 P<fan> T1'     : Restore the previous fan speed
 */
//#define EXTRA_FAN_SPEED

/**
 * Firmware-based and LCD-controlled retract
 *
 * Add G10 / G11 commands for automatic firmware-based retract / recover.
 * Use M207 and M208 to define parameters for retract / recover.
 *
 * Use M209 to enable or disable auto-retract.
 * With auto-retract enabled, all G1 E moves within the set range
 * will be converted to firmware-based retract/recover moves.
 *
 * Be sure to turn off auto-retract during filament change.
 *
 * Note that M207 / M208 / M209 settings are saved to EEPROM.
 */
//#define FWRETRACT
#if ENABLED(FWRETRACT)
  #define FWRETRACT_AUTORETRACT           // Override slicer retractions
  #if ENABLED(FWRETRACT_AUTORETRACT)
    #define MIN_AUTORETRACT 0.1           // (mm) Don't convert E moves under this length
    #define MAX_AUTORETRACT 10.0          // (mm) Don't convert E moves over this length
  #endif
  #define RETRACT_LENGTH 3                // (mm) Default retract length (positive value)
  #define RETRACT_LENGTH_SWAP 13          // (mm) Default swap retract length (positive value)
  #define RETRACT_FEEDRATE 45             // (mm/s) Default feedrate for retracting
  #define RETRACT_ZRAISE 0                // (mm) Default retract Z-raise
  #define RETRACT_RECOVER_LENGTH 0        // (mm) Default additional recover length (added to retract length on recover)
  #define RETRACT_RECOVER_LENGTH_SWAP 0   // (mm) Default additional swap recover length (added to retract length on recover from toolchange)
  #define RETRACT_RECOVER_FEEDRATE 8      // (mm/s) Default feedrate for recovering from retraction
  #define RETRACT_RECOVER_FEEDRATE_SWAP 8 // (mm/s) Default feedrate for recovering from swap retraction
  #if ENABLED(MIXING_EXTRUDER)
    //#define RETRACT_SYNC_MIXING         // Retract and restore all mixing steppers simultaneously
  #endif
#endif

/**
 * Universal tool change settings.
 * Applies to all types of extruders except where explicitly noted.
 */
#if HAS_MULTI_EXTRUDER
  // Z raise distance for tool-change, as needed for some extruders
  #define TOOLCHANGE_ZRAISE                 2 // (mm)
  //#define TOOLCHANGE_ZRAISE_BEFORE_RETRACT  // Apply raise before swap retraction (if enabled)
  //#define TOOLCHANGE_NO_RETURN              // Never return to previous position on tool-change
  #if ENABLED(TOOLCHANGE_NO_RETURN)
    //#define EVENT_GCODE_AFTER_TOOLCHANGE "G12X"   // Extra G-code to run after tool-change
  #endif

  /**
   * Retract and prime filament on tool-change to reduce
   * ooze and stringing and to get cleaner transitions.
   */
  //#define TOOLCHANGE_FILAMENT_SWAP
  #if ENABLED(TOOLCHANGE_FILAMENT_SWAP)
    // Load / Unload
    #define TOOLCHANGE_FS_LENGTH              12  // (mm) Load / Unload length
    #define TOOLCHANGE_FS_EXTRA_RESUME_LENGTH  0  // (mm) Extra length for better restart, fine tune by LCD/Gcode)
    #define TOOLCHANGE_FS_RETRACT_SPEED   (50*60) // (mm/min) (Unloading)
    #define TOOLCHANGE_FS_UNRETRACT_SPEED (25*60) // (mm/min) (On SINGLENOZZLE or Bowden loading must be slowed down)

    // Longer prime to clean out a SINGLENOZZLE
    #define TOOLCHANGE_FS_EXTRA_PRIME          0  // (mm) Extra priming length
    #define TOOLCHANGE_FS_PRIME_SPEED    (4.6*60) // (mm/min) Extra priming feedrate
    #define TOOLCHANGE_FS_WIPE_RETRACT         0  // (mm/min) Retract before cooling for less stringing, better wipe, etc.

    // Cool after prime to reduce stringing
    #define TOOLCHANGE_FS_FAN                 -1  // Fan index or -1 to skip
    #define TOOLCHANGE_FS_FAN_SPEED          255  // 0-255
    #define TOOLCHANGE_FS_FAN_TIME            10  // (seconds)

    // Swap uninitialized extruder with TOOLCHANGE_FS_PRIME_SPEED for all lengths (recover + prime)
    // (May break filament if not retracted beforehand.)
    //#define TOOLCHANGE_FS_INIT_BEFORE_SWAP

    // Prime on the first T0 (If other, TOOLCHANGE_FS_INIT_BEFORE_SWAP applied)
    // Enable it (M217 V[0/1]) before printing, to avoid unwanted priming on host connect
    //#define TOOLCHANGE_FS_PRIME_FIRST_USED

    /**
     * Tool Change Migration
     * This feature provides G-code and LCD options to switch tools mid-print.
     * All applicable tool properties are migrated so the print can continue.
     * Tools must be closely matching and other restrictions may apply.
     * Useful to:
     *   - Change filament color without interruption
     *   - Switch spools automatically on filament runout
     *   - Switch to a different nozzle on an extruder jam
     */
    #define TOOLCHANGE_MIGRATION_FEATURE

  #endif

  /**
   * Position to park head during tool change.
   * Doesn't apply to SWITCHING_TOOLHEAD, DUAL_X_CARRIAGE, or PARKING_EXTRUDER
   */
  //#define TOOLCHANGE_PARK
  #if ENABLED(TOOLCHANGE_PARK)
    #define TOOLCHANGE_PARK_XY    { X_MIN_POS + 10, Y_MIN_POS + 10 }
    #define TOOLCHANGE_PARK_XY_FEEDRATE 6000  // (mm/min)
    //#define TOOLCHANGE_PARK_X_ONLY          // X axis only move
    //#define TOOLCHANGE_PARK_Y_ONLY          // Y axis only move
  #endif
#endif // HAS_MULTI_EXTRUDER

/**
 * Advanced Pause
 * Experimental feature for filament change support and for parking the nozzle when paused.
 * Adds the GCode M600 for initiating filament change.
 * If PARK_HEAD_ON_PAUSE enabled, adds the GCode M125 to pause printing and park the nozzle.
 *
 * Requires an LCD display.
 * Requires NOZZLE_PARK_FEATURE.
 * This feature is required for the default FILAMENT_RUNOUT_SCRIPT.
 */
#define ADVANCED_PAUSE_FEATURE //!!
#if ENABLED(ADVANCED_PAUSE_FEATURE)
  #define PAUSE_PARK_RETRACT_FEEDRATE         10  //!! (mm/s) Initial retract feedrate.
  #define PAUSE_PARK_RETRACT_LENGTH            4  //!! (mm) Initial retract.
                                                  // This short retract is done immediately, before parking the nozzle.
  #define FILAMENT_CHANGE_UNLOAD_FEEDRATE     10  // (mm/s) Unload filament feedrate. This can be pretty fast.
  #define FILAMENT_CHANGE_UNLOAD_ACCEL        15  //!! (mm/s^2) Lower acceleration may allow a faster feedrate.
  #define FILAMENT_CHANGE_UNLOAD_LENGTH      30  //!! (mm) The length of filament for a complete unload.
                                                  //   For Bowden, the full length of the tube and nozzle.
                                                  //   For direct drive, the full length of the nozzle.
                                                  //   Set to 0 for manual unloading.
  #define FILAMENT_CHANGE_SLOW_LOAD_FEEDRATE   6  // (mm/s) Slow move when starting load.
  #define FILAMENT_CHANGE_SLOW_LOAD_LENGTH     0  // (mm) Slow length, to allow time to insert material.
                                                  // 0 to disable start loading and skip to fast load only
  #define FILAMENT_CHANGE_FAST_LOAD_FEEDRATE   6  // (mm/s) Load filament feedrate. This can be pretty fast.
  #define FILAMENT_CHANGE_FAST_LOAD_ACCEL     20  //!! (mm/s^2) Lower acceleration may allow a faster feedrate.
  #define FILAMENT_CHANGE_FAST_LOAD_LENGTH     0  // (mm) Load length of filament, from extruder gear to nozzle.
                                                  //   For Bowden, the full length of the tube and nozzle.
                                                  //   For direct drive, the full length of the nozzle.
  //#define ADVANCED_PAUSE_CONTINUOUS_PURGE       // Purge continuously up to the purge length until interrupted.
  #define ADVANCED_PAUSE_PURGE_FEEDRATE        3  // (mm/s) Extrude feedrate (after loading). Should be slower than load feedrate.
  #define ADVANCED_PAUSE_PURGE_LENGTH         15  //!! (mm) Length to extrude after loading.
                                                  //   Set to 0 for manual extrusion.
                                                  //   Filament can be extruded repeatedly from the Filament Change menu
                                                  //   until extrusion is consistent, and to purge old filament.
  #define ADVANCED_PAUSE_RESUME_PRIME          0  // (mm) Extra distance to prime nozzle after returning from park.
  //#define ADVANCED_PAUSE_FANS_PAUSE             // Turn off print-cooling fans while the machine is paused.

                                                  // Filament Unload does a Retract, Delay, and Purge first:
  #define FILAMENT_UNLOAD_PURGE_RETRACT       13  //!! (mm) Unload initial retract length.
  #define FILAMENT_UNLOAD_PURGE_DELAY       4000  //!! (ms) Delay for the filament to cool after retract.
  #define FILAMENT_UNLOAD_PURGE_LENGTH         8  // (mm) An unretract is done, then this length is purged.
  #define FILAMENT_UNLOAD_PURGE_FEEDRATE      15  //!! (mm/s) feedrate to purge before unload

  #define PAUSE_PARK_NOZZLE_TIMEOUT           450  //!! (seconds) Time limit before the nozzle is turned off for safety.
  #define FILAMENT_CHANGE_ALERT_BEEPS         10  // Number of alert beeps to play when a response is needed.
  #define PAUSE_PARK_NO_STEPPER_TIMEOUT           // Enable for XYZ steppers to stay powered on during filament change.

  #define PARK_HEAD_ON_PAUSE                    //!! Park the nozzle during pause and filament change.
  //#define HOME_BEFORE_FILAMENT_CHANGE           // If needed, home before parking for filament change

  #define FILAMENT_LOAD_UNLOAD_GCODES           //!! Add M701/M702 Load/Unload G-codes, plus Load/Unload in the LCD Prepare menu.
  //#define FILAMENT_UNLOAD_ALL_EXTRUDERS         // Allow M702 to unload all extruders above a minimum target temp (as set by M302)
#endif

// @section tmc

/**
 * TMC26X Stepper Driver options
 *
 * The TMC26XStepper library is required for this stepper driver.
 * https://github.com/trinamic/TMC26XStepper
 */
#if HAS_DRIVER(TMC26X)

  #if AXIS_DRIVER_TYPE_X(TMC26X)
    #define X_MAX_CURRENT     1000  // (mA)
    #define X_SENSE_RESISTOR    91  // (mOhms)
    #define X_MICROSTEPS        16  // Number of microsteps
  #endif

  #if AXIS_DRIVER_TYPE_X2(TMC26X)
    #define X2_MAX_CURRENT    1000
    #define X2_SENSE_RESISTOR   91
    #define X2_MICROSTEPS       16
  #endif

  #if AXIS_DRIVER_TYPE_Y(TMC26X)
    #define Y_MAX_CURRENT     1000
    #define Y_SENSE_RESISTOR    91
    #define Y_MICROSTEPS        16
  #endif

  #if AXIS_DRIVER_TYPE_Y2(TMC26X)
    #define Y2_MAX_CURRENT    1000
    #define Y2_SENSE_RESISTOR   91
    #define Y2_MICROSTEPS       16
  #endif

  #if AXIS_DRIVER_TYPE_Z(TMC26X)
    #define Z_MAX_CURRENT     1000
    #define Z_SENSE_RESISTOR    91
    #define Z_MICROSTEPS        16
  #endif

  #if AXIS_DRIVER_TYPE_Z2(TMC26X)
    #define Z2_MAX_CURRENT    1000
    #define Z2_SENSE_RESISTOR   91
    #define Z2_MICROSTEPS       16
  #endif

  #if AXIS_DRIVER_TYPE_Z3(TMC26X)
    #define Z3_MAX_CURRENT    1000
    #define Z3_SENSE_RESISTOR   91
    #define Z3_MICROSTEPS       16
  #endif

  #if AXIS_DRIVER_TYPE_Z4(TMC26X)
    #define Z4_MAX_CURRENT    1000
    #define Z4_SENSE_RESISTOR   91
    #define Z4_MICROSTEPS       16
  #endif

  #if AXIS_DRIVER_TYPE_E0(TMC26X)
    #define E0_MAX_CURRENT    1000
    #define E0_SENSE_RESISTOR   91
    #define E0_MICROSTEPS       16
  #endif

  #if AXIS_DRIVER_TYPE_E1(TMC26X)
    #define E1_MAX_CURRENT    1000
    #define E1_SENSE_RESISTOR   91
    #define E1_MICROSTEPS       16
  #endif

  #if AXIS_DRIVER_TYPE_E2(TMC26X)
    #define E2_MAX_CURRENT    1000
    #define E2_SENSE_RESISTOR   91
    #define E2_MICROSTEPS       16
  #endif

  #if AXIS_DRIVER_TYPE_E3(TMC26X)
    #define E3_MAX_CURRENT    1000
    #define E3_SENSE_RESISTOR   91
    #define E3_MICROSTEPS       16
  #endif

  #if AXIS_DRIVER_TYPE_E4(TMC26X)
    #define E4_MAX_CURRENT    1000
    #define E4_SENSE_RESISTOR   91
    #define E4_MICROSTEPS       16
  #endif

  #if AXIS_DRIVER_TYPE_E5(TMC26X)
    #define E5_MAX_CURRENT    1000
    #define E5_SENSE_RESISTOR   91
    #define E5_MICROSTEPS       16
  #endif

  #if AXIS_DRIVER_TYPE_E6(TMC26X)
    #define E6_MAX_CURRENT    1000
    #define E6_SENSE_RESISTOR   91
    #define E6_MICROSTEPS       16
  #endif

  #if AXIS_DRIVER_TYPE_E7(TMC26X)
    #define E7_MAX_CURRENT    1000
    #define E7_SENSE_RESISTOR   91
    #define E7_MICROSTEPS       16
  #endif

#endif // TMC26X

// @section tmc_smart

/**
 * To use TMC2130, TMC2160, TMC2660, TMC5130, TMC5160 stepper drivers in SPI mode
 * connect your SPI pins to the hardware SPI interface on your board and define
 * the required CS pins in your `pins_MYBOARD.h` file. (e.g., RAMPS 1.4 uses AUX3
 * pins `X_CS_PIN 53`, `Y_CS_PIN 49`, etc.).
 * You may also use software SPI if you wish to use general purpose IO pins.
 *
 * To use TMC2208 stepper UART-configurable stepper drivers connect #_SERIAL_TX_PIN
 * to the driver side PDN_UART pin with a 1K resistor.
 * To use the reading capabilities, also connect #_SERIAL_RX_PIN to PDN_UART without
 * a resistor.
 * The drivers can also be used with hardware serial.
 *
 * TMCStepper library is required to use TMC stepper drivers.
 * https://github.com/teemuatlut/TMCStepper
 */
#if HAS_TRINAMIC_CONFIG

  #define HOLD_MULTIPLIER    0.5  // Scales down the holding current from run current
  #define INTERPOLATE       true  // Interpolate X/Y/Z_MICROSTEPS to 256

  #if AXIS_IS_TMC(X)
    #define X_CURRENT       700        // (mA) RMS current. Multiply by 1.414 for peak current.
    #define X_CURRENT_HOME  X_CURRENT  // (mA) RMS current for sensorless homing
    #define X_MICROSTEPS     16    // 0..256
    #define X_RSENSE          0.075 //!!
    #define X_CHAIN_POS      -1    // <=0 : Not chained. 1 : MCU MOSI connected. 2 : Next in chain, ...
  #endif

  #if AXIS_IS_TMC(X2)
    #define X2_CURRENT      800
    #define X2_CURRENT_HOME X2_CURRENT
    #define X2_MICROSTEPS    16
    #define X2_RSENSE         0.075 //!!
    #define X2_CHAIN_POS     -1
  #endif

  #if AXIS_IS_TMC(Y)
    #define Y_CURRENT       800
    #define Y_CURRENT_HOME  Y_CURRENT
    #define Y_MICROSTEPS     16
    #define Y_RSENSE          0.075 //!!
    #define Y_CHAIN_POS      -1
  #endif

  #if AXIS_IS_TMC(Y2)
    #define Y2_CURRENT      800
    #define Y2_CURRENT_HOME Y2_CURRENT
    #define Y2_MICROSTEPS    16
    #define Y2_RSENSE         0.11
    #define Y2_CHAIN_POS     -1
  #endif

  #if AXIS_IS_TMC(Z)
    #define Z_CURRENT       800
    #define Z_CURRENT_HOME  Z_CURRENT
    #define Z_MICROSTEPS     16
    #define Z_RSENSE          0.075 //!!
    #define Z_CHAIN_POS      -1
  #endif

  #if AXIS_IS_TMC(Z2)
    #define Z2_CURRENT      800
    #define Z2_CURRENT_HOME Z2_CURRENT
    #define Z2_MICROSTEPS    16
    #define Z2_RSENSE         0.075 //!!
    #define Z2_CHAIN_POS     -1
  #endif

  #if AXIS_IS_TMC(Z3)
    #define Z3_CURRENT      800
    #define Z3_CURRENT_HOME Z3_CURRENT
    #define Z3_MICROSTEPS    16
    #define Z3_RSENSE         0.11
    #define Z3_CHAIN_POS     -1
  #endif

  #if AXIS_IS_TMC(Z4)
    #define Z4_CURRENT      800
    #define Z4_CURRENT_HOME Z4_CURRENT
    #define Z4_MICROSTEPS    16
    #define Z4_RSENSE         0.11
    #define Z4_CHAIN_POS     -1
  #endif

  #if AXIS_IS_TMC(E0)
    #define E0_CURRENT      700 //!!
    #define E0_MICROSTEPS    16
    #define E0_RSENSE         0.075 //!!
    #define E0_CHAIN_POS     -1
  #endif

  #if AXIS_IS_TMC(E1)
    #define E1_CURRENT      800
    #define E1_MICROSTEPS    16
    #define E1_RSENSE         0.11
    #define E1_CHAIN_POS     -1
  #endif

  #if AXIS_IS_TMC(E2)
    #define E2_CURRENT      800
    #define E2_MICROSTEPS    16
    #define E2_RSENSE         0.11
    #define E2_CHAIN_POS     -1
  #endif

  #if AXIS_IS_TMC(E3)
    #define E3_CURRENT      800
    #define E3_MICROSTEPS    16
    #define E3_RSENSE         0.11
    #define E3_CHAIN_POS     -1
  #endif

  #if AXIS_IS_TMC(E4)
    #define E4_CURRENT      800
    #define E4_MICROSTEPS    16
    #define E4_RSENSE         0.11
    #define E4_CHAIN_POS     -1
  #endif

  #if AXIS_IS_TMC(E5)
    #define E5_CURRENT      800
    #define E5_MICROSTEPS    16
    #define E5_RSENSE         0.11
    #define E5_CHAIN_POS     -1
  #endif

  #if AXIS_IS_TMC(E6)
    #define E6_CURRENT      800
    #define E6_MICROSTEPS    16
    #define E6_RSENSE         0.11
    #define E6_CHAIN_POS     -1
  #endif

  #if AXIS_IS_TMC(E7)
    #define E7_CURRENT      800
    #define E7_MICROSTEPS    16
    #define E7_RSENSE         0.11
    #define E7_CHAIN_POS     -1
  #endif

  /**
   * Override default SPI pins for TMC2130, TMC2160, TMC2660, TMC5130 and TMC5160 drivers here.
   * The default pins can be found in your board's pins file.
   */
  //#define X_CS_PIN          -1
  //#define Y_CS_PIN          -1
  //#define Z_CS_PIN          -1
  //#define X2_CS_PIN         -1
  //#define Y2_CS_PIN         -1
  //#define Z2_CS_PIN         -1
  //#define Z3_CS_PIN         -1
  //#define E0_CS_PIN         -1
  //#define E1_CS_PIN         -1
  //#define E2_CS_PIN         -1
  //#define E3_CS_PIN         -1
  //#define E4_CS_PIN         -1
  //#define E5_CS_PIN         -1
  //#define E6_CS_PIN         -1
  //#define E7_CS_PIN         -1

  /**
   * Software option for SPI driven drivers (TMC2130, TMC2160, TMC2660, TMC5130 and TMC5160).
   * The default SW SPI pins are defined the respective pins files,
   * but you can override or define them here.
   */
  #define TMC_USE_SW_SPI //!!
  //#define TMC_SW_MOSI       -1
  //#define TMC_SW_MISO       -1
  //#define TMC_SW_SCK        -1

  /**
   * Four TMC2209 drivers can use the same HW/SW serial port with hardware configured addresses.
   * Set the address using jumpers on pins MS1 and MS2.
   * Address | MS1  | MS2
   *       0 | LOW  | LOW
   *       1 | HIGH | LOW
   *       2 | LOW  | HIGH
   *       3 | HIGH | HIGH
   *
   * Set *_SERIAL_TX_PIN and *_SERIAL_RX_PIN to match for all drivers
   * on the same serial port, either here or in your board's pins file.
   */
  #define  X_SLAVE_ADDRESS 0
  #define  Y_SLAVE_ADDRESS 0
  #define  Z_SLAVE_ADDRESS 0
  #define X2_SLAVE_ADDRESS 0
  #define Y2_SLAVE_ADDRESS 0
  #define Z2_SLAVE_ADDRESS 0
  #define Z3_SLAVE_ADDRESS 0
  #define Z4_SLAVE_ADDRESS 0
  #define E0_SLAVE_ADDRESS 0
  #define E1_SLAVE_ADDRESS 0
  #define E2_SLAVE_ADDRESS 0
  #define E3_SLAVE_ADDRESS 0
  #define E4_SLAVE_ADDRESS 0
  #define E5_SLAVE_ADDRESS 0
  #define E6_SLAVE_ADDRESS 0
  #define E7_SLAVE_ADDRESS 0

  /**
   * Software enable
   *
   * Use for drivers that do not use a dedicated enable pin, but rather handle the same
   * function through a communication line such as SPI or UART.
   */
  //#define SOFTWARE_DRIVER_ENABLE

  /**
   * TMC2130, TMC2160, TMC2208, TMC2209, TMC5130 and TMC5160 only
   * Use Trinamic's ultra quiet stepping mode.
   * When disabled, Marlin will use spreadCycle stepping mode.
   */
  #define STEALTHCHOP_XY
  #define STEALTHCHOP_Z
  #define STEALTHCHOP_E

  /**
   * Optimize spreadCycle chopper parameters by using predefined parameter sets
   * or with the help of an example included in the library.
   * Provided parameter sets are
   * CHOPPER_DEFAULT_12V
   * CHOPPER_DEFAULT_19V
   * CHOPPER_DEFAULT_24V
   * CHOPPER_DEFAULT_36V
   * CHOPPER_09STEP_24V   // 0.9 degree steppers (24V)
   * CHOPPER_PRUSAMK3_24V // Imported parameters from the official Průša firmware for MK3 (24V)
   * CHOPPER_MARLIN_119   // Old defaults from Marlin v1.1.9
   *
   * Define you own with
   * { <off_time[1..15]>, <hysteresis_end[-3..12]>, hysteresis_start[1..8] }
   */
  #define CHOPPER_TIMING CHOPPER_DEFAULT_24V //!!

  /**
   * Monitor Trinamic drivers
   * for error conditions like overtemperature and short to ground.
   * To manage over-temp Marlin can decrease the driver current until the error condition clears.
   * Other detected conditions can be used to stop the current print.
   * Relevant G-codes:
   * M906 - Set or get motor current in milliamps using axis codes X, Y, Z, E. Report values if no axis codes given.
   * M911 - Report stepper driver overtemperature pre-warn condition.
   * M912 - Clear stepper driver overtemperature pre-warn condition flag.
   * M122 - Report driver parameters (Requires TMC_DEBUG)
   */
  #define MONITOR_DRIVER_STATUS //!!

  #if ENABLED(MONITOR_DRIVER_STATUS)
    #define CURRENT_STEP_DOWN     50  // [mA]
    #define REPORT_CURRENT_CHANGE
    #define STOP_ON_ERROR
  #endif

  /**
   * TMC2130, TMC2160, TMC2208, TMC2209, TMC5130 and TMC5160 only
   * The driver will switch to spreadCycle when stepper speed is over HYBRID_THRESHOLD.
   * This mode allows for faster movements at the expense of higher noise levels.
   * STEALTHCHOP_(XY|Z|E) must be enabled to use HYBRID_THRESHOLD.
   * M913 X/Y/Z/E to live tune the setting
   */
  //#define HYBRID_THRESHOLD

  #define X_HYBRID_THRESHOLD     100  // [mm/s]
  #define X2_HYBRID_THRESHOLD    100
  #define Y_HYBRID_THRESHOLD     100
  #define Y2_HYBRID_THRESHOLD    100
  #define Z_HYBRID_THRESHOLD       3
  #define Z2_HYBRID_THRESHOLD      3
  #define Z3_HYBRID_THRESHOLD      3
  #define Z4_HYBRID_THRESHOLD      3
  #define E0_HYBRID_THRESHOLD     30
  #define E1_HYBRID_THRESHOLD     30
  #define E2_HYBRID_THRESHOLD     30
  #define E3_HYBRID_THRESHOLD     30
  #define E4_HYBRID_THRESHOLD     30
  #define E5_HYBRID_THRESHOLD     30
  #define E6_HYBRID_THRESHOLD     30
  #define E7_HYBRID_THRESHOLD     30

  /**
   * Use StallGuard to home / probe X, Y, Z.
   *
   * TMC2130, TMC2160, TMC2209, TMC2660, TMC5130, and TMC5160 only
   * Connect the stepper driver's DIAG1 pin to the X/Y endstop pin.
   * X, Y, and Z homing will always be done in spreadCycle mode.
   *
   * X/Y/Z_STALL_SENSITIVITY is the default stall threshold.
   * Use M914 X Y Z to set the stall threshold at runtime:
   *
   *  Sensitivity   TMC2209   Others
   *    HIGHEST       255      -64    (Too sensitive => False positive)
   *    LOWEST         0        63    (Too insensitive => No trigger)
   *
   * It is recommended to set HOMING_BUMP_MM to { 0, 0, 0 }.
   *
   * SPI_ENDSTOPS  *** Beta feature! *** TMC2130 Only ***
   * Poll the driver through SPI to determine load when homing.
   * Removes the need for a wire from DIAG1 to an endstop pin.
   *
   * IMPROVE_HOMING_RELIABILITY tunes acceleration and jerk when
   * homing and adds a guard period for endstop triggering.
   *
   * Comment *_STALL_SENSITIVITY to disable sensorless homing for that axis.
   */
  //#define SENSORLESS_HOMING // StallGuard capable drivers only

  #if EITHER(SENSORLESS_HOMING, SENSORLESS_PROBING)
    // TMC2209: 0...255. TMC2130: -64...63
    #define X_STALL_SENSITIVITY  8
    #define X2_STALL_SENSITIVITY X_STALL_SENSITIVITY
    #define Y_STALL_SENSITIVITY  8
    #define Y2_STALL_SENSITIVITY Y_STALL_SENSITIVITY
    //#define Z_STALL_SENSITIVITY  8
    //#define Z2_STALL_SENSITIVITY Z_STALL_SENSITIVITY
    //#define Z3_STALL_SENSITIVITY Z_STALL_SENSITIVITY
    //#define Z4_STALL_SENSITIVITY Z_STALL_SENSITIVITY
    //#define SPI_ENDSTOPS              // TMC2130 only
    #define IMPROVE_HOMING_RELIABILITY    //!!
  #endif

  /**
   * TMC Homing stepper phase.
   *
   * Improve homing repeatability by homing to stepper coil's nearest absolute
   * phase position. Trinamic drivers use a stepper phase table with 1024 values
   * spanning 4 full steps with 256 positions each (ergo, 1024 positions).
   * Full step positions (128, 384, 640, 896) have the highest holding torque.
   *
   * Values from 0..1023, -1 to disable homing phase for that axis.
   */
   //#define TMC_HOME_PHASE { 896, 896, 896 }

  /**
   * Beta feature!
   * Create a 50/50 square wave step pulse optimal for stepper drivers.
   */
  #define SQUARE_WAVE_STEPPING ////!!

  /**
   * Enable M122 debugging command for TMC stepper drivers.
   * M122 S0/1 will enable continous reporting.
   */
  #define TMC_DEBUG //!!

  /**
   * You can set your own advanced settings by filling in predefined functions.
   * A list of available functions can be found on the library github page
   * https://github.com/teemuatlut/TMCStepper
   *
   * Example:
   * #define TMC_ADV() { \
   *   stepperX.diag0_otpw(1); \
   *   stepperY.intpol(0); \
   * }
   */
  #define TMC_ADV() {  }

#endif // HAS_TRINAMIC_CONFIG

// @section L64XX

/**
 * L64XX Stepper Driver options
 *
 * Arduino-L6470 library (0.8.0 or higher) is required.
 * https://github.com/ameyer/Arduino-L6470
 *
 * Requires the following to be defined in your pins_YOUR_BOARD file
 *     L6470_CHAIN_SCK_PIN
 *     L6470_CHAIN_MISO_PIN
 *     L6470_CHAIN_MOSI_PIN
 *     L6470_CHAIN_SS_PIN
 *     ENABLE_RESET_L64XX_CHIPS(Q)  where Q is 1 to enable and 0 to reset
 */

#if HAS_L64XX

  //#define L6470_CHITCHAT        // Display additional status info

  #if AXIS_IS_L64XX(X)
    #define X_MICROSTEPS       128  // Number of microsteps (VALID: 1, 2, 4, 8, 16, 32, 128) - L6474 max is 16
    #define X_OVERCURRENT     2000  // (mA) Current where the driver detects an over current
                                    //   L6470 & L6474 - VALID: 375 x (1 - 16) - 6A max - rounds down
                                    //   POWERSTEP01: VALID: 1000 x (1 - 32) - 32A max - rounds down
    #define X_STALLCURRENT    1500  // (mA) Current where the driver detects a stall (VALID: 31.25 * (1-128) -  4A max - rounds down)
                                    //   L6470 & L6474 - VALID: 31.25 * (1-128) -  4A max - rounds down
                                    //   POWERSTEP01: VALID: 200 x (1 - 32) - 6.4A max - rounds down
                                    //   L6474 - STALLCURRENT setting is used to set the nominal (TVAL) current
    #define X_MAX_VOLTAGE      127  // 0-255, Maximum effective voltage seen by stepper - not used by L6474
    #define X_CHAIN_POS         -1  // Position in SPI chain, 0=Not in chain, 1=Nearest MOSI
    #define X_SLEW_RATE          1  // 0-3, Slew 0 is slowest, 3 is fastest
  #endif

  #if AXIS_IS_L64XX(X2)
    #define X2_MICROSTEPS      128
    #define X2_OVERCURRENT    2000
    #define X2_STALLCURRENT   1500
    #define X2_MAX_VOLTAGE     127
    #define X2_CHAIN_POS        -1
    #define X2_SLEW_RATE         1
  #endif

  #if AXIS_IS_L64XX(Y)
    #define Y_MICROSTEPS       128
    #define Y_OVERCURRENT     2000
    #define Y_STALLCURRENT    1500
    #define Y_MAX_VOLTAGE      127
    #define Y_CHAIN_POS         -1
    #define Y_SLEW_RATE          1
  #endif

  #if AXIS_IS_L64XX(Y2)
    #define Y2_MICROSTEPS      128
    #define Y2_OVERCURRENT    2000
    #define Y2_STALLCURRENT   1500
    #define Y2_MAX_VOLTAGE     127
    #define Y2_CHAIN_POS        -1
    #define Y2_SLEW_RATE         1
  #endif

  #if AXIS_IS_L64XX(Z)
    #define Z_MICROSTEPS       128
    #define Z_OVERCURRENT     2000
    #define Z_STALLCURRENT    1500
    #define Z_MAX_VOLTAGE      127
    #define Z_CHAIN_POS         -1
    #define Z_SLEW_RATE          1
  #endif

  #if AXIS_IS_L64XX(Z2)
    #define Z2_MICROSTEPS      128
    #define Z2_OVERCURRENT    2000
    #define Z2_STALLCURRENT   1500
    #define Z2_MAX_VOLTAGE     127
    #define Z2_CHAIN_POS        -1
    #define Z2_SLEW_RATE         1
  #endif

  #if AXIS_IS_L64XX(Z3)
    #define Z3_MICROSTEPS      128
    #define Z3_OVERCURRENT    2000
    #define Z3_STALLCURRENT   1500
    #define Z3_MAX_VOLTAGE     127
    #define Z3_CHAIN_POS        -1
    #define Z3_SLEW_RATE         1
  #endif

  #if AXIS_IS_L64XX(Z4)
    #define Z4_MICROSTEPS      128
    #define Z4_OVERCURRENT    2000
    #define Z4_STALLCURRENT   1500
    #define Z4_MAX_VOLTAGE     127
    #define Z4_CHAIN_POS        -1
    #define Z4_SLEW_RATE         1
  #endif

  #if AXIS_IS_L64XX(E0)
    #define E0_MICROSTEPS      128
    #define E0_OVERCURRENT    2000
    #define E0_STALLCURRENT   1500
    #define E0_MAX_VOLTAGE     127
    #define E0_CHAIN_POS        -1
    #define E0_SLEW_RATE         1
  #endif

  #if AXIS_IS_L64XX(E1)
    #define E1_MICROSTEPS      128
    #define E1_OVERCURRENT    2000
    #define E1_STALLCURRENT   1500
    #define E1_MAX_VOLTAGE     127
    #define E1_CHAIN_POS        -1
    #define E1_SLEW_RATE         1
  #endif

  #if AXIS_IS_L64XX(E2)
    #define E2_MICROSTEPS      128
    #define E2_OVERCURRENT    2000
    #define E2_STALLCURRENT   1500
    #define E2_MAX_VOLTAGE     127
    #define E2_CHAIN_POS        -1
    #define E2_SLEW_RATE         1
  #endif

  #if AXIS_IS_L64XX(E3)
    #define E3_MICROSTEPS      128
    #define E3_OVERCURRENT    2000
    #define E3_STALLCURRENT   1500
    #define E3_MAX_VOLTAGE     127
    #define E3_CHAIN_POS        -1
    #define E3_SLEW_RATE         1
  #endif

  #if AXIS_IS_L64XX(E4)
    #define E4_MICROSTEPS      128
    #define E4_OVERCURRENT    2000
    #define E4_STALLCURRENT   1500
    #define E4_MAX_VOLTAGE     127
    #define E4_CHAIN_POS        -1
    #define E4_SLEW_RATE         1
  #endif

  #if AXIS_IS_L64XX(E5)
    #define E5_MICROSTEPS      128
    #define E5_OVERCURRENT    2000
    #define E5_STALLCURRENT   1500
    #define E5_MAX_VOLTAGE     127
    #define E5_CHAIN_POS        -1
    #define E5_SLEW_RATE         1
  #endif

  #if AXIS_IS_L64XX(E6)
    #define E6_MICROSTEPS      128
    #define E6_OVERCURRENT    2000
    #define E6_STALLCURRENT   1500
    #define E6_MAX_VOLTAGE     127
    #define E6_CHAIN_POS        -1
    #define E6_SLEW_RATE         1
  #endif

  #if AXIS_IS_L64XX(E7)
    #define E7_MICROSTEPS      128
    #define E7_OVERCURRENT    2000
    #define E7_STALLCURRENT   1500
    #define E7_MAX_VOLTAGE     127
    #define E7_CHAIN_POS        -1
    #define E7_SLEW_RATE         1
  #endif

  /**
   * Monitor L6470 drivers for error conditions like over temperature and over current.
   * In the case of over temperature Marlin can decrease the drive until the error condition clears.
   * Other detected conditions can be used to stop the current print.
   * Relevant G-codes:
   * M906 - I1/2/3/4/5  Set or get motor drive level using axis codes X, Y, Z, E. Report values if no axis codes given.
   *         I not present or I0 or I1 - X, Y, Z or E0
   *         I2 - X2, Y2, Z2 or E1
   *         I3 - Z3 or E3
   *         I4 - Z4 or E4
   *         I5 - E5
   * M916 - Increase drive level until get thermal warning
   * M917 - Find minimum current thresholds
   * M918 - Increase speed until max or error
   * M122 S0/1 - Report driver parameters
   */
  //#define MONITOR_L6470_DRIVER_STATUS

  #if ENABLED(MONITOR_L6470_DRIVER_STATUS)
    #define KVAL_HOLD_STEP_DOWN     1
    //#define L6470_STOP_ON_ERROR
  #endif

#endif // HAS_L64XX

// @section i2cbus

//
// I2C Master ID for LPC176x LCD and Digital Current control
// Does not apply to other peripherals based on the Wire library.
//
//#define I2C_MASTER_ID  1  // Set a value from 0 to 2

/**
 * TWI/I2C BUS
 *
 * This feature is an EXPERIMENTAL feature so it shall not be used on production
 * machines. Enabling this will allow you to send and receive I2C data from slave
 * devices on the bus.
 *
 * ; Example #1
 * ; This macro send the string "Marlin" to the slave device with address 0x63 (99)
 * ; It uses multiple M260 commands with one B<base 10> arg
 * M260 A99  ; Target slave address
 * M260 B77  ; M
 * M260 B97  ; a
 * M260 B114 ; r
 * M260 B108 ; l
 * M260 B105 ; i
 * M260 B110 ; n
 * M260 S1   ; Send the current buffer
 *
 * ; Example #2
 * ; Request 6 bytes from slave device with address 0x63 (99)
 * M261 A99 B5
 *
 * ; Example #3
 * ; Example serial output of a M261 request
 * echo:i2c-reply: from:99 bytes:5 data:hello
 */

//#define EXPERIMENTAL_I2CBUS
#if ENABLED(EXPERIMENTAL_I2CBUS)
  #define I2C_SLAVE_ADDRESS  0  // Set a value from 8 to 127 to act as a slave
#endif

// @section extras

/**
 * Photo G-code
 * Add the M240 G-code to take a photo.
 * The photo can be triggered by a digital pin or a physical movement.
 */
//#define PHOTO_GCODE
#if ENABLED(PHOTO_GCODE)
  // A position to move to (and raise Z) before taking the photo
  //#define PHOTO_POSITION { X_MAX_POS - 5, Y_MAX_POS, 0 }  // { xpos, ypos, zraise } (M240 X Y Z)
  //#define PHOTO_DELAY_MS   100                            // (ms) Duration to pause before moving back (M240 P)
  //#define PHOTO_RETRACT_MM   6.5                          // (mm) E retract/recover for the photo move (M240 R S)

  // Canon RC-1 or homebrew digital camera trigger
  // Data from: https://www.doc-diy.net/photo/rc-1_hacked/
  //#define PHOTOGRAPH_PIN 23

  // Canon Hack Development Kit
  // https://captain-slow.dk/2014/03/09/3d-printing-timelapses/
  //#define CHDK_PIN        4

  // Optional second move with delay to trigger the camera shutter
  //#define PHOTO_SWITCH_POSITION { X_MAX_POS, Y_MAX_POS }  // { xpos, ypos } (M240 I J)

  // Duration to hold the switch or keep CHDK_PIN high
  //#define PHOTO_SWITCH_MS   50 // (ms) (M240 D)

  /**
   * PHOTO_PULSES_US may need adjustment depending on board and camera model.
   * Pin must be running at 48.4kHz.
   * Be sure to use a PHOTOGRAPH_PIN which can rise and fall quick enough.
   * (e.g., MKS SBase temp sensor pin was too slow, so used P1.23 on J8.)
   *
   *  Example pulse data for Nikon: https://bit.ly/2FKD0Aq
   *                     IR Wiring: https://git.io/JvJf7
   */
  //#define PHOTO_PULSES_US { 2000, 27850, 400, 1580, 400, 3580, 400 }  // (µs) Durations for each 48.4kHz oscillation
  #ifdef PHOTO_PULSES_US
    #define PHOTO_PULSE_DELAY_US 13 // (µs) Approximate duration of each HIGH and LOW pulse in the oscillation
  #endif
#endif

/**
 * Spindle & Laser control
 *
 * Add the M3, M4, and M5 commands to turn the spindle/laser on and off, and
 * to set spindle speed, spindle direction, and laser power.
 *
 * SuperPid is a router/spindle speed controller used in the CNC milling community.
 * Marlin can be used to turn the spindle on and off. It can also be used to set
 * the spindle speed from 5,000 to 30,000 RPM.
 *
 * You'll need to select a pin for the ON/OFF function and optionally choose a 0-5V
 * hardware PWM pin for the speed control and a pin for the rotation direction.
 *
 * See https://marlinfw.org/docs/configuration/laser_spindle.html for more config details.
 */
//#define SPINDLE_FEATURE
//#define LASER_FEATURE
#if EITHER(SPINDLE_FEATURE, LASER_FEATURE)
  #define SPINDLE_LASER_ACTIVE_STATE    LOW    // Set to "HIGH" if the on/off function is active HIGH
  #define SPINDLE_LASER_PWM             true   // Set to "true" if your controller supports setting the speed/power
  #define SPINDLE_LASER_PWM_INVERT      false  // Set to "true" if the speed/power goes up when you want it to go slower

  #define SPINDLE_LASER_FREQUENCY       2500   // (Hz) Spindle/laser frequency (only on supported HALs: AVR and LPC)

  /**
   * Speed / Power can be set ('M3 S') and displayed in terms of:
   *  - PWM255  (S0 - S255)
   *  - PERCENT (S0 - S100)
   *  - RPM     (S0 - S50000)  Best for use with a spindle
   */
  #define CUTTER_POWER_UNIT PWM255

  /**
   * Relative Cutter Power
   * Normally, 'M3 O<power>' sets
   * OCR power is relative to the range SPEED_POWER_MIN...SPEED_POWER_MAX.
   * so input powers of 0...255 correspond to SPEED_POWER_MIN...SPEED_POWER_MAX
   * instead of normal range (0 to SPEED_POWER_MAX).
   * Best used with (e.g.) SuperPID router controller: S0 = 5,000 RPM and S255 = 30,000 RPM
   */
  //#define CUTTER_POWER_RELATIVE              // Set speed proportional to [SPEED_POWER_MIN...SPEED_POWER_MAX]

  #if ENABLED(SPINDLE_FEATURE)
    //#define SPINDLE_CHANGE_DIR               // Enable if your spindle controller can change spindle direction
    #define SPINDLE_CHANGE_DIR_STOP            // Enable if the spindle should stop before changing spin direction
    #define SPINDLE_INVERT_DIR          false  // Set to "true" if the spin direction is reversed

    #define SPINDLE_LASER_POWERUP_DELAY   5000 // (ms) Delay to allow the spindle/laser to come up to speed/power
    #define SPINDLE_LASER_POWERDOWN_DELAY 5000 // (ms) Delay to allow the spindle to stop

    /**
     * M3/M4 Power Equation
     *
     * Each tool uses different value ranges for speed / power control.
     * These parameters are used to convert between tool power units and PWM.
     *
     * Speed/Power = (PWMDC / 255 * 100 - SPEED_POWER_INTERCEPT) / SPEED_POWER_SLOPE
     * PWMDC = (spdpwr - SPEED_POWER_MIN) / (SPEED_POWER_MAX - SPEED_POWER_MIN) / SPEED_POWER_SLOPE
     */
    #define SPEED_POWER_INTERCEPT         0    // (%) 0-100 i.e., Minimum power percentage
    #define SPEED_POWER_MIN            5000    // (RPM)
    #define SPEED_POWER_MAX           30000    // (RPM) SuperPID router controller 0 - 30,000 RPM
    #define SPEED_POWER_STARTUP       25000    // (RPM) M3/M4 speed/power default (with no arguments)

  #else

    #define SPEED_POWER_INTERCEPT         0    // (%) 0-100 i.e., Minimum power percentage
    #define SPEED_POWER_MIN               0    // (%) 0-100
    #define SPEED_POWER_MAX             100    // (%) 0-100
    #define SPEED_POWER_STARTUP          80    // (%) M3/M4 speed/power default (with no arguments)

    /**
     * Enable inline laser power to be handled in the planner / stepper routines.
     * Inline power is specified by the I (inline) flag in an M3 command (e.g., M3 S20 I)
     * or by the 'S' parameter in G0/G1/G2/G3 moves (see LASER_MOVE_POWER).
     *
     * This allows the laser to keep in perfect sync with the planner and removes
     * the powerup/down delay since lasers require negligible time.
     */
    #define LASER_POWER_INLINE

    #if ENABLED(LASER_POWER_INLINE)
      /**
       * Scale the laser's power in proportion to the movement rate.
       *
       * - Sets the entry power proportional to the entry speed over the nominal speed.
       * - Ramps the power up every N steps to approximate the speed trapezoid.
       * - Due to the limited power resolution this is only approximate.
       */
      #define LASER_POWER_INLINE_TRAPEZOID

      /**
       * Continuously calculate the current power (nominal_power * current_rate / nominal_rate).
       * Required for accurate power with non-trapezoidal acceleration (e.g., S_CURVE_ACCELERATION).
       * This is a costly calculation so this option is discouraged on 8-bit AVR boards.
       *
       * LASER_POWER_INLINE_TRAPEZOID_CONT_PER defines how many step cycles there are between power updates. If your
       * board isn't able to generate steps fast enough (and you are using LASER_POWER_INLINE_TRAPEZOID_CONT), increase this.
       * Note that when this is zero it means it occurs every cycle; 1 means a delay wait one cycle then run, etc.
       */
      //#define LASER_POWER_INLINE_TRAPEZOID_CONT

      /**
       * Stepper iterations between power updates. Increase this value if the board
       * can't keep up with the processing demands of LASER_POWER_INLINE_TRAPEZOID_CONT.
       * Disable (or set to 0) to recalculate power on every stepper iteration.
       */
      //#define LASER_POWER_INLINE_TRAPEZOID_CONT_PER 10

      /**
       * Include laser power in G0/G1/G2/G3/G5 commands with the 'S' parameter
       */
      //#define LASER_MOVE_POWER

      #if ENABLED(LASER_MOVE_POWER)
        // Turn off the laser on G0 moves with no power parameter.
        // If a power parameter is provided, use that instead.
        //#define LASER_MOVE_G0_OFF

        // Turn off the laser on G28 homing.
        //#define LASER_MOVE_G28_OFF
      #endif

      /**
       * Inline flag inverted
       *
       * WARNING: M5 will NOT turn off the laser unless another move
       *          is done (so G-code files must end with 'M5 I').
       */
      //#define LASER_POWER_INLINE_INVERT

      /**
       * Continuously apply inline power. ('M3 S3' == 'G1 S3' == 'M3 S3 I')
       *
       * The laser might do some weird things, so only enable this
       * feature if you understand the implications.
       */
      //#define LASER_POWER_INLINE_CONTINUOUS

    #else

      #define SPINDLE_LASER_POWERUP_DELAY     50 // (ms) Delay to allow the spindle/laser to come up to speed/power
      #define SPINDLE_LASER_POWERDOWN_DELAY   50 // (ms) Delay to allow the spindle to stop

    #endif
  #endif
#endif

/**
 * Coolant Control
 *
 * Add the M7, M8, and M9 commands to turn mist or flood coolant on and off.
 *
 * Note: COOLANT_MIST_PIN and/or COOLANT_FLOOD_PIN must also be defined.
 */
//#define COOLANT_CONTROL
#if ENABLED(COOLANT_CONTROL)
  #define COOLANT_MIST                // Enable if mist coolant is present
  #define COOLANT_FLOOD               // Enable if flood coolant is present
  #define COOLANT_MIST_INVERT  false  // Set "true" if the on/off function is reversed
  #define COOLANT_FLOOD_INVERT false  // Set "true" if the on/off function is reversed
#endif

/**
 * Filament Width Sensor
 *
 * Measures the filament width in real-time and adjusts
 * flow rate to compensate for any irregularities.
 *
 * Also allows the measured filament diameter to set the
 * extrusion rate, so the slicer only has to specify the
 * volume.
 *
 * Only a single extruder is supported at this time.
 *
 *  34 RAMPS_14    : Analog input 5 on the AUX2 connector
 *  81 PRINTRBOARD : Analog input 2 on the Exp1 connector (version B,C,D,E)
 * 301 RAMBO       : Analog input 3
 *
 * Note: May require analog pins to be defined for other boards.
 */
//#define FILAMENT_WIDTH_SENSOR

#if ENABLED(FILAMENT_WIDTH_SENSOR)
  #define FILAMENT_SENSOR_EXTRUDER_NUM 0    // Index of the extruder that has the filament sensor. :[0,1,2,3,4]
  #define MEASUREMENT_DELAY_CM        14    // (cm) The distance from the filament sensor to the melting chamber

  #define FILWIDTH_ERROR_MARGIN        1.0  // (mm) If a measurement differs too much from nominal width ignore it
  #define MAX_MEASUREMENT_DELAY       20    // (bytes) Buffer size for stored measurements (1 byte per cm). Must be larger than MEASUREMENT_DELAY_CM.

  #define DEFAULT_MEASURED_FILAMENT_DIA DEFAULT_NOMINAL_FILAMENT_DIA // Set measured to nominal initially

  // Display filament width on the LCD status line. Status messages will expire after 5 seconds.
  //#define FILAMENT_LCD_DISPLAY
#endif

/**
 * Power Monitor
 * Monitor voltage (V) and/or current (A), and -when possible- power (W)
 *
 * Read and configure with M430
 *
 * The current sensor feeds DC voltage (relative to the measured current) to an analog pin
 * The voltage sensor feeds DC voltage (relative to the measured voltage) to an analog pin
 */
//#define POWER_MONITOR_CURRENT   // Monitor the system current
//#define POWER_MONITOR_VOLTAGE   // Monitor the system voltage
#if EITHER(POWER_MONITOR_CURRENT, POWER_MONITOR_VOLTAGE)
  #define POWER_MONITOR_VOLTS_PER_AMP   0.05000   // Input voltage to the MCU analog pin per amp  - DO NOT apply more than ADC_VREF!
  #define POWER_MONITOR_CURRENT_OFFSET -1         // Offset value for current sensors with linear function output
  #define POWER_MONITOR_VOLTS_PER_VOLT  0.11786   // Input voltage to the MCU analog pin per volt - DO NOT apply more than ADC_VREF!
  #define POWER_MONITOR_FIXED_VOLTAGE   13.6      // Voltage for a current sensor with no voltage sensor (for power display)
#endif

/**
 * CNC Coordinate Systems
 *
 * Enables G53 and G54-G59.3 commands to select coordinate systems
 * and G92.1 to reset the workspace to native machine space.
 */
//#define CNC_COORDINATE_SYSTEMS

/**
 * Auto-report temperatures with M155 S<seconds>
 */
#define AUTO_REPORT_TEMPERATURES

/**
 * Include capabilities in M115 output
 */
#define EXTENDED_CAPABILITIES_REPORT
#if ENABLED(EXTENDED_CAPABILITIES_REPORT)
  //#define M115_GEOMETRY_REPORT
#endif

/**
 * Expected Printer Check
 * Add the M16 G-code to compare a string to the MACHINE_NAME.
 * M16 with a non-matching string causes the printer to halt.
 */
//#define EXPECTED_PRINTER_CHECK

/**
 * Disable all Volumetric extrusion options
 */
//#define NO_VOLUMETRICS

#if DISABLED(NO_VOLUMETRICS)
  /**
   * Volumetric extrusion default state
   * Activate to make volumetric extrusion the default method,
   * with DEFAULT_NOMINAL_FILAMENT_DIA as the default diameter.
   *
   * M200 D0 to disable, M200 Dn to set a new diameter (and enable volumetric).
   * M200 S0/S1 to disable/enable volumetric extrusion.
   */
  //#define VOLUMETRIC_DEFAULT_ON

  //#define VOLUMETRIC_EXTRUDER_LIMIT
  #if ENABLED(VOLUMETRIC_EXTRUDER_LIMIT)
    /**
     * Default volumetric extrusion limit in cubic mm per second (mm^3/sec).
     * This factory setting applies to all extruders.
     * Use 'M200 [T<extruder>] L<limit>' to override and 'M502' to reset.
     * A non-zero value activates Volume-based Extrusion Limiting.
     */
    #define DEFAULT_VOLUMETRIC_EXTRUDER_LIMIT 0.00      // (mm^3/sec)
  #endif
#endif

/**
 * Enable this option for a leaner build of Marlin that removes all
 * workspace offsets, simplifying coordinate transformations, leveling, etc.
 *
 *  - M206 and M428 are disabled.
 *  - G92 will revert to its behavior from Marlin 1.0.
 */
//#define NO_WORKSPACE_OFFSETS

// Extra options for the M114 "Current Position" report
//#define M114_DETAIL         // Use 'M114` for details to check planner calculations
//#define M114_REALTIME       // Real current position based on forward kinematics
//#define M114_LEGACY         // M114 used to synchronize on every call. Enable if needed.

//#define REPORT_FAN_CHANGE   // Report the new fan speed when changed by M106 (and others)

/**
 * Set the number of proportional font spaces required to fill up a typical character space.
 * This can help to better align the output of commands like `G29 O` Mesh Output.
 *
 * For clients that use a fixed-width font (like OctoPrint), leave this set to 1.0.
 * Otherwise, adjust according to your client and font.
 */
#define PROPORTIONAL_FONT_RATIO 1.0

/**
 * Spend 28 bytes of SRAM to optimize the GCode parser
 */
#define FASTER_GCODE_PARSER

#if ENABLED(FASTER_GCODE_PARSER)
  //#define GCODE_QUOTED_STRINGS  // Support for quoted string parameters
#endif

//#define GCODE_CASE_INSENSITIVE  // Accept G-code sent to the firmware in lowercase

//#define REPETIER_GCODE_M360     // Add commands originally from Repetier FW

/**
 * CNC G-code options
 * Support CNC-style G-code dialects used by laser cutters, drawing machine cams, etc.
 * Note that G0 feedrates should be used with care for 3D printing (if used at all).
 * High feedrates may cause ringing and harm print quality.
 */
//#define PAREN_COMMENTS      // Support for parentheses-delimited comments
//#define GCODE_MOTION_MODES  // Remember the motion mode (G0 G1 G2 G3 G5 G38.X) and apply for X Y Z E F, etc.

// Enable and set a (default) feedrate for all G0 moves
//#define G0_FEEDRATE 3000 // (mm/min)
#ifdef G0_FEEDRATE
  //#define VARIABLE_G0_FEEDRATE // The G0 feedrate is set by F in G0 motion mode
#endif

/**
 * Startup commands
 *
 * Execute certain G-code commands immediately after power-on.
 */
//#define STARTUP_COMMANDS "M17 Z"

/**
 * G-code Macros
 *
 * Add G-codes M810-M819 to define and run G-code macros.
 * Macros are not saved to EEPROM.
 */
//#define GCODE_MACROS
#if ENABLED(GCODE_MACROS)
  #define GCODE_MACROS_SLOTS       5  // Up to 10 may be used
  #define GCODE_MACROS_SLOT_SIZE  50  // Maximum length of a single macro
#endif

/**
 * User-defined menu items that execute custom GCode
 */
//#define CUSTOM_USER_MENUS
#if ENABLED(CUSTOM_USER_MENUS)
  //#define CUSTOM_USER_MENU_TITLE "Custom Commands"
  #define USER_SCRIPT_DONE "M117 User Script Done"
  #define USER_SCRIPT_AUDIBLE_FEEDBACK
  //#define USER_SCRIPT_RETURN  // Return to status screen after a script

  #define USER_DESC_1 "Home & UBL Info"
  #define USER_GCODE_1 "G28\nG29 W"

  #define USER_DESC_2 "Preheat for " PREHEAT_1_LABEL
  #define USER_GCODE_2 "M140 S" STRINGIFY(PREHEAT_1_TEMP_BED) "\nM104 S" STRINGIFY(PREHEAT_1_TEMP_HOTEND)

  #define USER_DESC_3 "Preheat for " PREHEAT_2_LABEL
  #define USER_GCODE_3 "M140 S" STRINGIFY(PREHEAT_2_TEMP_BED) "\nM104 S" STRINGIFY(PREHEAT_2_TEMP_HOTEND)

  #define USER_DESC_4 "Heat Bed/Home/Level"
  #define USER_GCODE_4 "M140 S" STRINGIFY(PREHEAT_2_TEMP_BED) "\nG28\nG29"

  #define USER_DESC_5 "Home & Info"
  #define USER_GCODE_5 "G28\nM503"
#endif

/**
 * Host Action Commands
 *
 * Define host streamer action commands in compliance with the standard.
 *
 * See https://reprap.org/wiki/G-code#Action_commands
 * Common commands ........ poweroff, pause, paused, resume, resumed, cancel
 * G29_RETRY_AND_RECOVER .. probe_rewipe, probe_failed
 *
 * Some features add reason codes to extend these commands.
 *
 * Host Prompt Support enables Marlin to use the host for user prompts so
 * filament runout and other processes can be managed from the host side.
 */
//#define HOST_ACTION_COMMANDS
#if ENABLED(HOST_ACTION_COMMANDS)
  //#define HOST_PROMPT_SUPPORT
  //#define HOST_START_MENU_ITEM  // Add a menu item that tells the host to start
#endif

/**
 * Cancel Objects
 *
 * Implement M486 to allow Marlin to skip objects
 */
#define CANCEL_OBJECTS //!!

/**
 * I2C position encoders for closed loop control.
 * Developed by Chris Barr at Aus3D.
 *
 * Wiki: https://wiki.aus3d.com.au/Magnetic_Encoder
 * Github: https://github.com/Aus3D/MagneticEncoder
 *
 * Supplier: https://aus3d.com.au/magnetic-encoder-module
 * Alternative Supplier: https://reliabuild3d.com/
 *
 * Reliabuild encoders have been modified to improve reliability.
 */

//#define I2C_POSITION_ENCODERS
#if ENABLED(I2C_POSITION_ENCODERS)

  #define I2CPE_ENCODER_CNT         1                       // The number of encoders installed; max of 5
                                                            // encoders supported currently.

  #define I2CPE_ENC_1_ADDR          I2CPE_PRESET_ADDR_X     // I2C address of the encoder. 30-200.
  #define I2CPE_ENC_1_AXIS          X_AXIS                  // Axis the encoder module is installed on.  <X|Y|Z|E>_AXIS.
  #define I2CPE_ENC_1_TYPE          I2CPE_ENC_TYPE_LINEAR   // Type of encoder:  I2CPE_ENC_TYPE_LINEAR -or-
                                                            // I2CPE_ENC_TYPE_ROTARY.
  #define I2CPE_ENC_1_TICKS_UNIT    2048                    // 1024 for magnetic strips with 2mm poles; 2048 for
                                                            // 1mm poles. For linear encoders this is ticks / mm,
                                                            // for rotary encoders this is ticks / revolution.
  //#define I2CPE_ENC_1_TICKS_REV     (16 * 200)            // Only needed for rotary encoders; number of stepper
                                                            // steps per full revolution (motor steps/rev * microstepping)
  //#define I2CPE_ENC_1_INVERT                              // Invert the direction of axis travel.
  #define I2CPE_ENC_1_EC_METHOD     I2CPE_ECM_MICROSTEP     // Type of error error correction.
  #define I2CPE_ENC_1_EC_THRESH     0.10                    // Threshold size for error (in mm) above which the
                                                            // printer will attempt to correct the error; errors
                                                            // smaller than this are ignored to minimize effects of
                                                            // measurement noise / latency (filter).

  #define I2CPE_ENC_2_ADDR          I2CPE_PRESET_ADDR_Y     // Same as above, but for encoder 2.
  #define I2CPE_ENC_2_AXIS          Y_AXIS
  #define I2CPE_ENC_2_TYPE          I2CPE_ENC_TYPE_LINEAR
  #define I2CPE_ENC_2_TICKS_UNIT    2048
  //#define I2CPE_ENC_2_TICKS_REV   (16 * 200)
  //#define I2CPE_ENC_2_INVERT
  #define I2CPE_ENC_2_EC_METHOD     I2CPE_ECM_MICROSTEP
  #define I2CPE_ENC_2_EC_THRESH     0.10

  #define I2CPE_ENC_3_ADDR          I2CPE_PRESET_ADDR_Z     // Encoder 3.  Add additional configuration options
  #define I2CPE_ENC_3_AXIS          Z_AXIS                  // as above, or use defaults below.

  #define I2CPE_ENC_4_ADDR          I2CPE_PRESET_ADDR_E     // Encoder 4.
  #define I2CPE_ENC_4_AXIS          E_AXIS

  #define I2CPE_ENC_5_ADDR          34                      // Encoder 5.
  #define I2CPE_ENC_5_AXIS          E_AXIS

  // Default settings for encoders which are enabled, but without settings configured above.
  #define I2CPE_DEF_TYPE            I2CPE_ENC_TYPE_LINEAR
  #define I2CPE_DEF_ENC_TICKS_UNIT  2048
  #define I2CPE_DEF_TICKS_REV       (16 * 200)
  #define I2CPE_DEF_EC_METHOD       I2CPE_ECM_NONE
  #define I2CPE_DEF_EC_THRESH       0.1

  //#define I2CPE_ERR_THRESH_ABORT  100.0                   // Threshold size for error (in mm) error on any given
                                                            // axis after which the printer will abort. Comment out to
                                                            // disable abort behavior.

  #define I2CPE_TIME_TRUSTED        10000                   // After an encoder fault, there must be no further fault
                                                            // for this amount of time (in ms) before the encoder
                                                            // is trusted again.

  /**
   * Position is checked every time a new command is executed from the buffer but during long moves,
   * this setting determines the minimum update time between checks. A value of 100 works well with
   * error rolling average when attempting to correct only for skips and not for vibration.
   */
  #define I2CPE_MIN_UPD_TIME_MS     4                       // (ms) Minimum time between encoder checks.

  // Use a rolling average to identify persistant errors that indicate skips, as opposed to vibration and noise.
  #define I2CPE_ERR_ROLLING_AVERAGE

#endif // I2C_POSITION_ENCODERS

/**
 * Analog Joystick(s)
 */
//#define JOYSTICK
#if ENABLED(JOYSTICK)
  #define JOY_X_PIN    5  // RAMPS: Suggested pin A5  on AUX2
  #define JOY_Y_PIN   10  // RAMPS: Suggested pin A10 on AUX2
  #define JOY_Z_PIN   12  // RAMPS: Suggested pin A12 on AUX2
  #define JOY_EN_PIN  44  // RAMPS: Suggested pin D44 on AUX2

  //#define INVERT_JOY_X  // Enable if X direction is reversed
  //#define INVERT_JOY_Y  // Enable if Y direction is reversed
  //#define INVERT_JOY_Z  // Enable if Z direction is reversed

  // Use M119 with JOYSTICK_DEBUG to find reasonable values after connecting:
  #define JOY_X_LIMITS { 5600, 8190-100, 8190+100, 10800 } // min, deadzone start, deadzone end, max
  #define JOY_Y_LIMITS { 5600, 8250-100, 8250+100, 11000 }
  #define JOY_Z_LIMITS { 4800, 8080-100, 8080+100, 11550 }
  //#define JOYSTICK_DEBUG
#endif

/**
 * Mechanical Gantry Calibration
 * Modern replacement for the Prusa TMC_Z_CALIBRATION.
 * Adds capability to work with any adjustable current drivers.
 * Implemented as G34 because M915 is deprecated.
 */
//#define MECHANICAL_GANTRY_CALIBRATION
#if ENABLED(MECHANICAL_GANTRY_CALIBRATION)
  #define GANTRY_CALIBRATION_CURRENT          600     // Default calibration current in ma
  #define GANTRY_CALIBRATION_EXTRA_HEIGHT      15     // Extra distance in mm past Z_###_POS to move
  #define GANTRY_CALIBRATION_FEEDRATE         500     // Feedrate for correction move
  //#define GANTRY_CALIBRATION_TO_MIN                 // Enable to calibrate Z in the MIN direction

  //#define GANTRY_CALIBRATION_SAFE_POSITION  { X_CENTER, Y_CENTER } // Safe position for nozzle
  //#define GANTRY_CALIBRATION_XY_PARK_FEEDRATE 3000  // XY Park Feedrate - MMM
  //#define GANTRY_CALIBRATION_COMMANDS_PRE   ""
  #define GANTRY_CALIBRATION_COMMANDS_POST  "G28"     // G28 highly recommended to ensure an accurate position
#endif

/**
 * MAX7219 Debug Matrix
 *
 * Add support for a low-cost 8x8 LED Matrix based on the Max7219 chip as a realtime status display.
 * Requires 3 signal wires. Some useful debug options are included to demonstrate its usage.
 */
//#define MAX7219_DEBUG
#if ENABLED(MAX7219_DEBUG)
  #define MAX7219_CLK_PIN   64
  #define MAX7219_DIN_PIN   57
  #define MAX7219_LOAD_PIN  44

  //#define MAX7219_GCODE          // Add the M7219 G-code to control the LED matrix
  #define MAX7219_INIT_TEST    2   // Test pattern at startup: 0=none, 1=sweep, 2=spiral
  #define MAX7219_NUMBER_UNITS 1   // Number of Max7219 units in chain.
  #define MAX7219_ROTATE       0   // Rotate the display clockwise (in multiples of +/- 90°)
                                   // connector at:  right=0   bottom=-90  top=90  left=180
  //#define MAX7219_REVERSE_ORDER  // The individual LED matrix units may be in reversed order
  //#define MAX7219_SIDE_BY_SIDE   // Big chip+matrix boards can be chained side-by-side

  /**
   * Sample debug features
   * If you add more debug displays, be careful to avoid conflicts!
   */
  #define MAX7219_DEBUG_PRINTER_ALIVE    // Blink corner LED of 8x8 matrix to show that the firmware is functioning
  #define MAX7219_DEBUG_PLANNER_HEAD  3  // Show the planner queue head position on this and the next LED matrix row
  #define MAX7219_DEBUG_PLANNER_TAIL  5  // Show the planner queue tail position on this and the next LED matrix row

  #define MAX7219_DEBUG_PLANNER_QUEUE 0  // Show the current planner queue depth on this and the next LED matrix row
                                         // If you experience stuttering, reboots, etc. this option can reveal how
                                         // tweaks made to the configuration are affecting the printer in real-time.
#endif

/**
 * NanoDLP Sync support
 *
 * Add support for Synchronized Z moves when using with NanoDLP. G0/G1 axis moves will output "Z_move_comp"
 * string to enable synchronization with DLP projector exposure. This change will allow to use
 * [[WaitForDoneMessage]] instead of populating your gcode with M400 commands
 */
//#define NANODLP_Z_SYNC
#if ENABLED(NANODLP_Z_SYNC)
  //#define NANODLP_ALL_AXIS  // Enables "Z_move_comp" output on any axis move.
                              // Default behavior is limited to Z axis only.
#endif

/**
 * WiFi Support (Espressif ESP32 WiFi)
 */
//#define WIFISUPPORT         //!!arlin embedded WiFi managenent
//#define ESP3D_WIFISUPPORT   // ESP3D Library WiFi management (https://github.com/luc-github/ESP3DLib)

#if EITHER(WIFISUPPORT, ESP3D_WIFISUPPORT)
  //#define WEBSUPPORT          // Start a webserver (which may include auto-discovery)
  //#define OTASUPPORT          // Support over-the-air firmware updates
  //#define WIFI_CUSTOM_COMMAND // Accept feature config commands (e.g., WiFi ESP3D) from the host

  /**
   * To set a default WiFi SSID / Password, create a file called Configuration_Secure.h with
   * the following defines, customized for your network. This specific file is excluded via
   * .gitignore to prevent it from accidentally leaking to the public.
   *
   *   #define WIFI_SSID "WiFi SSID"
   *   #define WIFI_PWD  "WiFi Password"
   */
  //#include "Configuration_Secure.h" // External file with WiFi SSID / Password
#endif

/**
 * Průša Multi-Material Unit v2
 * Enable in Configuration.h
 */
#if ENABLED(PRUSA_MMU2)

  // Serial port used for communication with MMU2.
  // For AVR enable the UART port used for the MMU. (e.g., mmuSerial)
  // For 32-bit boards check your HAL for available serial ports. (e.g., Serial2)
  #define MMU2_SERIAL_PORT 2
  #define MMU2_SERIAL mmuSerial

  // Use hardware reset for MMU if a pin is defined for it
  //#define MMU2_RST_PIN 23

  // Enable if the MMU2 has 12V stepper motors (MMU2 Firmware 1.0.2 and up)
  //#define MMU2_MODE_12V

  // G-code to execute when MMU2 F.I.N.D.A. probe detects filament runout
  #define MMU2_FILAMENT_RUNOUT_SCRIPT "M600"

  // Add an LCD menu for MMU2
  //#define MMU2_MENUS
  #if ENABLED(MMU2_MENUS)
    // Settings for filament load / unload from the LCD menu.
    // This is for Průša MK3-style extruders. Customize for your hardware.
    #define MMU2_FILAMENTCHANGE_EJECT_FEED 80.0
    #define MMU2_LOAD_TO_NOZZLE_SEQUENCE \
      {  7.2, 1145 }, \
      { 14.4,  871 }, \
      { 36.0, 1393 }, \
      { 14.4,  871 }, \
      { 50.0,  198 }

    #define MMU2_RAMMING_SEQUENCE \
      {   1.0, 1000 }, \
      {   1.0, 1500 }, \
      {   2.0, 2000 }, \
      {   1.5, 3000 }, \
      {   2.5, 4000 }, \
      { -15.0, 5000 }, \
      { -14.0, 1200 }, \
      {  -6.0,  600 }, \
      {  10.0,  700 }, \
      { -10.0,  400 }, \
      { -50.0, 2000 }
  #endif

  /**
   * MMU Extruder Sensor
   *
   * Support for a Průša (or other) IR Sensor to detect filament near the extruder
   * and make loading more reliable. Suitable for an extruder equipped with a filament
   * sensor less than 38mm from the gears.
   *
   * During loading the extruder will stop when the sensor is triggered, then do a last
   * move up to the gears. If no filament is detected, the MMU2 can make some more attempts.
   * If all attempts fail, a filament runout will be triggered.
   */
  //#define MMU_EXTRUDER_SENSOR
  #if ENABLED(MMU_EXTRUDER_SENSOR)
    #define MMU_LOADING_ATTEMPTS_NR 5 // max. number of attempts to load filament if first load fail
  #endif

  /**
   * Using a sensor like the MMU2S
   * This mode requires a MK3S extruder with a sensor at the extruder idler, like the MMU2S.
   * See https://help.prusa3d.com/en/guide/3b-mk3s-mk2-5s-extruder-upgrade_41560, step 11
   */
  //#define PRUSA_MMU2_S_MODE
  #if ENABLED(PRUSA_MMU2_S_MODE)
    #define MMU2_C0_RETRY   5             // Number of retries (total time = timeout*retries)

    #define MMU2_CAN_LOAD_FEEDRATE 800    // (mm/min)
    #define MMU2_CAN_LOAD_SEQUENCE \
      {  0.1, MMU2_CAN_LOAD_FEEDRATE }, \
      {  60.0, MMU2_CAN_LOAD_FEEDRATE }, \
      { -52.0, MMU2_CAN_LOAD_FEEDRATE }

    #define MMU2_CAN_LOAD_RETRACT   6.0   // (mm) Keep under the distance between Load Sequence values
    #define MMU2_CAN_LOAD_DEVIATION 0.8   // (mm) Acceptable deviation

    #define MMU2_CAN_LOAD_INCREMENT 0.2   // (mm) To reuse within MMU2 module
    #define MMU2_CAN_LOAD_INCREMENT_SEQUENCE \
      { -MMU2_CAN_LOAD_INCREMENT, MMU2_CAN_LOAD_FEEDRATE }

  #endif

  //#define MMU2_DEBUG  // Write debug info to serial output

#endif // PRUSA_MMU2

/**
 * Advanced Print Counter settings
 */
#if ENABLED(PRINTCOUNTER)
  #define SERVICE_WARNING_BUZZES  3
  // Activate up to 3 service interval watchdogs
  //#define SERVICE_NAME_1      "Service S"
  //#define SERVICE_INTERVAL_1  100 // print hours
  //#define SERVICE_NAME_2      "Service L"
  //#define SERVICE_INTERVAL_2  200 // print hours
  //#define SERVICE_NAME_3      "Service 3"
  //#define SERVICE_INTERVAL_3    1 // print hours
#endif

// @section develop

//
// M100 Free Memory Watcher to debug memory usage
//
//#define M100_FREE_MEMORY_WATCHER

//
// M42 - Set pin states
//
//#define DIRECT_PIN_CONTROL

//
// M43 - display pin status, toggle pins, watch pins, watch endstops & toggle LED, test servo probe
//
//#define PINS_DEBUGGING

// Enable Marlin dev mode which adds some special commands
//#define MARLIN_DEV_MODE<|MERGE_RESOLUTION|>--- conflicted
+++ resolved
@@ -413,7 +413,7 @@
 // When first starting the main fan, run it at full speed for the
 // given number of milliseconds.  This gets the fan spinning reliably
 // before setting a PWM value. (Does not work with software PWM for fan on Sanguinololu)
-//#define FAN_KICKSTART_TIME 1000 //!!
+//#define FAN_KICKSTART_TIME 100
 
 // Some coolers may require a non-zero "off" state.
 //#define FAN_OFF_PWM  1
@@ -474,7 +474,7 @@
  * Multiple extruders can be assigned to the same pin in which case
  * the fan will turn on when any selected extruder is above the threshold.
  */
-#define E0_AUTO_FAN_PIN PE5 //!!
+#define E0_AUTO_FAN_PIN -1
 #define E1_AUTO_FAN_PIN -1
 #define E2_AUTO_FAN_PIN -1
 #define E3_AUTO_FAN_PIN -1
@@ -573,7 +573,7 @@
 //
 // For Z set the number of stepper drivers
 //
-#define NUM_Z_STEPPER_DRIVERS 1   //!!(1-4) Z options change based on how many
+#define NUM_Z_STEPPER_DRIVERS 1   // (1-4) Z options change based on how many
 
 #if NUM_Z_STEPPER_DRIVERS > 1
   //#define Z_MULTI_ENDSTOPS
@@ -658,7 +658,7 @@
 
 //#define HOMING_BACKOFF_POST_MM { 2, 2, 2 }  // (mm) Backoff from endstops after homing
 
-#define QUICK_HOME //!!                          // If G28 contains XY do a diagonal move first
+//#define QUICK_HOME                          // If G28 contains XY do a diagonal move first
 //#define HOME_Y_BEFORE_X                     // If G28 contains XY home Y before X
 //#define CODEPENDENT_XY_HOMING               // If X/Y can't home without homing Y/X first
 
@@ -833,19 +833,12 @@
 #define INVERT_Z_STEP_PIN false
 #define INVERT_E_STEP_PIN false
 
-<<<<<<< HEAD
-// Default stepper release if idle. Set to 0 to deactivate.
-// Steppers will shut down DEFAULT_STEPPER_DEACTIVE_TIME seconds after the last move when DISABLE_INACTIVE_? is true.
-// Time can be set by M18 and M84.
-#define DEFAULT_STEPPER_DEACTIVE_TIME 320 //!!
-=======
 /**
  * Idle Stepper Shutdown
  * Set DISABLE_INACTIVE_? 'true' to shut down axis steppers after an idle period.
  * The Deactive Time can be overridden with M18 and M84. Set to 0 for No Timeout.
  */
 #define DEFAULT_STEPPER_DEACTIVE_TIME 120
->>>>>>> f74015b4
 #define DISABLE_INACTIVE_X true
 #define DISABLE_INACTIVE_Y true
 #define DISABLE_INACTIVE_Z true  // Set 'false' if the nozzle could fall onto your printed part!
@@ -981,7 +974,7 @@
  * vibration and surface artifacts. The algorithm adapts to provide the best possible step smoothing at the
  * lowest stepping frequencies.
  */
-#define ADAPTIVE_STEP_SMOOTHING //!!
+//#define ADAPTIVE_STEP_SMOOTHING
 
 /**
  * Custom Microstepping
@@ -1144,29 +1137,13 @@
   #define BOOTSCREEN_TIMEOUT 4000        // (ms) Total Duration to display the boot screen(s)
 #endif
 
-<<<<<<< HEAD
-#if HAS_GRAPHICAL_LCD && EITHER(SDSUPPORT, LCD_SET_PROGRESS_MANUALLY)
-  //#define PRINT_PROGRESS_SHOW_DECIMALS //!! Show progress with decimal digits
-  //#define SHOW_REMAINING_TIME          //!! Display estimated time to completion
-=======
 #if EITHER(SDSUPPORT, LCD_SET_PROGRESS_MANUALLY) && ANY(HAS_MARLINUI_U8GLIB, HAS_MARLINUI_HD44780, IS_TFTGLCD_PANEL)
   //#define SHOW_REMAINING_TIME       // Display estimated time to completion
->>>>>>> f74015b4
   #if ENABLED(SHOW_REMAINING_TIME)
     //#define USE_M73_REMAINING_TIME  // Use remaining time from M73 command instead of estimation
     //#define ROTATE_PROGRESS_DISPLAY // Display (P)rogress, (E)lapsed, and (R)emaining time
   #endif
 
-<<<<<<< HEAD
-#if HAS_CHARACTER_LCD && EITHER(SDSUPPORT, LCD_SET_PROGRESS_MANUALLY)
-  //#define LCD_PROGRESS_BAR              //!! Show a progress bar on HD44780 LCDs for SD printing
-  #if ENABLED(LCD_PROGRESS_BAR)
-    #define PROGRESS_BAR_BAR_TIME 2000    // (ms) Amount of time to show the bar
-    #define PROGRESS_BAR_MSG_TIME 3000    // (ms) Amount of time to show the status message
-    #define PROGRESS_MSG_EXPIRE   0       // (ms) Amount of time to retain the status message (0=forever)
-    //#define PROGRESS_MSG_ONCE           // Show the message for MSG_TIME then clear it
-    //#define LCD_PROGRESS_BAR_TEST       // Add a menu item to test the progress bar
-=======
   #if HAS_MARLINUI_U8GLIB
     //#define PRINT_PROGRESS_SHOW_DECIMALS // Show progress with decimal digits
   #endif
@@ -1180,7 +1157,6 @@
       //#define PROGRESS_MSG_ONCE         // Show the message for MSG_TIME then clear it
       //#define LCD_PROGRESS_BAR_TEST     // Add a menu item to test the progress bar
     #endif
->>>>>>> f74015b4
   #endif
 #endif
 
@@ -1446,7 +1422,7 @@
   //#define STATUS_FAN_FRAMES 3       // :[0,1,2,3,4] Number of fan animation frames
   //#define STATUS_HEAT_PERCENT       // Show heating in a progress bar
   //#define BOOT_MARLIN_LOGO_SMALL    // Show a smaller Marlin logo on the Boot Screen (saving 399 bytes of flash)
-  #define BOOT_MARLIN_LOGO_ANIMATED //!! Animated Marlin logo. Costs ~‭3260 (or ~940) bytes of PROGMEM.
+  //#define BOOT_MARLIN_LOGO_ANIMATED // Animated Marlin logo. Costs ~‭3260 (or ~940) bytes of PROGMEM.
 
   // Frivolous Game Options
   //#define MARLIN_BRICKOUT
@@ -1627,7 +1603,7 @@
  *
  * Warning: Does not respect endstops!
  */
-#define BABYSTEPPING //!!
+//#define BABYSTEPPING
 #if ENABLED(BABYSTEPPING)
   //#define INTEGRATED_BABYSTEPPING         // EXPERIMENTAL integration of babystepping into the Stepper ISR
   //#define BABYSTEP_WITHOUT_HOMING
@@ -1635,26 +1611,22 @@
   //#define BABYSTEP_XY                     // Also enable X/Y Babystepping. Not supported on DELTA!
   #define BABYSTEP_INVERT_Z false           // Change if Z babysteps should go the other way
   //#define BABYSTEP_MILLIMETER_UNITS       // Specify BABYSTEP_MULTIPLICATOR_(XY|Z) in mm instead of micro-steps
-  #define BABYSTEP_MULTIPLICATOR_Z  3       // (steps or mm) Steps or millimeter distance for each Z babystep
+  #define BABYSTEP_MULTIPLICATOR_Z  1       // (steps or mm) Steps or millimeter distance for each Z babystep
   #define BABYSTEP_MULTIPLICATOR_XY 1       // (steps or mm) Steps or millimeter distance for each XY babystep
 
   //#define DOUBLECLICK_FOR_Z_BABYSTEPPING  // Double-click on the Status Screen for Z Babystepping.
   #if ENABLED(DOUBLECLICK_FOR_Z_BABYSTEPPING)
     #define DOUBLECLICK_MAX_INTERVAL 1250   // Maximum interval between clicks, in milliseconds.
                                             // Note: Extra time may be added to mitigate controller latency.
-<<<<<<< HEAD
-    #define BABYSTEP_ALWAYS_AVAILABLE     //!! Allow babystepping at all times (not just during movement).
-=======
->>>>>>> f74015b4
     //#define MOVE_Z_WHEN_IDLE              // Jump to the move Z menu on doubleclick when printer is idle.
     #if ENABLED(MOVE_Z_WHEN_IDLE)
       #define MOVE_Z_IDLE_MULTIPLICATOR 1   // Multiply 1mm by this factor for the move step size.
     #endif
   #endif
 
-  #define BABYSTEP_DISPLAY_TOTAL          //!! Display total babysteps since last G28
-
-  //#define BABYSTEP_ZPROBE_OFFSET          //!! Combine M851 Z and Babystepping
+  //#define BABYSTEP_DISPLAY_TOTAL          // Display total babysteps since last G28
+
+  //#define BABYSTEP_ZPROBE_OFFSET          // Combine M851 Z and Babystepping
   #if ENABLED(BABYSTEP_ZPROBE_OFFSET)
     //#define BABYSTEP_HOTEND_Z_OFFSET      // For multiple hotends, babystep relative Z offsets
     //#define BABYSTEP_ZPROBE_GFX_OVERLAY   // Enable graphical overlay on Z-offset editor
@@ -1678,12 +1650,12 @@
  *
  * See https://marlinfw.org/docs/features/lin_advance.html for full instructions.
  */
-#define LIN_ADVANCE //!!
+//#define LIN_ADVANCE
 #if ENABLED(LIN_ADVANCE)
   //#define EXTRA_LIN_ADVANCE_K // Enable for second linear advance constants
-  #define LIN_ADVANCE_K 1.7    //!! Unit: mm compression per 1mm/s extruder speed
+  #define LIN_ADVANCE_K 0.22    // Unit: mm compression per 1mm/s extruder speed
   //#define LA_DEBUG            // If enabled, this will generate debug information output over USB.
-  #define EXPERIMENTAL_SCURVE //!! Enable this option to permit S-Curve Acceleration
+  //#define EXPERIMENTAL_SCURVE // Enable this option to permit S-Curve Acceleration
 #endif
 
 // @section leveling
@@ -1887,7 +1859,7 @@
  *
  * Override the default value based on the driver type set in Configuration.h.
  */
-//#define MINIMUM_STEPPER_PULSE 1 //!!
+//#define MINIMUM_STEPPER_PULSE 2
 
 /**
  * Maximum stepping rate (in Hz) the stepper driver allows
@@ -1937,7 +1909,7 @@
 // For debug-echo: 128 bytes for the optimal speed.
 // Other output doesn't need to be that speedy.
 // :[0, 2, 4, 8, 16, 32, 64, 128, 256]
-#define TX_BUFFER_SIZE 128 //!!
+#define TX_BUFFER_SIZE 0
 
 // Host Receive Buffer Size
 // Without XON/XOFF flow control (see SERIAL_XON_XOFF below) 32 bytes should be enough.
@@ -1945,7 +1917,7 @@
 // :[0, 2, 4, 8, 16, 32, 64, 128, 256, 512, 1024, 2048]
 //#define RX_BUFFER_SIZE 1024
 
-#if RX_BUFFER_SIZE >= 2048 //!!
+#if RX_BUFFER_SIZE >= 1024
   // Enable to have the controller send XON/XOFF control characters to
   // the host to signal the RX buffer is becoming full.
   //#define SERIAL_XON_XOFF
@@ -2115,14 +2087,14 @@
  * Requires NOZZLE_PARK_FEATURE.
  * This feature is required for the default FILAMENT_RUNOUT_SCRIPT.
  */
-#define ADVANCED_PAUSE_FEATURE //!!
+//#define ADVANCED_PAUSE_FEATURE
 #if ENABLED(ADVANCED_PAUSE_FEATURE)
-  #define PAUSE_PARK_RETRACT_FEEDRATE         10  //!! (mm/s) Initial retract feedrate.
-  #define PAUSE_PARK_RETRACT_LENGTH            4  //!! (mm) Initial retract.
+  #define PAUSE_PARK_RETRACT_FEEDRATE         60  // (mm/s) Initial retract feedrate.
+  #define PAUSE_PARK_RETRACT_LENGTH            2  // (mm) Initial retract.
                                                   // This short retract is done immediately, before parking the nozzle.
   #define FILAMENT_CHANGE_UNLOAD_FEEDRATE     10  // (mm/s) Unload filament feedrate. This can be pretty fast.
-  #define FILAMENT_CHANGE_UNLOAD_ACCEL        15  //!! (mm/s^2) Lower acceleration may allow a faster feedrate.
-  #define FILAMENT_CHANGE_UNLOAD_LENGTH      30  //!! (mm) The length of filament for a complete unload.
+  #define FILAMENT_CHANGE_UNLOAD_ACCEL        25  // (mm/s^2) Lower acceleration may allow a faster feedrate.
+  #define FILAMENT_CHANGE_UNLOAD_LENGTH      100  // (mm) The length of filament for a complete unload.
                                                   //   For Bowden, the full length of the tube and nozzle.
                                                   //   For direct drive, the full length of the nozzle.
                                                   //   Set to 0 for manual unloading.
@@ -2130,13 +2102,13 @@
   #define FILAMENT_CHANGE_SLOW_LOAD_LENGTH     0  // (mm) Slow length, to allow time to insert material.
                                                   // 0 to disable start loading and skip to fast load only
   #define FILAMENT_CHANGE_FAST_LOAD_FEEDRATE   6  // (mm/s) Load filament feedrate. This can be pretty fast.
-  #define FILAMENT_CHANGE_FAST_LOAD_ACCEL     20  //!! (mm/s^2) Lower acceleration may allow a faster feedrate.
+  #define FILAMENT_CHANGE_FAST_LOAD_ACCEL     25  // (mm/s^2) Lower acceleration may allow a faster feedrate.
   #define FILAMENT_CHANGE_FAST_LOAD_LENGTH     0  // (mm) Load length of filament, from extruder gear to nozzle.
                                                   //   For Bowden, the full length of the tube and nozzle.
                                                   //   For direct drive, the full length of the nozzle.
   //#define ADVANCED_PAUSE_CONTINUOUS_PURGE       // Purge continuously up to the purge length until interrupted.
   #define ADVANCED_PAUSE_PURGE_FEEDRATE        3  // (mm/s) Extrude feedrate (after loading). Should be slower than load feedrate.
-  #define ADVANCED_PAUSE_PURGE_LENGTH         15  //!! (mm) Length to extrude after loading.
+  #define ADVANCED_PAUSE_PURGE_LENGTH         50  // (mm) Length to extrude after loading.
                                                   //   Set to 0 for manual extrusion.
                                                   //   Filament can be extruded repeatedly from the Filament Change menu
                                                   //   until extrusion is consistent, and to purge old filament.
@@ -2144,19 +2116,19 @@
   //#define ADVANCED_PAUSE_FANS_PAUSE             // Turn off print-cooling fans while the machine is paused.
 
                                                   // Filament Unload does a Retract, Delay, and Purge first:
-  #define FILAMENT_UNLOAD_PURGE_RETRACT       13  //!! (mm) Unload initial retract length.
-  #define FILAMENT_UNLOAD_PURGE_DELAY       4000  //!! (ms) Delay for the filament to cool after retract.
+  #define FILAMENT_UNLOAD_PURGE_RETRACT       13  // (mm) Unload initial retract length.
+  #define FILAMENT_UNLOAD_PURGE_DELAY       5000  // (ms) Delay for the filament to cool after retract.
   #define FILAMENT_UNLOAD_PURGE_LENGTH         8  // (mm) An unretract is done, then this length is purged.
-  #define FILAMENT_UNLOAD_PURGE_FEEDRATE      15  //!! (mm/s) feedrate to purge before unload
-
-  #define PAUSE_PARK_NOZZLE_TIMEOUT           450  //!! (seconds) Time limit before the nozzle is turned off for safety.
+  #define FILAMENT_UNLOAD_PURGE_FEEDRATE      25  // (mm/s) feedrate to purge before unload
+
+  #define PAUSE_PARK_NOZZLE_TIMEOUT           45  // (seconds) Time limit before the nozzle is turned off for safety.
   #define FILAMENT_CHANGE_ALERT_BEEPS         10  // Number of alert beeps to play when a response is needed.
   #define PAUSE_PARK_NO_STEPPER_TIMEOUT           // Enable for XYZ steppers to stay powered on during filament change.
 
-  #define PARK_HEAD_ON_PAUSE                    //!! Park the nozzle during pause and filament change.
+  //#define PARK_HEAD_ON_PAUSE                    // Park the nozzle during pause and filament change.
   //#define HOME_BEFORE_FILAMENT_CHANGE           // If needed, home before parking for filament change
 
-  #define FILAMENT_LOAD_UNLOAD_GCODES           //!! Add M701/M702 Load/Unload G-codes, plus Load/Unload in the LCD Prepare menu.
+  //#define FILAMENT_LOAD_UNLOAD_GCODES           // Add M701/M702 Load/Unload G-codes, plus Load/Unload in the LCD Prepare menu.
   //#define FILAMENT_UNLOAD_ALL_EXTRUDERS         // Allow M702 to unload all extruders above a minimum target temp (as set by M302)
 #endif
 
@@ -2292,10 +2264,10 @@
   #define INTERPOLATE       true  // Interpolate X/Y/Z_MICROSTEPS to 256
 
   #if AXIS_IS_TMC(X)
-    #define X_CURRENT       700        // (mA) RMS current. Multiply by 1.414 for peak current.
+    #define X_CURRENT       800        // (mA) RMS current. Multiply by 1.414 for peak current.
     #define X_CURRENT_HOME  X_CURRENT  // (mA) RMS current for sensorless homing
     #define X_MICROSTEPS     16    // 0..256
-    #define X_RSENSE          0.075 //!!
+    #define X_RSENSE          0.11
     #define X_CHAIN_POS      -1    // <=0 : Not chained. 1 : MCU MOSI connected. 2 : Next in chain, ...
   #endif
 
@@ -2303,7 +2275,7 @@
     #define X2_CURRENT      800
     #define X2_CURRENT_HOME X2_CURRENT
     #define X2_MICROSTEPS    16
-    #define X2_RSENSE         0.075 //!!
+    #define X2_RSENSE         0.11
     #define X2_CHAIN_POS     -1
   #endif
 
@@ -2311,7 +2283,7 @@
     #define Y_CURRENT       800
     #define Y_CURRENT_HOME  Y_CURRENT
     #define Y_MICROSTEPS     16
-    #define Y_RSENSE          0.075 //!!
+    #define Y_RSENSE          0.11
     #define Y_CHAIN_POS      -1
   #endif
 
@@ -2327,7 +2299,7 @@
     #define Z_CURRENT       800
     #define Z_CURRENT_HOME  Z_CURRENT
     #define Z_MICROSTEPS     16
-    #define Z_RSENSE          0.075 //!!
+    #define Z_RSENSE          0.11
     #define Z_CHAIN_POS      -1
   #endif
 
@@ -2335,7 +2307,7 @@
     #define Z2_CURRENT      800
     #define Z2_CURRENT_HOME Z2_CURRENT
     #define Z2_MICROSTEPS    16
-    #define Z2_RSENSE         0.075 //!!
+    #define Z2_RSENSE         0.11
     #define Z2_CHAIN_POS     -1
   #endif
 
@@ -2356,9 +2328,9 @@
   #endif
 
   #if AXIS_IS_TMC(E0)
-    #define E0_CURRENT      700 //!!
+    #define E0_CURRENT      800
     #define E0_MICROSTEPS    16
-    #define E0_RSENSE         0.075 //!!
+    #define E0_RSENSE         0.11
     #define E0_CHAIN_POS     -1
   #endif
 
@@ -2436,7 +2408,7 @@
    * The default SW SPI pins are defined the respective pins files,
    * but you can override or define them here.
    */
-  #define TMC_USE_SW_SPI //!!
+  //#define TMC_USE_SW_SPI
   //#define TMC_SW_MOSI       -1
   //#define TMC_SW_MISO       -1
   //#define TMC_SW_SCK        -1
@@ -2502,7 +2474,7 @@
    * Define you own with
    * { <off_time[1..15]>, <hysteresis_end[-3..12]>, hysteresis_start[1..8] }
    */
-  #define CHOPPER_TIMING CHOPPER_DEFAULT_24V //!!
+  #define CHOPPER_TIMING CHOPPER_DEFAULT_12V
 
   /**
    * Monitor Trinamic drivers
@@ -2515,7 +2487,7 @@
    * M912 - Clear stepper driver overtemperature pre-warn condition flag.
    * M122 - Report driver parameters (Requires TMC_DEBUG)
    */
-  #define MONITOR_DRIVER_STATUS //!!
+  //#define MONITOR_DRIVER_STATUS
 
   #if ENABLED(MONITOR_DRIVER_STATUS)
     #define CURRENT_STEP_DOWN     50  // [mA]
@@ -2587,7 +2559,7 @@
     //#define Z3_STALL_SENSITIVITY Z_STALL_SENSITIVITY
     //#define Z4_STALL_SENSITIVITY Z_STALL_SENSITIVITY
     //#define SPI_ENDSTOPS              // TMC2130 only
-    #define IMPROVE_HOMING_RELIABILITY    //!!
+    //#define IMPROVE_HOMING_RELIABILITY
   #endif
 
   /**
@@ -2606,13 +2578,13 @@
    * Beta feature!
    * Create a 50/50 square wave step pulse optimal for stepper drivers.
    */
-  #define SQUARE_WAVE_STEPPING ////!!
+  //#define SQUARE_WAVE_STEPPING
 
   /**
    * Enable M122 debugging command for TMC stepper drivers.
    * M122 S0/1 will enable continous reporting.
    */
-  #define TMC_DEBUG //!!
+  //#define TMC_DEBUG
 
   /**
    * You can set your own advanced settings by filling in predefined functions.
@@ -3300,7 +3272,7 @@
  *
  * Implement M486 to allow Marlin to skip objects
  */
-#define CANCEL_OBJECTS //!!
+//#define CANCEL_OBJECTS
 
 /**
  * I2C position encoders for closed loop control.
@@ -3471,7 +3443,7 @@
 /**
  * WiFi Support (Espressif ESP32 WiFi)
  */
-//#define WIFISUPPORT         //!!arlin embedded WiFi managenent
+//#define WIFISUPPORT         // Marlin embedded WiFi managenent
 //#define ESP3D_WIFISUPPORT   // ESP3D Library WiFi management (https://github.com/luc-github/ESP3DLib)
 
 #if EITHER(WIFISUPPORT, ESP3D_WIFISUPPORT)
