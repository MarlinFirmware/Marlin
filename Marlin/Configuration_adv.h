/**
 * Marlin 3D Printer Firmware
 * Copyright (c) 2020 MarlinFirmware [https://github.com/MarlinFirmware/Marlin]
 *
 * Based on Sprinter and grbl.
 * Copyright (c) 2011 Camiel Gubbels / Erik van der Zalm
 *
 * This program is free software: you can redistribute it and/or modify
 * it under the terms of the GNU General Public License as published by
 * the Free Software Foundation, either version 3 of the License, or
 * (at your option) any later version.
 *
 * This program is distributed in the hope that it will be useful,
 * but WITHOUT ANY WARRANTY; without even the implied warranty of
 * MERCHANTABILITY or FITNESS FOR A PARTICULAR PURPOSE.  See the
 * GNU General Public License for more details.
 *
 * You should have received a copy of the GNU General Public License
 * along with this program.  If not, see <https://www.gnu.org/licenses/>.
 *
 */
#pragma once

/**
 * Configuration_adv.h
 *
 * Advanced settings.
 * Only change these if you know exactly what you're doing.
 * Some of these settings can damage your printer if improperly set!
 *
 * Basic settings can be found in Configuration.h
 */
#define CONFIGURATION_ADV_H_VERSION 020008

//===========================================================================
//============================= Thermal Settings ============================
//===========================================================================
// @section temperature

/**
 * Thermocouple sensors are quite sensitive to noise.  Any noise induced in
 * the sensor wires, such as by stepper motor wires run in parallel to them,
 * may result in the thermocouple sensor reporting spurious errors.  This
 * value is the number of errors which can occur in a row before the error
 * is reported.  This allows us to ignore intermittent error conditions while
 * still detecting an actual failure, which should result in a continuous
 * stream of errors from the sensor.
 *
 * Set this value to 0 to fail on the first error to occur.
 */
#define THERMOCOUPLE_MAX_ERRORS 15

//
// Custom Thermistor 1000 parameters
//
#if TEMP_SENSOR_0 == 1000
  #define HOTEND0_PULLUP_RESISTOR_OHMS 4700    // Pullup resistor
  #define HOTEND0_RESISTANCE_25C_OHMS  100000  // Resistance at 25C
  #define HOTEND0_BETA                 3950    // Beta value
#endif

#if TEMP_SENSOR_1 == 1000
  #define HOTEND1_PULLUP_RESISTOR_OHMS 4700    // Pullup resistor
  #define HOTEND1_RESISTANCE_25C_OHMS  100000  // Resistance at 25C
  #define HOTEND1_BETA                 3950    // Beta value
#endif

#if TEMP_SENSOR_2 == 1000
  #define HOTEND2_PULLUP_RESISTOR_OHMS 4700    // Pullup resistor
  #define HOTEND2_RESISTANCE_25C_OHMS  100000  // Resistance at 25C
  #define HOTEND2_BETA                 3950    // Beta value
#endif

#if TEMP_SENSOR_3 == 1000
  #define HOTEND3_PULLUP_RESISTOR_OHMS 4700    // Pullup resistor
  #define HOTEND3_RESISTANCE_25C_OHMS  100000  // Resistance at 25C
  #define HOTEND3_BETA                 3950    // Beta value
#endif

#if TEMP_SENSOR_4 == 1000
  #define HOTEND4_PULLUP_RESISTOR_OHMS 4700    // Pullup resistor
  #define HOTEND4_RESISTANCE_25C_OHMS  100000  // Resistance at 25C
  #define HOTEND4_BETA                 3950    // Beta value
#endif

#if TEMP_SENSOR_5 == 1000
  #define HOTEND5_PULLUP_RESISTOR_OHMS 4700    // Pullup resistor
  #define HOTEND5_RESISTANCE_25C_OHMS  100000  // Resistance at 25C
  #define HOTEND5_BETA                 3950    // Beta value
#endif

#if TEMP_SENSOR_6 == 1000
  #define HOTEND6_PULLUP_RESISTOR_OHMS 4700    // Pullup resistor
  #define HOTEND6_RESISTANCE_25C_OHMS  100000  // Resistance at 25C
  #define HOTEND6_BETA                 3950    // Beta value
#endif

#if TEMP_SENSOR_7 == 1000
  #define HOTEND7_PULLUP_RESISTOR_OHMS 4700    // Pullup resistor
  #define HOTEND7_RESISTANCE_25C_OHMS  100000  // Resistance at 25C
  #define HOTEND7_BETA                 3950    // Beta value
#endif

#if TEMP_SENSOR_BED == 1000
  #define BED_PULLUP_RESISTOR_OHMS     4700    // Pullup resistor
  #define BED_RESISTANCE_25C_OHMS      100000  // Resistance at 25C
  #define BED_BETA                     3950    // Beta value
#endif

#if TEMP_SENSOR_CHAMBER == 1000
  #define CHAMBER_PULLUP_RESISTOR_OHMS 4700    // Pullup resistor
  #define CHAMBER_RESISTANCE_25C_OHMS  100000  // Resistance at 25C
  #define CHAMBER_BETA                 3950    // Beta value
#endif

#if TEMP_SENSOR_PROBE == 1000
  #define PROBE_PULLUP_RESISTOR_OHMS   4700    // Pullup resistor
  #define PROBE_RESISTANCE_25C_OHMS    100000  // Resistance at 25C
  #define PROBE_BETA                   3950    // Beta value
#endif

//
// Hephestos 2 24V heated bed upgrade kit.
// https://store.bq.com/en/heated-bed-kit-hephestos2
//
//#define HEPHESTOS2_HEATED_BED_KIT
#if ENABLED(HEPHESTOS2_HEATED_BED_KIT)
  #undef TEMP_SENSOR_BED
  #define TEMP_SENSOR_BED 70
  #define HEATER_BED_INVERTING true
#endif

//
// Heated Bed Bang-Bang options
//
#if DISABLED(PIDTEMPBED)
  #define BED_CHECK_INTERVAL 5000   // (ms) Interval between checks in bang-bang control
  #if ENABLED(BED_LIMIT_SWITCHING)
    #define BED_HYSTERESIS 2        // (°C) Only set the relevant heater state when ABS(T-target) > BED_HYSTERESIS
  #endif
#endif

//
// Heated Chamber options
//
#if DISABLED(PIDTEMPCHAMBER)
  #define CHAMBER_CHECK_INTERVAL 5000   // (ms) Interval between checks in bang-bang control
  #if ENABLED(CHAMBER_LIMIT_SWITCHING)
    #define CHAMBER_HYSTERESIS 2        // (°C) Only set the relevant heater state when ABS(T-target) > CHAMBER_HYSTERESIS
  #endif
#endif

#if TEMP_SENSOR_CHAMBER
  //#define HEATER_CHAMBER_PIN      P2_04   // Required heater on/off pin (example: SKR 1.4 Turbo HE1 plug)
  //#define HEATER_CHAMBER_INVERTING false
  //#define FAN1_PIN                   -1   // Remove the fan signal on pin P2_04 (example: SKR 1.4 Turbo HE1 plug)

  //#define CHAMBER_FAN               // Enable a fan on the chamber
  #if ENABLED(CHAMBER_FAN)
    #define CHAMBER_FAN_MODE 2        // Fan control mode: 0=Static; 1=Linear increase when temp is higher than target; 2=V-shaped curve.
    #if CHAMBER_FAN_MODE == 0
      #define CHAMBER_FAN_BASE  255   // Chamber fan PWM (0-255)
    #elif CHAMBER_FAN_MODE == 1
      #define CHAMBER_FAN_BASE  128   // Base chamber fan PWM (0-255); turns on when chamber temperature is above the target
      #define CHAMBER_FAN_FACTOR 25   // PWM increase per °C above target
    #elif CHAMBER_FAN_MODE == 2
      #define CHAMBER_FAN_BASE  128   // Minimum chamber fan PWM (0-255)
      #define CHAMBER_FAN_FACTOR 25   // PWM increase per °C difference from target
    #endif
  #endif

  //#define CHAMBER_VENT              // Enable a servo-controlled vent on the chamber
  #if ENABLED(CHAMBER_VENT)
    #define CHAMBER_VENT_SERVO_NR  1  // Index of the vent servo
    #define HIGH_EXCESS_HEAT_LIMIT 5  // How much above target temp to consider there is excess heat in the chamber
    #define LOW_EXCESS_HEAT_LIMIT  3
    #define MIN_COOLING_SLOPE_TIME_CHAMBER_VENT 20
    #define MIN_COOLING_SLOPE_DEG_CHAMBER_VENT 1.5
  #endif
#endif

/**
 * Thermal Protection provides additional protection to your printer from damage
 * and fire. Marlin always includes safe min and max temperature ranges which
 * protect against a broken or disconnected thermistor wire.
 *
 * The issue: If a thermistor falls out, it will report the much lower
 * temperature of the air in the room, and the the firmware will keep
 * the heater on.
 *
 * The solution: Once the temperature reaches the target, start observing.
 * If the temperature stays too far below the target (hysteresis) for too
 * long (period), the firmware will halt the machine as a safety precaution.
 *
 * If you get false positives for "Thermal Runaway", increase
 * THERMAL_PROTECTION_HYSTERESIS and/or THERMAL_PROTECTION_PERIOD
 */
#if ENABLED(THERMAL_PROTECTION_HOTENDS)
  #define THERMAL_PROTECTION_PERIOD 120        // Seconds
  #define THERMAL_PROTECTION_HYSTERESIS 20     // Degrees Celsius

  //#define ADAPTIVE_FAN_SLOWING              // Slow part cooling fan if temperature drops
  #if BOTH(ADAPTIVE_FAN_SLOWING, PIDTEMP)
    //#define NO_FAN_SLOWING_IN_PID_TUNING    // Don't slow fan speed during M303
  #endif

  /**
   * Whenever an M104, M109, or M303 increases the target temperature, the
   * firmware will wait for the WATCH_TEMP_PERIOD to expire. If the temperature
   * hasn't increased by WATCH_TEMP_INCREASE degrees, the machine is halted and
   * requires a hard reset. This test restarts with any M104/M109/M303, but only
   * if the current temperature is far enough below the target for a reliable
   * test.
   *
   * If you get false positives for "Heating failed", increase WATCH_TEMP_PERIOD
   * and/or decrease WATCH_TEMP_INCREASE. WATCH_TEMP_INCREASE should not be set
   * below 2.
   */
<<<<<<< HEAD
  #define WATCH_TEMP_PERIOD 120                // Seconds
=======
  #define WATCH_TEMP_PERIOD  20               // Seconds
>>>>>>> 2b9842e0
  #define WATCH_TEMP_INCREASE 2               // Degrees Celsius
#endif

/**
 * Thermal Protection parameters for the bed are just as above for hotends.
 */
#if ENABLED(THERMAL_PROTECTION_BED)
  #define THERMAL_PROTECTION_BED_PERIOD        20 // Seconds
  #define THERMAL_PROTECTION_BED_HYSTERESIS     2 // Degrees Celsius

  /**
   * As described above, except for the bed (M140/M190/M303).
   */
  #define WATCH_BED_TEMP_PERIOD                60 // Seconds
  #define WATCH_BED_TEMP_INCREASE               2 // Degrees Celsius
#endif

/**
 * Thermal Protection parameters for the heated chamber.
 */
#if ENABLED(THERMAL_PROTECTION_CHAMBER)
  #define THERMAL_PROTECTION_CHAMBER_PERIOD    20 // Seconds
  #define THERMAL_PROTECTION_CHAMBER_HYSTERESIS 2 // Degrees Celsius

  /**
   * Heated chamber watch settings (M141/M191).
   */
  #define WATCH_CHAMBER_TEMP_PERIOD            60 // Seconds
  #define WATCH_CHAMBER_TEMP_INCREASE           2 // Degrees Celsius
#endif

#if ENABLED(PIDTEMP)
  // Add an experimental additional term to the heater power, proportional to the extrusion speed.
  // A well-chosen Kc value should add just enough power to melt the increased material volume.
  //#define PID_EXTRUSION_SCALING
  #if ENABLED(PID_EXTRUSION_SCALING)
    #define DEFAULT_Kc (100) // heating power = Kc * e_speed
    #define LPQ_MAX_LEN 50
  #endif

  /**
   * Add an experimental additional term to the heater power, proportional to the fan speed.
   * A well-chosen Kf value should add just enough power to compensate for power-loss from the cooling fan.
   * You can either just add a constant compensation with the DEFAULT_Kf value
   * or follow the instruction below to get speed-dependent compensation.
   *
   * Constant compensation (use only with fanspeeds of 0% and 100%)
   * ---------------------------------------------------------------------
   * A good starting point for the Kf-value comes from the calculation:
   *   kf = (power_fan * eff_fan) / power_heater * 255
   * where eff_fan is between 0.0 and 1.0, based on fan-efficiency and airflow to the nozzle / heater.
   *
   * Example:
   *   Heater: 40W, Fan: 0.1A * 24V = 2.4W, eff_fan = 0.8
   *   Kf = (2.4W * 0.8) / 40W * 255 = 12.24
   *
   * Fan-speed dependent compensation
   * --------------------------------
   * 1. To find a good Kf value, set the hotend temperature, wait for it to settle, and enable the fan (100%).
   *    Make sure PID_FAN_SCALING_LIN_FACTOR is 0 and PID_FAN_SCALING_ALTERNATIVE_DEFINITION is not enabled.
   *    If you see the temperature drop repeat the test, increasing the Kf value slowly, until the temperature
   *    drop goes away. If the temperature overshoots after enabling the fan, the Kf value is too big.
   * 2. Note the Kf-value for fan-speed at 100%
   * 3. Determine a good value for PID_FAN_SCALING_MIN_SPEED, which is around the speed, where the fan starts moving.
   * 4. Repeat step 1. and 2. for this fan speed.
   * 5. Enable PID_FAN_SCALING_ALTERNATIVE_DEFINITION and enter the two identified Kf-values in
   *    PID_FAN_SCALING_AT_FULL_SPEED and PID_FAN_SCALING_AT_MIN_SPEED. Enter the minimum speed in PID_FAN_SCALING_MIN_SPEED
   */
  //#define PID_FAN_SCALING
  #if ENABLED(PID_FAN_SCALING)
    //#define PID_FAN_SCALING_ALTERNATIVE_DEFINITION
    #if ENABLED(PID_FAN_SCALING_ALTERNATIVE_DEFINITION)
      // The alternative definition is used for an easier configuration.
      // Just figure out Kf at fullspeed (255) and PID_FAN_SCALING_MIN_SPEED.
      // DEFAULT_Kf and PID_FAN_SCALING_LIN_FACTOR are calculated accordingly.

      #define PID_FAN_SCALING_AT_FULL_SPEED 13.0        //=PID_FAN_SCALING_LIN_FACTOR*255+DEFAULT_Kf
      #define PID_FAN_SCALING_AT_MIN_SPEED   6.0        //=PID_FAN_SCALING_LIN_FACTOR*PID_FAN_SCALING_MIN_SPEED+DEFAULT_Kf
      #define PID_FAN_SCALING_MIN_SPEED     10.0        // Minimum fan speed at which to enable PID_FAN_SCALING

      #define DEFAULT_Kf (255.0*PID_FAN_SCALING_AT_MIN_SPEED-PID_FAN_SCALING_AT_FULL_SPEED*PID_FAN_SCALING_MIN_SPEED)/(255.0-PID_FAN_SCALING_MIN_SPEED)
      #define PID_FAN_SCALING_LIN_FACTOR (PID_FAN_SCALING_AT_FULL_SPEED-DEFAULT_Kf)/255.0

    #else
      #define PID_FAN_SCALING_LIN_FACTOR (0)             // Power loss due to cooling = Kf * (fan_speed)
      #define DEFAULT_Kf 10                              // A constant value added to the PID-tuner
      #define PID_FAN_SCALING_MIN_SPEED 10               // Minimum fan speed at which to enable PID_FAN_SCALING
    #endif
  #endif
#endif

/**
 * Automatic Temperature Mode
 *
 * Dynamically adjust the hotend target temperature based on planned E moves.
 *
 * (Contrast with PID_EXTRUSION_SCALING, which tracks E movement and adjusts PID
 *  behavior using an additional kC value.)
 *
 * Autotemp is calculated by (mintemp + factor * mm_per_sec), capped to maxtemp.
 *
 * Enable Autotemp Mode with M104/M109 F<factor> S<mintemp> B<maxtemp>.
 * Disable by sending M104/M109 with no F parameter (or F0 with AUTOTEMP_PROPORTIONAL).
 */
#define AUTOTEMP
#if ENABLED(AUTOTEMP)
  #define AUTOTEMP_OLDWEIGHT    0.98
  // Turn on AUTOTEMP on M104/M109 by default using proportions set here
  //#define AUTOTEMP_PROPORTIONAL
  #if ENABLED(AUTOTEMP_PROPORTIONAL)
    #define AUTOTEMP_MIN_P      0 // (°C) Added to the target temperature
    #define AUTOTEMP_MAX_P      5 // (°C) Added to the target temperature
    #define AUTOTEMP_FACTOR_P   1 // Apply this F parameter by default (overridden by M104/M109 F)
  #endif
#endif

// Show Temperature ADC value
// Enable for M105 to include ADC values read from temperature sensors.
//#define SHOW_TEMP_ADC_VALUES

/**
 * High Temperature Thermistor Support
 *
 * Thermistors able to support high temperature tend to have a hard time getting
 * good readings at room and lower temperatures. This means TEMP_SENSOR_X_RAW_LO_TEMP
 * will probably be caught when the heating element first turns on during the
 * preheating process, which will trigger a min_temp_error as a safety measure
 * and force stop everything.
 * To circumvent this limitation, we allow for a preheat time (during which,
 * min_temp_error won't be triggered) and add a min_temp buffer to handle
 * aberrant readings.
 *
 * If you want to enable this feature for your hotend thermistor(s)
 * uncomment and set values > 0 in the constants below
 */

// The number of consecutive low temperature errors that can occur
// before a min_temp_error is triggered. (Shouldn't be more than 10.)
//#define MAX_CONSECUTIVE_LOW_TEMPERATURE_ERROR_ALLOWED 0

// The number of milliseconds a hotend will preheat before starting to check
// the temperature. This value should NOT be set to the time it takes the
// hot end to reach the target temperature, but the time it takes to reach
// the minimum temperature your thermistor can read. The lower the better/safer.
// This shouldn't need to be more than 30 seconds (30000)
//#define MILLISECONDS_PREHEAT_TIME 0

// @section extruder

// Extruder runout prevention.
// If the machine is idle and the temperature over MINTEMP
// then extrude some filament every couple of SECONDS.
//#define EXTRUDER_RUNOUT_PREVENT
#if ENABLED(EXTRUDER_RUNOUT_PREVENT)
  #define EXTRUDER_RUNOUT_MINTEMP 190
  #define EXTRUDER_RUNOUT_SECONDS 30
  #define EXTRUDER_RUNOUT_SPEED 1500  // (mm/min)
  #define EXTRUDER_RUNOUT_EXTRUDE 5   // (mm)
#endif

/**
 * Hotend Idle Timeout
 * Prevent filament in the nozzle from charring and causing a critical jam.
 */
#define HOTEND_IDLE_TIMEOUT
#if ENABLED(HOTEND_IDLE_TIMEOUT)
  #define HOTEND_IDLE_TIMEOUT_SEC (30*60)    // (seconds) Time without extruder movement to trigger protection
  #define HOTEND_IDLE_MIN_TRIGGER   180     // (°C) Minimum temperature to enable hotend protection
  #define HOTEND_IDLE_NOZZLE_TARGET   0     // (°C) Safe temperature for the nozzle after timeout
  #define HOTEND_IDLE_BED_TARGET      0     // (°C) Safe temperature for the bed after timeout
#endif

// @section temperature

// Calibration for AD595 / AD8495 sensor to adjust temperature measurements.
// The final temperature is calculated as (measuredTemp * GAIN) + OFFSET.
#define TEMP_SENSOR_AD595_OFFSET  0.0
#define TEMP_SENSOR_AD595_GAIN    1.0
#define TEMP_SENSOR_AD8495_OFFSET 0.0
#define TEMP_SENSOR_AD8495_GAIN   1.0

/**
 * Controller Fan
 * To cool down the stepper drivers and MOSFETs.
 *
 * The fan turns on automatically whenever any driver is enabled and turns
 * off (or reduces to idle speed) shortly after drivers are turned off.
 */
//#define USE_CONTROLLER_FAN
#if ENABLED(USE_CONTROLLER_FAN)
  //#define CONTROLLER_FAN_PIN -1        // Set a custom pin for the controller fan
  //#define CONTROLLER_FAN_USE_Z_ONLY    // With this option only the Z axis is considered
  //#define CONTROLLER_FAN_IGNORE_Z      // Ignore Z stepper. Useful when stepper timeout is disabled.
  #define CONTROLLERFAN_SPEED_MIN      0 // (0-255) Minimum speed. (If set below this value the fan is turned off.)
  #define CONTROLLERFAN_SPEED_ACTIVE 255 // (0-255) Active speed, used when any motor is enabled
  #define CONTROLLERFAN_SPEED_IDLE     0 // (0-255) Idle speed, used when motors are disabled
  #define CONTROLLERFAN_IDLE_TIME     60 // (seconds) Extra time to keep the fan running after disabling motors
  //#define CONTROLLER_FAN_EDITABLE      // Enable M710 configurable settings
  #if ENABLED(CONTROLLER_FAN_EDITABLE)
    #define CONTROLLER_FAN_MENU          // Enable the Controller Fan submenu
  #endif
#endif

// When first starting the main fan, run it at full speed for the
// given number of milliseconds.  This gets the fan spinning reliably
// before setting a PWM value. (Does not work with software PWM for fan on Sanguinololu)
//#define FAN_KICKSTART_TIME 100

// Some coolers may require a non-zero "off" state.
//#define FAN_OFF_PWM  1

/**
 * PWM Fan Scaling
 *
 * Define the min/max speeds for PWM fans (as set with M106).
 *
 * With these options the M106 0-255 value range is scaled to a subset
 * to ensure that the fan has enough power to spin, or to run lower
 * current fans with higher current. (e.g., 5V/12V fans with 12V/24V)
 * Value 0 always turns off the fan.
 *
 * Define one or both of these to override the default 0-255 range.
 */
//#define FAN_MIN_PWM 50
//#define FAN_MAX_PWM 128

/**
 * FAST PWM FAN Settings
 *
 * Use to change the FAST FAN PWM frequency (if enabled in Configuration.h)
 * Combinations of PWM Modes, prescale values and TOP resolutions are used internally to produce a
 * frequency as close as possible to the desired frequency.
 *
 * FAST_PWM_FAN_FREQUENCY [undefined by default]
 *   Set this to your desired frequency.
 *   If left undefined this defaults to F = F_CPU/(2*255*1)
 *   i.e., F = 31.4kHz on 16MHz microcontrollers or F = 39.2kHz on 20MHz microcontrollers.
 *   These defaults are the same as with the old FAST_PWM_FAN implementation - no migration is required
 *   NOTE: Setting very low frequencies (< 10 Hz) may result in unexpected timer behavior.
 *
 * USE_OCR2A_AS_TOP [undefined by default]
 *   Boards that use TIMER2 for PWM have limitations resulting in only a few possible frequencies on TIMER2:
 *   16MHz MCUs: [62.5KHz, 31.4KHz (default), 7.8KHz, 3.92KHz, 1.95KHz, 977Hz, 488Hz, 244Hz, 60Hz, 122Hz, 30Hz]
 *   20MHz MCUs: [78.1KHz, 39.2KHz (default), 9.77KHz, 4.9KHz, 2.44KHz, 1.22KHz, 610Hz, 305Hz, 153Hz, 76Hz, 38Hz]
 *   A greater range can be achieved by enabling USE_OCR2A_AS_TOP. But note that this option blocks the use of
 *   PWM on pin OC2A. Only use this option if you don't need PWM on 0C2A. (Check your schematic.)
 *   USE_OCR2A_AS_TOP sacrifices duty cycle control resolution to achieve this broader range of frequencies.
 */
#if ENABLED(FAST_PWM_FAN)
  //#define FAST_PWM_FAN_FREQUENCY 31400
  //#define USE_OCR2A_AS_TOP
#endif

// @section extruder

/**
 * Extruder cooling fans
 *
 * Extruder auto fans automatically turn on when their extruders'
 * temperatures go above EXTRUDER_AUTO_FAN_TEMPERATURE.
 *
 * Your board's pins file specifies the recommended pins. Override those here
 * or set to -1 to disable completely.
 *
 * Multiple extruders can be assigned to the same pin in which case
 * the fan will turn on when any selected extruder is above the threshold.
 */
#define E0_AUTO_FAN_PIN FAN1_PIN
#define E1_AUTO_FAN_PIN FAN2_PIN
#define E2_AUTO_FAN_PIN FAN3_PIN
#define E3_AUTO_FAN_PIN FAN4_PIN
#define E4_AUTO_FAN_PIN FAN5_PIN
#define E5_AUTO_FAN_PIN FAN6_PIN
#define E6_AUTO_FAN_PIN -1
#define E7_AUTO_FAN_PIN -1
#define CHAMBER_AUTO_FAN_PIN -1

#define EXTRUDER_AUTO_FAN_TEMPERATURE 50
#define EXTRUDER_AUTO_FAN_SPEED 255   // 255 == full speed
#define CHAMBER_AUTO_FAN_TEMPERATURE 30
#define CHAMBER_AUTO_FAN_SPEED 255

/**
 * Part-Cooling Fan Multiplexer
 *
 * This feature allows you to digitally multiplex the fan output.
 * The multiplexer is automatically switched at tool-change.
 * Set FANMUX[012]_PINs below for up to 2, 4, or 8 multiplexed fans.
 */
#define FANMUX0_PIN -1
#define FANMUX1_PIN -1
#define FANMUX2_PIN -1

/**
 * M355 Case Light on-off / brightness
 */
//#define CASE_LIGHT_ENABLE
#if ENABLED(CASE_LIGHT_ENABLE)
  //#define CASE_LIGHT_PIN 4                  // Override the default pin if needed
  #define INVERT_CASE_LIGHT false             // Set true if Case Light is ON when pin is LOW
  #define CASE_LIGHT_DEFAULT_ON true          // Set default power-up state on
  #define CASE_LIGHT_DEFAULT_BRIGHTNESS 105   // Set default power-up brightness (0-255, requires PWM pin)
  //#define CASE_LIGHT_NO_BRIGHTNESS          // Disable brightness control. Enable for non-PWM lighting.
  //#define CASE_LIGHT_MAX_PWM 128            // Limit PWM duty cycle (0-255)
  //#define CASE_LIGHT_MENU                   // Add Case Light options to the LCD menu
  #if ENABLED(NEOPIXEL_LED)
    //#define CASE_LIGHT_USE_NEOPIXEL         // Use NeoPixel LED as case light
  #endif
  #if EITHER(RGB_LED, RGBW_LED)
    //#define CASE_LIGHT_USE_RGB_LED          // Use RGB / RGBW LED as case light
  #endif
  #if EITHER(CASE_LIGHT_USE_NEOPIXEL, CASE_LIGHT_USE_RGB_LED)
    #define CASE_LIGHT_DEFAULT_COLOR { 255, 255, 255, 255 } // { Red, Green, Blue, White }
  #endif
#endif

// @section homing

// If you want endstops to stay on (by default) even when not homing
// enable this option. Override at any time with M120, M121.
#define ENDSTOPS_ALWAYS_ON_DEFAULT

// @section extras

//#define Z_LATE_ENABLE // Enable Z the last moment. Needed if your Z driver overheats.

// Employ an external closed loop controller. Override pins here if needed.
//#define EXTERNAL_CLOSED_LOOP_CONTROLLER
#if ENABLED(EXTERNAL_CLOSED_LOOP_CONTROLLER)
  //#define CLOSED_LOOP_ENABLE_PIN        -1
  //#define CLOSED_LOOP_MOVE_COMPLETE_PIN -1
#endif

/**
 * Dual Steppers / Dual Endstops
 *
 * This section will allow you to use extra E drivers to drive a second motor for X, Y, or Z axes.
 *
 * For example, set X_DUAL_STEPPER_DRIVERS setting to use a second motor. If the motors need to
 * spin in opposite directions set INVERT_X2_VS_X_DIR. If the second motor needs its own endstop
 * set X_DUAL_ENDSTOPS. This can adjust for "racking." Use X2_USE_ENDSTOP to set the endstop plug
 * that should be used for the second endstop. Extra endstops will appear in the output of 'M119'.
 *
 * Use X_DUAL_ENDSTOP_ADJUSTMENT to adjust for mechanical imperfection. After homing both motors
 * this offset is applied to the X2 motor. To find the offset home the X axis, and measure the error
 * in X2. Dual endstop offsets can be set at runtime with 'M666 X<offset> Y<offset> Z<offset>'.
 */

//#define X_DUAL_STEPPER_DRIVERS
#if ENABLED(X_DUAL_STEPPER_DRIVERS)
  //#define INVERT_X2_VS_X_DIR    // Enable if X2 direction signal is opposite to X
  //#define X_DUAL_ENDSTOPS
  #if ENABLED(X_DUAL_ENDSTOPS)
    #define X2_USE_ENDSTOP _XMAX_
    #define X2_ENDSTOP_ADJUSTMENT  0
  #endif
#endif

//#define Y_DUAL_STEPPER_DRIVERS
#if ENABLED(Y_DUAL_STEPPER_DRIVERS)
  //#define INVERT_Y2_VS_Y_DIR   // Enable if Y2 direction signal is opposite to Y
  //#define Y_DUAL_ENDSTOPS
  #if ENABLED(Y_DUAL_ENDSTOPS)
    #define Y2_USE_ENDSTOP _YMAX_
    #define Y2_ENDSTOP_ADJUSTMENT  0
  #endif
#endif

//
// For Z set the number of stepper drivers
//
#define NUM_Z_STEPPER_DRIVERS 3   // (1-4) Z options change based on how many

#if NUM_Z_STEPPER_DRIVERS > 1
  // Enable if Z motor direction signals are the opposite of Z1
  //#define INVERT_Z2_VS_Z_DIR
  //#define INVERT_Z3_VS_Z_DIR
  //#define INVERT_Z4_VS_Z_DIR

  //#define Z_MULTI_ENDSTOPS
  #if ENABLED(Z_MULTI_ENDSTOPS)
    #define Z2_USE_ENDSTOP          _XMAX_
    #define Z2_ENDSTOP_ADJUSTMENT   0
    #if NUM_Z_STEPPER_DRIVERS >= 3
      #define Z3_USE_ENDSTOP        _YMAX_
      #define Z3_ENDSTOP_ADJUSTMENT 0
    #endif
    #if NUM_Z_STEPPER_DRIVERS >= 4
      #define Z4_USE_ENDSTOP        _ZMAX_
      #define Z4_ENDSTOP_ADJUSTMENT 0
    #endif
  #endif
#endif

/**
 * Dual X Carriage
 *
 * This setup has two X carriages that can move independently, each with its own hotend.
 * The carriages can be used to print an object with two colors or materials, or in
 * "duplication mode" it can print two identical or X-mirrored objects simultaneously.
 * The inactive carriage is parked automatically to prevent oozing.
 * X1 is the left carriage, X2 the right. They park and home at opposite ends of the X axis.
 * By default the X2 stepper is assigned to the first unused E plug on the board.
 *
 * The following Dual X Carriage modes can be selected with M605 S<mode>:
 *
 *   0 : (FULL_CONTROL) The slicer has full control over both X-carriages and can achieve optimal travel
 *       results as long as it supports dual X-carriages. (M605 S0)
 *
 *   1 : (AUTO_PARK) The firmware automatically parks and unparks the X-carriages on tool-change so
 *       that additional slicer support is not required. (M605 S1)
 *
 *   2 : (DUPLICATION) The firmware moves the second X-carriage and extruder in synchronization with
 *       the first X-carriage and extruder, to print 2 copies of the same object at the same time.
 *       Set the constant X-offset and temperature differential with M605 S2 X[offs] R[deg] and
 *       follow with M605 S2 to initiate duplicated movement.
 *
 *   3 : (MIRRORED) Formbot/Vivedino-inspired mirrored mode in which the second extruder duplicates
 *       the movement of the first except the second extruder is reversed in the X axis.
 *       Set the initial X offset and temperature differential with M605 S2 X[offs] R[deg] and
 *       follow with M605 S3 to initiate mirrored movement.
 */
//#define DUAL_X_CARRIAGE
#if ENABLED(DUAL_X_CARRIAGE)
  #define X1_MIN_POS X_MIN_POS   // Set to X_MIN_POS
  #define X1_MAX_POS X_BED_SIZE  // Set a maximum so the first X-carriage can't hit the parked second X-carriage
  #define X2_MIN_POS    80       // Set a minimum to ensure the  second X-carriage can't hit the parked first X-carriage
  #define X2_MAX_POS   353       // Set this to the distance between toolheads when both heads are homed
  #define X2_HOME_DIR    1       // Set to 1. The second X-carriage always homes to the maximum endstop position
  #define X2_HOME_POS X2_MAX_POS // Default X2 home position. Set to X2_MAX_POS.
                      // However: In this mode the HOTEND_OFFSET_X value for the second extruder provides a software
                      // override for X2_HOME_POS. This also allow recalibration of the distance between the two endstops
                      // without modifying the firmware (through the "M218 T1 X???" command).
                      // Remember: you should set the second extruder x-offset to 0 in your slicer.

  // This is the default power-up mode which can be later using M605.
  #define DEFAULT_DUAL_X_CARRIAGE_MODE DXC_AUTO_PARK_MODE

  // Default x offset in duplication mode (typically set to half print bed width)
  #define DEFAULT_DUPLICATION_X_OFFSET 100

  // Default action to execute following M605 mode change commands. Typically G28X to apply new mode.
  //#define EVENT_GCODE_IDEX_AFTER_MODECHANGE "G28X"
#endif

// Activate a solenoid on the active extruder with M380. Disable all with M381.
// Define SOL0_PIN, SOL1_PIN, etc., for each extruder that has a solenoid.
//#define EXT_SOLENOID

// @section homing

/**
 * Homing Procedure
 * Homing (G28) does an indefinite move towards the endstops to establish
 * the position of the toolhead relative to the workspace.
 */

//#define SENSORLESS_BACKOFF_MM  { 2, 2 }     // (mm) Backoff from endstops before sensorless homing

#define HOMING_BUMP_MM      { 5, 5, 2 }       // (mm) Backoff from endstops after first bump
#define HOMING_BUMP_DIVISOR { 2, 2, 4 }       // Re-Bump Speed Divisor (Divides the Homing Feedrate)

//#define HOMING_BACKOFF_POST_MM { 2, 2, 2 }  // (mm) Backoff from endstops after homing

//#define QUICK_HOME                          // If G28 contains XY do a diagonal move first
#define HOME_Y_BEFORE_X                     // If G28 contains XY home Y before X
//#define CODEPENDENT_XY_HOMING               // If X/Y can't home without homing Y/X first

// @section bltouch

#if ENABLED(BLTOUCH)
  /**
   * Either: Use the defaults (recommended) or: For special purposes, use the following DEFINES
   * Do not activate settings that the probe might not understand. Clones might misunderstand
   * advanced commands.
   *
   * Note: If the probe is not deploying, do a "Reset" and "Self-Test" and then check the
   *       wiring of the BROWN, RED and ORANGE wires.
   *
   * Note: If the trigger signal of your probe is not being recognized, it has been very often
   *       because the BLACK and WHITE wires needed to be swapped. They are not "interchangeable"
   *       like they would be with a real switch. So please check the wiring first.
   *
   * Settings for all BLTouch and clone probes:
   */

  // Safety: The probe needs time to recognize the command.
  //         Minimum command delay (ms). Enable and increase if needed.
  //#define BLTOUCH_DELAY 500

  /**
   * Settings for BLTOUCH Classic 1.2, 1.3 or BLTouch Smart 1.0, 2.0, 2.2, 3.0, 3.1, and most clones:
   */

  // Feature: Switch into SW mode after a deploy. It makes the output pulse longer. Can be useful
  //          in special cases, like noisy or filtered input configurations.
  //#define BLTOUCH_FORCE_SW_MODE

  /**
   * Settings for BLTouch Smart 3.0 and 3.1
   * Summary:
   *   - Voltage modes: 5V and OD (open drain - "logic voltage free") output modes
   *   - High-Speed mode
   *   - Disable LCD voltage options
   */

  /**
   * Danger: Don't activate 5V mode unless attached to a 5V-tolerant controller!
   * V3.0 or 3.1: Set default mode to 5V mode at Marlin startup.
   * If disabled, OD mode is the hard-coded default on 3.0
   * On startup, Marlin will compare its eeprom to this value. If the selected mode
   * differs, a mode set eeprom write will be completed at initialization.
   * Use the option below to force an eeprom write to a V3.1 probe regardless.
   */
  //#define BLTOUCH_SET_5V_MODE

  /**
   * Safety: Activate if connecting a probe with an unknown voltage mode.
   * V3.0: Set a probe into mode selected above at Marlin startup. Required for 5V mode on 3.0
   * V3.1: Force a probe with unknown mode into selected mode at Marlin startup ( = Probe EEPROM write )
   * To preserve the life of the probe, use this once then turn it off and re-flash.
   */
  //#define BLTOUCH_FORCE_MODE_SET

  /**
   * Use "HIGH SPEED" mode for probing.
   * Danger: Disable if your probe sometimes fails. Only suitable for stable well-adjusted systems.
   * This feature was designed for Deltabots with very fast Z moves; however, higher speed Cartesians
   * might be able to use it. If the machine can't raise Z fast enough the BLTouch may go into ALARM.
   */
  //#define BLTOUCH_HS_MODE

  // Safety: Enable voltage mode settings in the LCD menu.
  //#define BLTOUCH_LCD_VOLTAGE_MENU

#endif // BLTOUCH

// @section extras

/**
 * Z Steppers Auto-Alignment
 * Add the G34 command to align multiple Z steppers using a bed probe.
 */
#define Z_STEPPER_AUTO_ALIGN
#if ENABLED(Z_STEPPER_AUTO_ALIGN)
  // Define probe X and Y positions for Z1, Z2 [, Z3 [, Z4]]
  // If not defined, probe limits will be used.
  // Override with 'M422 S<index> X<pos> Y<pos>'
  //#define Z_STEPPER_ALIGN_XY { {  10, 190 }, { 100,  10 }, { 190, 190 } }

  /**
   * Orientation for the automatically-calculated probe positions.
   * Override Z stepper align points with 'M422 S<index> X<pos> Y<pos>'
   *
   * 2 Steppers:  (0)     (1)
   *               |       |   2   |
   *               | 1   2 |       |
   *               |       |   1   |
   *
   * 3 Steppers:  (0)     (1)     (2)     (3)
   *               |   3   | 1     | 2   1 |     2 |
   *               |       |     3 |       | 3     |
   *               | 1   2 | 2     |   3   |     1 |
   *
   * 4 Steppers:  (0)     (1)     (2)     (3)
   *               | 4   3 | 1   4 | 2   1 | 3   2 |
   *               |       |       |       |       |
   *               | 1   2 | 2   3 | 3   4 | 4   1 |
   */
  #ifndef Z_STEPPER_ALIGN_XY
    #define Z_STEPPERS_ORIENTATION 1
  #endif

  // Provide Z stepper positions for more rapid convergence in bed alignment.
  // Requires triple stepper drivers (i.e., set NUM_Z_STEPPER_DRIVERS to 3)
  #define Z_STEPPER_ALIGN_KNOWN_STEPPER_POSITIONS
  #if ENABLED(Z_STEPPER_ALIGN_KNOWN_STEPPER_POSITIONS)
    // Define Stepper XY positions for Z1, Z2, Z3 corresponding to
    // the Z screw positions in the bed carriage.
    // Define one position per Z stepper in stepper driver order.
    #define Z_STEPPER_ALIGN_STEPPER_XY { { -65, 65+275 }, { -65, 65 }, { X_BED_SIZE+60, 200 } }
  #else
    // Amplification factor. Used to scale the correction step up or down in case
    // the stepper (spindle) position is farther out than the test point.
    #define Z_STEPPER_ALIGN_AMP 1.0       // Use a value > 1.0 NOTE: This may cause instability!
  #endif

  // On a 300mm bed a 5% grade would give a misalignment of ~1.5cm
  #define G34_MAX_GRADE              5    // (%) Maximum incline that G34 will handle
  #define Z_STEPPER_ALIGN_ITERATIONS 10    // Number of iterations to apply during alignment
  #define Z_STEPPER_ALIGN_ACC        0.02 // Stop iterating early if the accuracy is better than this
  #define RESTORE_LEVELING_AFTER_G34      // Restore leveling after G34 is done?
  // After G34, re-home Z (G28 Z) or just calculate it from the last probe heights?
  // Re-homing might be more precise in reproducing the actual 'G28 Z' homing height, especially on an uneven bed.
  #define HOME_AFTER_G34
#endif

//
// Add the G35 command to read bed corners to help adjust screws. Requires a bed probe.
//
//#define ASSISTED_TRAMMING
#if ENABLED(ASSISTED_TRAMMING)

  // Define positions for probe points.
  #define TRAMMING_POINT_XY { {  20, 20 }, { 180,  20 }, { 180, 180 }, { 20, 180 } }

  // Define position names for probe points.
  #define TRAMMING_POINT_NAME_1 "Front-Left"
  #define TRAMMING_POINT_NAME_2 "Front-Right"
  #define TRAMMING_POINT_NAME_3 "Back-Right"
  #define TRAMMING_POINT_NAME_4 "Back-Left"

  #define RESTORE_LEVELING_AFTER_G35    // Enable to restore leveling setup after operation
  //#define REPORT_TRAMMING_MM          // Report Z deviation (mm) for each point relative to the first

  //#define ASSISTED_TRAMMING_WIZARD    // Add a Tramming Wizard to the LCD menu

  //#define ASSISTED_TRAMMING_WAIT_POSITION { X_CENTER, Y_CENTER, 30 } // Move the nozzle out of the way for adjustment

  /**
   * Screw thread:
   *   M3: 30 = Clockwise, 31 = Counter-Clockwise
   *   M4: 40 = Clockwise, 41 = Counter-Clockwise
   *   M5: 50 = Clockwise, 51 = Counter-Clockwise
   */
  #define TRAMMING_SCREW_THREAD 30

#endif

// @section motion

#define AXIS_RELATIVE_MODES { false, false, false, false }

// Add a Duplicate option for well-separated conjoined nozzles
//#define MULTI_NOZZLE_DUPLICATION

// By default pololu step drivers require an active high signal. However, some high power drivers require an active low signal as step.
#define INVERT_X_STEP_PIN false
#define INVERT_Y_STEP_PIN false
#define INVERT_Z_STEP_PIN false
#define INVERT_E_STEP_PIN false

/**
 * Idle Stepper Shutdown
 * Set DISABLE_INACTIVE_? 'true' to shut down axis steppers after an idle period.
 * The Deactive Time can be overridden with M18 and M84. Set to 0 for No Timeout.
 */
#define DEFAULT_STEPPER_DEACTIVE_TIME 120
#define DISABLE_INACTIVE_X true
#define DISABLE_INACTIVE_Y true
#define DISABLE_INACTIVE_Z true  // Set 'false' if the nozzle could fall onto your printed part!
#define DISABLE_INACTIVE_E true

<<<<<<< HEAD
// If the Nozzle or Bed falls when the Z stepper is disabled, set its resting position here.
//#define Z_AFTER_DEACTIVATE Z_HOME_POS

#define HOME_AFTER_DEACTIVATE  // Require rehoming after steppers are deactivated

=======
>>>>>>> 2b9842e0
// Default Minimum Feedrates for printing and travel moves
#define DEFAULT_MINIMUMFEEDRATE       0.0     // (mm/s) Minimum feedrate. Set with M205 S.
#define DEFAULT_MINTRAVELFEEDRATE     0.0     // (mm/s) Minimum travel feedrate. Set with M205 T.

// Minimum time that a segment needs to take as the buffer gets emptied
#define DEFAULT_MINSEGMENTTIME        20000   // (µs) Set with M205 B.

// Slow down the machine if the lookahead buffer is (by default) half full.
// Increase the slowdown divisor for larger buffer sizes.
#define SLOWDOWN
#if ENABLED(SLOWDOWN)
  #define SLOWDOWN_DIVISOR 2
#endif

/**
 * XY Frequency limit
 * Reduce resonance by limiting the frequency of small zigzag infill moves.
 * See https://hydraraptor.blogspot.com/2010/12/frequency-limit.html
 * Use M201 F<freq> G<min%> to change limits at runtime.
 */
//#define XY_FREQUENCY_LIMIT      10 // (Hz) Maximum frequency of small zigzag infill moves. Set with M201 F<hertz>.
#ifdef XY_FREQUENCY_LIMIT
  #define XY_FREQUENCY_MIN_PERCENT 5 // (percent) Minimum FR percentage to apply. Set with M201 G<min%>.
#endif

// Minimum planner junction speed. Sets the default minimum speed the planner plans for at the end
// of the buffer and all stops. This should not be much greater than zero and should only be changed
// if unwanted behavior is observed on a user's machine when running at very slow speeds.
#define MINIMUM_PLANNER_SPEED 0.05 // (mm/s)

//
// Backlash Compensation
// Adds extra movement to axes on direction-changes to account for backlash.
//
//#define BACKLASH_COMPENSATION
#if ENABLED(BACKLASH_COMPENSATION)
  // Define values for backlash distance and correction.
  // If BACKLASH_GCODE is enabled these values are the defaults.
  #define BACKLASH_DISTANCE_MM { 0, 0, 0 } // (mm)
  #define BACKLASH_CORRECTION    0.0       // 0.0 = no correction; 1.0 = full correction

  // Set BACKLASH_SMOOTHING_MM to spread backlash correction over multiple segments
  // to reduce print artifacts. (Enabling this is costly in memory and computation!)
  //#define BACKLASH_SMOOTHING_MM 3 // (mm)

  // Add runtime configuration and tuning of backlash values (M425)
  //#define BACKLASH_GCODE

  #if ENABLED(BACKLASH_GCODE)
    // Measure the Z backlash when probing (G29) and set with "M425 Z"
    #define MEASURE_BACKLASH_WHEN_PROBING

    #if ENABLED(MEASURE_BACKLASH_WHEN_PROBING)
      // When measuring, the probe will move up to BACKLASH_MEASUREMENT_LIMIT
      // mm away from point of contact in BACKLASH_MEASUREMENT_RESOLUTION
      // increments while checking for the contact to be broken.
      #define BACKLASH_MEASUREMENT_LIMIT       0.5   // (mm)
      #define BACKLASH_MEASUREMENT_RESOLUTION  0.005 // (mm)
      #define BACKLASH_MEASUREMENT_FEEDRATE    Z_PROBE_FEEDRATE_SLOW // (mm/min)
    #endif
  #endif
#endif

/**
 * Automatic backlash, position and hotend offset calibration
 *
 * Enable G425 to run automatic calibration using an electrically-
 * conductive cube, bolt, or washer mounted on the bed.
 *
 * G425 uses the probe to touch the top and sides of the calibration object
 * on the bed and measures and/or correct positional offsets, axis backlash
 * and hotend offsets.
 *
 * Note: HOTEND_OFFSET and CALIBRATION_OBJECT_CENTER must be set to within
 *       ±5mm of true values for G425 to succeed.
 */
//#define CALIBRATION_GCODE
#if ENABLED(CALIBRATION_GCODE)

  //#define CALIBRATION_SCRIPT_PRE  "M117 Starting Auto-Calibration\nT0\nG28\nG12\nM117 Calibrating..."
  //#define CALIBRATION_SCRIPT_POST "M500\nM117 Calibration data saved"

  #define CALIBRATION_MEASUREMENT_RESOLUTION     0.01 // mm

  #define CALIBRATION_FEEDRATE_SLOW             60    // mm/min
  #define CALIBRATION_FEEDRATE_FAST           1200    // mm/min
  #define CALIBRATION_FEEDRATE_TRAVEL         3000    // mm/min

  // The following parameters refer to the conical section of the nozzle tip.
  #define CALIBRATION_NOZZLE_TIP_HEIGHT          1.0  // mm
  #define CALIBRATION_NOZZLE_OUTER_DIAMETER      2.0  // mm

  // Uncomment to enable reporting (required for "G425 V", but consumes PROGMEM).
  //#define CALIBRATION_REPORTING

  // The true location and dimension the cube/bolt/washer on the bed.
  #define CALIBRATION_OBJECT_CENTER     { 264.0, -22.0,  -2.0 } // mm
  #define CALIBRATION_OBJECT_DIMENSIONS {  10.0,  10.0,  10.0 } // mm

  // Comment out any sides which are unreachable by the probe. For best
  // auto-calibration results, all sides must be reachable.
  #define CALIBRATION_MEASURE_RIGHT
  #define CALIBRATION_MEASURE_FRONT
  #define CALIBRATION_MEASURE_LEFT
  #define CALIBRATION_MEASURE_BACK

  // Probing at the exact top center only works if the center is flat. If
  // probing on a screwhead or hollow washer, probe near the edges.
  //#define CALIBRATION_MEASURE_AT_TOP_EDGES

  // Define the pin to read during calibration
  #ifndef CALIBRATION_PIN
    //#define CALIBRATION_PIN -1            // Define here to override the default pin
    #define CALIBRATION_PIN_INVERTING false // Set to true to invert the custom pin
    //#define CALIBRATION_PIN_PULLDOWN
    #define CALIBRATION_PIN_PULLUP
  #endif
#endif

/**
 * Adaptive Step Smoothing increases the resolution of multi-axis moves, particularly at step frequencies
 * below 1kHz (for AVR) or 10kHz (for ARM), where aliasing between axes in multi-axis moves causes audible
 * vibration and surface artifacts. The algorithm adapts to provide the best possible step smoothing at the
 * lowest stepping frequencies.
 */
#define ADAPTIVE_STEP_SMOOTHING

/**
 * Custom Microstepping
 * Override as-needed for your setup. Up to 3 MS pins are supported.
 */
//#define MICROSTEP1 LOW,LOW,LOW
//#define MICROSTEP2 HIGH,LOW,LOW
//#define MICROSTEP4 LOW,HIGH,LOW
//#define MICROSTEP8 HIGH,HIGH,LOW
//#define MICROSTEP16 LOW,LOW,HIGH
//#define MICROSTEP32 HIGH,LOW,HIGH

// Microstep settings (Requires a board with pins named X_MS1, X_MS2, etc.)
#define MICROSTEP_MODES { 16, 16, 16, 16, 16, 16 } // [1,2,4,8,16]

/**
 *  @section  stepper motor current
 *
 *  Some boards have a means of setting the stepper motor current via firmware.
 *
 *  The power on motor currents are set by:
 *    PWM_MOTOR_CURRENT - used by MINIRAMBO & ULTIMAIN_2
 *                         known compatible chips: A4982
 *    DIGIPOT_MOTOR_CURRENT - used by BQ_ZUM_MEGA_3D, RAMBO & SCOOVO_X9H
 *                         known compatible chips: AD5206
 *    DAC_MOTOR_CURRENT_DEFAULT - used by PRINTRBOARD_REVF & RIGIDBOARD_V2
 *                         known compatible chips: MCP4728
 *    DIGIPOT_I2C_MOTOR_CURRENTS - used by 5DPRINT, AZTEEG_X3_PRO, AZTEEG_X5_MINI_WIFI, MIGHTYBOARD_REVE
 *                         known compatible chips: MCP4451, MCP4018
 *
 *  Motor currents can also be set by M907 - M910 and by the LCD.
 *    M907 - applies to all.
 *    M908 - BQ_ZUM_MEGA_3D, RAMBO, PRINTRBOARD_REVF, RIGIDBOARD_V2 & SCOOVO_X9H
 *    M909, M910 & LCD - only PRINTRBOARD_REVF & RIGIDBOARD_V2
 */
//#define PWM_MOTOR_CURRENT { 1300, 1300, 1250 }          // Values in milliamps
//#define DIGIPOT_MOTOR_CURRENT { 135,135,135,135,135 }   // Values 0-255 (RAMBO 135 = ~0.75A, 185 = ~1A)
//#define DAC_MOTOR_CURRENT_DEFAULT { 70, 80, 90, 80 }    // Default drive percent - X, Y, Z, E axis

/**
 * I2C-based DIGIPOTs (e.g., Azteeg X3 Pro)
 */
//#define DIGIPOT_MCP4018             // Requires https://github.com/felias-fogg/SlowSoftI2CMaster
//#define DIGIPOT_MCP4451
#if EITHER(DIGIPOT_MCP4018, DIGIPOT_MCP4451)
  #define DIGIPOT_I2C_NUM_CHANNELS 8  // 5DPRINT:4   AZTEEG_X3_PRO:8   MKS_SBASE:5   MIGHTYBOARD_REVE:5

  // Actual motor currents in Amps. The number of entries must match DIGIPOT_I2C_NUM_CHANNELS.
  // These correspond to the physical drivers, so be mindful if the order is changed.
  #define DIGIPOT_I2C_MOTOR_CURRENTS { 1.0, 1.0, 1.0, 1.0, 1.0, 1.0, 1.0, 1.0 } // AZTEEG_X3_PRO

  //#define DIGIPOT_USE_RAW_VALUES    // Use DIGIPOT_MOTOR_CURRENT raw wiper values (instead of A4988 motor currents)

  /**
   * Common slave addresses:
   *
   *                        A   (A shifted)   B   (B shifted)  IC
   * Smoothie              0x2C (0x58)       0x2D (0x5A)       MCP4451
   * AZTEEG_X3_PRO         0x2C (0x58)       0x2E (0x5C)       MCP4451
   * AZTEEG_X5_MINI        0x2C (0x58)       0x2E (0x5C)       MCP4451
   * AZTEEG_X5_MINI_WIFI         0x58              0x5C        MCP4451
   * MIGHTYBOARD_REVE      0x2F (0x5E)                         MCP4018
   */
  //#define DIGIPOT_I2C_ADDRESS_A 0x2C  // Unshifted slave address for first DIGIPOT
  //#define DIGIPOT_I2C_ADDRESS_B 0x2D  // Unshifted slave address for second DIGIPOT
#endif

//===========================================================================
//=============================Additional Features===========================
//===========================================================================

// @section lcd

#if EITHER(IS_ULTIPANEL, EXTENSIBLE_UI)
  #define MANUAL_FEEDRATE { 50*60, 50*60, 4*60, 2*60 } // (mm/min) Feedrates for manual moves along X, Y, Z, E from panel
  #define FINE_MANUAL_MOVE 0.025    // (mm) Smallest manual move (< 0.1mm) applying to Z on most machines
  #if IS_ULTIPANEL
    #define MANUAL_E_MOVES_RELATIVE // Display extruder move distance rather than "position"
    #define ULTIPANEL_FEEDMULTIPLY  // Encoder sets the feedrate multiplier on the Status Screen
  #endif
#endif

// Change values more rapidly when the encoder is rotated faster
#define ENCODER_RATE_MULTIPLIER
#if ENABLED(ENCODER_RATE_MULTIPLIER)
  #define ENCODER_10X_STEPS_PER_SEC   30  // (steps/s) Encoder rate for 10x speed
  #define ENCODER_100X_STEPS_PER_SEC  80  // (steps/s) Encoder rate for 100x speed
#endif

// Play a beep when the feedrate is changed from the Status Screen
//#define BEEP_ON_FEEDRATE_CHANGE
#if ENABLED(BEEP_ON_FEEDRATE_CHANGE)
  #define FEEDRATE_CHANGE_BEEP_DURATION   10
  #define FEEDRATE_CHANGE_BEEP_FREQUENCY 440
#endif

#if HAS_LCD_MENU

  // Add Probe Z Offset calibration to the Z Probe Offsets menu
  #if HAS_BED_PROBE
    #define PROBE_OFFSET_WIZARD
    #if ENABLED(PROBE_OFFSET_WIZARD)
      //
      // Enable to init the Probe Z-Offset when starting the Wizard.
      // Use a height slightly above the estimated nozzle-to-probe Z offset.
      // For example, with an offset of -5, consider a starting height of -4.
      //
      //#define PROBE_OFFSET_WIZARD_START_Z -4.0

      // Set a convenient position to do the calibration (probing point and nozzle/bed-distance)
      //#define PROBE_OFFSET_WIZARD_XY_POS { X_CENTER, Y_CENTER }
    #endif
  #endif

  // Include a page of printer information in the LCD Main Menu
  //#define LCD_INFO_MENU
  #if ENABLED(LCD_INFO_MENU)
    //#define LCD_PRINTER_INFO_IS_BOOTSCREEN // Show bootscreen(s) instead of Printer Info pages
  #endif

  // BACK menu items keep the highlight at the top
  //#define TURBO_BACK_MENU_ITEM

  // Add a mute option to the LCD menu
  //#define SOUND_MENU_ITEM

  /**
   * LED Control Menu
   * Add LED Control to the LCD menu
   */
  #define LED_CONTROL_MENU
  #if ENABLED(LED_CONTROL_MENU)
    #define LED_COLOR_PRESETS                 // Enable the Preset Color menu option
    //#define NEO2_COLOR_PRESETS              // Enable a second NeoPixel Preset Color menu option
    #if ENABLED(LED_COLOR_PRESETS)
      #define LED_USER_PRESET_RED        255  // User defined RED value
      #define LED_USER_PRESET_GREEN      255  // User defined GREEN value
      #define LED_USER_PRESET_BLUE       255  // User defined BLUE value
      #define LED_USER_PRESET_WHITE      255  // User defined WHITE value
      #define LED_USER_PRESET_BRIGHTNESS 255  // User defined intensity
      #define LED_USER_PRESET_STARTUP       // Have the printer display the user preset color on startup
    #endif
    #if ENABLED(NEO2_COLOR_PRESETS)
      #define NEO2_USER_PRESET_RED        255  // User defined RED value
      #define NEO2_USER_PRESET_GREEN      128  // User defined GREEN value
      #define NEO2_USER_PRESET_BLUE         0  // User defined BLUE value
      #define NEO2_USER_PRESET_WHITE      255  // User defined WHITE value
      #define NEO2_USER_PRESET_BRIGHTNESS 255  // User defined intensity
      //#define NEO2_USER_PRESET_STARTUP       // Have the printer display the user preset color on startup for the second strip
    #endif
  #endif

  // Insert a menu for preheating at the top level to allow for quick access
  //#define PREHEAT_SHORTCUT_MENU_ITEM

#endif // HAS_LCD_MENU

#if HAS_DISPLAY
  // The timeout (in ms) to return to the status screen from sub-menus
  //#define LCD_TIMEOUT_TO_STATUS 15000
// Scroll a longer status message into view
#define STATUS_MESSAGE_SCROLLING

  #if ENABLED(SHOW_BOOTSCREEN)
    #define BOOTSCREEN_TIMEOUT 4000      // (ms) Total Duration to display the boot screen(s)
    #if EITHER(HAS_MARLINUI_U8GLIB, TFT_COLOR_UI)
      #define BOOT_MARLIN_LOGO_SMALL     // Show a smaller Marlin logo on the Boot Screen (saving lots of flash)
    #endif
  #endif
// On the Info Screen, display XY with one decimal place when possible
#define LCD_DECIMAL_SMALL_XY

// The timeout (in ms) to return to the status screen from sub-menus
#define LCD_TIMEOUT_TO_STATUS 15000

// Add an 'M73' G-code to set the current percentage
#define LCD_SET_PROGRESS_MANUALLY

// Show the E position (filament used) during printing
#define LCD_SHOW_E_TOTAL

  // Show the E position (filament used) during printing
  //#define LCD_SHOW_E_TOTAL
#endif

#if EITHER(SDSUPPORT, LCD_SET_PROGRESS_MANUALLY) && ANY(HAS_MARLINUI_U8GLIB, HAS_MARLINUI_HD44780, IS_TFTGLCD_PANEL, EXTENSIBLE_UI)
  #define SHOW_REMAINING_TIME          // Display estimated time to completion
  #if ENABLED(SHOW_REMAINING_TIME)
    #define USE_M73_REMAINING_TIME     // Use remaining time from M73 command instead of estimation
    #define ROTATE_PROGRESS_DISPLAY    // Display (P)rogress, (E)lapsed, and (R)emaining time
  #endif

  #if EITHER(HAS_MARLINUI_U8GLIB, EXTENSIBLE_UI)
    //#define PRINT_PROGRESS_SHOW_DECIMALS // Show progress with decimal digits
  #endif

  #if EITHER(HAS_MARLINUI_HD44780, IS_TFTGLCD_PANEL)
    //#define LCD_PROGRESS_BAR            // Show a progress bar on HD44780 LCDs for SD printing
    #if ENABLED(LCD_PROGRESS_BAR)
      #define PROGRESS_BAR_BAR_TIME 2000  // (ms) Amount of time to show the bar
      #define PROGRESS_BAR_MSG_TIME 3000  // (ms) Amount of time to show the status message
      #define PROGRESS_MSG_EXPIRE   0     // (ms) Amount of time to retain the status message (0=forever)
      //#define PROGRESS_MSG_ONCE         // Show the message for MSG_TIME then clear it
      //#define LCD_PROGRESS_BAR_TEST     // Add a menu item to test the progress bar
    #endif
  #endif
#endif

#if ENABLED(SDSUPPORT)
  /**
   * SD Card SPI Speed
   * May be required to resolve "volume init" errors.
   *
   * Enable and set to SPI_HALF_SPEED, SPI_QUARTER_SPEED, or SPI_EIGHTH_SPEED
   *  otherwise full speed will be applied.
   *
   * :['SPI_HALF_SPEED', 'SPI_QUARTER_SPEED', 'SPI_EIGHTH_SPEED']
   */
  //#define SD_SPI_SPEED SPI_HALF_SPEED

  // The standard SD detect circuit reads LOW when media is inserted and HIGH when empty.
  // Enable this option and set to HIGH if your SD cards are incorrectly detected.
  //#define SD_DETECT_STATE HIGH

  //#define SD_IGNORE_AT_STARTUP            // Don't mount the SD card when starting up
  //#define SDCARD_READONLY                 // Read-only SD card (to save over 2K of flash)

  //#define GCODE_REPEAT_MARKERS            // Enable G-code M808 to set repeat markers and do looping

  #define SD_PROCEDURE_DEPTH 1              // Increase if you need more nested M32 calls

  #define SD_FINISHED_STEPPERRELEASE true   // Disable steppers when SD Print is finished
  #define SD_FINISHED_RELEASECOMMAND "M84"  // Use "M84XYE" to keep Z enabled so your bed stays in place

  // Reverse SD sort to show "more recent" files first, according to the card's FAT.
  // Since the FAT gets out of order with usage, SDCARD_SORT_ALPHA is recommended.
  #define SDCARD_RATHERRECENTFIRST

  #define SD_MENU_CONFIRM_START             // Confirm the selected SD file before printing

  //#define NO_SD_AUTOSTART                 // Remove auto#.g file support completely to save some Flash, SRAM
  //#define MENU_ADDAUTOSTART               // Add a menu option to run auto#.g files

  //#define BROWSE_MEDIA_ON_INSERT          // Open the file browser when media is inserted

  #define EVENT_GCODE_SD_ABORT "G28XY"      // G-code to run on SD Abort Print (e.g., "G28XY" or "G27")

  #if ENABLED(PRINTER_EVENT_LEDS)
    #define PE_LEDS_COMPLETED_TIME  (30*60) // (seconds) Time to keep the LED "done" color before restoring normal illumination
  #endif

  /**
   * Continue after Power-Loss (Creality3D)
   *
   * Store the current state to the SD Card at the start of each layer
   * during SD printing. If the recovery file is found at boot time, present
   * an option on the LCD screen to continue the print from the last-known
   * point in the file.
   */
  //#define POWER_LOSS_RECOVERY
  #if ENABLED(POWER_LOSS_RECOVERY)
    #define PLR_ENABLED_DEFAULT   false // Power Loss Recovery enabled by default. (Set with 'M413 Sn' & M500)
    //#define BACKUP_POWER_SUPPLY       // Backup power / UPS to move the steppers on power loss
    //#define POWER_LOSS_RECOVER_ZHOME  // Z homing is needed for proper recovery. 99.9% of the time this should be disabled!
    //#define POWER_LOSS_ZRAISE       2 // (mm) Z axis raise on resume (on power loss with UPS)
    //#define POWER_LOSS_PIN         44 // Pin to detect power loss. Set to -1 to disable default pin on boards without module.
    //#define POWER_LOSS_STATE     HIGH // State of pin indicating power loss
    //#define POWER_LOSS_PULLUP         // Set pullup / pulldown as appropriate for your sensor
    //#define POWER_LOSS_PULLDOWN
    //#define POWER_LOSS_PURGE_LEN   20 // (mm) Length of filament to purge on resume
    //#define POWER_LOSS_RETRACT_LEN 10 // (mm) Length of filament to retract on fail. Requires backup power.

    // Without a POWER_LOSS_PIN the following option helps reduce wear on the SD card,
    // especially with "vase mode" printing. Set too high and vases cannot be continued.
    #define POWER_LOSS_MIN_Z_CHANGE 0.05 // (mm) Minimum Z change before saving power-loss data
  #endif

  /**
   * Sort SD file listings in alphabetical order.
   *
   * With this option enabled, items on SD cards will be sorted
   * by name for easier navigation.
   *
   * By default...
   *
   *  - Use the slowest -but safest- method for sorting.
   *  - Folders are sorted to the top.
   *  - The sort key is statically allocated.
   *  - No added G-code (M34) support.
   *  - 40 item sorting limit. (Items after the first 40 are unsorted.)
   *
   * SD sorting uses static allocation (as set by SDSORT_LIMIT), allowing the
   * compiler to calculate the worst-case usage and throw an error if the SRAM
   * limit is exceeded.
   *
   *  - SDSORT_USES_RAM provides faster sorting via a static directory buffer.
   *  - SDSORT_USES_STACK does the same, but uses a local stack-based buffer.
   *  - SDSORT_CACHE_NAMES will retain the sorted file listing in RAM. (Expensive!)
   *  - SDSORT_DYNAMIC_RAM only uses RAM when the SD menu is visible. (Use with caution!)
   */
  //#define SDCARD_SORT_ALPHA

  // SD Card Sorting options
  #if ENABLED(SDCARD_SORT_ALPHA)
    #define SDSORT_LIMIT       40     // Maximum number of sorted items (10-256). Costs 27 bytes each.
    #define FOLDER_SORTING     -1     // -1=above  0=none  1=below
    #define SDSORT_GCODE       false  // Allow turning sorting on/off with LCD and M34 G-code.
    #define SDSORT_USES_RAM    false  // Pre-allocate a static array for faster pre-sorting.
    #define SDSORT_USES_STACK  false  // Prefer the stack for pre-sorting to give back some SRAM. (Negated by next 2 options.)
    #define SDSORT_CACHE_NAMES false  // Keep sorted items in RAM longer for speedy performance. Most expensive option.
    #define SDSORT_DYNAMIC_RAM false  // Use dynamic allocation (within SD menus). Least expensive option. Set SDSORT_LIMIT before use!
    #define SDSORT_CACHE_VFATS 2      // Maximum number of 13-byte VFAT entries to use for sorting.
                                      // Note: Only affects SCROLL_LONG_FILENAMES with SDSORT_CACHE_NAMES but not SDSORT_DYNAMIC_RAM.
  #endif

  // Allow international symbols in long filenames. To display correctly, the
  // LCD's font must contain the characters. Check your selected LCD language.
  //#define UTF_FILENAME_SUPPORT

  // This allows hosts to request long names for files and folders with M33
  #define LONG_FILENAME_HOST_SUPPORT

  // Enable this option to scroll long filenames in the SD card menu
  //#define SCROLL_LONG_FILENAMES

  // Leave the heaters on after Stop Print (not recommended!)
  //#define SD_ABORT_NO_COOLDOWN

  /**
   * This option allows you to abort SD printing when any endstop is triggered.
   * This feature must be enabled with "M540 S1" or from the LCD menu.
   * To have any effect, endstops must be enabled during SD printing.
   */
  #define SD_ABORT_ON_ENDSTOP_HIT

  /**
   * This option makes it easier to print the same SD Card file again.
   * On print completion the LCD Menu will open with the file selected.
   * You can just click to start the print, or navigate elsewhere.
   */
  #define SD_REPRINT_LAST_SELECTED_FILE

  /**
   * Auto-report SdCard status with M27 S<seconds>
   */
  #define AUTO_REPORT_SD_STATUS

  /**
   * Support for USB thumb drives using an Arduino USB Host Shield or
   * equivalent MAX3421E breakout board. The USB thumb drive will appear
   * to Marlin as an SD card.
   *
   * The MAX3421E can be assigned the same pins as the SD card reader, with
   * the following pin mapping:
   *
   *    SCLK, MOSI, MISO --> SCLK, MOSI, MISO
   *    INT              --> SD_DETECT_PIN [1]
   *    SS               --> SDSS
   *
   * [1] On AVR an interrupt-capable pin is best for UHS3 compatibility.
   */
  //#define USB_FLASH_DRIVE_SUPPORT
  #if ENABLED(USB_FLASH_DRIVE_SUPPORT)
    /**
     * USB Host Shield Library
     *
     * - UHS2 uses no interrupts and has been production-tested
     *   on a LulzBot TAZ Pro with a 32-bit Archim board.
     *
     * - UHS3 is newer code with better USB compatibility. But it
     *   is less tested and is known to interfere with Servos.
     *   [1] This requires USB_INTR_PIN to be interrupt-capable.
     */
    //#define USE_UHS2_USB
    //#define USE_UHS3_USB

    /**
     * Native USB Host supported by some boards (USB OTG)
     */
    //#define USE_OTG_USB_HOST

    #if DISABLED(USE_OTG_USB_HOST)
      #define USB_CS_PIN    SDSS
      #define USB_INTR_PIN  SD_DETECT_PIN
    #endif
  #endif

  /**
   * When using a bootloader that supports SD-Firmware-Flashing,
   * add a menu item to activate SD-FW-Update on the next reboot.
   *
   * Requires ATMEGA2560 (Arduino Mega)
   *
   * Tested with this bootloader:
   *   https://github.com/FleetProbe/MicroBridge-Arduino-ATMega2560
   */
  //#define SD_FIRMWARE_UPDATE
  #if ENABLED(SD_FIRMWARE_UPDATE)
    #define SD_FIRMWARE_UPDATE_EEPROM_ADDR    0x1FF
    #define SD_FIRMWARE_UPDATE_ACTIVE_VALUE   0xF0
    #define SD_FIRMWARE_UPDATE_INACTIVE_VALUE 0xFF
  #endif

  // Add an optimized binary file transfer mode, initiated with 'M28 B1'
  #define BINARY_FILE_TRANSFER

  /**
   * Set this option to one of the following (or the board's defaults apply):
   *
   *           LCD - Use the SD drive in the external LCD controller.
   *       ONBOARD - Use the SD drive on the control board.
   *  CUSTOM_CABLE - Use a custom cable to access the SD (as defined in a pins file).
   *
   * :[ 'LCD', 'ONBOARD', 'CUSTOM_CABLE' ]
   */
  //#define SDCARD_CONNECTION LCD

  // Enable if SD detect is rendered useless (e.g., by using an SD extender)
  //#define NO_SD_DETECT

#endif // SDSUPPORT

/**
 * By default an onboard SD card reader may be shared as a USB mass-
 * storage device. This option hides the SD card from the host PC.
 */
//#define NO_SD_HOST_DRIVE   // Disable SD Card access over USB (for security).

/**
 * Additional options for Graphical Displays
 *
 * Use the optimizations here to improve printing performance,
 * which can be adversely affected by graphical display drawing,
 * especially when doing several short moves, and when printing
 * on DELTA and SCARA machines.
 *
 * Some of these options may result in the display lagging behind
 * controller events, as there is a trade-off between reliable
 * printing performance versus fast display updates.
 */
#if HAS_MARLINUI_U8GLIB
  // Show SD percentage next to the progress bar
  //#define DOGM_SD_PERCENT

  // Save many cycles by drawing a hollow frame or no frame on the Info Screen
  //#define XYZ_NO_FRAME
  #define XYZ_HOLLOW_FRAME

  // Enable to save many cycles by drawing a hollow frame on Menu Screens
  #define MENU_HOLLOW_FRAME

  // A bigger font is available for edit items. Costs 3120 bytes of PROGMEM.
  // Western only. Not available for Cyrillic, Kana, Turkish, Greek, or Chinese.
  //#define USE_BIG_EDIT_FONT

  // A smaller font may be used on the Info Screen. Costs 2434 bytes of PROGMEM.
  // Western only. Not available for Cyrillic, Kana, Turkish, Greek, or Chinese.
  //#define USE_SMALL_INFOFONT

  // Swap the CW/CCW indicators in the graphics overlay
  //#define OVERLAY_GFX_REVERSE

  /**
   * ST7920-based LCDs can emulate a 16 x 4 character display using
   * the ST7920 character-generator for very fast screen updates.
   * Enable LIGHTWEIGHT_UI to use this special display mode.
   *
   * Since LIGHTWEIGHT_UI has limited space, the position and status
   * message occupy the same line. Set STATUS_EXPIRE_SECONDS to the
   * length of time to display the status message before clearing.
   *
   * Set STATUS_EXPIRE_SECONDS to zero to never clear the status.
   * This will prevent position updates from being displayed.
   */
  #if ENABLED(U8GLIB_ST7920)
    // Enable this option and reduce the value to optimize screen updates.
    // The normal delay is 10µs. Use the lowest value that still gives a reliable display.
    //#define DOGM_SPI_DELAY_US 5

    //#define LIGHTWEIGHT_UI
    #if ENABLED(LIGHTWEIGHT_UI)
      #define STATUS_EXPIRE_SECONDS 20
    #endif
  #endif

  /**
   * Status (Info) Screen customizations
   * These options may affect code size and screen render time.
   * Custom status screens can forcibly override these settings.
   */
  //#define STATUS_COMBINE_HEATERS    // Use combined heater images instead of separate ones
  //#define STATUS_HOTEND_NUMBERLESS  // Use plain hotend icons instead of numbered ones (with 2+ hotends)
  #define STATUS_HOTEND_INVERTED      // Show solid nozzle bitmaps when heating (Requires STATUS_HOTEND_ANIM)
  #define STATUS_HOTEND_ANIM          // Use a second bitmap to indicate hotend heating
  #define STATUS_BED_ANIM             // Use a second bitmap to indicate bed heating
  //#define STATUS_CHAMBER_ANIM         // Use a second bitmap to indicate chamber heating
  //#define STATUS_CUTTER_ANIM        // Use a second bitmap to indicate spindle / laser active
  //#define STATUS_ALT_BED_BITMAP     // Use the alternative bed bitmap
  //#define STATUS_ALT_FAN_BITMAP     // Use the alternative fan bitmap
  //#define STATUS_FAN_FRAMES 3       // :[0,1,2,3,4] Number of fan animation frames
  //#define STATUS_HEAT_PERCENT       // Show heating in a progress bar
<<<<<<< HEAD
  //#define BOOT_MARLIN_LOGO_SMALL    // Show a smaller Marlin logo on the Boot Screen (saving 399 bytes of flash)
  #define BOOT_MARLIN_LOGO_ANIMATED // Animated Marlin logo. Costs ~‭3260 (or ~940) bytes of PROGMEM.
=======
  //#define BOOT_MARLIN_LOGO_ANIMATED // Animated Marlin logo. Costs ~‭3260 (or ~940) bytes of PROGMEM.
>>>>>>> 2b9842e0

  // Frivolous Game Options
  // #define MARLIN_BRICKOUT
  // #define MARLIN_INVADERS
  // #define MARLIN_SNAKE
  //#define GAMES_EASTER_EGG          // Add extra blank lines above the "Games" sub-menu

#endif // HAS_MARLINUI_U8GLIB

//
// Additional options for DGUS / DWIN displays
//
#if HAS_DGUS_LCD
  #define LCD_SERIAL_PORT 3
  #define LCD_BAUDRATE 115200

  #define DGUS_RX_BUFFER_SIZE 128
  #define DGUS_TX_BUFFER_SIZE 48
  //#define SERIAL_STATS_RX_BUFFER_OVERRUNS  // Fix Rx overrun situation (Currently only for AVR)

  #define DGUS_UPDATE_INTERVAL_MS  500    // (ms) Interval between automatic screen updates

  #if ANY(DGUS_LCD_UI_FYSETC, DGUS_LCD_UI_MKS, DGUS_LCD_UI_HIPRECY)
    #define DGUS_PRINT_FILENAME           // Display the filename during printing
    #define DGUS_PREHEAT_UI               // Display a preheat screen during heatup

    #if EITHER(DGUS_LCD_UI_FYSETC, DGUS_LCD_UI_MKS)
      //#define DGUS_UI_MOVE_DIS_OPTION   // Disabled by default for FYSETC and MKS
    #else
      #define DGUS_UI_MOVE_DIS_OPTION     // Enabled by default for UI_HIPRECY
    #endif

    #define DGUS_FILAMENT_LOADUNLOAD
    #if ENABLED(DGUS_FILAMENT_LOADUNLOAD)
      #define DGUS_FILAMENT_PURGE_LENGTH 10
      #define DGUS_FILAMENT_LOAD_LENGTH_PER_TIME 0.5 // (mm) Adjust in proportion to DGUS_UPDATE_INTERVAL_MS
    #endif

    #define DGUS_UI_WAITING               // Show a "waiting" screen between some screens
    #if ENABLED(DGUS_UI_WAITING)
      #define DGUS_UI_WAITING_STATUS 10
      #define DGUS_UI_WAITING_STATUS_PERIOD 8 // Increase to slower waiting status looping
    #endif
  #endif
#endif // HAS_DGUS_LCD

//
// Specify additional languages for the UI. Default specified by LCD_LANGUAGE.
//
#if ANY(DOGLCD, TFT_COLOR_UI, TOUCH_UI_FTDI_EVE)
  //#define LCD_LANGUAGE_2 fr
  //#define LCD_LANGUAGE_3 de
  //#define LCD_LANGUAGE_4 es
  //#define LCD_LANGUAGE_5 it
  #ifdef LCD_LANGUAGE_2
    //#define LCD_LANGUAGE_AUTO_SAVE // Automatically save language to EEPROM on change
  #endif
#endif

//
// Touch UI for the FTDI Embedded Video Engine (EVE)
//
#if ENABLED(TOUCH_UI_FTDI_EVE)
  // Display board used
  //#define LCD_FTDI_VM800B35A        // FTDI 3.5" with FT800 (320x240)
  //#define LCD_4DSYSTEMS_4DLCD_FT843 // 4D Systems 4.3" (480x272)
  //#define LCD_HAOYU_FT800CB         // Haoyu with 4.3" or 5" (480x272)
  //#define LCD_HAOYU_FT810CB         // Haoyu with 5" (800x480)
  //#define LCD_ALEPHOBJECTS_CLCD_UI  // Aleph Objects Color LCD UI
  //#define LCD_FYSETC_TFT81050       // FYSETC with 5" (800x480)
  //#define LCD_EVE3_50G              // Matrix Orbital 5.0", 800x480, BT815
  //#define LCD_EVE2_50G              // Matrix Orbital 5.0", 800x480, FT813

  // Correct the resolution if not using the stock TFT panel.
  //#define TOUCH_UI_320x240
  //#define TOUCH_UI_480x272
  //#define TOUCH_UI_800x480

  // Mappings for boards with a standard RepRapDiscount Display connector
  //#define AO_EXP1_PINMAP      // AlephObjects CLCD UI EXP1 mapping
  //#define AO_EXP2_PINMAP      // AlephObjects CLCD UI EXP2 mapping
  //#define CR10_TFT_PINMAP     // Rudolph Riedel's CR10 pin mapping
  //#define S6_TFT_PINMAP       // FYSETC S6 pin mapping
  //#define F6_TFT_PINMAP       // FYSETC F6 pin mapping

  //#define OTHER_PIN_LAYOUT  // Define pins manually below
  #if ENABLED(OTHER_PIN_LAYOUT)
    // Pins for CS and MOD_RESET (PD) must be chosen
    #define CLCD_MOD_RESET  9
    #define CLCD_SPI_CS    10

    // If using software SPI, specify pins for SCLK, MOSI, MISO
    //#define CLCD_USE_SOFT_SPI
    #if ENABLED(CLCD_USE_SOFT_SPI)
      #define CLCD_SOFT_SPI_MOSI 11
      #define CLCD_SOFT_SPI_MISO 12
      #define CLCD_SOFT_SPI_SCLK 13
    #endif
  #endif

  // Display Orientation. An inverted (i.e. upside-down) display
  // is supported on the FT800. The FT810 and beyond also support
  // portrait and mirrored orientations.
  //#define TOUCH_UI_INVERTED
  //#define TOUCH_UI_PORTRAIT
  //#define TOUCH_UI_MIRRORED

  // UTF8 processing and rendering.
  // Unsupported characters are shown as '?'.
  //#define TOUCH_UI_USE_UTF8
  #if ENABLED(TOUCH_UI_USE_UTF8)
    // Western accents support. These accented characters use
    // combined bitmaps and require relatively little storage.
    #define TOUCH_UI_UTF8_WESTERN_CHARSET
    #if ENABLED(TOUCH_UI_UTF8_WESTERN_CHARSET)
      // Additional character groups. These characters require
      // full bitmaps and take up considerable storage:
      //#define TOUCH_UI_UTF8_SUPERSCRIPTS  // ¹ ² ³
      //#define TOUCH_UI_UTF8_COPYRIGHT     // © ®
      //#define TOUCH_UI_UTF8_GERMANIC      // ß
      //#define TOUCH_UI_UTF8_SCANDINAVIAN  // Æ Ð Ø Þ æ ð ø þ
      //#define TOUCH_UI_UTF8_PUNCTUATION   // « » ¿ ¡
      //#define TOUCH_UI_UTF8_CURRENCY      // ¢ £ ¤ ¥
      //#define TOUCH_UI_UTF8_ORDINALS      // º ª
      //#define TOUCH_UI_UTF8_MATHEMATICS   // ± × ÷
      //#define TOUCH_UI_UTF8_FRACTIONS     // ¼ ½ ¾
      //#define TOUCH_UI_UTF8_SYMBOLS       // µ ¶ ¦ § ¬
    #endif

    // Cyrillic character set, costs about 27KiB of flash
    //#define TOUCH_UI_UTF8_CYRILLIC_CHARSET
  #endif

  // Use a smaller font when labels don't fit buttons
  #define TOUCH_UI_FIT_TEXT

  // Use a numeric passcode for "Screen lock" keypad.
  // (recommended for smaller displays)
  //#define TOUCH_UI_PASSCODE

  // Output extra debug info for Touch UI events
  //#define TOUCH_UI_DEBUG

  // Developer menu (accessed by touching "About Printer" copyright text)
  //#define TOUCH_UI_DEVELOPER_MENU
#endif

//
// Classic UI Options
//
#if TFT_SCALED_DOGLCD
  //#define TFT_MARLINUI_COLOR 0xFFFF // White
  //#define TFT_MARLINBG_COLOR 0x0000 // Black
  //#define TFT_DISABLED_COLOR 0x0003 // Almost black
  //#define TFT_BTCANCEL_COLOR 0xF800 // Red
  //#define TFT_BTARROWS_COLOR 0xDEE6 // 11011 110111 00110 Yellow
  //#define TFT_BTOKMENU_COLOR 0x145F // 00010 100010 11111 Cyan
#endif

//
// ADC Button Debounce
//
#if HAS_ADC_BUTTONS
  #define ADC_BUTTON_DEBOUNCE_DELAY 16  // Increase if buttons bounce or repeat too fast
#endif

// @section safety

/**
 * The watchdog hardware timer will do a reset and disable all outputs
 * if the firmware gets too overloaded to read the temperature sensors.
 *
 * If you find that watchdog reboot causes your AVR board to hang forever,
 * enable WATCHDOG_RESET_MANUAL to use a custom timer instead of WDTO.
 * NOTE: This method is less reliable as it can only catch hangups while
 * interrupts are enabled.
 */
#define USE_WATCHDOG
#if ENABLED(USE_WATCHDOG)
  //#define WATCHDOG_RESET_MANUAL
#endif

// @section lcd

/**
 * Babystepping enables movement of the axes by tiny increments without changing
 * the current position values. This feature is used primarily to adjust the Z
 * axis in the first layer of a print in real-time.
 *
 * Warning: Does not respect endstops!
 */
#define BABYSTEPPING
#if ENABLED(BABYSTEPPING)
  #define INTEGRATED_BABYSTEPPING         // EXPERIMENTAL integration of babystepping into the Stepper ISR
  #define BABYSTEP_WITHOUT_HOMING
  //#define BABYSTEP_ALWAYS_AVAILABLE       // Allow babystepping at all times (not just during movement).
  //#define BABYSTEP_XY                     // Also enable X/Y Babystepping. Not supported on DELTA!
  #define BABYSTEP_INVERT_Z false           // Change if Z babysteps should go the other way
  #define BABYSTEP_MULTIPLICATOR_Z  10      // (steps or mm) Steps or millimeter distance for each Z babystep
  #define BABYSTEP_MULTIPLICATOR_XY 10      // (steps or mm) Steps or millimeter distance for each XY babystep

  #define DOUBLECLICK_FOR_Z_BABYSTEPPING  // Double-click on the Status Screen for Z Babystepping.
  #if ENABLED(DOUBLECLICK_FOR_Z_BABYSTEPPING)
    #define DOUBLECLICK_MAX_INTERVAL 1250   // Maximum interval between clicks, in milliseconds.
                                            // Note: Extra time may be added to mitigate controller latency.
    #define MOVE_Z_WHEN_IDLE              // Jump to the move Z menu on doubleclick when printer is idle.
    #if ENABLED(MOVE_Z_WHEN_IDLE)
      #define MOVE_Z_IDLE_MULTIPLICATOR 1   // Multiply 1mm by this factor for the move step size.
    #endif
  #endif

  #define BABYSTEP_DISPLAY_TOTAL          // Display total babysteps since last G28

  #define BABYSTEP_ZPROBE_OFFSET          // Combine M851 Z and Babystepping
  #if ENABLED(BABYSTEP_ZPROBE_OFFSET)
    #define BABYSTEP_HOTEND_Z_OFFSET      // For multiple hotends, babystep relative Z offsets
    #define BABYSTEP_ZPROBE_GFX_OVERLAY   // Enable graphical overlay on Z-offset editor
  #endif
#endif

// @section extruder

/**
 * Linear Pressure Control v1.5
 *
 * Assumption: advance [steps] = k * (delta velocity [steps/s])
 * K=0 means advance disabled.
 *
 * NOTE: K values for LIN_ADVANCE 1.5 differ from earlier versions!
 *
 * Set K around 0.22 for 3mm PLA Direct Drive with ~6.5cm between the drive gear and heatbreak.
 * Larger K values will be needed for flexible filament and greater distances.
 * If this algorithm produces a higher speed offset than the extruder can handle (compared to E jerk)
 * print acceleration will be reduced during the affected moves to keep within the limit.
 *
 * See https://marlinfw.org/docs/features/lin_advance.html for full instructions.
 */
#define LIN_ADVANCE
#if ENABLED(LIN_ADVANCE)
  //#define EXTRA_LIN_ADVANCE_K // Enable for second linear advance constants
  #define LIN_ADVANCE_K 0    // Unit: mm compression per 1mm/s extruder speed
  //#define LA_DEBUG            // If enabled, this will generate debug information output over USB.
  #define EXPERIMENTAL_SCURVE // Enable this option to permit S-Curve Acceleration
#endif

// @section leveling

/**
 * Points to probe for all 3-point Leveling procedures.
 * Override if the automatically selected points are inadequate.
 */
#if EITHER(AUTO_BED_LEVELING_3POINT, AUTO_BED_LEVELING_UBL)
  //#define PROBE_PT_1_X 15
  //#define PROBE_PT_1_Y 180
  //#define PROBE_PT_2_X 15
  //#define PROBE_PT_2_Y 20
  //#define PROBE_PT_3_X 170
  //#define PROBE_PT_3_Y 20
#endif

/**
 * Probing Margins
 *
 * Override PROBING_MARGIN for each side of the build plate
 * Useful to get probe points to exact positions on targets or
 * to allow leveling to avoid plate clamps on only specific
 * sides of the bed. With NOZZLE_AS_PROBE negative values are
 * allowed, to permit probing outside the bed.
 *
 * If you are replacing the prior *_PROBE_BED_POSITION options,
 * LEFT and FRONT values in most cases will map directly over
 * RIGHT and REAR would be the inverse such as
 * (X/Y_BED_SIZE - RIGHT/BACK_PROBE_BED_POSITION)
 *
 * This will allow all positions to match at compilation, however
 * should the probe position be modified with M851XY then the
 * probe points will follow. This prevents any change from causing
 * the probe to be unable to reach any points.
 */
#if PROBE_SELECTED && !IS_KINEMATIC
  //#define PROBING_MARGIN_LEFT PROBING_MARGIN
  //#define PROBING_MARGIN_RIGHT PROBING_MARGIN
  //#define PROBING_MARGIN_FRONT PROBING_MARGIN
  //#define PROBING_MARGIN_BACK PROBING_MARGIN
#endif

#if EITHER(MESH_BED_LEVELING, AUTO_BED_LEVELING_UBL)
  // Override the mesh area if the automatic (max) area is too large
  //#define MESH_MIN_X MESH_INSET
  //#define MESH_MIN_Y MESH_INSET
  //#define MESH_MAX_X X_BED_SIZE - (MESH_INSET)
  //#define MESH_MAX_Y Y_BED_SIZE - (MESH_INSET)
#endif

#if BOTH(AUTO_BED_LEVELING_UBL, EEPROM_SETTINGS)
  //#define OPTIMIZED_MESH_STORAGE  // Store mesh with less precision to save EEPROM space
#endif

/**
 * Repeatedly attempt G29 leveling until it succeeds.
 * Stop after G29_MAX_RETRIES attempts.
 */
//#define G29_RETRY_AND_RECOVER
#if ENABLED(G29_RETRY_AND_RECOVER)
  #define G29_MAX_RETRIES 3
  #define G29_HALT_ON_FAILURE
  /**
   * Specify the GCODE commands that will be executed when leveling succeeds,
   * between attempts, and after the maximum number of retries have been tried.
   */
  #define G29_SUCCESS_COMMANDS "M117 Bed leveling done."
  #define G29_RECOVER_COMMANDS "M117 Probe failed. Rewiping.\nG28\nG12 P0 S12 T0"
  #define G29_FAILURE_COMMANDS "M117 Bed leveling failed.\nG0 Z10\nM300 P25 S880\nM300 P50 S0\nM300 P25 S880\nM300 P50 S0\nM300 P25 S880\nM300 P50 S0\nG4 S1"

#endif

/**
 * Thermal Probe Compensation
 * Probe measurements are adjusted to compensate for temperature distortion.
 * Use G76 to calibrate this feature. Use M871 to set values manually.
 * For a more detailed explanation of the process see G76_M871.cpp.
 */
#if HAS_BED_PROBE && TEMP_SENSOR_PROBE && TEMP_SENSOR_BED
  // Enable thermal first layer compensation using bed and probe temperatures
  #define PROBE_TEMP_COMPENSATION

  // Add additional compensation depending on hotend temperature
  // Note: this values cannot be calibrated and have to be set manually
  #if ENABLED(PROBE_TEMP_COMPENSATION)
    // Park position to wait for probe cooldown
    #define PTC_PARK_POS   { 0, 0, 100 }

    // Probe position to probe and wait for probe to reach target temperature
    #define PTC_PROBE_POS  { 90, 100 }

    // Enable additional compensation using hotend temperature
    // Note: this values cannot be calibrated automatically but have to be set manually
    //#define USE_TEMP_EXT_COMPENSATION

    // Probe temperature calibration generates a table of values starting at PTC_SAMPLE_START
    // (e.g. 30), in steps of PTC_SAMPLE_RES (e.g. 5) with PTC_SAMPLE_COUNT (e.g. 10) samples.

    //#define PTC_SAMPLE_START  30.0f
    //#define PTC_SAMPLE_RES    5.0f
    //#define PTC_SAMPLE_COUNT  10U

    // Bed temperature calibration builds a similar table.

    //#define BTC_SAMPLE_START  60.0f
    //#define BTC_SAMPLE_RES    5.0f
    //#define BTC_SAMPLE_COUNT  10U

    // The temperature the probe should be at while taking measurements during bed temperature
    // calibration.
    //#define BTC_PROBE_TEMP 30.0f

    // Height above Z=0.0f to raise the nozzle. Lowering this can help the probe to heat faster.
    // Note: the Z=0.0f offset is determined by the probe offset which can be set using M851.
    //#define PTC_PROBE_HEATING_OFFSET 0.5f

    // Height to raise the Z-probe between heating and taking the next measurement. Some probes
    // may fail to untrigger if they have been triggered for a long time, which can be solved by
    // increasing the height the probe is raised to.
    //#define PTC_PROBE_RAISE 15U

    // If the probe is outside of the defined range, use linear extrapolation using the closest
    // point and the PTC_LINEAR_EXTRAPOLATION'th next point. E.g. if set to 4 it will use data[0]
    // and data[4] to perform linear extrapolation for values below PTC_SAMPLE_START.
    //#define PTC_LINEAR_EXTRAPOLATION 4
  #endif
#endif

// @section extras

//
// G60/G61 Position Save and Return
//
//#define SAVED_POSITIONS 1         // Each saved position slot costs 12 bytes

//
// G2/G3 Arc Support
//
#define ARC_SUPPORT                 // Disable this feature to save ~3226 bytes
#if ENABLED(ARC_SUPPORT)
  #define MM_PER_ARC_SEGMENT      1 // (mm) Length (or minimum length) of each arc segment
  //#define ARC_SEGMENTS_PER_R    1 // Max segment length, MM_PER = Min
  #define MIN_ARC_SEGMENTS       24 // Minimum number of segments in a complete circle
  //#define ARC_SEGMENTS_PER_SEC 50 // Use feedrate to choose segment length (with MM_PER_ARC_SEGMENT as the minimum)
  #define N_ARC_CORRECTION       25 // Number of interpolated segments between corrections
  //#define ARC_P_CIRCLES           // Enable the 'P' parameter to specify complete circles
  //#define CNC_WORKSPACE_PLANES    // Allow G2/G3 to operate in XY, ZX, or YZ planes
  //#define SF_ARC_FIX              // Enable only if using SkeinForge with "Arc Point" fillet procedure
#endif

// Support for G5 with XYZE destination and IJPQ offsets. Requires ~2666 bytes.
//#define BEZIER_CURVE_SUPPORT

/**
 * Direct Stepping
 *
 * Comparable to the method used by Klipper, G6 direct stepping significantly
 * reduces motion calculations, increases top printing speeds, and results in
 * less step aliasing by calculating all motions in advance.
 * Preparing your G-code: https://github.com/colinrgodsey/step-daemon
 */
//#define DIRECT_STEPPING

/**
 * G38 Probe Target
 *
 * This option adds G38.2 and G38.3 (probe towards target)
 * and optionally G38.4 and G38.5 (probe away from target).
 * Set MULTIPLE_PROBING for G38 to probe more than once.
 */
//#define G38_PROBE_TARGET
#if ENABLED(G38_PROBE_TARGET)
  //#define G38_PROBE_AWAY        // Include G38.4 and G38.5 to probe away from target
  #define G38_MINIMUM_MOVE 0.0275 // (mm) Minimum distance that will produce a move.
#endif

// Moves (or segments) with fewer steps than this will be joined with the next move
#define MIN_STEPS_PER_SEGMENT 6

/**
 * Minimum delay before and after setting the stepper DIR (in ns)
 *     0 : No delay (Expect at least 10µS since one Stepper ISR must transpire)
 *    20 : Minimum for TMC2xxx drivers
 *   200 : Minimum for A4988 drivers
 *   400 : Minimum for A5984 drivers
 *   500 : Minimum for LV8729 drivers (guess, no info in datasheet)
 *   650 : Minimum for DRV8825 drivers
 *  1500 : Minimum for TB6600 drivers (guess, no info in datasheet)
 * 15000 : Minimum for TB6560 drivers (guess, no info in datasheet)
 *
 * Override the default value based on the driver type set in Configuration.h.
 */
//#define MINIMUM_STEPPER_POST_DIR_DELAY 650
//#define MINIMUM_STEPPER_PRE_DIR_DELAY 650

/**
 * Minimum stepper driver pulse width (in µs)
 *   0 : Smallest possible width the MCU can produce, compatible with TMC2xxx drivers
 *   0 : Minimum 500ns for LV8729, adjusted in stepper.h
 *   1 : Minimum for A4988 and A5984 stepper drivers
 *   2 : Minimum for DRV8825 stepper drivers
 *   3 : Minimum for TB6600 stepper drivers
 *  30 : Minimum for TB6560 stepper drivers
 *
 * Override the default value based on the driver type set in Configuration.h.
 */
//#define MINIMUM_STEPPER_PULSE 2

/**
 * Maximum stepping rate (in Hz) the stepper driver allows
 *  If undefined, defaults to 1MHz / (2 * MINIMUM_STEPPER_PULSE)
 *  5000000 : Maximum for TMC2xxx stepper drivers
 *  1000000 : Maximum for LV8729 stepper driver
 *  500000  : Maximum for A4988 stepper driver
 *  250000  : Maximum for DRV8825 stepper driver
 *  150000  : Maximum for TB6600 stepper driver
 *   15000  : Maximum for TB6560 stepper driver
 *
 * Override the default value based on the driver type set in Configuration.h.
 */
//#define MAXIMUM_STEPPER_RATE 250000

// @section temperature

// Control heater 0 and heater 1 in parallel.
//#define HEATERS_PARALLEL

//===========================================================================
//================================= Buffers =================================
//===========================================================================

// @section motion

// The number of linear moves that can be in the planner at once.
// The value of BLOCK_BUFFER_SIZE must be a power of 2 (e.g. 8, 16, 32)
#if BOTH(SDSUPPORT, DIRECT_STEPPING)
  #define BLOCK_BUFFER_SIZE  8
#elif ENABLED(SDSUPPORT)
  #define BLOCK_BUFFER_SIZE 16
#else
  #define BLOCK_BUFFER_SIZE 16
#endif

// @section serial

// The ASCII buffer for serial input
#define MAX_CMD_SIZE 96
#define BUFSIZE 4

// Transmission to Host Buffer Size
// To save 386 bytes of PROGMEM (and TX_BUFFER_SIZE+3 bytes of RAM) set to 0.
// To buffer a simple "ok" you need 4 bytes.
// For ADVANCED_OK (M105) you need 32 bytes.
// For debug-echo: 128 bytes for the optimal speed.
// Other output doesn't need to be that speedy.
// :[0, 2, 4, 8, 16, 32, 64, 128, 256]
#define TX_BUFFER_SIZE 32

// Host Receive Buffer Size
// Without XON/XOFF flow control (see SERIAL_XON_XOFF below) 32 bytes should be enough.
// To use flow control, set this buffer size to at least 1024 bytes.
// :[0, 2, 4, 8, 16, 32, 64, 128, 256, 512, 1024, 2048]
//#define RX_BUFFER_SIZE 1024

#if RX_BUFFER_SIZE >= 1024
  // Enable to have the controller send XON/XOFF control characters to
  // the host to signal the RX buffer is becoming full.
  //#define SERIAL_XON_XOFF
#endif

// Add M575 G-code to change the baud rate
//#define BAUD_RATE_GCODE

#if ENABLED(SDSUPPORT)
  // Enable this option to collect and display the maximum
  // RX queue usage after transferring a file to SD.
  //#define SERIAL_STATS_MAX_RX_QUEUED

  // Enable this option to collect and display the number
  // of dropped bytes after a file transfer to SD.
  //#define SERIAL_STATS_DROPPED_RX
#endif

// Monitor RX buffer usage
// Dump an error to the serial port if the serial receive buffer overflows.
// If you see these errors, increase the RX_BUFFER_SIZE value.
// Not supported on all platforms.
//#define RX_BUFFER_MONITOR

/**
 * Emergency Command Parser
 *
 * Add a low-level parser to intercept certain commands as they
 * enter the serial receive buffer, so they cannot be blocked.
 * Currently handles M108, M112, M410, M876
 * NOTE: Not yet implemented for all platforms.
 */
#define EMERGENCY_PARSER

// Bad Serial-connections can miss a received command by sending an 'ok'
// Therefore some clients abort after 30 seconds in a timeout.
// Some other clients start sending commands while receiving a 'wait'.
// This "wait" is only sent when the buffer is empty. 1 second is a good value here.
//#define NO_TIMEOUTS 1000 // Milliseconds

// Some clients will have this feature soon. This could make the NO_TIMEOUTS unnecessary.
#define ADVANCED_OK

// Printrun may have trouble receiving long strings all at once.
// This option inserts short delays between lines of serial output.
#define SERIAL_OVERRUN_PROTECTION

// For serial echo, the number of digits after the decimal point
//#define SERIAL_FLOAT_PRECISION 4

// @section extras

/**
 * Extra Fan Speed
 * Adds a secondary fan speed for each print-cooling fan.
 *   'M106 P<fan> T3-255' : Set a secondary speed for <fan>
 *   'M106 P<fan> T2'     : Use the set secondary speed
 *   'M106 P<fan> T1'     : Restore the previous fan speed
 */
//#define EXTRA_FAN_SPEED

/**
 * Firmware-based and LCD-controlled retract
 *
 * Add G10 / G11 commands for automatic firmware-based retract / recover.
 * Use M207 and M208 to define parameters for retract / recover.
 *
 * Use M209 to enable or disable auto-retract.
 * With auto-retract enabled, all G1 E moves within the set range
 * will be converted to firmware-based retract/recover moves.
 *
 * Be sure to turn off auto-retract during filament change.
 *
 * Note that M207 / M208 / M209 settings are saved to EEPROM.
 */
//#define FWRETRACT
#if ENABLED(FWRETRACT)
  #define FWRETRACT_AUTORETRACT             // Override slicer retractions
  #if ENABLED(FWRETRACT_AUTORETRACT)
    #define MIN_AUTORETRACT             0.1 // (mm) Don't convert E moves under this length
    #define MAX_AUTORETRACT            10.0 // (mm) Don't convert E moves over this length
  #endif
  #define RETRACT_LENGTH                3   // (mm) Default retract length (positive value)
  #define RETRACT_LENGTH_SWAP          13   // (mm) Default swap retract length (positive value)
  #define RETRACT_FEEDRATE             45   // (mm/s) Default feedrate for retracting
  #define RETRACT_ZRAISE                0   // (mm) Default retract Z-raise
  #define RETRACT_RECOVER_LENGTH        0   // (mm) Default additional recover length (added to retract length on recover)
  #define RETRACT_RECOVER_LENGTH_SWAP   0   // (mm) Default additional swap recover length (added to retract length on recover from toolchange)
  #define RETRACT_RECOVER_FEEDRATE      8   // (mm/s) Default feedrate for recovering from retraction
  #define RETRACT_RECOVER_FEEDRATE_SWAP 8   // (mm/s) Default feedrate for recovering from swap retraction
  #if ENABLED(MIXING_EXTRUDER)
    //#define RETRACT_SYNC_MIXING           // Retract and restore all mixing steppers simultaneously
  #endif
#endif

/**
 * Universal tool change settings.
 * Applies to all types of extruders except where explicitly noted.
 */
#if HAS_MULTI_EXTRUDER
  // Z raise distance for tool-change, as needed for some extruders
  #define TOOLCHANGE_ZRAISE     15  // (mm)
  #define TOOLCHANGE_NO_RETURN   // Never return to the previous position on tool-change
  #if ENABLED(TOOLCHANGE_NO_RETURN)
    //#define EVENT_GCODE_AFTER_TOOLCHANGE "G12X"   // Extra G-code to run after tool-change
  #endif

  /**
   * Retract and prime filament on tool-change to reduce
   * ooze and stringing and to get cleaner transitions.
   */
  #define TOOLCHANGE_FILAMENT_SWAP
  #if ENABLED(TOOLCHANGE_FILAMENT_SWAP)
    // Load / Unload
    #define TOOLCHANGE_FS_LENGTH              5  // (mm) Load / Unload length
    #define TOOLCHANGE_FS_EXTRA_RESUME_LENGTH  2  // (mm) Extra length for better restart, fine tune by LCD/Gcode)
    #define TOOLCHANGE_FS_RETRACT_SPEED   (50*60) // (mm/m) (Unloading)
    #define TOOLCHANGE_FS_UNRETRACT_SPEED (25*60) // (mm/m) (On SINGLENOZZLE or Bowden loading must be slowed down)

    // Longer prime to clean out a SINGLENOZZLE
    #define TOOLCHANGE_FS_EXTRA_PRIME          0  // (mm) Extra priming length
    #define TOOLCHANGE_FS_PRIME_SPEED    (4.6*60) // (mm/min) Extra priming feedrate
    #define TOOLCHANGE_FS_WIPE_RETRACT         0  // (mm/min) Retract before cooling for less stringing, better wipe, etc.

    // Cool after prime to reduce stringing
    #define TOOLCHANGE_FS_FAN                 -1  // Fan index or -1 to skip
    #define TOOLCHANGE_FS_FAN_SPEED          255  // 0-255
    #define TOOLCHANGE_FS_FAN_TIME            10  // (seconds)

    // Swap uninitialized extruder with TOOLCHANGE_FS_PRIME_SPEED for all lengths (recover + prime)
    // (May break filament if not retracted beforehand.)
    //#define TOOLCHANGE_FS_INIT_BEFORE_SWAP

    // Prime on the first T0 (If other, TOOLCHANGE_FS_INIT_BEFORE_SWAP applied)
    // Enable it (M217 V[0/1]) before printing, to avoid unwanted priming on host connect
    //#define TOOLCHANGE_FS_PRIME_FIRST_USED

    /**
     * Tool Change Migration
     * This feature provides G-code and LCD options to switch tools mid-print.
     * All applicable tool properties are migrated so the print can continue.
     * Tools must be closely matching and other restrictions may apply.
     * Useful to:
     *   - Change filament color without interruption
     *   - Switch spools automatically on filament runout
     *   - Switch to a different nozzle on an extruder jam
     */
    #define TOOLCHANGE_MIGRATION_FEATURE

  #endif

  /**
   * Position to park head during tool change.
   * Doesn't apply to SWITCHING_TOOLHEAD, DUAL_X_CARRIAGE, or PARKING_EXTRUDER
   */
  //#define TOOLCHANGE_PARK
  #if ENABLED(TOOLCHANGE_PARK)
    #define TOOLCHANGE_PARK_XY    { X_MIN_POS + 10, Y_MIN_POS + 10 }
    #define TOOLCHANGE_PARK_XY_FEEDRATE 6000  // (mm/min)
    //#define TOOLCHANGE_PARK_X_ONLY          // X axis only move
    //#define TOOLCHANGE_PARK_Y_ONLY          // Y axis only move
  #endif
#endif // HAS_MULTI_EXTRUDER

/**
 * Advanced Pause
 * Experimental feature for filament change support and for parking the nozzle when paused.
 * Adds the GCode M600 for initiating filament change.
 * If PARK_HEAD_ON_PAUSE enabled, adds the GCode M125 to pause printing and park the nozzle.
 *
 * Requires an LCD display.
 * Requires NOZZLE_PARK_FEATURE.
 * This feature is required for the default FILAMENT_RUNOUT_SCRIPT.
 */
#define ADVANCED_PAUSE_FEATURE
#if ENABLED(ADVANCED_PAUSE_FEATURE)
  #define PAUSE_PARK_RETRACT_FEEDRATE         60  // (mm/s) Initial retract feedrate.
  #define PAUSE_PARK_RETRACT_LENGTH            2  // (mm) Initial retract.
                                                  // This short retract is done immediately, before parking the nozzle.
  #define FILAMENT_CHANGE_UNLOAD_FEEDRATE     300  // (mm/s) Unload filament feedrate. This can be pretty fast.
  #define FILAMENT_CHANGE_UNLOAD_ACCEL        25  // (mm/s^2) Lower acceleration may allow a faster feedrate.
  #define FILAMENT_CHANGE_UNLOAD_LENGTH      150  // (mm) The length of filament for a complete unload.
                                                  //   For Bowden, the full length of the tube and nozzle.
                                                  //   For direct drive, the full length of the nozzle.
                                                  //   Set to 0 for manual unloading.
  #define FILAMENT_CHANGE_SLOW_LOAD_FEEDRATE   6  // (mm/s) Slow move when starting load.
  #define FILAMENT_CHANGE_SLOW_LOAD_LENGTH     10  // (mm) Slow length, to allow time to insert material.
                                                  // 0 to disable start loading and skip to fast load only
  #define FILAMENT_CHANGE_FAST_LOAD_FEEDRATE   300  // (mm/s) Load filament feedrate. This can be pretty fast.
  #define FILAMENT_CHANGE_FAST_LOAD_ACCEL     25  // (mm/s^2) Lower acceleration may allow a faster feedrate.
  #define FILAMENT_CHANGE_FAST_LOAD_LENGTH     70  // (mm) Load length of filament, from extruder gear to nozzle.
                                                  //   For Bowden, the full length of the tube and nozzle.
                                                  //   For direct drive, the full length of the nozzle.
  #define ADVANCED_PAUSE_CONTINUOUS_PURGE       // Purge continuously up to the purge length until interrupted.
  #define ADVANCED_PAUSE_PURGE_FEEDRATE        3  // (mm/s) Extrude feedrate (after loading). Should be slower than load feedrate.
  #define ADVANCED_PAUSE_PURGE_LENGTH         150  // (mm) Length to extrude after loading.
                                                  //   Set to 0 for manual extrusion.
                                                  //   Filament can be extruded repeatedly from the Filament Change menu
                                                  //   until extrusion is consistent, and to purge old filament.
  #define ADVANCED_PAUSE_RESUME_PRIME          2  // (mm) Extra distance to prime nozzle after returning from park.
  //#define ADVANCED_PAUSE_FANS_PAUSE             // Turn off print-cooling fans while the machine is paused.

                                                  // Filament Unload does a Retract, Delay, and Purge first:
  #define FILAMENT_UNLOAD_PURGE_RETRACT       13  // (mm) Unload initial retract length.
  #define FILAMENT_UNLOAD_PURGE_DELAY       5000  // (ms) Delay for the filament to cool after retract.
  #define FILAMENT_UNLOAD_PURGE_LENGTH         8  // (mm) An unretract is done, then this length is purged.
  #define FILAMENT_UNLOAD_PURGE_FEEDRATE      25  // (mm/s) feedrate to purge before unload

  #define PAUSE_PARK_NOZZLE_TIMEOUT           45  // (seconds) Time limit before the nozzle is turned off for safety.
  #define FILAMENT_CHANGE_ALERT_BEEPS         10  // Number of alert beeps to play when a response is needed.
  #define PAUSE_PARK_NO_STEPPER_TIMEOUT           // Enable for XYZ steppers to stay powered on during filament change.

  #define PARK_HEAD_ON_PAUSE                    // Park the nozzle during pause and filament change.
  #define HOME_BEFORE_FILAMENT_CHANGE           // Ensure homing has been completed prior to parking for filament change

  #define FILAMENT_LOAD_UNLOAD_GCODES           // Add M701/M702 Load/Unload G-codes, plus Load/Unload in the LCD Prepare menu.
  #define FILAMENT_UNLOAD_ALL_EXTRUDERS         // Allow M702 to unload all extruders above a minimum target temp (as set by M302)
#endif

// @section tmc

/**
 * TMC26X Stepper Driver options
 *
 * The TMC26XStepper library is required for this stepper driver.
 * https://github.com/trinamic/TMC26XStepper
 */
#if HAS_DRIVER(TMC26X)

  #if AXIS_DRIVER_TYPE_X(TMC26X)
    #define X_MAX_CURRENT     1000  // (mA)
    #define X_SENSE_RESISTOR    91  // (mOhms)
    #define X_MICROSTEPS        16  // Number of microsteps
  #endif

  #if AXIS_DRIVER_TYPE_X2(TMC26X)
    #define X2_MAX_CURRENT    1000
    #define X2_SENSE_RESISTOR   91
    #define X2_MICROSTEPS       X_MICROSTEPS
  #endif

  #if AXIS_DRIVER_TYPE_Y(TMC26X)
    #define Y_MAX_CURRENT     1000
    #define Y_SENSE_RESISTOR    91
    #define Y_MICROSTEPS        16
  #endif

  #if AXIS_DRIVER_TYPE_Y2(TMC26X)
    #define Y2_MAX_CURRENT    1000
    #define Y2_SENSE_RESISTOR   91
    #define Y2_MICROSTEPS       Y_MICROSTEPS
  #endif

  #if AXIS_DRIVER_TYPE_Z(TMC26X)
    #define Z_MAX_CURRENT     1000
    #define Z_SENSE_RESISTOR    91
    #define Z_MICROSTEPS        16
  #endif

  #if AXIS_DRIVER_TYPE_Z2(TMC26X)
    #define Z2_MAX_CURRENT    1000
    #define Z2_SENSE_RESISTOR   91
    #define Z2_MICROSTEPS       Z_MICROSTEPS
  #endif

  #if AXIS_DRIVER_TYPE_Z3(TMC26X)
    #define Z3_MAX_CURRENT    1000
    #define Z3_SENSE_RESISTOR   91
    #define Z3_MICROSTEPS       Z_MICROSTEPS
  #endif

  #if AXIS_DRIVER_TYPE_Z4(TMC26X)
    #define Z4_MAX_CURRENT    1000
    #define Z4_SENSE_RESISTOR   91
    #define Z4_MICROSTEPS       Z_MICROSTEPS
  #endif

  #if AXIS_DRIVER_TYPE_E0(TMC26X)
    #define E0_MAX_CURRENT    1000
    #define E0_SENSE_RESISTOR   91
    #define E0_MICROSTEPS       16
  #endif

  #if AXIS_DRIVER_TYPE_E1(TMC26X)
    #define E1_MAX_CURRENT    1000
    #define E1_SENSE_RESISTOR   91
    #define E1_MICROSTEPS       E0_MICROSTEPS
  #endif

  #if AXIS_DRIVER_TYPE_E2(TMC26X)
    #define E2_MAX_CURRENT    1000
    #define E2_SENSE_RESISTOR   91
    #define E2_MICROSTEPS       E0_MICROSTEPS
  #endif

  #if AXIS_DRIVER_TYPE_E3(TMC26X)
    #define E3_MAX_CURRENT    1000
    #define E3_SENSE_RESISTOR   91
    #define E3_MICROSTEPS       E0_MICROSTEPS
  #endif

  #if AXIS_DRIVER_TYPE_E4(TMC26X)
    #define E4_MAX_CURRENT    1000
    #define E4_SENSE_RESISTOR   91
    #define E4_MICROSTEPS       E0_MICROSTEPS
  #endif

  #if AXIS_DRIVER_TYPE_E5(TMC26X)
    #define E5_MAX_CURRENT    1000
    #define E5_SENSE_RESISTOR   91
    #define E5_MICROSTEPS       E0_MICROSTEPS
  #endif

  #if AXIS_DRIVER_TYPE_E6(TMC26X)
    #define E6_MAX_CURRENT    1000
    #define E6_SENSE_RESISTOR   91
    #define E6_MICROSTEPS       E0_MICROSTEPS
  #endif

  #if AXIS_DRIVER_TYPE_E7(TMC26X)
    #define E7_MAX_CURRENT    1000
    #define E7_SENSE_RESISTOR   91
    #define E7_MICROSTEPS       E0_MICROSTEPS
  #endif

#endif // TMC26X

// @section tmc_smart

/**
 * To use TMC2130, TMC2160, TMC2660, TMC5130, TMC5160 stepper drivers in SPI mode
 * connect your SPI pins to the hardware SPI interface on your board and define
 * the required CS pins in your `pins_MYBOARD.h` file. (e.g., RAMPS 1.4 uses AUX3
 * pins `X_CS_PIN 53`, `Y_CS_PIN 49`, etc.).
 * You may also use software SPI if you wish to use general purpose IO pins.
 *
 * To use TMC2208 stepper UART-configurable stepper drivers connect #_SERIAL_TX_PIN
 * to the driver side PDN_UART pin with a 1K resistor.
 * To use the reading capabilities, also connect #_SERIAL_RX_PIN to PDN_UART without
 * a resistor.
 * The drivers can also be used with hardware serial.
 *
 * TMCStepper library is required to use TMC stepper drivers.
 * https://github.com/teemuatlut/TMCStepper
 */
#if HAS_TRINAMIC_CONFIG

  #define HOLD_MULTIPLIER    0.5  // Scales down the holding current from run current

  /**
   * Interpolate microsteps to 256
   * Override for each driver with <driver>_INTERPOLATE settings below
   */
  #define INTERPOLATE      true

  #if AXIS_IS_TMC(X)
    #define X_CURRENT       1000        // (mA) RMS current. Multiply by 1.414 for peak current.
    #define X_CURRENT_HOME  X_CURRENT  // (mA) RMS current for sensorless homing
    #define X_MICROSTEPS     128    // 0..256
    #define X_RSENSE          0.075
    #define X_CHAIN_POS      -1    // <=0 : Not chained. 1 : MCU MOSI connected. 2 : Next in chain, ...
    //#define X_INTERPOLATE  true      // Enable to override 'INTERPOLATE' for the X axis
  #endif

  #if AXIS_IS_TMC(X2)
    #define X2_CURRENT      800
    #define X2_CURRENT_HOME X2_CURRENT
    #define X2_MICROSTEPS    X_MICROSTEPS
    #define X2_RSENSE         0.11
    #define X2_CHAIN_POS     -1
    //#define X2_INTERPOLATE true
  #endif

  #if AXIS_IS_TMC(Y)
    #define Y_CURRENT       1000
    #define Y_CURRENT_HOME  Y_CURRENT
    #define Y_MICROSTEPS     128
    #define Y_RSENSE          0.075
    #define Y_CHAIN_POS      -1
    //#define Y_INTERPOLATE  true
  #endif

  #if AXIS_IS_TMC(Y2)
    #define Y2_CURRENT      800
    #define Y2_CURRENT_HOME Y2_CURRENT
    #define Y2_MICROSTEPS    Y_MICROSTEPS
    #define Y2_RSENSE         0.11
    #define Y2_CHAIN_POS     -1
    //#define Y2_INTERPOLATE true
  #endif

  #if AXIS_IS_TMC(Z)
    #define Z_CURRENT       800
    #define Z_CURRENT_HOME  Z_CURRENT
    #define Z_MICROSTEPS     256
    #define Z_RSENSE          0.075
    #define Z_CHAIN_POS      -1
    //#define Z_INTERPOLATE  true
  #endif

  #if AXIS_IS_TMC(Z2)
    #define Z2_CURRENT      800
    #define Z2_CURRENT_HOME Z2_CURRENT
<<<<<<< HEAD
    #define Z2_MICROSTEPS    256
    #define Z2_RSENSE         0.075
=======
    #define Z2_MICROSTEPS    Z_MICROSTEPS
    #define Z2_RSENSE         0.11
>>>>>>> 2b9842e0
    #define Z2_CHAIN_POS     -1
    //#define Z2_INTERPOLATE true
  #endif

  #if AXIS_IS_TMC(Z3)
    #define Z3_CURRENT      800
    #define Z3_CURRENT_HOME Z3_CURRENT
<<<<<<< HEAD
    #define Z3_MICROSTEPS    256
    #define Z3_RSENSE         0.075
=======
    #define Z3_MICROSTEPS    Z_MICROSTEPS
    #define Z3_RSENSE         0.11
>>>>>>> 2b9842e0
    #define Z3_CHAIN_POS     -1
    //#define Z3_INTERPOLATE true
  #endif

  #if AXIS_IS_TMC(Z4)
    #define Z4_CURRENT      800
    #define Z4_CURRENT_HOME Z4_CURRENT
    #define Z4_MICROSTEPS    Z_MICROSTEPS
    #define Z4_RSENSE         0.11
    #define Z4_CHAIN_POS     -1
    //#define Z4_INTERPOLATE true
  #endif

  #if AXIS_IS_TMC(E0)
    #define E0_CURRENT      800
    #define E0_MICROSTEPS    64
    #define E0_RSENSE         0.075
    #define E0_CHAIN_POS     -1
    //#define E0_INTERPOLATE true
  #endif

  #if AXIS_IS_TMC(E1)
<<<<<<< HEAD
    #define E1_CURRENT      1000
    #define E1_MICROSTEPS    2
    #define E1_RSENSE         0.075
=======
    #define E1_CURRENT      800
    #define E1_MICROSTEPS    E0_MICROSTEPS
    #define E1_RSENSE         0.11
>>>>>>> 2b9842e0
    #define E1_CHAIN_POS     -1
    #define E1_INTERPOLATE true
  #endif

  #if AXIS_IS_TMC(E2)
    #define E2_CURRENT      800
<<<<<<< HEAD
    #define E2_MICROSTEPS    64
    #define E2_RSENSE         0.075
=======
    #define E2_MICROSTEPS    E0_MICROSTEPS
    #define E2_RSENSE         0.11
>>>>>>> 2b9842e0
    #define E2_CHAIN_POS     -1
    //#define E2_INTERPOLATE true
  #endif

  #if AXIS_IS_TMC(E3)
    #define E3_CURRENT      800
<<<<<<< HEAD
    #define E3_MICROSTEPS    16
    #define E3_RSENSE         0.075
=======
    #define E3_MICROSTEPS    E0_MICROSTEPS
    #define E3_RSENSE         0.11
>>>>>>> 2b9842e0
    #define E3_CHAIN_POS     -1
    //#define E3_INTERPOLATE true
  #endif

  #if AXIS_IS_TMC(E4)
    #define E4_CURRENT      800
<<<<<<< HEAD
    #define E4_MICROSTEPS    16
    #define E4_RSENSE         0.075
=======
    #define E4_MICROSTEPS    E0_MICROSTEPS
    #define E4_RSENSE         0.11
>>>>>>> 2b9842e0
    #define E4_CHAIN_POS     -1
    //#define E4_INTERPOLATE true
  #endif

  #if AXIS_IS_TMC(E5)
    #define E5_CURRENT      800
<<<<<<< HEAD
    #define E5_MICROSTEPS    16
    #define E5_RSENSE         0.075
=======
    #define E5_MICROSTEPS    E0_MICROSTEPS
    #define E5_RSENSE         0.11
>>>>>>> 2b9842e0
    #define E5_CHAIN_POS     -1
    //#define E5_INTERPOLATE true
  #endif

  #if AXIS_IS_TMC(E6)
    #define E6_CURRENT      800
<<<<<<< HEAD
    #define E6_MICROSTEPS    16
    #define E6_RSENSE         0.075
=======
    #define E6_MICROSTEPS    E0_MICROSTEPS
    #define E6_RSENSE         0.11
>>>>>>> 2b9842e0
    #define E6_CHAIN_POS     -1
    //#define E6_INTERPOLATE true
  #endif

  #if AXIS_IS_TMC(E7)
    #define E7_CURRENT      800
<<<<<<< HEAD
    #define E7_MICROSTEPS    16
    #define E7_RSENSE         0.075
=======
    #define E7_MICROSTEPS    E0_MICROSTEPS
    #define E7_RSENSE         0.11
>>>>>>> 2b9842e0
    #define E7_CHAIN_POS     -1
    //#define E7_INTERPOLATE true
  #endif

  /**
   * Override default SPI pins for TMC2130, TMC2160, TMC2660, TMC5130 and TMC5160 drivers here.
   * The default pins can be found in your board's pins file.
   */
  //#define X_CS_PIN          -1
  //#define Y_CS_PIN          -1
  //#define Z_CS_PIN          -1
  //#define X2_CS_PIN         -1
  //#define Y2_CS_PIN         -1
  //#define Z2_CS_PIN         -1
  //#define Z3_CS_PIN         -1
  //#define E0_CS_PIN         -1
  //#define E1_CS_PIN         -1
  //#define E2_CS_PIN         -1
  //#define E3_CS_PIN         -1
  //#define E4_CS_PIN         -1
  //#define E5_CS_PIN         -1
  //#define E6_CS_PIN         -1
  //#define E7_CS_PIN         -1

  /**
   * Software option for SPI driven drivers (TMC2130, TMC2160, TMC2660, TMC5130 and TMC5160).
   * The default SW SPI pins are defined the respective pins files,
   * but you can override or define them here.
   */
  #define TMC_USE_SW_SPI
  //#define TMC_SW_MOSI       -1
  //#define TMC_SW_MISO       -1
  //#define TMC_SW_SCK        -1

  /**
   * Four TMC2209 drivers can use the same HW/SW serial port with hardware configured addresses.
   * Set the address using jumpers on pins MS1 and MS2.
   * Address | MS1  | MS2
   *       0 | LOW  | LOW
   *       1 | HIGH | LOW
   *       2 | LOW  | HIGH
   *       3 | HIGH | HIGH
   *
   * Set *_SERIAL_TX_PIN and *_SERIAL_RX_PIN to match for all drivers
   * on the same serial port, either here or in your board's pins file.
   */
  //#define  X_SLAVE_ADDRESS 0
  //#define  Y_SLAVE_ADDRESS 0
  //#define  Z_SLAVE_ADDRESS 0
  //#define X2_SLAVE_ADDRESS 0
  //#define Y2_SLAVE_ADDRESS 0
  //#define Z2_SLAVE_ADDRESS 0
  //#define Z3_SLAVE_ADDRESS 0
  //#define Z4_SLAVE_ADDRESS 0
  //#define E0_SLAVE_ADDRESS 0
  //#define E1_SLAVE_ADDRESS 0
  //#define E2_SLAVE_ADDRESS 0
  //#define E3_SLAVE_ADDRESS 0
  //#define E4_SLAVE_ADDRESS 0
  //#define E5_SLAVE_ADDRESS 0
  //#define E6_SLAVE_ADDRESS 0
  //#define E7_SLAVE_ADDRESS 0

  /**
   * Software enable
   *
   * Use for drivers that do not use a dedicated enable pin, but rather handle the same
   * function through a communication line such as SPI or UART.
   */
  //#define SOFTWARE_DRIVER_ENABLE

  /**
   * TMC2130, TMC2160, TMC2208, TMC2209, TMC5130 and TMC5160 only
   * Use Trinamic's ultra quiet stepping mode.
   * When disabled, Marlin will use spreadCycle stepping mode.
   */
  #define STEALTHCHOP_XY
  #define STEALTHCHOP_Z
  #define STEALTHCHOP_E

  /**
   * Optimize spreadCycle chopper parameters by using predefined parameter sets
   * or with the help of an example included in the library.
   * Provided parameter sets are
   * CHOPPER_DEFAULT_12V
   * CHOPPER_DEFAULT_19V
   * CHOPPER_DEFAULT_24V
   * CHOPPER_DEFAULT_36V
   * CHOPPER_09STEP_24V   // 0.9 degree steppers (24V)
   * CHOPPER_PRUSAMK3_24V // Imported parameters from the official Průša firmware for MK3 (24V)
   * CHOPPER_MARLIN_119   // Old defaults from Marlin v1.1.9
   *
   * Define your own with:
   * { <off_time[1..15]>, <hysteresis_end[-3..12]>, hysteresis_start[1..8] }
   */
  #define CHOPPER_TIMING CHOPPER_DEFAULT_24V
  //#define CHOPPER_TIMING_X  CHOPPER_DEFAULT_12V   // For X Axes (override below)
  //#define CHOPPER_TIMING_X2 CHOPPER_DEFAULT_12V
  //#define CHOPPER_TIMING_Y  CHOPPER_DEFAULT_12V   // For Y Axes (override below)
  //#define CHOPPER_TIMING_Y2 CHOPPER_DEFAULT_12V
  //#define CHOPPER_TIMING_Z  CHOPPER_DEFAULT_12V   // For Z Axes (override below)
  //#define CHOPPER_TIMING_Z2 CHOPPER_DEFAULT_12V
  //#define CHOPPER_TIMING_Z3 CHOPPER_DEFAULT_12V
  //#define CHOPPER_TIMING_Z4 CHOPPER_DEFAULT_12V
  #define CHOPPER_TIMING_E  CHOPPER_DEFAULT_24V   // For Extruders (override below)
  //#define CHOPPER_TIMING_E1 CHOPPER_DEFAULT_12V
  //#define CHOPPER_TIMING_E2 CHOPPER_DEFAULT_12V
  //#define CHOPPER_TIMING_E3 CHOPPER_DEFAULT_12V
  //#define CHOPPER_TIMING_E4 CHOPPER_DEFAULT_12V
  //#define CHOPPER_TIMING_E5 CHOPPER_DEFAULT_12V
  //#define CHOPPER_TIMING_E6 CHOPPER_DEFAULT_12V
  //#define CHOPPER_TIMING_E7 CHOPPER_DEFAULT_12V

  /**
   * Monitor Trinamic drivers
   * for error conditions like overtemperature and short to ground.
   * To manage over-temp Marlin can decrease the driver current until the error condition clears.
   * Other detected conditions can be used to stop the current print.
   * Relevant G-codes:
   * M906 - Set or get motor current in milliamps using axis codes X, Y, Z, E. Report values if no axis codes given.
   * M911 - Report stepper driver overtemperature pre-warn condition.
   * M912 - Clear stepper driver overtemperature pre-warn condition flag.
   * M122 - Report driver parameters (Requires TMC_DEBUG)
   */
  //#define MONITOR_DRIVER_STATUS

  #if ENABLED(MONITOR_DRIVER_STATUS)
    #define CURRENT_STEP_DOWN     50  // [mA]
    #define REPORT_CURRENT_CHANGE
    #define STOP_ON_ERROR
  #endif

  /**
   * TMC2130, TMC2160, TMC2208, TMC2209, TMC5130 and TMC5160 only
   * The driver will switch to spreadCycle when stepper speed is over HYBRID_THRESHOLD.
   * This mode allows for faster movements at the expense of higher noise levels.
   * STEALTHCHOP_(XY|Z|E) must be enabled to use HYBRID_THRESHOLD.
   * M913 X/Y/Z/E to live tune the setting
   */
  // #define HYBRID_THRESHOLD

  #define X_HYBRID_THRESHOLD     200  // [mm/s]
  #define X2_HYBRID_THRESHOLD    200
  #define Y_HYBRID_THRESHOLD     200
  #define Y2_HYBRID_THRESHOLD    200
  #define Z_HYBRID_THRESHOLD      50
  #define Z2_HYBRID_THRESHOLD     50
  #define Z3_HYBRID_THRESHOLD     50
  #define Z4_HYBRID_THRESHOLD     50
  #define E0_HYBRID_THRESHOLD     50
  #define E1_HYBRID_THRESHOLD     50
  #define E2_HYBRID_THRESHOLD     30
  #define E3_HYBRID_THRESHOLD     30
  #define E4_HYBRID_THRESHOLD     30
  #define E5_HYBRID_THRESHOLD     30
  #define E6_HYBRID_THRESHOLD     30
  #define E7_HYBRID_THRESHOLD     30

  /**
   * Use StallGuard to home / probe X, Y, Z.
   *
   * TMC2130, TMC2160, TMC2209, TMC2660, TMC5130, and TMC5160 only
   * Connect the stepper driver's DIAG1 pin to the X/Y endstop pin.
   * X, Y, and Z homing will always be done in spreadCycle mode.
   *
   * X/Y/Z_STALL_SENSITIVITY is the default stall threshold.
   * Use M914 X Y Z to set the stall threshold at runtime:
   *
   *  Sensitivity   TMC2209   Others
   *    HIGHEST       255      -64    (Too sensitive => False positive)
   *    LOWEST         0        63    (Too insensitive => No trigger)
   *
   * It is recommended to set HOMING_BUMP_MM to { 0, 0, 0 }.
   *
   * SPI_ENDSTOPS  *** Beta feature! *** TMC2130 Only ***
   * Poll the driver through SPI to determine load when homing.
   * Removes the need for a wire from DIAG1 to an endstop pin.
   *
   * IMPROVE_HOMING_RELIABILITY tunes acceleration and jerk when
   * homing and adds a guard period for endstop triggering.
   *
   * Comment *_STALL_SENSITIVITY to disable sensorless homing for that axis.
   */
  //#define SENSORLESS_HOMING // StallGuard capable drivers only

  #if EITHER(SENSORLESS_HOMING, SENSORLESS_PROBING)
    // TMC2209: 0...255. TMC2130: -64...63
    #define X_STALL_SENSITIVITY  8
    #define X2_STALL_SENSITIVITY X_STALL_SENSITIVITY
    #define Y_STALL_SENSITIVITY  8
    #define Y2_STALL_SENSITIVITY Y_STALL_SENSITIVITY
    //#define Z_STALL_SENSITIVITY  8
    //#define Z2_STALL_SENSITIVITY Z_STALL_SENSITIVITY
    //#define Z3_STALL_SENSITIVITY Z_STALL_SENSITIVITY
    //#define Z4_STALL_SENSITIVITY Z_STALL_SENSITIVITY
    //#define SPI_ENDSTOPS              // TMC2130 only
    //#define IMPROVE_HOMING_RELIABILITY
  #endif

  /**
   * TMC Homing stepper phase.
   *
   * Improve homing repeatability by homing to stepper coil's nearest absolute
   * phase position. Trinamic drivers use a stepper phase table with 1024 values
   * spanning 4 full steps with 256 positions each (ergo, 1024 positions).
   * Full step positions (128, 384, 640, 896) have the highest holding torque.
   *
   * Values from 0..1023, -1 to disable homing phase for that axis.
   */
   //#define TMC_HOME_PHASE { 896, 896, 896 }

  /**
   * Beta feature!
   * Create a 50/50 square wave step pulse optimal for stepper drivers.
   */
  //#define SQUARE_WAVE_STEPPING

  /**
   * Enable M122 debugging command for TMC stepper drivers.
   * M122 S0/1 will enable continous reporting.
   */
  #define TMC_DEBUG

  /**
   * You can set your own advanced settings by filling in predefined functions.
   * A list of available functions can be found on the library github page
   * https://github.com/teemuatlut/TMCStepper
   *
   * Example:
   * #define TMC_ADV() { \
   *   stepperX.diag0_otpw(1); \
   *   stepperY.intpol(0); \
   * }
   */
  #define TMC_ADV() {  }

#endif // HAS_TRINAMIC_CONFIG

// @section L64XX

/**
 * L64XX Stepper Driver options
 *
 * Arduino-L6470 library (0.8.0 or higher) is required.
 * https://github.com/ameyer/Arduino-L6470
 *
 * Requires the following to be defined in your pins_YOUR_BOARD file
 *     L6470_CHAIN_SCK_PIN
 *     L6470_CHAIN_MISO_PIN
 *     L6470_CHAIN_MOSI_PIN
 *     L6470_CHAIN_SS_PIN
 *     ENABLE_RESET_L64XX_CHIPS(Q)  where Q is 1 to enable and 0 to reset
 */

#if HAS_L64XX

  //#define L6470_CHITCHAT        // Display additional status info

  #if AXIS_IS_L64XX(X)
    #define X_MICROSTEPS       128  // Number of microsteps (VALID: 1, 2, 4, 8, 16, 32, 128) - L6474 max is 16
    #define X_OVERCURRENT     2000  // (mA) Current where the driver detects an over current
                                    //   L6470 & L6474 - VALID: 375 x (1 - 16) - 6A max - rounds down
                                    //   POWERSTEP01: VALID: 1000 x (1 - 32) - 32A max - rounds down
    #define X_STALLCURRENT    1500  // (mA) Current where the driver detects a stall (VALID: 31.25 * (1-128) -  4A max - rounds down)
                                    //   L6470 & L6474 - VALID: 31.25 * (1-128) -  4A max - rounds down
                                    //   POWERSTEP01: VALID: 200 x (1 - 32) - 6.4A max - rounds down
                                    //   L6474 - STALLCURRENT setting is used to set the nominal (TVAL) current
    #define X_MAX_VOLTAGE      127  // 0-255, Maximum effective voltage seen by stepper - not used by L6474
    #define X_CHAIN_POS         -1  // Position in SPI chain, 0=Not in chain, 1=Nearest MOSI
    #define X_SLEW_RATE          1  // 0-3, Slew 0 is slowest, 3 is fastest
  #endif

  #if AXIS_IS_L64XX(X2)
    #define X2_MICROSTEPS     X_MICROSTEPS
    #define X2_OVERCURRENT            2000
    #define X2_STALLCURRENT           1500
    #define X2_MAX_VOLTAGE             127
    #define X2_CHAIN_POS                -1
    #define X2_SLEW_RATE                 1
  #endif

  #if AXIS_IS_L64XX(Y)
    #define Y_MICROSTEPS               128
    #define Y_OVERCURRENT             2000
    #define Y_STALLCURRENT            1500
    #define Y_MAX_VOLTAGE              127
    #define Y_CHAIN_POS                 -1
    #define Y_SLEW_RATE                  1
  #endif

  #if AXIS_IS_L64XX(Y2)
    #define Y2_MICROSTEPS     Y_MICROSTEPS
    #define Y2_OVERCURRENT            2000
    #define Y2_STALLCURRENT           1500
    #define Y2_MAX_VOLTAGE             127
    #define Y2_CHAIN_POS                -1
    #define Y2_SLEW_RATE                 1
  #endif

  #if AXIS_IS_L64XX(Z)
    #define Z_MICROSTEPS               128
    #define Z_OVERCURRENT             2000
    #define Z_STALLCURRENT            1500
    #define Z_MAX_VOLTAGE              127
    #define Z_CHAIN_POS                 -1
    #define Z_SLEW_RATE                  1
  #endif

  #if AXIS_IS_L64XX(Z2)
    #define Z2_MICROSTEPS     Z_MICROSTEPS
    #define Z2_OVERCURRENT            2000
    #define Z2_STALLCURRENT           1500
    #define Z2_MAX_VOLTAGE             127
    #define Z2_CHAIN_POS                -1
    #define Z2_SLEW_RATE                 1
  #endif

  #if AXIS_IS_L64XX(Z3)
    #define Z3_MICROSTEPS     Z_MICROSTEPS
    #define Z3_OVERCURRENT            2000
    #define Z3_STALLCURRENT           1500
    #define Z3_MAX_VOLTAGE             127
    #define Z3_CHAIN_POS                -1
    #define Z3_SLEW_RATE                 1
  #endif

  #if AXIS_IS_L64XX(Z4)
    #define Z4_MICROSTEPS     Z_MICROSTEPS
    #define Z4_OVERCURRENT            2000
    #define Z4_STALLCURRENT           1500
    #define Z4_MAX_VOLTAGE             127
    #define Z4_CHAIN_POS                -1
    #define Z4_SLEW_RATE                 1
  #endif

  #if AXIS_IS_L64XX(E0)
    #define E0_MICROSTEPS              128
    #define E0_OVERCURRENT            2000
    #define E0_STALLCURRENT           1500
    #define E0_MAX_VOLTAGE             127
    #define E0_CHAIN_POS                -1
    #define E0_SLEW_RATE                 1
  #endif

  #if AXIS_IS_L64XX(E1)
    #define E1_MICROSTEPS    E0_MICROSTEPS
    #define E1_OVERCURRENT            2000
    #define E1_STALLCURRENT           1500
    #define E1_MAX_VOLTAGE             127
    #define E1_CHAIN_POS                -1
    #define E1_SLEW_RATE                 1
  #endif

  #if AXIS_IS_L64XX(E2)
    #define E2_MICROSTEPS    E0_MICROSTEPS
    #define E2_OVERCURRENT            2000
    #define E2_STALLCURRENT           1500
    #define E2_MAX_VOLTAGE             127
    #define E2_CHAIN_POS                -1
    #define E2_SLEW_RATE                 1
  #endif

  #if AXIS_IS_L64XX(E3)
    #define E3_MICROSTEPS    E0_MICROSTEPS
    #define E3_OVERCURRENT            2000
    #define E3_STALLCURRENT           1500
    #define E3_MAX_VOLTAGE             127
    #define E3_CHAIN_POS                -1
    #define E3_SLEW_RATE                 1
  #endif

  #if AXIS_IS_L64XX(E4)
    #define E4_MICROSTEPS    E0_MICROSTEPS
    #define E4_OVERCURRENT            2000
    #define E4_STALLCURRENT           1500
    #define E4_MAX_VOLTAGE             127
    #define E4_CHAIN_POS                -1
    #define E4_SLEW_RATE                 1
  #endif

  #if AXIS_IS_L64XX(E5)
    #define E5_MICROSTEPS    E0_MICROSTEPS
    #define E5_OVERCURRENT            2000
    #define E5_STALLCURRENT           1500
    #define E5_MAX_VOLTAGE             127
    #define E5_CHAIN_POS                -1
    #define E5_SLEW_RATE                 1
  #endif

  #if AXIS_IS_L64XX(E6)
    #define E6_MICROSTEPS    E0_MICROSTEPS
    #define E6_OVERCURRENT            2000
    #define E6_STALLCURRENT           1500
    #define E6_MAX_VOLTAGE             127
    #define E6_CHAIN_POS                -1
    #define E6_SLEW_RATE                 1
  #endif

  #if AXIS_IS_L64XX(E7)
    #define E7_MICROSTEPS    E0_MICROSTEPS
    #define E7_OVERCURRENT            2000
    #define E7_STALLCURRENT           1500
    #define E7_MAX_VOLTAGE             127
    #define E7_CHAIN_POS                -1
    #define E7_SLEW_RATE                 1
  #endif

  /**
   * Monitor L6470 drivers for error conditions like over temperature and over current.
   * In the case of over temperature Marlin can decrease the drive until the error condition clears.
   * Other detected conditions can be used to stop the current print.
   * Relevant G-codes:
   * M906 - I1/2/3/4/5  Set or get motor drive level using axis codes X, Y, Z, E. Report values if no axis codes given.
   *         I not present or I0 or I1 - X, Y, Z or E0
   *         I2 - X2, Y2, Z2 or E1
   *         I3 - Z3 or E3
   *         I4 - Z4 or E4
   *         I5 - E5
   * M916 - Increase drive level until get thermal warning
   * M917 - Find minimum current thresholds
   * M918 - Increase speed until max or error
   * M122 S0/1 - Report driver parameters
   */
  //#define MONITOR_L6470_DRIVER_STATUS

  #if ENABLED(MONITOR_L6470_DRIVER_STATUS)
    #define KVAL_HOLD_STEP_DOWN     1
    //#define L6470_STOP_ON_ERROR
  #endif

#endif // HAS_L64XX

// @section i2cbus

//
// I2C Master ID for LPC176x LCD and Digital Current control
// Does not apply to other peripherals based on the Wire library.
//
//#define I2C_MASTER_ID  1  // Set a value from 0 to 2

/**
 * TWI/I2C BUS
 *
 * This feature is an EXPERIMENTAL feature so it shall not be used on production
 * machines. Enabling this will allow you to send and receive I2C data from slave
 * devices on the bus.
 *
 * ; Example #1
 * ; This macro send the string "Marlin" to the slave device with address 0x63 (99)
 * ; It uses multiple M260 commands with one B<base 10> arg
 * M260 A99  ; Target slave address
 * M260 B77  ; M
 * M260 B97  ; a
 * M260 B114 ; r
 * M260 B108 ; l
 * M260 B105 ; i
 * M260 B110 ; n
 * M260 S1   ; Send the current buffer
 *
 * ; Example #2
 * ; Request 6 bytes from slave device with address 0x63 (99)
 * M261 A99 B5
 *
 * ; Example #3
 * ; Example serial output of a M261 request
 * echo:i2c-reply: from:99 bytes:5 data:hello
 */

//#define EXPERIMENTAL_I2CBUS
#if ENABLED(EXPERIMENTAL_I2CBUS)
  #define I2C_SLAVE_ADDRESS  0  // Set a value from 8 to 127 to act as a slave
#endif

// @section extras

/**
 * Photo G-code
 * Add the M240 G-code to take a photo.
 * The photo can be triggered by a digital pin or a physical movement.
 */
//#define PHOTO_GCODE
#if ENABLED(PHOTO_GCODE)
  // A position to move to (and raise Z) before taking the photo
  //#define PHOTO_POSITION { X_MAX_POS - 5, Y_MAX_POS, 0 }  // { xpos, ypos, zraise } (M240 X Y Z)
  //#define PHOTO_DELAY_MS   100                            // (ms) Duration to pause before moving back (M240 P)
  //#define PHOTO_RETRACT_MM   6.5                          // (mm) E retract/recover for the photo move (M240 R S)

  // Canon RC-1 or homebrew digital camera trigger
  // Data from: https://www.doc-diy.net/photo/rc-1_hacked/
  //#define PHOTOGRAPH_PIN 23

  // Canon Hack Development Kit
  // https://captain-slow.dk/2014/03/09/3d-printing-timelapses/
  //#define CHDK_PIN        4

  // Optional second move with delay to trigger the camera shutter
  //#define PHOTO_SWITCH_POSITION { X_MAX_POS, Y_MAX_POS }  // { xpos, ypos } (M240 I J)

  // Duration to hold the switch or keep CHDK_PIN high
  //#define PHOTO_SWITCH_MS   50 // (ms) (M240 D)

  /**
   * PHOTO_PULSES_US may need adjustment depending on board and camera model.
   * Pin must be running at 48.4kHz.
   * Be sure to use a PHOTOGRAPH_PIN which can rise and fall quick enough.
   * (e.g., MKS SBase temp sensor pin was too slow, so used P1.23 on J8.)
   *
   *  Example pulse data for Nikon: https://bit.ly/2FKD0Aq
   *                     IR Wiring: https://git.io/JvJf7
   */
  //#define PHOTO_PULSES_US { 2000, 27850, 400, 1580, 400, 3580, 400 }  // (µs) Durations for each 48.4kHz oscillation
  #ifdef PHOTO_PULSES_US
    #define PHOTO_PULSE_DELAY_US 13 // (µs) Approximate duration of each HIGH and LOW pulse in the oscillation
  #endif
#endif

/**
 * Spindle & Laser control
 *
 * Add the M3, M4, and M5 commands to turn the spindle/laser on and off, and
 * to set spindle speed, spindle direction, and laser power.
 *
 * SuperPid is a router/spindle speed controller used in the CNC milling community.
 * Marlin can be used to turn the spindle on and off. It can also be used to set
 * the spindle speed from 5,000 to 30,000 RPM.
 *
 * You'll need to select a pin for the ON/OFF function and optionally choose a 0-5V
 * hardware PWM pin for the speed control and a pin for the rotation direction.
 *
 * See https://marlinfw.org/docs/configuration/laser_spindle.html for more config details.
 */
//#define SPINDLE_FEATURE
//#define LASER_FEATURE
#if EITHER(SPINDLE_FEATURE, LASER_FEATURE)
  #define SPINDLE_LASER_ACTIVE_STATE    LOW    // Set to "HIGH" if the on/off function is active HIGH
  #define SPINDLE_LASER_PWM             true   // Set to "true" if your controller supports setting the speed/power
  #define SPINDLE_LASER_PWM_INVERT      false  // Set to "true" if the speed/power goes up when you want it to go slower

  #define SPINDLE_LASER_FREQUENCY       2500   // (Hz) Spindle/laser frequency (only on supported HALs: AVR and LPC)

  //#define SPINDLE_SERVO         // A servo converting an angle to spindle power
  #ifdef SPINDLE_SERVO
    #define SPINDLE_SERVO_NR   0  // Index of servo used for spindle control
    #define SPINDLE_SERVO_MIN 10  // Minimum angle for servo spindle
  #endif

  /**
   * Speed / Power can be set ('M3 S') and displayed in terms of:
   *  - PWM255  (S0 - S255)
   *  - PERCENT (S0 - S100)
   *  - RPM     (S0 - S50000)  Best for use with a spindle
   *  - SERVO   (S0 - S180)
   */
  #define CUTTER_POWER_UNIT PWM255

  /**
   * Relative Cutter Power
   * Normally, 'M3 O<power>' sets
   * OCR power is relative to the range SPEED_POWER_MIN...SPEED_POWER_MAX.
   * so input powers of 0...255 correspond to SPEED_POWER_MIN...SPEED_POWER_MAX
   * instead of normal range (0 to SPEED_POWER_MAX).
   * Best used with (e.g.) SuperPID router controller: S0 = 5,000 RPM and S255 = 30,000 RPM
   */
  //#define CUTTER_POWER_RELATIVE              // Set speed proportional to [SPEED_POWER_MIN...SPEED_POWER_MAX]

  #if ENABLED(SPINDLE_FEATURE)
    //#define SPINDLE_CHANGE_DIR               // Enable if your spindle controller can change spindle direction
    #define SPINDLE_CHANGE_DIR_STOP            // Enable if the spindle should stop before changing spin direction
    #define SPINDLE_INVERT_DIR          false  // Set to "true" if the spin direction is reversed

    #define SPINDLE_LASER_POWERUP_DELAY   5000 // (ms) Delay to allow the spindle/laser to come up to speed/power
    #define SPINDLE_LASER_POWERDOWN_DELAY 5000 // (ms) Delay to allow the spindle to stop

    /**
     * M3/M4 Power Equation
     *
     * Each tool uses different value ranges for speed / power control.
     * These parameters are used to convert between tool power units and PWM.
     *
     * Speed/Power = (PWMDC / 255 * 100 - SPEED_POWER_INTERCEPT) / SPEED_POWER_SLOPE
     * PWMDC = (spdpwr - SPEED_POWER_MIN) / (SPEED_POWER_MAX - SPEED_POWER_MIN) / SPEED_POWER_SLOPE
     */
    #define SPEED_POWER_INTERCEPT         0    // (%) 0-100 i.e., Minimum power percentage
    #define SPEED_POWER_MIN            5000    // (RPM)
    #define SPEED_POWER_MAX           30000    // (RPM) SuperPID router controller 0 - 30,000 RPM
    #define SPEED_POWER_STARTUP       25000    // (RPM) M3/M4 speed/power default (with no arguments)

  #else

    #define SPEED_POWER_INTERCEPT         0    // (%) 0-100 i.e., Minimum power percentage
    #define SPEED_POWER_MIN               0    // (%) 0-100
    #define SPEED_POWER_MAX             100    // (%) 0-100
    #define SPEED_POWER_STARTUP          80    // (%) M3/M4 speed/power default (with no arguments)

    // Define the minimum and maximum test pulse time values for a laser test fire function
    #define LASER_TEST_PULSE_MIN           1   // Used with Laser Control Menu
    #define LASER_TEST_PULSE_MAX         999   // Caution: Menu may not show more than 3 characters

    /**
     * Enable inline laser power to be handled in the planner / stepper routines.
     * Inline power is specified by the I (inline) flag in an M3 command (e.g., M3 S20 I)
     * or by the 'S' parameter in G0/G1/G2/G3 moves (see LASER_MOVE_POWER).
     *
     * This allows the laser to keep in perfect sync with the planner and removes
     * the powerup/down delay since lasers require negligible time.
     */
    //#define LASER_POWER_INLINE

    #if ENABLED(LASER_POWER_INLINE)
      /**
       * Scale the laser's power in proportion to the movement rate.
       *
       * - Sets the entry power proportional to the entry speed over the nominal speed.
       * - Ramps the power up every N steps to approximate the speed trapezoid.
       * - Due to the limited power resolution this is only approximate.
       */
      #define LASER_POWER_INLINE_TRAPEZOID

      /**
       * Continuously calculate the current power (nominal_power * current_rate / nominal_rate).
       * Required for accurate power with non-trapezoidal acceleration (e.g., S_CURVE_ACCELERATION).
       * This is a costly calculation so this option is discouraged on 8-bit AVR boards.
       *
       * LASER_POWER_INLINE_TRAPEZOID_CONT_PER defines how many step cycles there are between power updates. If your
       * board isn't able to generate steps fast enough (and you are using LASER_POWER_INLINE_TRAPEZOID_CONT), increase this.
       * Note that when this is zero it means it occurs every cycle; 1 means a delay wait one cycle then run, etc.
       */
      //#define LASER_POWER_INLINE_TRAPEZOID_CONT

      /**
       * Stepper iterations between power updates. Increase this value if the board
       * can't keep up with the processing demands of LASER_POWER_INLINE_TRAPEZOID_CONT.
       * Disable (or set to 0) to recalculate power on every stepper iteration.
       */
      //#define LASER_POWER_INLINE_TRAPEZOID_CONT_PER 10

      /**
       * Include laser power in G0/G1/G2/G3/G5 commands with the 'S' parameter
       */
      //#define LASER_MOVE_POWER

      #if ENABLED(LASER_MOVE_POWER)
        // Turn off the laser on G0 moves with no power parameter.
        // If a power parameter is provided, use that instead.
        //#define LASER_MOVE_G0_OFF

        // Turn off the laser on G28 homing.
        //#define LASER_MOVE_G28_OFF
      #endif

      /**
       * Inline flag inverted
       *
       * WARNING: M5 will NOT turn off the laser unless another move
       *          is done (so G-code files must end with 'M5 I').
       */
      //#define LASER_POWER_INLINE_INVERT

      /**
       * Continuously apply inline power. ('M3 S3' == 'G1 S3' == 'M3 S3 I')
       *
       * The laser might do some weird things, so only enable this
       * feature if you understand the implications.
       */
      //#define LASER_POWER_INLINE_CONTINUOUS

    #else

      #define SPINDLE_LASER_POWERUP_DELAY     50 // (ms) Delay to allow the spindle/laser to come up to speed/power
      #define SPINDLE_LASER_POWERDOWN_DELAY   50 // (ms) Delay to allow the spindle to stop

    #endif
  #endif
#endif

/**
 * Coolant Control
 *
 * Add the M7, M8, and M9 commands to turn mist or flood coolant on and off.
 *
 * Note: COOLANT_MIST_PIN and/or COOLANT_FLOOD_PIN must also be defined.
 */
//#define COOLANT_CONTROL
#if ENABLED(COOLANT_CONTROL)
  #define COOLANT_MIST                // Enable if mist coolant is present
  #define COOLANT_FLOOD               // Enable if flood coolant is present
  #define COOLANT_MIST_INVERT  false  // Set "true" if the on/off function is reversed
  #define COOLANT_FLOOD_INVERT false  // Set "true" if the on/off function is reversed
#endif

/**
 * Filament Width Sensor
 *
 * Measures the filament width in real-time and adjusts
 * flow rate to compensate for any irregularities.
 *
 * Also allows the measured filament diameter to set the
 * extrusion rate, so the slicer only has to specify the
 * volume.
 *
 * Only a single extruder is supported at this time.
 *
 *  34 RAMPS_14    : Analog input 5 on the AUX2 connector
 *  81 PRINTRBOARD : Analog input 2 on the Exp1 connector (version B,C,D,E)
 * 301 RAMBO       : Analog input 3
 *
 * Note: May require analog pins to be defined for other boards.
 */
//#define FILAMENT_WIDTH_SENSOR

#if ENABLED(FILAMENT_WIDTH_SENSOR)
  #define FILAMENT_SENSOR_EXTRUDER_NUM 0    // Index of the extruder that has the filament sensor. :[0,1,2,3,4]
  #define MEASUREMENT_DELAY_CM        14    // (cm) The distance from the filament sensor to the melting chamber

  #define FILWIDTH_ERROR_MARGIN        1.0  // (mm) If a measurement differs too much from nominal width ignore it
  #define MAX_MEASUREMENT_DELAY       20    // (bytes) Buffer size for stored measurements (1 byte per cm). Must be larger than MEASUREMENT_DELAY_CM.

  #define DEFAULT_MEASURED_FILAMENT_DIA DEFAULT_NOMINAL_FILAMENT_DIA // Set measured to nominal initially

  // Display filament width on the LCD status line. Status messages will expire after 5 seconds.
  //#define FILAMENT_LCD_DISPLAY
#endif

/**
 * Power Monitor
 * Monitor voltage (V) and/or current (A), and -when possible- power (W)
 *
 * Read and configure with M430
 *
 * The current sensor feeds DC voltage (relative to the measured current) to an analog pin
 * The voltage sensor feeds DC voltage (relative to the measured voltage) to an analog pin
 */
//#define POWER_MONITOR_CURRENT   // Monitor the system current
//#define POWER_MONITOR_VOLTAGE   // Monitor the system voltage
#if EITHER(POWER_MONITOR_CURRENT, POWER_MONITOR_VOLTAGE)
  #define POWER_MONITOR_VOLTS_PER_AMP   0.05000   // Input voltage to the MCU analog pin per amp  - DO NOT apply more than ADC_VREF!
  #define POWER_MONITOR_CURRENT_OFFSET -1         // Offset value for current sensors with linear function output
  #define POWER_MONITOR_VOLTS_PER_VOLT  0.11786   // Input voltage to the MCU analog pin per volt - DO NOT apply more than ADC_VREF!
  #define POWER_MONITOR_FIXED_VOLTAGE   13.6      // Voltage for a current sensor with no voltage sensor (for power display)
#endif

/**
 * CNC Coordinate Systems
 *
 * Enables G53 and G54-G59.3 commands to select coordinate systems
 * and G92.1 to reset the workspace to native machine space.
 */
//#define CNC_COORDINATE_SYSTEMS

/**
 * Auto-report temperatures with M155 S<seconds>
 */
#define AUTO_REPORT_TEMPERATURES

/**
 * Include capabilities in M115 output
 */
#define EXTENDED_CAPABILITIES_REPORT
#if ENABLED(EXTENDED_CAPABILITIES_REPORT)
  //#define M115_GEOMETRY_REPORT
#endif

/**
 * Expected Printer Check
 * Add the M16 G-code to compare a string to the MACHINE_NAME.
 * M16 with a non-matching string causes the printer to halt.
 */
//#define EXPECTED_PRINTER_CHECK

/**
 * Disable all Volumetric extrusion options
 */
//#define NO_VOLUMETRICS

#if DISABLED(NO_VOLUMETRICS)
  /**
   * Volumetric extrusion default state
   * Activate to make volumetric extrusion the default method,
   * with DEFAULT_NOMINAL_FILAMENT_DIA as the default diameter.
   *
   * M200 D0 to disable, M200 Dn to set a new diameter (and enable volumetric).
   * M200 S0/S1 to disable/enable volumetric extrusion.
   */
  //#define VOLUMETRIC_DEFAULT_ON

  //#define VOLUMETRIC_EXTRUDER_LIMIT
  #if ENABLED(VOLUMETRIC_EXTRUDER_LIMIT)
    /**
     * Default volumetric extrusion limit in cubic mm per second (mm^3/sec).
     * This factory setting applies to all extruders.
     * Use 'M200 [T<extruder>] L<limit>' to override and 'M502' to reset.
     * A non-zero value activates Volume-based Extrusion Limiting.
     */
    #define DEFAULT_VOLUMETRIC_EXTRUDER_LIMIT 0.00      // (mm^3/sec)
  #endif
#endif

/**
 * Enable this option for a leaner build of Marlin that removes all
 * workspace offsets, simplifying coordinate transformations, leveling, etc.
 *
 *  - M206 and M428 are disabled.
 *  - G92 will revert to its behavior from Marlin 1.0.
 */
//#define NO_WORKSPACE_OFFSETS

// Extra options for the M114 "Current Position" report
//#define M114_DETAIL         // Use 'M114` for details to check planner calculations
//#define M114_REALTIME       // Real current position based on forward kinematics
//#define M114_LEGACY         // M114 used to synchronize on every call. Enable if needed.

//#define REPORT_FAN_CHANGE   // Report the new fan speed when changed by M106 (and others)

/**
 * Set the number of proportional font spaces required to fill up a typical character space.
 * This can help to better align the output of commands like `G29 O` Mesh Output.
 *
 * For clients that use a fixed-width font (like OctoPrint), leave this set to 1.0.
 * Otherwise, adjust according to your client and font.
 */
#define PROPORTIONAL_FONT_RATIO 1.0

/**
 * Spend 28 bytes of SRAM to optimize the GCode parser
 */
#define FASTER_GCODE_PARSER

#if ENABLED(FASTER_GCODE_PARSER)
  //#define GCODE_QUOTED_STRINGS  // Support for quoted string parameters
#endif

//#define MEATPACK                // Support for MeatPack G-code compression (https://github.com/scottmudge/OctoPrint-MeatPack)

//#define GCODE_CASE_INSENSITIVE  // Accept G-code sent to the firmware in lowercase

//#define REPETIER_GCODE_M360     // Add commands originally from Repetier FW

/**
 * CNC G-code options
 * Support CNC-style G-code dialects used by laser cutters, drawing machine cams, etc.
 * Note that G0 feedrates should be used with care for 3D printing (if used at all).
 * High feedrates may cause ringing and harm print quality.
 */
//#define PAREN_COMMENTS      // Support for parentheses-delimited comments
//#define GCODE_MOTION_MODES  // Remember the motion mode (G0 G1 G2 G3 G5 G38.X) and apply for X Y Z E F, etc.

// Enable and set a (default) feedrate for all G0 moves
//#define G0_FEEDRATE 3000 // (mm/min)
#ifdef G0_FEEDRATE
  //#define VARIABLE_G0_FEEDRATE // The G0 feedrate is set by F in G0 motion mode
#endif

/**
 * Startup commands
 *
 * Execute certain G-code commands immediately after power-on.
 */
//#define STARTUP_COMMANDS "M17 Z"

/**
 * G-code Macros
 *
 * Add G-codes M810-M819 to define and run G-code macros.
 * Macros are not saved to EEPROM.
 */
//#define GCODE_MACROS
#if ENABLED(GCODE_MACROS)
  #define GCODE_MACROS_SLOTS       5  // Up to 10 may be used
  #define GCODE_MACROS_SLOT_SIZE  50  // Maximum length of a single macro
#endif

/**
 * User-defined menu items to run custom G-code.
 * Up to 25 may be defined, but the actual number is LCD-dependent.
 */
#define CUSTOM_USER_MENUS
#if ENABLED(CUSTOM_USER_MENUS)
  #define CUSTOM_USER_MENU_TITLE "Custom Commands"
  #define USER_SCRIPT_DONE "M117 User Script Done"
  #define USER_SCRIPT_AUDIBLE_FEEDBACK
  //#define USER_SCRIPT_RETURN  // Return to status screen after a script

<<<<<<< HEAD
  #define USER_DESC_1 "Select T0"
  #define USER_GCODE_1 "T0"

  #define USER_DESC_2 "Select T1"
  #define USER_GCODE_2 "T1"
=======
  #define USER_DESC_1 "Home & UBL Info"
  #define USER_GCODE_1 "G28\nG29W"
>>>>>>> 2b9842e0

  #define USER_DESC_3 "Tool grab"
  #define USER_GCODE_3 "M280 P1 S180"

  #define USER_DESC_4 "Tool release"
  #define USER_GCODE_4 "M280 P1 S0"

  #define USER_DESC_5 "Home"
  #define USER_GCODE_5 "G28"

  #define USER_DESC_6 "PID Tune bed 60c"
  #define USER_GCODE_6 "M303 C10 E-1 S60 U1"
#endif

/**
 * Host Action Commands
 *
 * Define host streamer action commands in compliance with the standard.
 *
 * See https://reprap.org/wiki/G-code#Action_commands
 * Common commands ........ poweroff, pause, paused, resume, resumed, cancel
 * G29_RETRY_AND_RECOVER .. probe_rewipe, probe_failed
 *
 * Some features add reason codes to extend these commands.
 *
 * Host Prompt Support enables Marlin to use the host for user prompts so
 * filament runout and other processes can be managed from the host side.
 */
#define HOST_ACTION_COMMANDS
#if ENABLED(HOST_ACTION_COMMANDS)
  #define HOST_PROMPT_SUPPORT
  #define HOST_START_MENU_ITEM  // Add a menu item that tells the host to start
#endif

/**
 * Cancel Objects
 *
 * Implement M486 to allow Marlin to skip objects
 */
#define CANCEL_OBJECTS

/**
 * I2C position encoders for closed loop control.
 * Developed by Chris Barr at Aus3D.
 *
 * Wiki: https://wiki.aus3d.com.au/Magnetic_Encoder
 * Github: https://github.com/Aus3D/MagneticEncoder
 *
 * Supplier: https://aus3d.com.au/magnetic-encoder-module
 * Alternative Supplier: https://reliabuild3d.com/
 *
 * Reliabuild encoders have been modified to improve reliability.
 */

//#define I2C_POSITION_ENCODERS
#if ENABLED(I2C_POSITION_ENCODERS)

  #define I2CPE_ENCODER_CNT         1                       // The number of encoders installed; max of 5
                                                            // encoders supported currently.

  #define I2CPE_ENC_1_ADDR          I2CPE_PRESET_ADDR_X     // I2C address of the encoder. 30-200.
  #define I2CPE_ENC_1_AXIS          X_AXIS                  // Axis the encoder module is installed on.  <X|Y|Z|E>_AXIS.
  #define I2CPE_ENC_1_TYPE          I2CPE_ENC_TYPE_LINEAR   // Type of encoder:  I2CPE_ENC_TYPE_LINEAR -or-
                                                            // I2CPE_ENC_TYPE_ROTARY.
  #define I2CPE_ENC_1_TICKS_UNIT    2048                    // 1024 for magnetic strips with 2mm poles; 2048 for
                                                            // 1mm poles. For linear encoders this is ticks / mm,
                                                            // for rotary encoders this is ticks / revolution.
  //#define I2CPE_ENC_1_TICKS_REV     (16 * 200)            // Only needed for rotary encoders; number of stepper
                                                            // steps per full revolution (motor steps/rev * microstepping)
  //#define I2CPE_ENC_1_INVERT                              // Invert the direction of axis travel.
  #define I2CPE_ENC_1_EC_METHOD     I2CPE_ECM_MICROSTEP     // Type of error error correction.
  #define I2CPE_ENC_1_EC_THRESH     0.10                    // Threshold size for error (in mm) above which the
                                                            // printer will attempt to correct the error; errors
                                                            // smaller than this are ignored to minimize effects of
                                                            // measurement noise / latency (filter).

  #define I2CPE_ENC_2_ADDR          I2CPE_PRESET_ADDR_Y     // Same as above, but for encoder 2.
  #define I2CPE_ENC_2_AXIS          Y_AXIS
  #define I2CPE_ENC_2_TYPE          I2CPE_ENC_TYPE_LINEAR
  #define I2CPE_ENC_2_TICKS_UNIT    2048
  //#define I2CPE_ENC_2_TICKS_REV   (16 * 200)
  //#define I2CPE_ENC_2_INVERT
  #define I2CPE_ENC_2_EC_METHOD     I2CPE_ECM_MICROSTEP
  #define I2CPE_ENC_2_EC_THRESH     0.10

  #define I2CPE_ENC_3_ADDR          I2CPE_PRESET_ADDR_Z     // Encoder 3.  Add additional configuration options
  #define I2CPE_ENC_3_AXIS          Z_AXIS                  // as above, or use defaults below.

  #define I2CPE_ENC_4_ADDR          I2CPE_PRESET_ADDR_E     // Encoder 4.
  #define I2CPE_ENC_4_AXIS          E_AXIS

  #define I2CPE_ENC_5_ADDR          34                      // Encoder 5.
  #define I2CPE_ENC_5_AXIS          E_AXIS

  // Default settings for encoders which are enabled, but without settings configured above.
  #define I2CPE_DEF_TYPE            I2CPE_ENC_TYPE_LINEAR
  #define I2CPE_DEF_ENC_TICKS_UNIT  2048
  #define I2CPE_DEF_TICKS_REV       (16 * 200)
  #define I2CPE_DEF_EC_METHOD       I2CPE_ECM_NONE
  #define I2CPE_DEF_EC_THRESH       0.1

  //#define I2CPE_ERR_THRESH_ABORT  100.0                   // Threshold size for error (in mm) error on any given
                                                            // axis after which the printer will abort. Comment out to
                                                            // disable abort behavior.

  #define I2CPE_TIME_TRUSTED        10000                   // After an encoder fault, there must be no further fault
                                                            // for this amount of time (in ms) before the encoder
                                                            // is trusted again.

  /**
   * Position is checked every time a new command is executed from the buffer but during long moves,
   * this setting determines the minimum update time between checks. A value of 100 works well with
   * error rolling average when attempting to correct only for skips and not for vibration.
   */
  #define I2CPE_MIN_UPD_TIME_MS     4                       // (ms) Minimum time between encoder checks.

  // Use a rolling average to identify persistant errors that indicate skips, as opposed to vibration and noise.
  #define I2CPE_ERR_ROLLING_AVERAGE

#endif // I2C_POSITION_ENCODERS

/**
 * Analog Joystick(s)
 */
//#define JOYSTICK
#if ENABLED(JOYSTICK)
  #define JOY_X_PIN    5  // RAMPS: Suggested pin A5  on AUX2
  #define JOY_Y_PIN   10  // RAMPS: Suggested pin A10 on AUX2
  #define JOY_Z_PIN   12  // RAMPS: Suggested pin A12 on AUX2
  #define JOY_EN_PIN  44  // RAMPS: Suggested pin D44 on AUX2

  //#define INVERT_JOY_X  // Enable if X direction is reversed
  //#define INVERT_JOY_Y  // Enable if Y direction is reversed
  //#define INVERT_JOY_Z  // Enable if Z direction is reversed

  // Use M119 with JOYSTICK_DEBUG to find reasonable values after connecting:
  #define JOY_X_LIMITS { 5600, 8190-100, 8190+100, 10800 } // min, deadzone start, deadzone end, max
  #define JOY_Y_LIMITS { 5600, 8250-100, 8250+100, 11000 }
  #define JOY_Z_LIMITS { 4800, 8080-100, 8080+100, 11550 }
  //#define JOYSTICK_DEBUG
#endif

/**
 * Mechanical Gantry Calibration
 * Modern replacement for the Prusa TMC_Z_CALIBRATION.
 * Adds capability to work with any adjustable current drivers.
 * Implemented as G34 because M915 is deprecated.
 */
//#define MECHANICAL_GANTRY_CALIBRATION
#if ENABLED(MECHANICAL_GANTRY_CALIBRATION)
  #define GANTRY_CALIBRATION_CURRENT          600     // Default calibration current in ma
  #define GANTRY_CALIBRATION_EXTRA_HEIGHT      15     // Extra distance in mm past Z_###_POS to move
  #define GANTRY_CALIBRATION_FEEDRATE         500     // Feedrate for correction move
  //#define GANTRY_CALIBRATION_TO_MIN                 // Enable to calibrate Z in the MIN direction

  //#define GANTRY_CALIBRATION_SAFE_POSITION XY_CENTER // Safe position for nozzle
  //#define GANTRY_CALIBRATION_XY_PARK_FEEDRATE 3000  // XY Park Feedrate - MMM
  //#define GANTRY_CALIBRATION_COMMANDS_PRE   ""
  #define GANTRY_CALIBRATION_COMMANDS_POST  "G28"     // G28 highly recommended to ensure an accurate position
#endif

/**
 * MAX7219 Debug Matrix
 *
 * Add support for a low-cost 8x8 LED Matrix based on the Max7219 chip as a realtime status display.
 * Requires 3 signal wires. Some useful debug options are included to demonstrate its usage.
 */
//#define MAX7219_DEBUG
#if ENABLED(MAX7219_DEBUG)
  #define MAX7219_CLK_PIN   64
  #define MAX7219_DIN_PIN   57
  #define MAX7219_LOAD_PIN  44

  //#define MAX7219_GCODE          // Add the M7219 G-code to control the LED matrix
  #define MAX7219_INIT_TEST    2   // Test pattern at startup: 0=none, 1=sweep, 2=spiral
  #define MAX7219_NUMBER_UNITS 1   // Number of Max7219 units in chain.
  #define MAX7219_ROTATE       0   // Rotate the display clockwise (in multiples of +/- 90°)
                                   // connector at:  right=0   bottom=-90  top=90  left=180
  //#define MAX7219_REVERSE_ORDER  // The individual LED matrix units may be in reversed order
  //#define MAX7219_SIDE_BY_SIDE   // Big chip+matrix boards can be chained side-by-side

  /**
   * Sample debug features
   * If you add more debug displays, be careful to avoid conflicts!
   */
  #define MAX7219_DEBUG_PRINTER_ALIVE    // Blink corner LED of 8x8 matrix to show that the firmware is functioning
  #define MAX7219_DEBUG_PLANNER_HEAD  3  // Show the planner queue head position on this and the next LED matrix row
  #define MAX7219_DEBUG_PLANNER_TAIL  5  // Show the planner queue tail position on this and the next LED matrix row

  #define MAX7219_DEBUG_PLANNER_QUEUE 0  // Show the current planner queue depth on this and the next LED matrix row
                                         // If you experience stuttering, reboots, etc. this option can reveal how
                                         // tweaks made to the configuration are affecting the printer in real-time.
#endif

/**
 * NanoDLP Sync support
 *
 * Add support for Synchronized Z moves when using with NanoDLP. G0/G1 axis moves will output "Z_move_comp"
 * string to enable synchronization with DLP projector exposure. This change will allow to use
 * [[WaitForDoneMessage]] instead of populating your gcode with M400 commands
 */
//#define NANODLP_Z_SYNC
#if ENABLED(NANODLP_Z_SYNC)
  //#define NANODLP_ALL_AXIS  // Enables "Z_move_comp" output on any axis move.
                              // Default behavior is limited to Z axis only.
#endif

/**
 * Ethernet. Use M552 to enable and set the IP address.
 */
#if HAS_ETHERNET
  #define MAC_ADDRESS { 0xDE, 0xAD, 0xBE, 0xEF, 0xF0, 0x0D }  // A MAC address unique to your network
#endif

/**
 * WiFi Support (Espressif ESP32 WiFi)
 */
//#define WIFISUPPORT         // Marlin embedded WiFi managenent
//#define ESP3D_WIFISUPPORT   // ESP3D Library WiFi management (https://github.com/luc-github/ESP3DLib)

#if EITHER(WIFISUPPORT, ESP3D_WIFISUPPORT)
  //#define WEBSUPPORT          // Start a webserver (which may include auto-discovery)
  //#define OTASUPPORT          // Support over-the-air firmware updates
  //#define WIFI_CUSTOM_COMMAND // Accept feature config commands (e.g., WiFi ESP3D) from the host

  /**
   * To set a default WiFi SSID / Password, create a file called Configuration_Secure.h with
   * the following defines, customized for your network. This specific file is excluded via
   * .gitignore to prevent it from accidentally leaking to the public.
   *
   *   #define WIFI_SSID "WiFi SSID"
   *   #define WIFI_PWD  "WiFi Password"
   */
  //#include "Configuration_Secure.h" // External file with WiFi SSID / Password
#endif

/**
 * Průša Multi-Material Unit (MMU)
 * Enable in Configuration.h
 *
 * These devices allow a single stepper driver on the board to drive
 * multi-material feeders with any number of stepper motors.
 */
#if HAS_PRUSA_MMU1
  /**
   * This option only allows the multiplexer to switch on tool-change.
   * Additional options to configure custom E moves are pending.
   *
   * Override the default DIO selector pins here, if needed.
   * Some pins files may provide defaults for these pins.
   */
  //#define E_MUX0_PIN 40  // Always Required
  //#define E_MUX1_PIN 42  // Needed for 3 to 8 inputs
  //#define E_MUX2_PIN 44  // Needed for 5 to 8 inputs
#elif HAS_PRUSA_MMU2
  // Serial port used for communication with MMU2.
  #define MMU2_SERIAL_PORT 2

  // Use hardware reset for MMU if a pin is defined for it
  //#define MMU2_RST_PIN 23

  // Enable if the MMU2 has 12V stepper motors (MMU2 Firmware 1.0.2 and up)
  //#define MMU2_MODE_12V

  // G-code to execute when MMU2 F.I.N.D.A. probe detects filament runout
  #define MMU2_FILAMENT_RUNOUT_SCRIPT "M600"

  // Add an LCD menu for MMU2
  //#define MMU2_MENUS
  #if EITHER(MMU2_MENUS, HAS_PRUSA_MMU2S)
    // Settings for filament load / unload from the LCD menu.
    // This is for Průša MK3-style extruders. Customize for your hardware.
    #define MMU2_FILAMENTCHANGE_EJECT_FEED 80.0
    #define MMU2_LOAD_TO_NOZZLE_SEQUENCE \
      {  7.2, 1145 }, \
      { 14.4,  871 }, \
      { 36.0, 1393 }, \
      { 14.4,  871 }, \
      { 50.0,  198 }

    #define MMU2_RAMMING_SEQUENCE \
      {   1.0, 1000 }, \
      {   1.0, 1500 }, \
      {   2.0, 2000 }, \
      {   1.5, 3000 }, \
      {   2.5, 4000 }, \
      { -15.0, 5000 }, \
      { -14.0, 1200 }, \
      {  -6.0,  600 }, \
      {  10.0,  700 }, \
      { -10.0,  400 }, \
      { -50.0, 2000 }
  #endif

  /**
   * Using a sensor like the MMU2S
   * This mode requires a MK3S extruder with a sensor at the extruder idler, like the MMU2S.
   * See https://help.prusa3d.com/en/guide/3b-mk3s-mk2-5s-extruder-upgrade_41560, step 11
   */
  #if HAS_PRUSA_MMU2S
    #define MMU2_C0_RETRY   5             // Number of retries (total time = timeout*retries)

    #define MMU2_CAN_LOAD_FEEDRATE 800    // (mm/min)
    #define MMU2_CAN_LOAD_SEQUENCE \
      {  0.1, MMU2_CAN_LOAD_FEEDRATE }, \
      {  60.0, MMU2_CAN_LOAD_FEEDRATE }, \
      { -52.0, MMU2_CAN_LOAD_FEEDRATE }

    #define MMU2_CAN_LOAD_RETRACT   6.0   // (mm) Keep under the distance between Load Sequence values
    #define MMU2_CAN_LOAD_DEVIATION 0.8   // (mm) Acceptable deviation

    #define MMU2_CAN_LOAD_INCREMENT 0.2   // (mm) To reuse within MMU2 module
    #define MMU2_CAN_LOAD_INCREMENT_SEQUENCE \
      { -MMU2_CAN_LOAD_INCREMENT, MMU2_CAN_LOAD_FEEDRATE }

  #else

    /**
     * MMU1 Extruder Sensor
     *
     * Support for a Průša (or other) IR Sensor to detect filament near the extruder
     * and make loading more reliable. Suitable for an extruder equipped with a filament
     * sensor less than 38mm from the gears.
     *
     * During loading the extruder will stop when the sensor is triggered, then do a last
     * move up to the gears. If no filament is detected, the MMU2 can make some more attempts.
     * If all attempts fail, a filament runout will be triggered.
     */
    //#define MMU_EXTRUDER_SENSOR
    #if ENABLED(MMU_EXTRUDER_SENSOR)
      #define MMU_LOADING_ATTEMPTS_NR 5 // max. number of attempts to load filament if first load fail
    #endif

  #endif

  //#define MMU2_DEBUG  // Write debug info to serial output

#endif // HAS_PRUSA_MMU2

/**
 * Advanced Print Counter settings
 */
#if ENABLED(PRINTCOUNTER)
  #define SERVICE_WARNING_BUZZES  3
  // Activate up to 3 service interval watchdogs
  //#define SERVICE_NAME_1      "Service S"
  //#define SERVICE_INTERVAL_1  100 // print hours
  //#define SERVICE_NAME_2      "Service L"
  //#define SERVICE_INTERVAL_2  200 // print hours
  //#define SERVICE_NAME_3      "Service 3"
  //#define SERVICE_INTERVAL_3    1 // print hours
#endif

// @section develop

//
// M100 Free Memory Watcher to debug memory usage
//
//#define M100_FREE_MEMORY_WATCHER

//
// M42 - Set pin states
//
//#define DIRECT_PIN_CONTROL

//
// M43 - display pin status, toggle pins, watch pins, watch endstops & toggle LED, test servo probe
//
//#define PINS_DEBUGGING

// Enable Marlin dev mode which adds some special commands
//#define MARLIN_DEV_MODE

/**
 * Postmortem Debugging captures misbehavior and outputs the CPU status and backtrace to serial.
 * When running in the debugger it will break for debugging. This is useful to help understand
 * a crash from a remote location. Requires ~400 bytes of SRAM and 5Kb of flash.
 */
//#define POSTMORTEM_DEBUGGING<|MERGE_RESOLUTION|>--- conflicted
+++ resolved
@@ -216,11 +216,7 @@
    * and/or decrease WATCH_TEMP_INCREASE. WATCH_TEMP_INCREASE should not be set
    * below 2.
    */
-<<<<<<< HEAD
-  #define WATCH_TEMP_PERIOD 120                // Seconds
-=======
   #define WATCH_TEMP_PERIOD  20               // Seconds
->>>>>>> 2b9842e0
   #define WATCH_TEMP_INCREASE 2               // Degrees Celsius
 #endif
 
@@ -874,14 +870,6 @@
 #define DISABLE_INACTIVE_Z true  // Set 'false' if the nozzle could fall onto your printed part!
 #define DISABLE_INACTIVE_E true
 
-<<<<<<< HEAD
-// If the Nozzle or Bed falls when the Z stepper is disabled, set its resting position here.
-//#define Z_AFTER_DEACTIVATE Z_HOME_POS
-
-#define HOME_AFTER_DEACTIVATE  // Require rehoming after steppers are deactivated
-
-=======
->>>>>>> 2b9842e0
 // Default Minimum Feedrates for printing and travel moves
 #define DEFAULT_MINIMUMFEEDRATE       0.0     // (mm/s) Minimum feedrate. Set with M205 S.
 #define DEFAULT_MINTRAVELFEEDRATE     0.0     // (mm/s) Minimum travel feedrate. Set with M205 T.
@@ -1509,12 +1497,7 @@
   //#define STATUS_ALT_FAN_BITMAP     // Use the alternative fan bitmap
   //#define STATUS_FAN_FRAMES 3       // :[0,1,2,3,4] Number of fan animation frames
   //#define STATUS_HEAT_PERCENT       // Show heating in a progress bar
-<<<<<<< HEAD
-  //#define BOOT_MARLIN_LOGO_SMALL    // Show a smaller Marlin logo on the Boot Screen (saving 399 bytes of flash)
-  #define BOOT_MARLIN_LOGO_ANIMATED // Animated Marlin logo. Costs ~‭3260 (or ~940) bytes of PROGMEM.
-=======
   //#define BOOT_MARLIN_LOGO_ANIMATED // Animated Marlin logo. Costs ~‭3260 (or ~940) bytes of PROGMEM.
->>>>>>> 2b9842e0
 
   // Frivolous Game Options
   // #define MARLIN_BRICKOUT
@@ -2427,13 +2410,8 @@
   #if AXIS_IS_TMC(Z2)
     #define Z2_CURRENT      800
     #define Z2_CURRENT_HOME Z2_CURRENT
-<<<<<<< HEAD
-    #define Z2_MICROSTEPS    256
-    #define Z2_RSENSE         0.075
-=======
     #define Z2_MICROSTEPS    Z_MICROSTEPS
     #define Z2_RSENSE         0.11
->>>>>>> 2b9842e0
     #define Z2_CHAIN_POS     -1
     //#define Z2_INTERPOLATE true
   #endif
@@ -2441,13 +2419,8 @@
   #if AXIS_IS_TMC(Z3)
     #define Z3_CURRENT      800
     #define Z3_CURRENT_HOME Z3_CURRENT
-<<<<<<< HEAD
-    #define Z3_MICROSTEPS    256
-    #define Z3_RSENSE         0.075
-=======
     #define Z3_MICROSTEPS    Z_MICROSTEPS
     #define Z3_RSENSE         0.11
->>>>>>> 2b9842e0
     #define Z3_CHAIN_POS     -1
     //#define Z3_INTERPOLATE true
   #endif
@@ -2470,93 +2443,57 @@
   #endif
 
   #if AXIS_IS_TMC(E1)
-<<<<<<< HEAD
-    #define E1_CURRENT      1000
-    #define E1_MICROSTEPS    2
-    #define E1_RSENSE         0.075
-=======
     #define E1_CURRENT      800
     #define E1_MICROSTEPS    E0_MICROSTEPS
     #define E1_RSENSE         0.11
->>>>>>> 2b9842e0
     #define E1_CHAIN_POS     -1
     #define E1_INTERPOLATE true
   #endif
 
   #if AXIS_IS_TMC(E2)
     #define E2_CURRENT      800
-<<<<<<< HEAD
-    #define E2_MICROSTEPS    64
-    #define E2_RSENSE         0.075
-=======
     #define E2_MICROSTEPS    E0_MICROSTEPS
     #define E2_RSENSE         0.11
->>>>>>> 2b9842e0
     #define E2_CHAIN_POS     -1
     //#define E2_INTERPOLATE true
   #endif
 
   #if AXIS_IS_TMC(E3)
     #define E3_CURRENT      800
-<<<<<<< HEAD
-    #define E3_MICROSTEPS    16
-    #define E3_RSENSE         0.075
-=======
     #define E3_MICROSTEPS    E0_MICROSTEPS
     #define E3_RSENSE         0.11
->>>>>>> 2b9842e0
     #define E3_CHAIN_POS     -1
     //#define E3_INTERPOLATE true
   #endif
 
   #if AXIS_IS_TMC(E4)
     #define E4_CURRENT      800
-<<<<<<< HEAD
-    #define E4_MICROSTEPS    16
-    #define E4_RSENSE         0.075
-=======
     #define E4_MICROSTEPS    E0_MICROSTEPS
     #define E4_RSENSE         0.11
->>>>>>> 2b9842e0
     #define E4_CHAIN_POS     -1
     //#define E4_INTERPOLATE true
   #endif
 
   #if AXIS_IS_TMC(E5)
     #define E5_CURRENT      800
-<<<<<<< HEAD
-    #define E5_MICROSTEPS    16
-    #define E5_RSENSE         0.075
-=======
     #define E5_MICROSTEPS    E0_MICROSTEPS
     #define E5_RSENSE         0.11
->>>>>>> 2b9842e0
     #define E5_CHAIN_POS     -1
     //#define E5_INTERPOLATE true
   #endif
 
   #if AXIS_IS_TMC(E6)
     #define E6_CURRENT      800
-<<<<<<< HEAD
-    #define E6_MICROSTEPS    16
-    #define E6_RSENSE         0.075
-=======
     #define E6_MICROSTEPS    E0_MICROSTEPS
     #define E6_RSENSE         0.11
->>>>>>> 2b9842e0
     #define E6_CHAIN_POS     -1
     //#define E6_INTERPOLATE true
   #endif
 
   #if AXIS_IS_TMC(E7)
     #define E7_CURRENT      800
-<<<<<<< HEAD
-    #define E7_MICROSTEPS    16
-    #define E7_RSENSE         0.075
-=======
     #define E7_MICROSTEPS    E0_MICROSTEPS
     #define E7_RSENSE         0.11
->>>>>>> 2b9842e0
     #define E7_CHAIN_POS     -1
     //#define E7_INTERPOLATE true
   #endif
@@ -3439,16 +3376,8 @@
   #define USER_SCRIPT_AUDIBLE_FEEDBACK
   //#define USER_SCRIPT_RETURN  // Return to status screen after a script
 
-<<<<<<< HEAD
-  #define USER_DESC_1 "Select T0"
-  #define USER_GCODE_1 "T0"
-
-  #define USER_DESC_2 "Select T1"
-  #define USER_GCODE_2 "T1"
-=======
   #define USER_DESC_1 "Home & UBL Info"
   #define USER_GCODE_1 "G28\nG29W"
->>>>>>> 2b9842e0
 
   #define USER_DESC_3 "Tool grab"
   #define USER_GCODE_3 "M280 P1 S180"
