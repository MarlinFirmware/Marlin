/**
 * Marlin 3D Printer Firmware
 * Copyright (c) 2020 MarlinFirmware [https://github.com/MarlinFirmware/Marlin]
 *
 * Based on Sprinter and grbl.
 * Copyright (c) 2011 Camiel Gubbels / Erik van der Zalm
 *
 * This program is free software: you can redistribute it and/or modify
 * it under the terms of the GNU General Public License as published by
 * the Free Software Foundation, either version 3 of the License, or
 * (at your option) any later version.
 *
 * This program is distributed in the hope that it will be useful,
 * but WITHOUT ANY WARRANTY; without even the implied warranty of
 * MERCHANTABILITY or FITNESS FOR A PARTICULAR PURPOSE.  See the
 * GNU General Public License for more details.
 *
 * You should have received a copy of the GNU General Public License
 * along with this program.  If not, see <https://www.gnu.org/licenses/>.
 *
 */
#pragma once

#define CONFIG_EXAMPLES_DIR "Creality/Ender-3 V2"

/**
 * Configuration_adv.h
 *
 * Advanced settings.
 * Only change these if you know exactly what you're doing.
 * Some of these settings can damage your printer if improperly set!
 *
 * Basic settings can be found in Configuration.h
 */
#define CONFIGURATION_ADV_H_VERSION 02000901

//===========================================================================
//============================= Thermal Settings ============================
//===========================================================================
// @section temperature

/**
 * Thermocouple sensors are quite sensitive to noise.  Any noise induced in
 * the sensor wires, such as by stepper motor wires run in parallel to them,
 * may result in the thermocouple sensor reporting spurious errors.  This
 * value is the number of errors which can occur in a row before the error
 * is reported.  This allows us to ignore intermittent error conditions while
 * still detecting an actual failure, which should result in a continuous
 * stream of errors from the sensor.
 *
 * Set this value to 0 to fail on the first error to occur.
 */
#define THERMOCOUPLE_MAX_ERRORS 15

//
// Custom Thermistor 1000 parameters
//
#if TEMP_SENSOR_0 == 1000
  #define HOTEND0_PULLUP_RESISTOR_OHMS 4700    // Pullup resistor
  #define HOTEND0_RESISTANCE_25C_OHMS  100000  // Resistance at 25C
  #define HOTEND0_BETA                 3950    // Beta value
#endif

#if TEMP_SENSOR_1 == 1000
  #define HOTEND1_PULLUP_RESISTOR_OHMS 4700    // Pullup resistor
  #define HOTEND1_RESISTANCE_25C_OHMS  100000  // Resistance at 25C
  #define HOTEND1_BETA                 3950    // Beta value
#endif

#if TEMP_SENSOR_2 == 1000
  #define HOTEND2_PULLUP_RESISTOR_OHMS 4700    // Pullup resistor
  #define HOTEND2_RESISTANCE_25C_OHMS  100000  // Resistance at 25C
  #define HOTEND2_BETA                 3950    // Beta value
#endif

#if TEMP_SENSOR_3 == 1000
  #define HOTEND3_PULLUP_RESISTOR_OHMS 4700    // Pullup resistor
  #define HOTEND3_RESISTANCE_25C_OHMS  100000  // Resistance at 25C
  #define HOTEND3_BETA                 3950    // Beta value
#endif

#if TEMP_SENSOR_4 == 1000
  #define HOTEND4_PULLUP_RESISTOR_OHMS 4700    // Pullup resistor
  #define HOTEND4_RESISTANCE_25C_OHMS  100000  // Resistance at 25C
  #define HOTEND4_BETA                 3950    // Beta value
#endif

#if TEMP_SENSOR_5 == 1000
  #define HOTEND5_PULLUP_RESISTOR_OHMS 4700    // Pullup resistor
  #define HOTEND5_RESISTANCE_25C_OHMS  100000  // Resistance at 25C
  #define HOTEND5_BETA                 3950    // Beta value
#endif

#if TEMP_SENSOR_6 == 1000
  #define HOTEND6_PULLUP_RESISTOR_OHMS 4700    // Pullup resistor
  #define HOTEND6_RESISTANCE_25C_OHMS  100000  // Resistance at 25C
  #define HOTEND6_BETA                 3950    // Beta value
#endif

#if TEMP_SENSOR_7 == 1000
  #define HOTEND7_PULLUP_RESISTOR_OHMS 4700    // Pullup resistor
  #define HOTEND7_RESISTANCE_25C_OHMS  100000  // Resistance at 25C
  #define HOTEND7_BETA                 3950    // Beta value
#endif

#if TEMP_SENSOR_BED == 1000
  #define BED_PULLUP_RESISTOR_OHMS     4700    // Pullup resistor
  #define BED_RESISTANCE_25C_OHMS      100000  // Resistance at 25C
  #define BED_BETA                     3950    // Beta value
#endif

#if TEMP_SENSOR_CHAMBER == 1000
  #define CHAMBER_PULLUP_RESISTOR_OHMS 4700    // Pullup resistor
  #define CHAMBER_RESISTANCE_25C_OHMS  100000  // Resistance at 25C
  #define CHAMBER_BETA                 3950    // Beta value
#endif

#if TEMP_SENSOR_COOLER == 1000
  #define COOLER_PULLUP_RESISTOR_OHMS 4700    // Pullup resistor
  #define COOLER_RESISTANCE_25C_OHMS  100000  // Resistance at 25C
  #define COOLER_BETA                 3950    // Beta value
#endif

#if TEMP_SENSOR_PROBE == 1000
  #define PROBE_PULLUP_RESISTOR_OHMS   4700    // Pullup resistor
  #define PROBE_RESISTANCE_25C_OHMS    100000  // Resistance at 25C
  #define PROBE_BETA                   3950    // Beta value
#endif

#if TEMP_SENSOR_REDUNDANT == 1000
  #define REDUNDANT_PULLUP_RESISTOR_OHMS   4700    // Pullup resistor
  #define REDUNDANT_RESISTANCE_25C_OHMS    100000  // Resistance at 25C
  #define REDUNDANT_BETA                   3950    // Beta value
#endif

/**
 * Configuration options for MAX Thermocouples (-2, -3, -5).
 *   FORCE_HW_SPI:   Ignore SCK/MOSI/MISO pins and just use the CS pin & default SPI bus.
 *   MAX31865_WIRES: Set the number of wires for the probe connected to a MAX31865 board, 2-4. Default: 2
 *   MAX31865_50HZ:  Enable 50Hz filter instead of the default 60Hz.
 */
//#define TEMP_SENSOR_FORCE_HW_SPI
//#define MAX31865_SENSOR_WIRES_0 2
//#define MAX31865_SENSOR_WIRES_1 2
//#define MAX31865_50HZ_FILTER

/**
 * Hephestos 2 24V heated bed upgrade kit.
 * https://store.bq.com/en/heated-bed-kit-hephestos2
 */
//#define HEPHESTOS2_HEATED_BED_KIT
#if ENABLED(HEPHESTOS2_HEATED_BED_KIT)
  #undef TEMP_SENSOR_BED
  #define TEMP_SENSOR_BED 70
  #define HEATER_BED_INVERTING true
#endif

//
// Heated Bed Bang-Bang options
//
#if DISABLED(PIDTEMPBED)
  #define BED_CHECK_INTERVAL 5000   // (ms) Interval between checks in bang-bang control
  #if ENABLED(BED_LIMIT_SWITCHING)
    #define BED_HYSTERESIS 2        // (°C) Only set the relevant heater state when ABS(T-target) > BED_HYSTERESIS
  #endif
#endif

//
// Heated Chamber options
//
#if DISABLED(PIDTEMPCHAMBER)
  #define CHAMBER_CHECK_INTERVAL 5000   // (ms) Interval between checks in bang-bang control
  #if ENABLED(CHAMBER_LIMIT_SWITCHING)
    #define CHAMBER_HYSTERESIS 2        // (°C) Only set the relevant heater state when ABS(T-target) > CHAMBER_HYSTERESIS
  #endif
#endif

#if TEMP_SENSOR_CHAMBER
  //#define HEATER_CHAMBER_PIN      P2_04   // Required heater on/off pin (example: SKR 1.4 Turbo HE1 plug)
  //#define HEATER_CHAMBER_INVERTING false
  //#define FAN1_PIN                   -1   // Remove the fan signal on pin P2_04 (example: SKR 1.4 Turbo HE1 plug)

  //#define CHAMBER_FAN               // Enable a fan on the chamber
  #if ENABLED(CHAMBER_FAN)
    #define CHAMBER_FAN_MODE 2        // Fan control mode: 0=Static; 1=Linear increase when temp is higher than target; 2=V-shaped curve; 3=similar to 1 but fan is always on.
    #if CHAMBER_FAN_MODE == 0
      #define CHAMBER_FAN_BASE  255   // Chamber fan PWM (0-255)
    #elif CHAMBER_FAN_MODE == 1
      #define CHAMBER_FAN_BASE  128   // Base chamber fan PWM (0-255); turns on when chamber temperature is above the target
      #define CHAMBER_FAN_FACTOR 25   // PWM increase per °C above target
    #elif CHAMBER_FAN_MODE == 2
      #define CHAMBER_FAN_BASE  128   // Minimum chamber fan PWM (0-255)
      #define CHAMBER_FAN_FACTOR 25   // PWM increase per °C difference from target
    #elif CHAMBER_FAN_MODE == 3
      #define CHAMBER_FAN_BASE  128   // Base chamber fan PWM (0-255)
      #define CHAMBER_FAN_FACTOR 25   // PWM increase per °C above target
    #endif
  #endif

  //#define CHAMBER_VENT              // Enable a servo-controlled vent on the chamber
  #if ENABLED(CHAMBER_VENT)
    #define CHAMBER_VENT_SERVO_NR  1  // Index of the vent servo
    #define HIGH_EXCESS_HEAT_LIMIT 5  // How much above target temp to consider there is excess heat in the chamber
    #define LOW_EXCESS_HEAT_LIMIT  3
    #define MIN_COOLING_SLOPE_TIME_CHAMBER_VENT 20
    #define MIN_COOLING_SLOPE_DEG_CHAMBER_VENT 1.5
  #endif
#endif

//
// Laser Cooler options
//
#if TEMP_SENSOR_COOLER
  #define COOLER_MINTEMP           8  // (°C)
  #define COOLER_MAXTEMP          26  // (°C)
  #define COOLER_DEFAULT_TEMP     16  // (°C)
  #define TEMP_COOLER_HYSTERESIS   1  // (°C) Temperature proximity considered "close enough" to the target
  #define COOLER_PIN               8  // Laser cooler on/off pin used to control power to the cooling element (e.g., TEC, External chiller via relay)
  #define COOLER_INVERTING     false
  #define TEMP_COOLER_PIN         15  // Laser/Cooler temperature sensor pin. ADC is required.
  #define COOLER_FAN                  // Enable a fan on the cooler, Fan# 0,1,2,3 etc.
  #define COOLER_FAN_INDEX         0  // FAN number 0, 1, 2 etc. e.g.
  #if ENABLED(COOLER_FAN)
    #define COOLER_FAN_BASE      100  // Base Cooler fan PWM (0-255); turns on when Cooler temperature is above the target
    #define COOLER_FAN_FACTOR     25  // PWM increase per °C above target
  #endif
#endif

//
// Laser Coolant Flow Meter
//
//#define LASER_COOLANT_FLOW_METER
#if ENABLED(LASER_COOLANT_FLOW_METER)
  #define FLOWMETER_PIN         20  // Requires an external interrupt-enabled pin (e.g., RAMPS 2,3,18,19,20,21)
  #define FLOWMETER_PPL       5880  // (pulses/liter) Flow meter pulses-per-liter on the input pin
  #define FLOWMETER_INTERVAL  1000  // (ms) Flow rate calculation interval in milliseconds
  #define FLOWMETER_SAFETY          // Prevent running the laser without the minimum flow rate set below
  #if ENABLED(FLOWMETER_SAFETY)
    #define FLOWMETER_MIN_LITERS_PER_MINUTE 1.5 // (liters/min) Minimum flow required when enabled
  #endif
#endif

/**
 * Thermal Protection provides additional protection to your printer from damage
 * and fire. Marlin always includes safe min and max temperature ranges which
 * protect against a broken or disconnected thermistor wire.
 *
 * The issue: If a thermistor falls out, it will report the much lower
 * temperature of the air in the room, and the the firmware will keep
 * the heater on.
 *
 * The solution: Once the temperature reaches the target, start observing.
 * If the temperature stays too far below the target (hysteresis) for too
 * long (period), the firmware will halt the machine as a safety precaution.
 *
 * If you get false positives for "Thermal Runaway", increase
 * THERMAL_PROTECTION_HYSTERESIS and/or THERMAL_PROTECTION_PERIOD
 */
#if ENABLED(THERMAL_PROTECTION_HOTENDS)
  #define THERMAL_PROTECTION_PERIOD 40        // Seconds
  #define THERMAL_PROTECTION_HYSTERESIS 4     // Degrees Celsius

  //#define ADAPTIVE_FAN_SLOWING              // Slow part cooling fan if temperature drops
  #if BOTH(ADAPTIVE_FAN_SLOWING, PIDTEMP)
    //#define NO_FAN_SLOWING_IN_PID_TUNING    // Don't slow fan speed during M303
  #endif

  /**
   * Whenever an M104, M109, or M303 increases the target temperature, the
   * firmware will wait for the WATCH_TEMP_PERIOD to expire. If the temperature
   * hasn't increased by WATCH_TEMP_INCREASE degrees, the machine is halted and
   * requires a hard reset. This test restarts with any M104/M109/M303, but only
   * if the current temperature is far enough below the target for a reliable
   * test.
   *
   * If you get false positives for "Heating failed", increase WATCH_TEMP_PERIOD
   * and/or decrease WATCH_TEMP_INCREASE. WATCH_TEMP_INCREASE should not be set
   * below 2.
   */
  #define WATCH_TEMP_PERIOD 40                // Seconds		// MRiscoC Ender3v2 Config
  #define WATCH_TEMP_INCREASE 2               // Degrees Celsius
#endif

/**
 * Thermal Protection parameters for the bed are just as above for hotends.
 */
#if ENABLED(THERMAL_PROTECTION_BED)
  #define THERMAL_PROTECTION_BED_PERIOD       180 // Seconds		// MRiscoC Ender3v2 Config
  #define THERMAL_PROTECTION_BED_HYSTERESIS     2 // Degrees Celsius

  /**
   * As described above, except for the bed (M140/M190/M303).
   */
  #define WATCH_BED_TEMP_PERIOD               180 // Seconds		// MRiscoC Ender3v2 Config
  #define WATCH_BED_TEMP_INCREASE               2 // Degrees Celsius
#endif

/**
 * Thermal Protection parameters for the heated chamber.
 */
#if ENABLED(THERMAL_PROTECTION_CHAMBER)
  #define THERMAL_PROTECTION_CHAMBER_PERIOD    20 // Seconds
  #define THERMAL_PROTECTION_CHAMBER_HYSTERESIS 2 // Degrees Celsius

  /**
   * Heated chamber watch settings (M141/M191).
   */
  #define WATCH_CHAMBER_TEMP_PERIOD            60 // Seconds
  #define WATCH_CHAMBER_TEMP_INCREASE           2 // Degrees Celsius
#endif

/**
 * Thermal Protection parameters for the laser cooler.
 */
#if ENABLED(THERMAL_PROTECTION_COOLER)
  #define THERMAL_PROTECTION_COOLER_PERIOD    10 // Seconds
  #define THERMAL_PROTECTION_COOLER_HYSTERESIS 3 // Degrees Celsius

  /**
   * Laser cooling watch settings (M143/M193).
   */
  #define WATCH_COOLER_TEMP_PERIOD            60 // Seconds
  #define WATCH_COOLER_TEMP_INCREASE           3 // Degrees Celsius
#endif

#if ENABLED(PIDTEMP)
  // Add an experimental additional term to the heater power, proportional to the extrusion speed.
  // A well-chosen Kc value should add just enough power to melt the increased material volume.
  //#define PID_EXTRUSION_SCALING
  #if ENABLED(PID_EXTRUSION_SCALING)
    #define DEFAULT_Kc (100) // heating power = Kc * e_speed
    #define LPQ_MAX_LEN 50
  #endif

  /**
   * Add an experimental additional term to the heater power, proportional to the fan speed.
   * A well-chosen Kf value should add just enough power to compensate for power-loss from the cooling fan.
   * You can either just add a constant compensation with the DEFAULT_Kf value
   * or follow the instruction below to get speed-dependent compensation.
   *
   * Constant compensation (use only with fanspeeds of 0% and 100%)
   * ---------------------------------------------------------------------
   * A good starting point for the Kf-value comes from the calculation:
   *   kf = (power_fan * eff_fan) / power_heater * 255
   * where eff_fan is between 0.0 and 1.0, based on fan-efficiency and airflow to the nozzle / heater.
   *
   * Example:
   *   Heater: 40W, Fan: 0.1A * 24V = 2.4W, eff_fan = 0.8
   *   Kf = (2.4W * 0.8) / 40W * 255 = 12.24
   *
   * Fan-speed dependent compensation
   * --------------------------------
   * 1. To find a good Kf value, set the hotend temperature, wait for it to settle, and enable the fan (100%).
   *    Make sure PID_FAN_SCALING_LIN_FACTOR is 0 and PID_FAN_SCALING_ALTERNATIVE_DEFINITION is not enabled.
   *    If you see the temperature drop repeat the test, increasing the Kf value slowly, until the temperature
   *    drop goes away. If the temperature overshoots after enabling the fan, the Kf value is too big.
   * 2. Note the Kf-value for fan-speed at 100%
   * 3. Determine a good value for PID_FAN_SCALING_MIN_SPEED, which is around the speed, where the fan starts moving.
   * 4. Repeat step 1. and 2. for this fan speed.
   * 5. Enable PID_FAN_SCALING_ALTERNATIVE_DEFINITION and enter the two identified Kf-values in
   *    PID_FAN_SCALING_AT_FULL_SPEED and PID_FAN_SCALING_AT_MIN_SPEED. Enter the minimum speed in PID_FAN_SCALING_MIN_SPEED
   */
  //#define PID_FAN_SCALING
  #if ENABLED(PID_FAN_SCALING)
    //#define PID_FAN_SCALING_ALTERNATIVE_DEFINITION
    #if ENABLED(PID_FAN_SCALING_ALTERNATIVE_DEFINITION)
      // The alternative definition is used for an easier configuration.
      // Just figure out Kf at fullspeed (255) and PID_FAN_SCALING_MIN_SPEED.
      // DEFAULT_Kf and PID_FAN_SCALING_LIN_FACTOR are calculated accordingly.

      #define PID_FAN_SCALING_AT_FULL_SPEED 13.0        //=PID_FAN_SCALING_LIN_FACTOR*255+DEFAULT_Kf
      #define PID_FAN_SCALING_AT_MIN_SPEED   6.0        //=PID_FAN_SCALING_LIN_FACTOR*PID_FAN_SCALING_MIN_SPEED+DEFAULT_Kf
      #define PID_FAN_SCALING_MIN_SPEED     10.0        // Minimum fan speed at which to enable PID_FAN_SCALING

      #define DEFAULT_Kf (255.0*PID_FAN_SCALING_AT_MIN_SPEED-PID_FAN_SCALING_AT_FULL_SPEED*PID_FAN_SCALING_MIN_SPEED)/(255.0-PID_FAN_SCALING_MIN_SPEED)
      #define PID_FAN_SCALING_LIN_FACTOR (PID_FAN_SCALING_AT_FULL_SPEED-DEFAULT_Kf)/255.0

    #else
      #define PID_FAN_SCALING_LIN_FACTOR (0)             // Power loss due to cooling = Kf * (fan_speed)
      #define DEFAULT_Kf 10                              // A constant value added to the PID-tuner
      #define PID_FAN_SCALING_MIN_SPEED 10               // Minimum fan speed at which to enable PID_FAN_SCALING
    #endif
  #endif
#endif

/**
 * Automatic Temperature Mode
 *
 * Dynamically adjust the hotend target temperature based on planned E moves.
 *
 * (Contrast with PID_EXTRUSION_SCALING, which tracks E movement and adjusts PID
 *  behavior using an additional kC value.)
 *
 * Autotemp is calculated by (mintemp + factor * mm_per_sec), capped to maxtemp.
 *
 * Enable Autotemp Mode with M104/M109 F<factor> S<mintemp> B<maxtemp>.
 * Disable by sending M104/M109 with no F parameter (or F0 with AUTOTEMP_PROPORTIONAL).
 */
#define AUTOTEMP
#if ENABLED(AUTOTEMP)
  #define AUTOTEMP_OLDWEIGHT    0.98
  // Turn on AUTOTEMP on M104/M109 by default using proportions set here
  //#define AUTOTEMP_PROPORTIONAL
  #if ENABLED(AUTOTEMP_PROPORTIONAL)
    #define AUTOTEMP_MIN_P      0 // (°C) Added to the target temperature
    #define AUTOTEMP_MAX_P      5 // (°C) Added to the target temperature
    #define AUTOTEMP_FACTOR_P   1 // Apply this F parameter by default (overridden by M104/M109 F)
  #endif
#endif

// Show Temperature ADC value
// Enable for M105 to include ADC values read from temperature sensors.
//#define SHOW_TEMP_ADC_VALUES

/**
 * High Temperature Thermistor Support
 *
 * Thermistors able to support high temperature tend to have a hard time getting
 * good readings at room and lower temperatures. This means TEMP_SENSOR_X_RAW_LO_TEMP
 * will probably be caught when the heating element first turns on during the
 * preheating process, which will trigger a min_temp_error as a safety measure
 * and force stop everything.
 * To circumvent this limitation, we allow for a preheat time (during which,
 * min_temp_error won't be triggered) and add a min_temp buffer to handle
 * aberrant readings.
 *
 * If you want to enable this feature for your hotend thermistor(s)
 * uncomment and set values > 0 in the constants below
 */

// The number of consecutive low temperature errors that can occur
// before a min_temp_error is triggered. (Shouldn't be more than 10.)
//#define MAX_CONSECUTIVE_LOW_TEMPERATURE_ERROR_ALLOWED 0

// The number of milliseconds a hotend will preheat before starting to check
// the temperature. This value should NOT be set to the time it takes the
// hot end to reach the target temperature, but the time it takes to reach
// the minimum temperature your thermistor can read. The lower the better/safer.
// This shouldn't need to be more than 30 seconds (30000)
//#define MILLISECONDS_PREHEAT_TIME 0

// @section extruder

// Extruder runout prevention.
// If the machine is idle and the temperature over MINTEMP
// then extrude some filament every couple of SECONDS.
//#define EXTRUDER_RUNOUT_PREVENT
#if ENABLED(EXTRUDER_RUNOUT_PREVENT)
  #define EXTRUDER_RUNOUT_MINTEMP 190
  #define EXTRUDER_RUNOUT_SECONDS 30
  #define EXTRUDER_RUNOUT_SPEED 1500  // (mm/min)
  #define EXTRUDER_RUNOUT_EXTRUDE 5   // (mm)
#endif

/**
 * Hotend Idle Timeout
 * Prevent filament in the nozzle from charring and causing a critical jam.
 */
//#define HOTEND_IDLE_TIMEOUT
#if ENABLED(HOTEND_IDLE_TIMEOUT)
  #define HOTEND_IDLE_TIMEOUT_SEC (5*60)    // (seconds) Time without extruder movement to trigger protection
  #define HOTEND_IDLE_MIN_TRIGGER   180     // (°C) Minimum temperature to enable hotend protection
  #define HOTEND_IDLE_NOZZLE_TARGET   0     // (°C) Safe temperature for the nozzle after timeout
  #define HOTEND_IDLE_BED_TARGET      0     // (°C) Safe temperature for the bed after timeout
#endif

// @section temperature

// Calibration for AD595 / AD8495 sensor to adjust temperature measurements.
// The final temperature is calculated as (measuredTemp * GAIN) + OFFSET.
#define TEMP_SENSOR_AD595_OFFSET  0.0
#define TEMP_SENSOR_AD595_GAIN    1.0
#define TEMP_SENSOR_AD8495_OFFSET 0.0
#define TEMP_SENSOR_AD8495_GAIN   1.0

/**
 * Controller Fan
 * To cool down the stepper drivers and MOSFETs.
 *
 * The fan turns on automatically whenever any driver is enabled and turns
 * off (or reduces to idle speed) shortly after drivers are turned off.
 */
//#define USE_CONTROLLER_FAN
#if ENABLED(USE_CONTROLLER_FAN)
  //#define CONTROLLER_FAN_PIN -1        // Set a custom pin for the controller fan
  //#define CONTROLLER_FAN_USE_Z_ONLY    // With this option only the Z axis is considered
  //#define CONTROLLER_FAN_IGNORE_Z      // Ignore Z stepper. Useful when stepper timeout is disabled.
  #define CONTROLLERFAN_SPEED_MIN      0 // (0-255) Minimum speed. (If set below this value the fan is turned off.)
  #define CONTROLLERFAN_SPEED_ACTIVE 255 // (0-255) Active speed, used when any motor is enabled
  #define CONTROLLERFAN_SPEED_IDLE     0 // (0-255) Idle speed, used when motors are disabled
  #define CONTROLLERFAN_IDLE_TIME     60 // (seconds) Extra time to keep the fan running after disabling motors
  //#define CONTROLLER_FAN_EDITABLE      // Enable M710 configurable settings
  #if ENABLED(CONTROLLER_FAN_EDITABLE)
    #define CONTROLLER_FAN_MENU          // Enable the Controller Fan submenu
  #endif
#endif

// When first starting the main fan, run it at full speed for the
// given number of milliseconds.  This gets the fan spinning reliably
// before setting a PWM value. (Does not work with software PWM for fan on Sanguinololu)
//#define FAN_KICKSTART_TIME 100

// Some coolers may require a non-zero "off" state.
//#define FAN_OFF_PWM  1

/**
 * PWM Fan Scaling
 *
 * Define the min/max speeds for PWM fans (as set with M106).
 *
 * With these options the M106 0-255 value range is scaled to a subset
 * to ensure that the fan has enough power to spin, or to run lower
 * current fans with higher current. (e.g., 5V/12V fans with 12V/24V)
 * Value 0 always turns off the fan.
 *
 * Define one or both of these to override the default 0-255 range.
 */
#define FAN_MIN_PWM 50		// MRiscoC Ender3v2 Config
//#define FAN_MAX_PWM 128

/**
 * FAST PWM FAN Settings
 *
 * Use to change the FAST FAN PWM frequency (if enabled in Configuration.h)
 * Combinations of PWM Modes, prescale values and TOP resolutions are used internally to produce a
 * frequency as close as possible to the desired frequency.
 *
 * FAST_PWM_FAN_FREQUENCY [undefined by default]
 *   Set this to your desired frequency.
 *   If left undefined this defaults to F = F_CPU/(2*255*1)
 *   i.e., F = 31.4kHz on 16MHz microcontrollers or F = 39.2kHz on 20MHz microcontrollers.
 *   These defaults are the same as with the old FAST_PWM_FAN implementation - no migration is required
 *   NOTE: Setting very low frequencies (< 10 Hz) may result in unexpected timer behavior.
 *
 * USE_OCR2A_AS_TOP [undefined by default]
 *   Boards that use TIMER2 for PWM have limitations resulting in only a few possible frequencies on TIMER2:
 *   16MHz MCUs: [62.5KHz, 31.4KHz (default), 7.8KHz, 3.92KHz, 1.95KHz, 977Hz, 488Hz, 244Hz, 60Hz, 122Hz, 30Hz]
 *   20MHz MCUs: [78.1KHz, 39.2KHz (default), 9.77KHz, 4.9KHz, 2.44KHz, 1.22KHz, 610Hz, 305Hz, 153Hz, 76Hz, 38Hz]
 *   A greater range can be achieved by enabling USE_OCR2A_AS_TOP. But note that this option blocks the use of
 *   PWM on pin OC2A. Only use this option if you don't need PWM on 0C2A. (Check your schematic.)
 *   USE_OCR2A_AS_TOP sacrifices duty cycle control resolution to achieve this broader range of frequencies.
 */
#if ENABLED(FAST_PWM_FAN)
  //#define FAST_PWM_FAN_FREQUENCY 31400
  //#define USE_OCR2A_AS_TOP
#endif

/**
 * Use one of the PWM fans as a redundant part-cooling fan
 */
//#define REDUNDANT_PART_COOLING_FAN 2  // Index of the fan to sync with FAN 0.

// @section extruder

/**
 * Extruder cooling fans
 *
 * Extruder auto fans automatically turn on when their extruders'
 * temperatures go above EXTRUDER_AUTO_FAN_TEMPERATURE.
 *
 * Your board's pins file specifies the recommended pins. Override those here
 * or set to -1 to disable completely.
 *
 * Multiple extruders can be assigned to the same pin in which case
 * the fan will turn on when any selected extruder is above the threshold.
 */
#define E0_AUTO_FAN_PIN -1
#define E1_AUTO_FAN_PIN -1
#define E2_AUTO_FAN_PIN -1
#define E3_AUTO_FAN_PIN -1
#define E4_AUTO_FAN_PIN -1
#define E5_AUTO_FAN_PIN -1
#define E6_AUTO_FAN_PIN -1
#define E7_AUTO_FAN_PIN -1
#define CHAMBER_AUTO_FAN_PIN -1
#define COOLER_AUTO_FAN_PIN -1
#define COOLER_FAN_PIN -1

#define EXTRUDER_AUTO_FAN_TEMPERATURE 50
#define EXTRUDER_AUTO_FAN_SPEED 255   // 255 == full speed
#define CHAMBER_AUTO_FAN_TEMPERATURE 30
#define CHAMBER_AUTO_FAN_SPEED 255
#define COOLER_AUTO_FAN_TEMPERATURE 18
#define COOLER_AUTO_FAN_SPEED 255

/**
 * Part-Cooling Fan Multiplexer
 *
 * This feature allows you to digitally multiplex the fan output.
 * The multiplexer is automatically switched at tool-change.
 * Set FANMUX[012]_PINs below for up to 2, 4, or 8 multiplexed fans.
 */
#define FANMUX0_PIN -1
#define FANMUX1_PIN -1
#define FANMUX2_PIN -1

/**
 * M355 Case Light on-off / brightness
 */
//#define CASE_LIGHT_ENABLE
#if ENABLED(CASE_LIGHT_ENABLE)
  //#define CASE_LIGHT_PIN 4                  // Override the default pin if needed
  #define INVERT_CASE_LIGHT false             // Set true if Case Light is ON when pin is LOW
  #define CASE_LIGHT_DEFAULT_ON true          // Set default power-up state on
  #define CASE_LIGHT_DEFAULT_BRIGHTNESS 105   // Set default power-up brightness (0-255, requires PWM pin)
  //#define CASE_LIGHT_NO_BRIGHTNESS          // Disable brightness control. Enable for non-PWM lighting.
  //#define CASE_LIGHT_MAX_PWM 128            // Limit PWM duty cycle (0-255)
  //#define CASE_LIGHT_MENU                   // Add Case Light options to the LCD menu
  #if ENABLED(NEOPIXEL_LED)
    //#define CASE_LIGHT_USE_NEOPIXEL         // Use NeoPixel LED as case light
  #endif
  #if EITHER(RGB_LED, RGBW_LED)
    //#define CASE_LIGHT_USE_RGB_LED          // Use RGB / RGBW LED as case light
  #endif
  #if EITHER(CASE_LIGHT_USE_NEOPIXEL, CASE_LIGHT_USE_RGB_LED)
    #define CASE_LIGHT_DEFAULT_COLOR { 255, 255, 255, 255 } // { Red, Green, Blue, White }
  #endif
#endif

// @section homing

// If you want endstops to stay on (by default) even when not homing
// enable this option. Override at any time with M120, M121.
//#define ENDSTOPS_ALWAYS_ON_DEFAULT

// @section extras

//#define Z_LATE_ENABLE // Enable Z the last moment. Needed if your Z driver overheats.

// Employ an external closed loop controller. Override pins here if needed.
//#define EXTERNAL_CLOSED_LOOP_CONTROLLER
#if ENABLED(EXTERNAL_CLOSED_LOOP_CONTROLLER)
  //#define CLOSED_LOOP_ENABLE_PIN        -1
  //#define CLOSED_LOOP_MOVE_COMPLETE_PIN -1
#endif

/**
 * Dual Steppers / Dual Endstops
 *
 * This section will allow you to use extra E drivers to drive a second motor for X, Y, or Z axes.
 *
 * For example, set X_DUAL_STEPPER_DRIVERS setting to use a second motor. If the motors need to
 * spin in opposite directions set INVERT_X2_VS_X_DIR. If the second motor needs its own endstop
 * set X_DUAL_ENDSTOPS. This can adjust for "racking." Use X2_USE_ENDSTOP to set the endstop plug
 * that should be used for the second endstop. Extra endstops will appear in the output of 'M119'.
 *
 * Use X_DUAL_ENDSTOP_ADJUSTMENT to adjust for mechanical imperfection. After homing both motors
 * this offset is applied to the X2 motor. To find the offset home the X axis, and measure the error
 * in X2. Dual endstop offsets can be set at runtime with 'M666 X<offset> Y<offset> Z<offset>'.
 */

//#define X_DUAL_STEPPER_DRIVERS
#if ENABLED(X_DUAL_STEPPER_DRIVERS)
  //#define INVERT_X2_VS_X_DIR    // Enable if X2 direction signal is opposite to X
  //#define X_DUAL_ENDSTOPS
  #if ENABLED(X_DUAL_ENDSTOPS)
    #define X2_USE_ENDSTOP _XMAX_
    #define X2_ENDSTOP_ADJUSTMENT  0
  #endif
#endif

//#define Y_DUAL_STEPPER_DRIVERS
#if ENABLED(Y_DUAL_STEPPER_DRIVERS)
  //#define INVERT_Y2_VS_Y_DIR   // Enable if Y2 direction signal is opposite to Y
  //#define Y_DUAL_ENDSTOPS
  #if ENABLED(Y_DUAL_ENDSTOPS)
    #define Y2_USE_ENDSTOP _YMAX_
    #define Y2_ENDSTOP_ADJUSTMENT  0
  #endif
#endif

//
// For Z set the number of stepper drivers
//
#define NUM_Z_STEPPER_DRIVERS 1   // (1-4) Z options change based on how many

#if NUM_Z_STEPPER_DRIVERS > 1
  // Enable if Z motor direction signals are the opposite of Z1
  //#define INVERT_Z2_VS_Z_DIR
  //#define INVERT_Z3_VS_Z_DIR
  //#define INVERT_Z4_VS_Z_DIR

  //#define Z_MULTI_ENDSTOPS
  #if ENABLED(Z_MULTI_ENDSTOPS)
    #define Z2_USE_ENDSTOP          _XMAX_
    #define Z2_ENDSTOP_ADJUSTMENT   0
    #if NUM_Z_STEPPER_DRIVERS >= 3
      #define Z3_USE_ENDSTOP        _YMAX_
      #define Z3_ENDSTOP_ADJUSTMENT 0
    #endif
    #if NUM_Z_STEPPER_DRIVERS >= 4
      #define Z4_USE_ENDSTOP        _ZMAX_
      #define Z4_ENDSTOP_ADJUSTMENT 0
    #endif
  #endif
#endif

// Drive the E axis with two synchronized steppers
//#define E_DUAL_STEPPER_DRIVERS
#if ENABLED(E_DUAL_STEPPER_DRIVERS)
  //#define INVERT_E1_VS_E0_DIR   // Enable if the E motors need opposite DIR states
#endif

/**
 * Dual X Carriage
 *
 * This setup has two X carriages that can move independently, each with its own hotend.
 * The carriages can be used to print an object with two colors or materials, or in
 * "duplication mode" it can print two identical or X-mirrored objects simultaneously.
 * The inactive carriage is parked automatically to prevent oozing.
 * X1 is the left carriage, X2 the right. They park and home at opposite ends of the X axis.
 * By default the X2 stepper is assigned to the first unused E plug on the board.
 *
 * The following Dual X Carriage modes can be selected with M605 S<mode>:
 *
 *   0 : (FULL_CONTROL) The slicer has full control over both X-carriages and can achieve optimal travel
 *       results as long as it supports dual X-carriages. (M605 S0)
 *
 *   1 : (AUTO_PARK) The firmware automatically parks and unparks the X-carriages on tool-change so
 *       that additional slicer support is not required. (M605 S1)
 *
 *   2 : (DUPLICATION) The firmware moves the second X-carriage and extruder in synchronization with
 *       the first X-carriage and extruder, to print 2 copies of the same object at the same time.
 *       Set the constant X-offset and temperature differential with M605 S2 X[offs] R[deg] and
 *       follow with M605 S2 to initiate duplicated movement.
 *
 *   3 : (MIRRORED) Formbot/Vivedino-inspired mirrored mode in which the second extruder duplicates
 *       the movement of the first except the second extruder is reversed in the X axis.
 *       Set the initial X offset and temperature differential with M605 S2 X[offs] R[deg] and
 *       follow with M605 S3 to initiate mirrored movement.
 */
//#define DUAL_X_CARRIAGE
#if ENABLED(DUAL_X_CARRIAGE)
  #define X1_MIN_POS X_MIN_POS   // Set to X_MIN_POS
  #define X1_MAX_POS X_BED_SIZE  // Set a maximum so the first X-carriage can't hit the parked second X-carriage
  #define X2_MIN_POS    80       // Set a minimum to ensure the  second X-carriage can't hit the parked first X-carriage
  #define X2_MAX_POS   353       // Set this to the distance between toolheads when both heads are homed
  #define X2_HOME_DIR    1       // Set to 1. The second X-carriage always homes to the maximum endstop position
  #define X2_HOME_POS X2_MAX_POS // Default X2 home position. Set to X2_MAX_POS.
                      // However: In this mode the HOTEND_OFFSET_X value for the second extruder provides a software
                      // override for X2_HOME_POS. This also allow recalibration of the distance between the two endstops
                      // without modifying the firmware (through the "M218 T1 X???" command).
                      // Remember: you should set the second extruder x-offset to 0 in your slicer.

  // This is the default power-up mode which can be later using M605.
  #define DEFAULT_DUAL_X_CARRIAGE_MODE DXC_AUTO_PARK_MODE

  // Default x offset in duplication mode (typically set to half print bed width)
  #define DEFAULT_DUPLICATION_X_OFFSET 100

  // Default action to execute following M605 mode change commands. Typically G28X to apply new mode.
  //#define EVENT_GCODE_IDEX_AFTER_MODECHANGE "G28X"
#endif

// Activate a solenoid on the active extruder with M380. Disable all with M381.
// Define SOL0_PIN, SOL1_PIN, etc., for each extruder that has a solenoid.
//#define EXT_SOLENOID

// @section homing

/**
 * Homing Procedure
 * Homing (G28) does an indefinite move towards the endstops to establish
 * the position of the toolhead relative to the workspace.
 */

//#define SENSORLESS_BACKOFF_MM  { 2, 2, 0 }  // (mm) Backoff from endstops before sensorless homing

#define HOMING_BUMP_MM      { 5, 5, 2 }       // (mm) Backoff from endstops after first bump
#define HOMING_BUMP_DIVISOR { 2, 2, 4 }       // Re-Bump Speed Divisor (Divides the Homing Feedrate)

//#define HOMING_BACKOFF_POST_MM { 2, 2, 2 }  // (mm) Backoff from endstops after homing

#define QUICK_HOME                            // If G28 contains XY do a diagonal move first		// MRiscoC Ender3v2 Config
//#define HOME_Y_BEFORE_X                     // If G28 contains XY home Y before X
//#define HOME_Z_FIRST                        // Home Z first. Requires a Z-MIN endstop (not a probe).
//#define CODEPENDENT_XY_HOMING               // If X/Y can't home without homing Y/X first

// @section bltouch

#if ENABLED(BLTOUCH)
  /**
   * Either: Use the defaults (recommended) or: For special purposes, use the following DEFINES
   * Do not activate settings that the probe might not understand. Clones might misunderstand
   * advanced commands.
   *
   * Note: If the probe is not deploying, do a "Reset" and "Self-Test" and then check the
   *       wiring of the BROWN, RED and ORANGE wires.
   *
   * Note: If the trigger signal of your probe is not being recognized, it has been very often
   *       because the BLACK and WHITE wires needed to be swapped. They are not "interchangeable"
   *       like they would be with a real switch. So please check the wiring first.
   *
   * Settings for all BLTouch and clone probes:
   */

  // Safety: The probe needs time to recognize the command.
  //         Minimum command delay (ms). Enable and increase if needed.
#define BLTOUCH_DELAY 350   // MRiscoC enable delay for increase security and accuracy

  /**
   * Settings for BLTOUCH Classic 1.2, 1.3 or BLTouch Smart 1.0, 2.0, 2.2, 3.0, 3.1, and most clones:
   */

  // Feature: Switch into SW mode after a deploy. It makes the output pulse longer. Can be useful
  //          in special cases, like noisy or filtered input configurations.
  //#define BLTOUCH_FORCE_SW_MODE

  /**
   * Settings for BLTouch Smart 3.0 and 3.1
   * Summary:
   *   - Voltage modes: 5V and OD (open drain - "logic voltage free") output modes
   *   - High-Speed mode
   *   - Disable LCD voltage options
   */

  /**
   * Danger: Don't activate 5V mode unless attached to a 5V-tolerant controller!
   * V3.0 or 3.1: Set default mode to 5V mode at Marlin startup.
   * If disabled, OD mode is the hard-coded default on 3.0
   * On startup, Marlin will compare its eeprom to this value. If the selected mode
   * differs, a mode set eeprom write will be completed at initialization.
   * Use the option below to force an eeprom write to a V3.1 probe regardless.
   */
  //#define BLTOUCH_SET_5V_MODE

  /**
   * Safety: Activate if connecting a probe with an unknown voltage mode.
   * V3.0: Set a probe into mode selected above at Marlin startup. Required for 5V mode on 3.0
   * V3.1: Force a probe with unknown mode into selected mode at Marlin startup ( = Probe EEPROM write )
   * To preserve the life of the probe, use this once then turn it off and re-flash.
   */
  //#define BLTOUCH_FORCE_MODE_SET

  /**
   * Use "HIGH SPEED" mode for probing.
   * Danger: Disable if your probe sometimes fails. Only suitable for stable well-adjusted systems.
   * This feature was designed for Deltabots with very fast Z moves; however, higher speed Cartesians
   * might be able to use it. If the machine can't raise Z fast enough the BLTouch may go into ALARM.
   */
  #define BLTOUCH_HS_MODE   // MRiscoC Active High Speed BLTouch mode

  // Safety: Enable voltage mode settings in the LCD menu.
  //#define BLTOUCH_LCD_VOLTAGE_MENU

#endif // BLTOUCH

// @section extras

/**
 * Z Steppers Auto-Alignment
 * Add the G34 command to align multiple Z steppers using a bed probe.
 */
//#define Z_STEPPER_AUTO_ALIGN
#if ENABLED(Z_STEPPER_AUTO_ALIGN)
  // Define probe X and Y positions for Z1, Z2 [, Z3 [, Z4]]
  // If not defined, probe limits will be used.
  // Override with 'M422 S<index> X<pos> Y<pos>'
  //#define Z_STEPPER_ALIGN_XY { {  10, 190 }, { 100,  10 }, { 190, 190 } }

  /**
   * Orientation for the automatically-calculated probe positions.
   * Override Z stepper align points with 'M422 S<index> X<pos> Y<pos>'
   *
   * 2 Steppers:  (0)     (1)
   *               |       |   2   |
   *               | 1   2 |       |
   *               |       |   1   |
   *
   * 3 Steppers:  (0)     (1)     (2)     (3)
   *               |   3   | 1     | 2   1 |     2 |
   *               |       |     3 |       | 3     |
   *               | 1   2 | 2     |   3   |     1 |
   *
   * 4 Steppers:  (0)     (1)     (2)     (3)
   *               | 4   3 | 1   4 | 2   1 | 3   2 |
   *               |       |       |       |       |
   *               | 1   2 | 2   3 | 3   4 | 4   1 |
   */
  #ifndef Z_STEPPER_ALIGN_XY
    //#define Z_STEPPERS_ORIENTATION 0
  #endif

  // Provide Z stepper positions for more rapid convergence in bed alignment.
  // Requires triple stepper drivers (i.e., set NUM_Z_STEPPER_DRIVERS to 3)
  //#define Z_STEPPER_ALIGN_KNOWN_STEPPER_POSITIONS
  #if ENABLED(Z_STEPPER_ALIGN_KNOWN_STEPPER_POSITIONS)
    // Define Stepper XY positions for Z1, Z2, Z3 corresponding to
    // the Z screw positions in the bed carriage.
    // Define one position per Z stepper in stepper driver order.
    #define Z_STEPPER_ALIGN_STEPPER_XY { { 210.7, 102.5 }, { 152.6, 220.0 }, { 94.5, 102.5 } }
  #else
    // Amplification factor. Used to scale the correction step up or down in case
    // the stepper (spindle) position is farther out than the test point.
    #define Z_STEPPER_ALIGN_AMP 1.0       // Use a value > 1.0 NOTE: This may cause instability!
  #endif

  // On a 300mm bed a 5% grade would give a misalignment of ~1.5cm
  #define G34_MAX_GRADE              5    // (%) Maximum incline that G34 will handle
  #define Z_STEPPER_ALIGN_ITERATIONS 5    // Number of iterations to apply during alignment
  #define Z_STEPPER_ALIGN_ACC        0.02 // Stop iterating early if the accuracy is better than this
  #define RESTORE_LEVELING_AFTER_G34      // Restore leveling after G34 is done?
  // After G34, re-home Z (G28 Z) or just calculate it from the last probe heights?
  // Re-homing might be more precise in reproducing the actual 'G28 Z' homing height, especially on an uneven bed.
  #define HOME_AFTER_G34
#endif

//
// Add the G35 command to read bed corners to help adjust screws. Requires a bed probe.
//
#define ASSISTED_TRAMMING
#if ENABLED(ASSISTED_TRAMMING)

  // Define positions for probe points.
  #define TRAMMING_POINT_XY { { 29, 29 }, { 199, 29 }, { 199, 199 }, { 29, 199 } }

  // Define position names for probe points.
  #define TRAMMING_POINT_NAME_1 "Front-Left"
  #define TRAMMING_POINT_NAME_2 "Front-Right"
  #define TRAMMING_POINT_NAME_3 "Back-Right"
  #define TRAMMING_POINT_NAME_4 "Back-Left"

  #define RESTORE_LEVELING_AFTER_G35    // Enable to restore leveling setup after operation
  //#define REPORT_TRAMMING_MM          // Report Z deviation (mm) for each point relative to the first

  //#define ASSISTED_TRAMMING_WIZARD    // Add a Tramming Wizard to the LCD menu

  //#define ASSISTED_TRAMMING_WAIT_POSITION { X_CENTER, Y_CENTER, 30 } // Move the nozzle out of the way for adjustment

  /**
   * Screw thread:
   *   M3: 30 = Clockwise, 31 = Counter-Clockwise
   *   M4: 40 = Clockwise, 41 = Counter-Clockwise
   *   M5: 50 = Clockwise, 51 = Counter-Clockwise
   */
  #define TRAMMING_SCREW_THREAD 40

#endif

// @section motion

#define AXIS_RELATIVE_MODES { false, false, false, false }

// Add a Duplicate option for well-separated conjoined nozzles
//#define MULTI_NOZZLE_DUPLICATION

// By default pololu step drivers require an active high signal. However, some high power drivers require an active low signal as step.
#define INVERT_X_STEP_PIN false
#define INVERT_Y_STEP_PIN false
#define INVERT_Z_STEP_PIN false
#define INVERT_I_STEP_PIN false
#define INVERT_J_STEP_PIN false
#define INVERT_K_STEP_PIN false
#define INVERT_E_STEP_PIN false

/**
 * Idle Stepper Shutdown
 * Set DISABLE_INACTIVE_? 'true' to shut down axis steppers after an idle period.
 * The Deactive Time can be overridden with M18 and M84. Set to 0 for No Timeout.
 */
#define DEFAULT_STEPPER_DEACTIVE_TIME 120
#define DISABLE_INACTIVE_X true
#define DISABLE_INACTIVE_Y true
#define DISABLE_INACTIVE_Z true  // Set 'false' if the nozzle could fall onto your printed part!
#define DISABLE_INACTIVE_I true
#define DISABLE_INACTIVE_J true
#define DISABLE_INACTIVE_K true
#define DISABLE_INACTIVE_E true

// Default Minimum Feedrates for printing and travel moves
#define DEFAULT_MINIMUMFEEDRATE       0.0     // (mm/s) Minimum feedrate. Set with M205 S.
#define DEFAULT_MINTRAVELFEEDRATE     0.0     // (mm/s) Minimum travel feedrate. Set with M205 T.

// Minimum time that a segment needs to take as the buffer gets emptied
#define DEFAULT_MINSEGMENTTIME        20000   // (µs) Set with M205 B.

// Slow down the machine if the lookahead buffer is (by default) half full.
// Increase the slowdown divisor for larger buffer sizes.
#define SLOWDOWN
#if ENABLED(SLOWDOWN)
  #define SLOWDOWN_DIVISOR 2
#endif

/**
 * XY Frequency limit
 * Reduce resonance by limiting the frequency of small zigzag infill moves.
 * See https://hydraraptor.blogspot.com/2010/12/frequency-limit.html
 * Use M201 F<freq> G<min%> to change limits at runtime.
 */
//#define XY_FREQUENCY_LIMIT      10 // (Hz) Maximum frequency of small zigzag infill moves. Set with M201 F<hertz>.
#ifdef XY_FREQUENCY_LIMIT
  #define XY_FREQUENCY_MIN_PERCENT 5 // (percent) Minimum FR percentage to apply. Set with M201 G<min%>.
#endif

// Minimum planner junction speed. Sets the default minimum speed the planner plans for at the end
// of the buffer and all stops. This should not be much greater than zero and should only be changed
// if unwanted behavior is observed on a user's machine when running at very slow speeds.
#define MINIMUM_PLANNER_SPEED 0.05 // (mm/s)

//
// Backlash Compensation
// Adds extra movement to axes on direction-changes to account for backlash.
//
//#define BACKLASH_COMPENSATION
#if ENABLED(BACKLASH_COMPENSATION)
  // Define values for backlash distance and correction.
  // If BACKLASH_GCODE is enabled these values are the defaults.
  #define BACKLASH_DISTANCE_MM { 0, 0, 0 } // (mm) One value for each linear axis
  #define BACKLASH_CORRECTION    0.0       // 0.0 = no correction; 1.0 = full correction

  // Add steps for motor direction changes on CORE kinematics
  //#define CORE_BACKLASH

  // Set BACKLASH_SMOOTHING_MM to spread backlash correction over multiple segments
  // to reduce print artifacts. (Enabling this is costly in memory and computation!)
  //#define BACKLASH_SMOOTHING_MM 3 // (mm)

  // Add runtime configuration and tuning of backlash values (M425)
  //#define BACKLASH_GCODE

  #if ENABLED(BACKLASH_GCODE)
    // Measure the Z backlash when probing (G29) and set with "M425 Z"
    #define MEASURE_BACKLASH_WHEN_PROBING

    #if ENABLED(MEASURE_BACKLASH_WHEN_PROBING)
      // When measuring, the probe will move up to BACKLASH_MEASUREMENT_LIMIT
      // mm away from point of contact in BACKLASH_MEASUREMENT_RESOLUTION
      // increments while checking for the contact to be broken.
      #define BACKLASH_MEASUREMENT_LIMIT       0.5   // (mm)
      #define BACKLASH_MEASUREMENT_RESOLUTION  0.005 // (mm)
      #define BACKLASH_MEASUREMENT_FEEDRATE    Z_PROBE_FEEDRATE_SLOW // (mm/min)
    #endif
  #endif
#endif

/**
 * Automatic backlash, position and hotend offset calibration
 *
 * Enable G425 to run automatic calibration using an electrically-
 * conductive cube, bolt, or washer mounted on the bed.
 *
 * G425 uses the probe to touch the top and sides of the calibration object
 * on the bed and measures and/or correct positional offsets, axis backlash
 * and hotend offsets.
 *
 * Note: HOTEND_OFFSET and CALIBRATION_OBJECT_CENTER must be set to within
 *       ±5mm of true values for G425 to succeed.
 */
//#define CALIBRATION_GCODE
#if ENABLED(CALIBRATION_GCODE)

  //#define CALIBRATION_SCRIPT_PRE  "M117 Starting Auto-Calibration\nT0\nG28\nG12\nM117 Calibrating..."
  //#define CALIBRATION_SCRIPT_POST "M500\nM117 Calibration data saved"

  #define CALIBRATION_MEASUREMENT_RESOLUTION     0.01 // mm

  #define CALIBRATION_FEEDRATE_SLOW             60    // mm/min
  #define CALIBRATION_FEEDRATE_FAST           1200    // mm/min
  #define CALIBRATION_FEEDRATE_TRAVEL         3000    // mm/min

  // The following parameters refer to the conical section of the nozzle tip.
  #define CALIBRATION_NOZZLE_TIP_HEIGHT          1.0  // mm
  #define CALIBRATION_NOZZLE_OUTER_DIAMETER      2.0  // mm

  // Uncomment to enable reporting (required for "G425 V", but consumes PROGMEM).
  //#define CALIBRATION_REPORTING

  // The true location and dimension the cube/bolt/washer on the bed.
  #define CALIBRATION_OBJECT_CENTER     { 264.0, -22.0,  -2.0 } // mm
  #define CALIBRATION_OBJECT_DIMENSIONS {  10.0,  10.0,  10.0 } // mm

  // Comment out any sides which are unreachable by the probe. For best
  // auto-calibration results, all sides must be reachable.
  #define CALIBRATION_MEASURE_RIGHT
  #define CALIBRATION_MEASURE_FRONT
  #define CALIBRATION_MEASURE_LEFT
  #define CALIBRATION_MEASURE_BACK

  //#define CALIBRATION_MEASURE_IMIN
  //#define CALIBRATION_MEASURE_IMAX
  //#define CALIBRATION_MEASURE_JMIN
  //#define CALIBRATION_MEASURE_JMAX
  //#define CALIBRATION_MEASURE_KMIN
  //#define CALIBRATION_MEASURE_KMAX

  // Probing at the exact top center only works if the center is flat. If
  // probing on a screwhead or hollow washer, probe near the edges.
  //#define CALIBRATION_MEASURE_AT_TOP_EDGES

  // Define the pin to read during calibration
  #ifndef CALIBRATION_PIN
    //#define CALIBRATION_PIN -1            // Define here to override the default pin
    #define CALIBRATION_PIN_INVERTING false // Set to true to invert the custom pin
    //#define CALIBRATION_PIN_PULLDOWN
    #define CALIBRATION_PIN_PULLUP
  #endif
#endif

/**
 * Adaptive Step Smoothing increases the resolution of multi-axis moves, particularly at step frequencies
 * below 1kHz (for AVR) or 10kHz (for ARM), where aliasing between axes in multi-axis moves causes audible
 * vibration and surface artifacts. The algorithm adapts to provide the best possible step smoothing at the
 * lowest stepping frequencies.
 */
#define ADAPTIVE_STEP_SMOOTHING		// MRiscoC Ender3v2 Config

/**
 * Custom Microstepping
 * Override as-needed for your setup. Up to 3 MS pins are supported.
 */
//#define MICROSTEP1 LOW,LOW,LOW
//#define MICROSTEP2 HIGH,LOW,LOW
//#define MICROSTEP4 LOW,HIGH,LOW
//#define MICROSTEP8 HIGH,HIGH,LOW
//#define MICROSTEP16 LOW,LOW,HIGH
//#define MICROSTEP32 HIGH,LOW,HIGH

// Microstep settings (Requires a board with pins named X_MS1, X_MS2, etc.)
#define MICROSTEP_MODES { 16, 16, 16, 16, 16, 16 } // [1,2,4,8,16]

/**
 *  @section  stepper motor current
 *
 *  Some boards have a means of setting the stepper motor current via firmware.
 *
 *  The power on motor currents are set by:
 *    PWM_MOTOR_CURRENT - used by MINIRAMBO & ULTIMAIN_2
 *                         known compatible chips: A4982
 *    DIGIPOT_MOTOR_CURRENT - used by BQ_ZUM_MEGA_3D, RAMBO & SCOOVO_X9H
 *                         known compatible chips: AD5206
 *    DAC_MOTOR_CURRENT_DEFAULT - used by PRINTRBOARD_REVF & RIGIDBOARD_V2
 *                         known compatible chips: MCP4728
 *    DIGIPOT_I2C_MOTOR_CURRENTS - used by 5DPRINT, AZTEEG_X3_PRO, AZTEEG_X5_MINI_WIFI, MIGHTYBOARD_REVE
 *                         known compatible chips: MCP4451, MCP4018
 *
 *  Motor currents can also be set by M907 - M910 and by the LCD.
 *    M907 - applies to all.
 *    M908 - BQ_ZUM_MEGA_3D, RAMBO, PRINTRBOARD_REVF, RIGIDBOARD_V2 & SCOOVO_X9H
 *    M909, M910 & LCD - only PRINTRBOARD_REVF & RIGIDBOARD_V2
 */
//#define PWM_MOTOR_CURRENT { 1300, 1300, 1250 }          // Values in milliamps
//#define DIGIPOT_MOTOR_CURRENT { 135,135,135,135,135 }   // Values 0-255 (RAMBO 135 = ~0.75A, 185 = ~1A)
//#define DAC_MOTOR_CURRENT_DEFAULT { 70, 80, 90, 80 }    // Default drive percent - X, Y, Z, E axis

/**
 * I2C-based DIGIPOTs (e.g., Azteeg X3 Pro)
 */
//#define DIGIPOT_MCP4018             // Requires https://github.com/felias-fogg/SlowSoftI2CMaster
//#define DIGIPOT_MCP4451
#if EITHER(DIGIPOT_MCP4018, DIGIPOT_MCP4451)
  #define DIGIPOT_I2C_NUM_CHANNELS 8  // 5DPRINT:4   AZTEEG_X3_PRO:8   MKS_SBASE:5   MIGHTYBOARD_REVE:5

  // Actual motor currents in Amps. The number of entries must match DIGIPOT_I2C_NUM_CHANNELS.
  // These correspond to the physical drivers, so be mindful if the order is changed.
  #define DIGIPOT_I2C_MOTOR_CURRENTS { 1.0, 1.0, 1.0, 1.0, 1.0, 1.0, 1.0, 1.0 } // AZTEEG_X3_PRO

  //#define DIGIPOT_USE_RAW_VALUES    // Use DIGIPOT_MOTOR_CURRENT raw wiper values (instead of A4988 motor currents)

  /**
   * Common slave addresses:
   *
   *                        A   (A shifted)   B   (B shifted)  IC
   * Smoothie              0x2C (0x58)       0x2D (0x5A)       MCP4451
   * AZTEEG_X3_PRO         0x2C (0x58)       0x2E (0x5C)       MCP4451
   * AZTEEG_X5_MINI        0x2C (0x58)       0x2E (0x5C)       MCP4451
   * AZTEEG_X5_MINI_WIFI         0x58              0x5C        MCP4451
   * MIGHTYBOARD_REVE      0x2F (0x5E)                         MCP4018
   */
  //#define DIGIPOT_I2C_ADDRESS_A 0x2C  // Unshifted slave address for first DIGIPOT
  //#define DIGIPOT_I2C_ADDRESS_B 0x2D  // Unshifted slave address for second DIGIPOT
#endif

//===========================================================================
//=============================Additional Features===========================
//===========================================================================

// @section lcd

#if EITHER(IS_ULTIPANEL, EXTENSIBLE_UI)
  #define MANUAL_FEEDRATE { 50*60, 50*60, 4*60, 2*60 } // (mm/min) Feedrates for manual moves along X, Y, Z, E from panel
  #define FINE_MANUAL_MOVE 0.025    // (mm) Smallest manual move (< 0.1mm) applying to Z on most machines
  #if IS_ULTIPANEL
    #define MANUAL_E_MOVES_RELATIVE // Display extruder move distance rather than "position"
    #define ULTIPANEL_FEEDMULTIPLY  // Encoder sets the feedrate multiplier on the Status Screen
  #endif
#endif

// Change values more rapidly when the encoder is rotated faster
#define ENCODER_RATE_MULTIPLIER
#if ENABLED(ENCODER_RATE_MULTIPLIER)
  #define ENCODER_5X_STEPS_PER_SEC    30  // MRiscoC Ender3v2 Config
  #define ENCODER_10X_STEPS_PER_SEC   80  // (steps/s) Encoder rate for 10x speed    // MRiscoC Ender3v2 Config
  #define ENCODER_100X_STEPS_PER_SEC 130  // (steps/s) Encoder rate for 100x speed   // MRiscoC Ender3v2 Config
#endif

// Play a beep when the feedrate is changed from the Status Screen
//#define BEEP_ON_FEEDRATE_CHANGE
#if ENABLED(BEEP_ON_FEEDRATE_CHANGE)
  #define FEEDRATE_CHANGE_BEEP_DURATION   10
  #define FEEDRATE_CHANGE_BEEP_FREQUENCY 440
#endif

#if HAS_LCD_MENU

  // Add Probe Z Offset calibration to the Z Probe Offsets menu
  #if HAS_BED_PROBE
    //#define PROBE_OFFSET_WIZARD
    #if ENABLED(PROBE_OFFSET_WIZARD)
      //
      // Enable to init the Probe Z-Offset when starting the Wizard.
      // Use a height slightly above the estimated nozzle-to-probe Z offset.
      // For example, with an offset of -5, consider a starting height of -4.
      //
      //#define PROBE_OFFSET_WIZARD_START_Z -4.0

      // Set a convenient position to do the calibration (probing point and nozzle/bed-distance)
      //#define PROBE_OFFSET_WIZARD_XY_POS { X_CENTER, Y_CENTER }
    #endif
  #endif

  // Include a page of printer information in the LCD Main Menu
  //#define LCD_INFO_MENU
  #if ENABLED(LCD_INFO_MENU)
    //#define LCD_PRINTER_INFO_IS_BOOTSCREEN // Show bootscreen(s) instead of Printer Info pages
  #endif

  // BACK menu items keep the highlight at the top
  //#define TURBO_BACK_MENU_ITEM

  // Add a mute option to the LCD menu
  //#define SOUND_MENU_ITEM

  /**
   * LED Control Menu
   * Add LED Control to the LCD menu
   */
  //#define LED_CONTROL_MENU
  #if ENABLED(LED_CONTROL_MENU)
    #define LED_COLOR_PRESETS                 // Enable the Preset Color menu option
    //#define NEO2_COLOR_PRESETS              // Enable a second NeoPixel Preset Color menu option
    #if ENABLED(LED_COLOR_PRESETS)
      #define LED_USER_PRESET_RED        255  // User defined RED value
      #define LED_USER_PRESET_GREEN      128  // User defined GREEN value
      #define LED_USER_PRESET_BLUE         0  // User defined BLUE value
      #define LED_USER_PRESET_WHITE      255  // User defined WHITE value
      #define LED_USER_PRESET_BRIGHTNESS 255  // User defined intensity
      //#define LED_USER_PRESET_STARTUP       // Have the printer display the user preset color on startup
    #endif
    #if ENABLED(NEO2_COLOR_PRESETS)
      #define NEO2_USER_PRESET_RED        255  // User defined RED value
      #define NEO2_USER_PRESET_GREEN      128  // User defined GREEN value
      #define NEO2_USER_PRESET_BLUE         0  // User defined BLUE value
      #define NEO2_USER_PRESET_WHITE      255  // User defined WHITE value
      #define NEO2_USER_PRESET_BRIGHTNESS 255  // User defined intensity
      //#define NEO2_USER_PRESET_STARTUP       // Have the printer display the user preset color on startup for the second strip
    #endif
  #endif

  // Insert a menu for preheating at the top level to allow for quick access
  //#define PREHEAT_SHORTCUT_MENU_ITEM

#endif // HAS_LCD_MENU

#define LCD_SET_PROGRESS_MANUALLY   // MRiscoC Allow display feedback of host print through GCode M73
#if HAS_DISPLAY
  // The timeout (in ms) to return to the status screen from sub-menus
  //#define LCD_TIMEOUT_TO_STATUS 15000

  #if ENABLED(SHOW_BOOTSCREEN)
    #define BOOTSCREEN_TIMEOUT 4000      // (ms) Total Duration to display the boot screen(s)
    #if EITHER(HAS_MARLINUI_U8GLIB, TFT_COLOR_UI)
      #define BOOT_MARLIN_LOGO_SMALL     // Show a smaller Marlin logo on the Boot Screen (saving lots of flash)
    #endif
  #endif

  // Scroll a longer status message into view
  //#define STATUS_MESSAGE_SCROLLING

  // On the Info Screen, display XY with one decimal place when possible
  //#define LCD_DECIMAL_SMALL_XY

  // Add an 'M73' G-code to set the current percentage
  //#define LCD_SET_PROGRESS_MANUALLY

  // Show the E position (filament used) during printing
  //#define LCD_SHOW_E_TOTAL
#endif

<<<<<<< HEAD
#if EITHER(SDSUPPORT, LCD_SET_PROGRESS_MANUALLY) && ANY(HAS_MARLINUI_U8GLIB, HAS_MARLINUI_HD44780, IS_TFTGLCD_PANEL, EXTENSIBLE_UI)
  //#define SHOW_REMAINING_TIME       // Display estimated time to completion
  #if ENABLED(SHOW_REMAINING_TIME)
    //#define USE_M73_REMAINING_TIME  // Use remaining time from M73 command instead of estimation
    //#define ROTATE_PROGRESS_DISPLAY // Display (P)rogress, (E)lapsed, and (R)emaining time
=======
// LCD Print Progress options
#if EITHER(SDSUPPORT, LCD_SET_PROGRESS_MANUALLY)
  #if ANY(HAS_MARLINUI_U8GLIB, EXTENSIBLE_UI, HAS_MARLINUI_HD44780, IS_TFTGLCD_PANEL, IS_DWIN_MARLINUI)
    //#define SHOW_REMAINING_TIME       // Display estimated time to completion
    #if ENABLED(SHOW_REMAINING_TIME)
      //#define USE_M73_REMAINING_TIME  // Use remaining time from M73 command instead of estimation
      //#define ROTATE_PROGRESS_DISPLAY // Display (P)rogress, (E)lapsed, and (R)emaining time
    #endif
>>>>>>> 5d2b8698
  #endif

  #if EITHER(HAS_MARLINUI_U8GLIB, EXTENSIBLE_UI)
    //#define PRINT_PROGRESS_SHOW_DECIMALS // Show progress with decimal digits
  #endif

  #if EITHER(HAS_MARLINUI_HD44780, IS_TFTGLCD_PANEL)
    //#define LCD_PROGRESS_BAR            // Show a progress bar on HD44780 LCDs for SD printing
    #if ENABLED(LCD_PROGRESS_BAR)
      #define PROGRESS_BAR_BAR_TIME 2000  // (ms) Amount of time to show the bar
      #define PROGRESS_BAR_MSG_TIME 3000  // (ms) Amount of time to show the status message
      #define PROGRESS_MSG_EXPIRE   0     // (ms) Amount of time to retain the status message (0=forever)
      //#define PROGRESS_MSG_ONCE         // Show the message for MSG_TIME then clear it
      //#define LCD_PROGRESS_BAR_TEST     // Add a menu item to test the progress bar
    #endif
  #endif
#endif

#if ENABLED(SDSUPPORT)
  /**
   * SD Card SPI Speed
   * May be required to resolve "volume init" errors.
   *
   * Enable and set to SPI_HALF_SPEED, SPI_QUARTER_SPEED, or SPI_EIGHTH_SPEED
   *  otherwise full speed will be applied.
   *
   * :['SPI_HALF_SPEED', 'SPI_QUARTER_SPEED', 'SPI_EIGHTH_SPEED']
   */
  //#define SD_SPI_SPEED SPI_HALF_SPEED

  // The standard SD detect circuit reads LOW when media is inserted and HIGH when empty.
  // Enable this option and set to HIGH if your SD cards are incorrectly detected.
  //#define SD_DETECT_STATE HIGH

  //#define SD_IGNORE_AT_STARTUP            // Don't mount the SD card when starting up
  //#define SDCARD_READONLY                 // Read-only SD card (to save over 2K of flash)

  //#define GCODE_REPEAT_MARKERS            // Enable G-code M808 to set repeat markers and do looping

  #define SD_PROCEDURE_DEPTH 1              // Increase if you need more nested M32 calls

  #define SD_FINISHED_STEPPERRELEASE true   // Disable steppers when SD Print is finished
  #define SD_FINISHED_RELEASECOMMAND "M84"  // Use "M84XYE" to keep Z enabled so your bed stays in place

  // Reverse SD sort to show "more recent" files first, according to the card's FAT.
  // Since the FAT gets out of order with usage, SDCARD_SORT_ALPHA is recommended.
  #define SDCARD_RATHERRECENTFIRST

  #define SD_MENU_CONFIRM_START             // Confirm the selected SD file before printing

  //#define NO_SD_AUTOSTART                 // Remove auto#.g file support completely to save some Flash, SRAM
  //#define MENU_ADDAUTOSTART               // Add a menu option to run auto#.g files

  //#define BROWSE_MEDIA_ON_INSERT          // Open the file browser when media is inserted

  //#define MEDIA_MENU_AT_TOP               // Force the media menu to be listed on the top of the main menu

  #define EVENT_GCODE_SD_ABORT "G28XY"      // G-code to run on SD Abort Print (e.g., "G28XY" or "G27")

  #if ENABLED(PRINTER_EVENT_LEDS)
    #define PE_LEDS_COMPLETED_TIME  (30*60) // (seconds) Time to keep the LED "done" color before restoring normal illumination
  #endif

  /**
   * Continue after Power-Loss (Creality3D)
   *
   * Store the current state to the SD Card at the start of each layer
   * during SD printing. If the recovery file is found at boot time, present
   * an option on the LCD screen to continue the print from the last-known
   * point in the file.
   */
  #define POWER_LOSS_RECOVERY           // MRiscoC Ender3v2 Config
  #if ENABLED(POWER_LOSS_RECOVERY)
    #define PLR_ENABLED_DEFAULT   true  // Power Loss Recovery enabled by default. (Set with 'M413 Sn' & M500) // MRiscoC Enable Power Loss Recovery by default
    //#define BACKUP_POWER_SUPPLY       // Backup power / UPS to move the steppers on power loss
    //#define POWER_LOSS_ZRAISE       2 // (mm) Z axis raise on resume (on power loss with UPS)
    //#define POWER_LOSS_PIN         44 // Pin to detect power loss. Set to -1 to disable default pin on boards without module.
    //#define POWER_LOSS_STATE     HIGH // State of pin indicating power loss
    //#define POWER_LOSS_PULLUP         // Set pullup / pulldown as appropriate for your sensor
    //#define POWER_LOSS_PULLDOWN
    //#define POWER_LOSS_PURGE_LEN   20 // (mm) Length of filament to purge on resume
    //#define POWER_LOSS_RETRACT_LEN 10 // (mm) Length of filament to retract on fail. Requires backup power.

    // Without a POWER_LOSS_PIN the following option helps reduce wear on the SD card,
    // especially with "vase mode" printing. Set too high and vases cannot be continued.
    #define POWER_LOSS_MIN_Z_CHANGE 0.05 // (mm) Minimum Z change before saving power-loss data

    // Enable if Z homing is needed for proper recovery. 99.9% of the time this should be disabled!
    //#define POWER_LOSS_RECOVER_ZHOME
    #if ENABLED(POWER_LOSS_RECOVER_ZHOME)
      //#define POWER_LOSS_ZHOME_POS { 0, 0 } // Safe XY position to home Z while avoiding objects on the bed
    #endif
  #endif

  /**
   * Sort SD file listings in alphabetical order.
   *
   * With this option enabled, items on SD cards will be sorted
   * by name for easier navigation.
   *
   * By default...
   *
   *  - Use the slowest -but safest- method for sorting.
   *  - Folders are sorted to the top.
   *  - The sort key is statically allocated.
   *  - No added G-code (M34) support.
   *  - 40 item sorting limit. (Items after the first 40 are unsorted.)
   *
   * SD sorting uses static allocation (as set by SDSORT_LIMIT), allowing the
   * compiler to calculate the worst-case usage and throw an error if the SRAM
   * limit is exceeded.
   *
   *  - SDSORT_USES_RAM provides faster sorting via a static directory buffer.
   *  - SDSORT_USES_STACK does the same, but uses a local stack-based buffer.
   *  - SDSORT_CACHE_NAMES will retain the sorted file listing in RAM. (Expensive!)
   *  - SDSORT_DYNAMIC_RAM only uses RAM when the SD menu is visible. (Use with caution!)
   */
  #define SDCARD_SORT_ALPHA           // MRiscoC Ender3v2 Config

  // SD Card Sorting options
  #if ENABLED(SDCARD_SORT_ALPHA)
    #define SDSORT_LIMIT       40     // Maximum number of sorted items (10-256). Costs 27 bytes each.
    #define FOLDER_SORTING     -1     // -1=above  0=none  1=below
    #define SDSORT_GCODE       false  // Allow turning sorting on/off with LCD and M34 G-code.
    #define SDSORT_USES_RAM    true   // Pre-allocate a static array for faster pre-sorting.		// MRiscoC Ender3v2 Config
    #define SDSORT_USES_STACK  false  // Prefer the stack for pre-sorting to give back some SRAM. (Negated by next 2 options.)
    #define SDSORT_CACHE_NAMES true   // Keep sorted items in RAM longer for speedy performance. Most expensive option.		// MRiscoC Ender3v2 Config
    #define SDSORT_DYNAMIC_RAM true   // Use dynamic allocation (within SD menus). Least expensive option. Set SDSORT_LIMIT before use!		// MRiscoC Ender3v2 Config
    #define SDSORT_CACHE_VFATS 2      // Maximum number of 13-byte VFAT entries to use for sorting.
                                      // Note: Only affects SCROLL_LONG_FILENAMES with SDSORT_CACHE_NAMES but not SDSORT_DYNAMIC_RAM.
  #endif

  // Allow international symbols in long filenames. To display correctly, the
  // LCD's font must contain the characters. Check your selected LCD language.
  //#define UTF_FILENAME_SUPPORT

  // This allows hosts to request long names for files and folders with M33
  #define LONG_FILENAME_HOST_SUPPORT  // MRiscoC Active long file name support

  // Enable this option to scroll long filenames in the SD card menu
  #define SCROLL_LONG_FILENAMES       // MRiscoC Active scroll of large filenames

  // Leave the heaters on after Stop Print (not recommended!)
  //#define SD_ABORT_NO_COOLDOWN

  /**
   * This option allows you to abort SD printing when any endstop is triggered.
   * This feature must be enabled with "M540 S1" or from the LCD menu.
   * To have any effect, endstops must be enabled during SD printing.
   */
  #define SD_ABORT_ON_ENDSTOP_HIT     // MRiscoC allow to emergency stop SD printing hitting any end-stop

  /**
   * This option makes it easier to print the same SD Card file again.
   * On print completion the LCD Menu will open with the file selected.
   * You can just click to start the print, or navigate elsewhere.
   */
  //#define SD_REPRINT_LAST_SELECTED_FILE

  /**
   * Auto-report SdCard status with M27 S<seconds>
   */
  //#define AUTO_REPORT_SD_STATUS

  /**
   * Support for USB thumb drives using an Arduino USB Host Shield or
   * equivalent MAX3421E breakout board. The USB thumb drive will appear
   * to Marlin as an SD card.
   *
   * The MAX3421E can be assigned the same pins as the SD card reader, with
   * the following pin mapping:
   *
   *    SCLK, MOSI, MISO --> SCLK, MOSI, MISO
   *    INT              --> SD_DETECT_PIN [1]
   *    SS               --> SDSS
   *
   * [1] On AVR an interrupt-capable pin is best for UHS3 compatibility.
   */
  //#define USB_FLASH_DRIVE_SUPPORT
  #if ENABLED(USB_FLASH_DRIVE_SUPPORT)
    /**
     * USB Host Shield Library
     *
     * - UHS2 uses no interrupts and has been production-tested
     *   on a LulzBot TAZ Pro with a 32-bit Archim board.
     *
     * - UHS3 is newer code with better USB compatibility. But it
     *   is less tested and is known to interfere with Servos.
     *   [1] This requires USB_INTR_PIN to be interrupt-capable.
     */
    //#define USE_UHS2_USB
    //#define USE_UHS3_USB

    /**
     * Native USB Host supported by some boards (USB OTG)
     */
    //#define USE_OTG_USB_HOST

    #if DISABLED(USE_OTG_USB_HOST)
      #define USB_CS_PIN    SDSS
      #define USB_INTR_PIN  SD_DETECT_PIN
    #endif
  #endif

  /**
   * When using a bootloader that supports SD-Firmware-Flashing,
   * add a menu item to activate SD-FW-Update on the next reboot.
   *
   * Requires ATMEGA2560 (Arduino Mega)
   *
   * Tested with this bootloader:
   *   https://github.com/FleetProbe/MicroBridge-Arduino-ATMega2560
   */
  //#define SD_FIRMWARE_UPDATE
  #if ENABLED(SD_FIRMWARE_UPDATE)
    #define SD_FIRMWARE_UPDATE_EEPROM_ADDR    0x1FF
    #define SD_FIRMWARE_UPDATE_ACTIVE_VALUE   0xF0
    #define SD_FIRMWARE_UPDATE_INACTIVE_VALUE 0xFF
  #endif

  // Add an optimized binary file transfer mode, initiated with 'M28 B1'
  #define BINARY_FILE_TRANSFER    // MRiscoC enable transfer of binary files - experimental

  /**
   * Set this option to one of the following (or the board's defaults apply):
   *
   *           LCD - Use the SD drive in the external LCD controller.
   *       ONBOARD - Use the SD drive on the control board.
   *  CUSTOM_CABLE - Use a custom cable to access the SD (as defined in a pins file).
   *
   * :[ 'LCD', 'ONBOARD', 'CUSTOM_CABLE' ]
   */
  //#define SDCARD_CONNECTION LCD

  // Enable if SD detect is rendered useless (e.g., by using an SD extender)
  //#define NO_SD_DETECT

  // Multiple volume support - EXPERIMENTAL.
  //#define MULTI_VOLUME
  #if ENABLED(MULTI_VOLUME)
    #define VOLUME_SD_ONBOARD
    #define VOLUME_USB_FLASH_DRIVE
    #define DEFAULT_VOLUME SV_SD_ONBOARD
    #define DEFAULT_SHARED_VOLUME SV_USB_FLASH_DRIVE
  #endif

#endif // SDSUPPORT

/**
 * By default an onboard SD card reader may be shared as a USB mass-
 * storage device. This option hides the SD card from the host PC.
 */
#define NO_SD_HOST_DRIVE   // Disable SD Card access over USB (for security).		// MRiscoC Ender3v2 Config

/**
 * Additional options for Graphical Displays
 *
 * Use the optimizations here to improve printing performance,
 * which can be adversely affected by graphical display drawing,
 * especially when doing several short moves, and when printing
 * on DELTA and SCARA machines.
 *
 * Some of these options may result in the display lagging behind
 * controller events, as there is a trade-off between reliable
 * printing performance versus fast display updates.
 */
#if HAS_MARLINUI_U8GLIB
<<<<<<< HEAD
  // Show SD percentage next to the progress bar
  //#define DOGM_SD_PERCENT

=======
>>>>>>> 5d2b8698
  // Save many cycles by drawing a hollow frame or no frame on the Info Screen
  //#define XYZ_NO_FRAME
  #define XYZ_HOLLOW_FRAME

  // A bigger font is available for edit items. Costs 3120 bytes of PROGMEM.
  // Western only. Not available for Cyrillic, Kana, Turkish, Greek, or Chinese.
  //#define USE_BIG_EDIT_FONT

  // A smaller font may be used on the Info Screen. Costs 2434 bytes of PROGMEM.
  // Western only. Not available for Cyrillic, Kana, Turkish, Greek, or Chinese.
  //#define USE_SMALL_INFOFONT

  /**
   * ST7920-based LCDs can emulate a 16 x 4 character display using
   * the ST7920 character-generator for very fast screen updates.
   * Enable LIGHTWEIGHT_UI to use this special display mode.
   *
   * Since LIGHTWEIGHT_UI has limited space, the position and status
   * message occupy the same line. Set STATUS_EXPIRE_SECONDS to the
   * length of time to display the status message before clearing.
   *
   * Set STATUS_EXPIRE_SECONDS to zero to never clear the status.
   * This will prevent position updates from being displayed.
   */
  #if ENABLED(U8GLIB_ST7920)
    // Enable this option and reduce the value to optimize screen updates.
    // The normal delay is 10µs. Use the lowest value that still gives a reliable display.
    //#define DOGM_SPI_DELAY_US 5

    //#define LIGHTWEIGHT_UI
    #if ENABLED(LIGHTWEIGHT_UI)
      #define STATUS_EXPIRE_SECONDS 20
    #endif
  #endif

  /**
   * Status (Info) Screen customizations
   * These options may affect code size and screen render time.
   * Custom status screens can forcibly override these settings.
   */
  //#define STATUS_COMBINE_HEATERS    // Use combined heater images instead of separate ones
  //#define STATUS_HOTEND_NUMBERLESS  // Use plain hotend icons instead of numbered ones (with 2+ hotends)
  #define STATUS_HOTEND_INVERTED      // Show solid nozzle bitmaps when heating (Requires STATUS_HOTEND_ANIM for numbered hotends)
  #define STATUS_HOTEND_ANIM          // Use a second bitmap to indicate hotend heating
  #define STATUS_BED_ANIM             // Use a second bitmap to indicate bed heating
  #define STATUS_CHAMBER_ANIM         // Use a second bitmap to indicate chamber heating
  //#define STATUS_CUTTER_ANIM        // Use a second bitmap to indicate spindle / laser active
  //#define STATUS_COOLER_ANIM        // Use a second bitmap to indicate laser cooling
  //#define STATUS_FLOWMETER_ANIM     // Use multiple bitmaps to indicate coolant flow
  //#define STATUS_ALT_BED_BITMAP     // Use the alternative bed bitmap
  //#define STATUS_ALT_FAN_BITMAP     // Use the alternative fan bitmap
  //#define STATUS_FAN_FRAMES 3       // :[0,1,2,3,4] Number of fan animation frames
  //#define STATUS_HEAT_PERCENT       // Show heating in a progress bar
  //#define BOOT_MARLIN_LOGO_ANIMATED // Animated Marlin logo. Costs ~‭3260 (or ~940) bytes of PROGMEM.

  // Frivolous Game Options
  //#define MARLIN_BRICKOUT
  //#define MARLIN_INVADERS
  //#define MARLIN_SNAKE
  //#define GAMES_EASTER_EGG          // Add extra blank lines above the "Games" sub-menu

#endif // HAS_MARLINUI_U8GLIB

#if HAS_MARLINUI_U8GLIB || IS_DWIN_MARLINUI
  // Show SD percentage next to the progress bar
  //#define SHOW_SD_PERCENT

  // Enable to save many cycles by drawing a hollow frame on Menu Screens
  #define MENU_HOLLOW_FRAME

  // Swap the CW/CCW indicators in the graphics overlay
  //#define OVERLAY_GFX_REVERSE
#endif

//
// Additional options for DGUS / DWIN displays
//
#if HAS_DGUS_LCD
  #define LCD_SERIAL_PORT 3
  #define LCD_BAUDRATE 115200

  #define DGUS_RX_BUFFER_SIZE 128
  #define DGUS_TX_BUFFER_SIZE 48
  //#define SERIAL_STATS_RX_BUFFER_OVERRUNS  // Fix Rx overrun situation (Currently only for AVR)

  #define DGUS_UPDATE_INTERVAL_MS  500    // (ms) Interval between automatic screen updates

  #if ANY(DGUS_LCD_UI_FYSETC, DGUS_LCD_UI_MKS, DGUS_LCD_UI_HIPRECY)
    #define DGUS_PRINT_FILENAME           // Display the filename during printing
    #define DGUS_PREHEAT_UI               // Display a preheat screen during heatup

    #if EITHER(DGUS_LCD_UI_FYSETC, DGUS_LCD_UI_MKS)
      //#define DGUS_UI_MOVE_DIS_OPTION   // Disabled by default for FYSETC and MKS
    #else
      #define DGUS_UI_MOVE_DIS_OPTION     // Enabled by default for UI_HIPRECY
    #endif

    #define DGUS_FILAMENT_LOADUNLOAD
    #if ENABLED(DGUS_FILAMENT_LOADUNLOAD)
      #define DGUS_FILAMENT_PURGE_LENGTH 10
      #define DGUS_FILAMENT_LOAD_LENGTH_PER_TIME 0.5 // (mm) Adjust in proportion to DGUS_UPDATE_INTERVAL_MS
    #endif

    #define DGUS_UI_WAITING               // Show a "waiting" screen between some screens
    #if ENABLED(DGUS_UI_WAITING)
      #define DGUS_UI_WAITING_STATUS 10
      #define DGUS_UI_WAITING_STATUS_PERIOD 8 // Increase to slower waiting status looping
    #endif
  #endif
#endif // HAS_DGUS_LCD

//
// Additional options for AnyCubic Chiron TFT displays
//
#if ENABLED(ANYCUBIC_LCD_CHIRON)
  // By default the type of panel is automatically detected.
  // Enable one of these options if you know the panel type.
  //#define CHIRON_TFT_STANDARD
  //#define CHIRON_TFT_NEW

  // Enable the longer Anycubic powerup startup tune
  //#define AC_DEFAULT_STARTUP_TUNE

  /**
   * Display Folders
   * By default the file browser lists all G-code files (including those in subfolders) in a flat list.
   * Enable this option to display a hierarchical file browser.
   *
   * NOTES:
   * - Without this option it helps to enable SDCARD_SORT_ALPHA so files are sorted before/after folders.
   * - When used with the "new" panel, folder names will also have '.gcode' appended to their names.
   *   This hack is currently required to force the panel to show folders.
   */
  #define AC_SD_FOLDER_VIEW
#endif

//
// Specify additional languages for the UI. Default specified by LCD_LANGUAGE.
//
#if ANY(DOGLCD, TFT_COLOR_UI, TOUCH_UI_FTDI_EVE, IS_DWIN_MARLINUI)
  //#define LCD_LANGUAGE_2 fr
  //#define LCD_LANGUAGE_3 de
  //#define LCD_LANGUAGE_4 es
  //#define LCD_LANGUAGE_5 it
  #ifdef LCD_LANGUAGE_2
    //#define LCD_LANGUAGE_AUTO_SAVE // Automatically save language to EEPROM on change
  #endif
#endif

//
// Touch UI for the FTDI Embedded Video Engine (EVE)
//
#if ENABLED(TOUCH_UI_FTDI_EVE)
  // Display board used
  //#define LCD_FTDI_VM800B35A        // FTDI 3.5" with FT800 (320x240)
  //#define LCD_4DSYSTEMS_4DLCD_FT843 // 4D Systems 4.3" (480x272)
  //#define LCD_HAOYU_FT800CB         // Haoyu with 4.3" or 5" (480x272)
  //#define LCD_HAOYU_FT810CB         // Haoyu with 5" (800x480)
  //#define LCD_LULZBOT_CLCD_UI       // LulzBot Color LCD UI
  //#define LCD_FYSETC_TFT81050       // FYSETC with 5" (800x480)
  //#define LCD_EVE3_50G              // Matrix Orbital 5.0", 800x480, BT815
  //#define LCD_EVE2_50G              // Matrix Orbital 5.0", 800x480, FT813

  // Correct the resolution if not using the stock TFT panel.
  //#define TOUCH_UI_320x240
  //#define TOUCH_UI_480x272
  //#define TOUCH_UI_800x480

  // Mappings for boards with a standard RepRapDiscount Display connector
  //#define AO_EXP1_PINMAP      // LulzBot CLCD UI EXP1 mapping
  //#define AO_EXP2_PINMAP      // LulzBot CLCD UI EXP2 mapping
  //#define CR10_TFT_PINMAP     // Rudolph Riedel's CR10 pin mapping
  //#define S6_TFT_PINMAP       // FYSETC S6 pin mapping
  //#define F6_TFT_PINMAP       // FYSETC F6 pin mapping

  //#define OTHER_PIN_LAYOUT  // Define pins manually below
  #if ENABLED(OTHER_PIN_LAYOUT)
    // Pins for CS and MOD_RESET (PD) must be chosen
    #define CLCD_MOD_RESET  9
    #define CLCD_SPI_CS    10

    // If using software SPI, specify pins for SCLK, MOSI, MISO
    //#define CLCD_USE_SOFT_SPI
    #if ENABLED(CLCD_USE_SOFT_SPI)
      #define CLCD_SOFT_SPI_MOSI 11
      #define CLCD_SOFT_SPI_MISO 12
      #define CLCD_SOFT_SPI_SCLK 13
    #endif
  #endif

  // Display Orientation. An inverted (i.e. upside-down) display
  // is supported on the FT800. The FT810 and beyond also support
  // portrait and mirrored orientations.
  //#define TOUCH_UI_INVERTED
  //#define TOUCH_UI_PORTRAIT
  //#define TOUCH_UI_MIRRORED

  // UTF8 processing and rendering.
  // Unsupported characters are shown as '?'.
  //#define TOUCH_UI_USE_UTF8
  #if ENABLED(TOUCH_UI_USE_UTF8)
    // Western accents support. These accented characters use
    // combined bitmaps and require relatively little storage.
    #define TOUCH_UI_UTF8_WESTERN_CHARSET
    #if ENABLED(TOUCH_UI_UTF8_WESTERN_CHARSET)
      // Additional character groups. These characters require
      // full bitmaps and take up considerable storage:
      //#define TOUCH_UI_UTF8_SUPERSCRIPTS  // ¹ ² ³
      //#define TOUCH_UI_UTF8_COPYRIGHT     // © ®
      //#define TOUCH_UI_UTF8_GERMANIC      // ß
      //#define TOUCH_UI_UTF8_SCANDINAVIAN  // Æ Ð Ø Þ æ ð ø þ
      //#define TOUCH_UI_UTF8_PUNCTUATION   // « » ¿ ¡
      //#define TOUCH_UI_UTF8_CURRENCY      // ¢ £ ¤ ¥
      //#define TOUCH_UI_UTF8_ORDINALS      // º ª
      //#define TOUCH_UI_UTF8_MATHEMATICS   // ± × ÷
      //#define TOUCH_UI_UTF8_FRACTIONS     // ¼ ½ ¾
      //#define TOUCH_UI_UTF8_SYMBOLS       // µ ¶ ¦ § ¬
    #endif

    // Cyrillic character set, costs about 27KiB of flash
    //#define TOUCH_UI_UTF8_CYRILLIC_CHARSET
  #endif

  // Use a smaller font when labels don't fit buttons
  #define TOUCH_UI_FIT_TEXT

  // Use a numeric passcode for "Screen lock" keypad.
  // (recommended for smaller displays)
  //#define TOUCH_UI_PASSCODE

  // Output extra debug info for Touch UI events
  //#define TOUCH_UI_DEBUG

  // Developer menu (accessed by touching "About Printer" copyright text)
  //#define TOUCH_UI_DEVELOPER_MENU
#endif

//
// Classic UI Options
//
#if TFT_SCALED_DOGLCD
  //#define TFT_MARLINUI_COLOR 0xFFFF // White
  //#define TFT_MARLINBG_COLOR 0x0000 // Black
  //#define TFT_DISABLED_COLOR 0x0003 // Almost black
  //#define TFT_BTCANCEL_COLOR 0xF800 // Red
  //#define TFT_BTARROWS_COLOR 0xDEE6 // 11011 110111 00110 Yellow
  //#define TFT_BTOKMENU_COLOR 0x145F // 00010 100010 11111 Cyan
#endif

//
// ADC Button Debounce
//
#if HAS_ADC_BUTTONS
  #define ADC_BUTTON_DEBOUNCE_DELAY 16  // Increase if buttons bounce or repeat too fast
#endif

// @section safety

/**
 * The watchdog hardware timer will do a reset and disable all outputs
 * if the firmware gets too overloaded to read the temperature sensors.
 *
 * If you find that watchdog reboot causes your AVR board to hang forever,
 * enable WATCHDOG_RESET_MANUAL to use a custom timer instead of WDTO.
 * NOTE: This method is less reliable as it can only catch hangups while
 * interrupts are enabled.
 */
#define USE_WATCHDOG
#if ENABLED(USE_WATCHDOG)
  //#define WATCHDOG_RESET_MANUAL
#endif

// @section lcd

/**
 * Babystepping enables movement of the axes by tiny increments without changing
 * the current position values. This feature is used primarily to adjust the Z
 * axis in the first layer of a print in real-time.
 *
 * Warning: Does not respect endstops!
 */
#define BABYSTEPPING		// MRiscoC Ender3v2 Config
#if ENABLED(BABYSTEPPING)
  //#define INTEGRATED_BABYSTEPPING         // EXPERIMENTAL integration of babystepping into the Stepper ISR
  //#define BABYSTEP_WITHOUT_HOMING
  #define BABYSTEP_ALWAYS_AVAILABLE         // Allow babystepping at all times (not just during movement). // MRiscoC Active BbS always
  //#define BABYSTEP_XY                     // Also enable X/Y Babystepping. Not supported on DELTA!
  #define BABYSTEP_INVERT_Z false           // Change if Z babysteps should go the other way
  //#define BABYSTEP_MILLIMETER_UNITS       // Specify BABYSTEP_MULTIPLICATOR_(XY|Z) in mm instead of micro-steps
  #define BABYSTEP_MULTIPLICATOR_Z  40      // (steps or mm) Steps or millimeter distance for each Z babystep		// MRiscoC Ender3v2 Config
  #define BABYSTEP_MULTIPLICATOR_XY 1       // (steps or mm) Steps or millimeter distance for each XY babystep

  //#define DOUBLECLICK_FOR_Z_BABYSTEPPING  // Double-click on the Status Screen for Z Babystepping.
  #if ENABLED(DOUBLECLICK_FOR_Z_BABYSTEPPING)
    #define DOUBLECLICK_MAX_INTERVAL 1250   // Maximum interval between clicks, in milliseconds.
                                            // Note: Extra time may be added to mitigate controller latency.
    //#define MOVE_Z_WHEN_IDLE              // Jump to the move Z menu on doubleclick when printer is idle.
    #if ENABLED(MOVE_Z_WHEN_IDLE)
      #define MOVE_Z_IDLE_MULTIPLICATOR 1   // Multiply 1mm by this factor for the move step size.
    #endif
  #endif

  //#define BABYSTEP_DISPLAY_TOTAL          // Display total babysteps since last G28

  #define BABYSTEP_ZPROBE_OFFSET            // Combine M851 Z and Babystepping // MRiscoC Enable BbS for BLTouch
  #if ENABLED(BABYSTEP_ZPROBE_OFFSET)
    //#define BABYSTEP_HOTEND_Z_OFFSET      // For multiple hotends, babystep relative Z offsets
    //#define BABYSTEP_ZPROBE_GFX_OVERLAY   // Enable graphical overlay on Z-offset editor
  #endif
#endif

// @section extruder

/**
 * Linear Pressure Control v1.5
 *
 * Assumption: advance [steps] = k * (delta velocity [steps/s])
 * K=0 means advance disabled.
 *
 * NOTE: K values for LIN_ADVANCE 1.5 differ from earlier versions!
 *
 * Set K around 0.22 for 3mm PLA Direct Drive with ~6.5cm between the drive gear and heatbreak.
 * Larger K values will be needed for flexible filament and greater distances.
 * If this algorithm produces a higher speed offset than the extruder can handle (compared to E jerk)
 * print acceleration will be reduced during the affected moves to keep within the limit.
 *
 * See https://marlinfw.org/docs/features/lin_advance.html for full instructions.
 */
//#define LIN_ADVANCE
#if ENABLED(LIN_ADVANCE)
  //#define EXTRA_LIN_ADVANCE_K // Enable for second linear advance constants
  #define LIN_ADVANCE_K 0.22    // Unit: mm compression per 1mm/s extruder speed
  //#define LA_DEBUG            // If enabled, this will generate debug information output over USB.
  //#define EXPERIMENTAL_SCURVE // Enable this option to permit S-Curve Acceleration
#endif

// @section leveling

/**
 * Points to probe for all 3-point Leveling procedures.
 * Override if the automatically selected points are inadequate.
 */
#if EITHER(AUTO_BED_LEVELING_3POINT, AUTO_BED_LEVELING_UBL)
  //#define PROBE_PT_1_X 15
  //#define PROBE_PT_1_Y 180
  //#define PROBE_PT_2_X 15
  //#define PROBE_PT_2_Y 20
  //#define PROBE_PT_3_X 170
  //#define PROBE_PT_3_Y 20
#endif

/**
 * Probing Margins
 *
 * Override PROBING_MARGIN for each side of the build plate
 * Useful to get probe points to exact positions on targets or
 * to allow leveling to avoid plate clamps on only specific
 * sides of the bed. With NOZZLE_AS_PROBE negative values are
 * allowed, to permit probing outside the bed.
 *
 * If you are replacing the prior *_PROBE_BED_POSITION options,
 * LEFT and FRONT values in most cases will map directly over
 * RIGHT and REAR would be the inverse such as
 * (X/Y_BED_SIZE - RIGHT/BACK_PROBE_BED_POSITION)
 *
 * This will allow all positions to match at compilation, however
 * should the probe position be modified with M851XY then the
 * probe points will follow. This prevents any change from causing
 * the probe to be unable to reach any points.
 */
#if PROBE_SELECTED && !IS_KINEMATIC
  //#define PROBING_MARGIN_LEFT PROBING_MARGIN
  //#define PROBING_MARGIN_RIGHT PROBING_MARGIN
  //#define PROBING_MARGIN_FRONT PROBING_MARGIN
  //#define PROBING_MARGIN_BACK PROBING_MARGIN
#endif

#if EITHER(MESH_BED_LEVELING, AUTO_BED_LEVELING_UBL)
  // Override the mesh area if the automatic (max) area is too large
  //#define MESH_MIN_X MESH_INSET
  //#define MESH_MIN_Y MESH_INSET
  //#define MESH_MAX_X X_BED_SIZE - (MESH_INSET)
  //#define MESH_MAX_Y Y_BED_SIZE - (MESH_INSET)
#endif

#if BOTH(AUTO_BED_LEVELING_UBL, EEPROM_SETTINGS)
  //#define OPTIMIZED_MESH_STORAGE  // Store mesh with less precision to save EEPROM space
#endif

/**
 * Repeatedly attempt G29 leveling until it succeeds.
 * Stop after G29_MAX_RETRIES attempts.
 */
#define G29_RETRY_AND_RECOVER       // MRiscoC recovery if there was an error
#if ENABLED(G29_RETRY_AND_RECOVER)
  #define G29_MAX_RETRIES 3
  #define G29_HALT_ON_FAILURE
  /**
   * Specify the GCODE commands that will be executed when leveling succeeds,
   * between attempts, and after the maximum number of retries have been tried.
   */
  #define G29_SUCCESS_COMMANDS "M117 Bed leveling done."
  #define G29_RECOVER_COMMANDS "M117 Probe failed. Rewiping.\nG28\nG12 P0 S12 T0"
  #define G29_FAILURE_COMMANDS "M117 Bed leveling failed.\nG0 Z10\nM300 P25 S880\nM300 P50 S0\nM300 P25 S880\nM300 P50 S0\nM300 P25 S880\nM300 P50 S0\nG4 S1"

#endif

/**
 * Thermal Probe Compensation
 * Probe measurements are adjusted to compensate for temperature distortion.
 * Use G76 to calibrate this feature. Use M871 to set values manually.
 * For a more detailed explanation of the process see G76_M871.cpp.
 */
#if HAS_BED_PROBE && TEMP_SENSOR_PROBE && TEMP_SENSOR_BED
  // Enable thermal first layer compensation using bed and probe temperatures
  #define PROBE_TEMP_COMPENSATION

  // Add additional compensation depending on hotend temperature
  // Note: this values cannot be calibrated and have to be set manually
  #if ENABLED(PROBE_TEMP_COMPENSATION)
    // Park position to wait for probe cooldown
    #define PTC_PARK_POS   { 0, 0, 100 }

    // Probe position to probe and wait for probe to reach target temperature
    #define PTC_PROBE_POS  { 90, 100 }

    // Enable additional compensation using hotend temperature
    // Note: this values cannot be calibrated automatically but have to be set manually
    //#define USE_TEMP_EXT_COMPENSATION

    // Probe temperature calibration generates a table of values starting at PTC_SAMPLE_START
    // (e.g., 30), in steps of PTC_SAMPLE_RES (e.g., 5) with PTC_SAMPLE_COUNT (e.g., 10) samples.

    //#define PTC_SAMPLE_START  30  // (°C)
    //#define PTC_SAMPLE_RES     5  // (°C)
    //#define PTC_SAMPLE_COUNT  10

    // Bed temperature calibration builds a similar table.

    //#define BTC_SAMPLE_START  60  // (°C)
    //#define BTC_SAMPLE_RES     5  // (°C)
    //#define BTC_SAMPLE_COUNT  10

    // The temperature the probe should be at while taking measurements during bed temperature
    // calibration.
    //#define BTC_PROBE_TEMP    30  // (°C)

    // Height above Z=0.0f to raise the nozzle. Lowering this can help the probe to heat faster.
    // Note: the Z=0.0f offset is determined by the probe offset which can be set using M851.
    //#define PTC_PROBE_HEATING_OFFSET 0.5f

    // Height to raise the Z-probe between heating and taking the next measurement. Some probes
    // may fail to untrigger if they have been triggered for a long time, which can be solved by
    // increasing the height the probe is raised to.
    //#define PTC_PROBE_RAISE 15

    // If the probe is outside of the defined range, use linear extrapolation using the closest
    // point and the PTC_LINEAR_EXTRAPOLATION'th next point. E.g. if set to 4 it will use data[0]
    // and data[4] to perform linear extrapolation for values below PTC_SAMPLE_START.
    //#define PTC_LINEAR_EXTRAPOLATION 4
  #endif
#endif

// @section extras

//
// G60/G61 Position Save and Return
//
//#define SAVED_POSITIONS 1         // Each saved position slot costs 12 bytes

//
// G2/G3 Arc Support
//
#define ARC_SUPPORT                   // Requires ~3226 bytes
#if ENABLED(ARC_SUPPORT)
  #define MIN_ARC_SEGMENT_MM      0.1 // (mm) Minimum length of each arc segment
  #define MAX_ARC_SEGMENT_MM      1.0 // (mm) Maximum length of each arc segment
  #define MIN_CIRCLE_SEGMENTS    72   // Minimum number of segments in a complete circle
  //#define ARC_SEGMENTS_PER_SEC 50   // Use the feedrate to choose the segment length
  #define N_ARC_CORRECTION       25 // Number of interpolated segments between corrections
  #define ARC_P_CIRCLES             // Enable the 'P' parameter to specify complete circles
  //#define CNC_WORKSPACE_PLANES    // Allow G2/G3 to operate in XY, ZX, or YZ planes
  //#define SF_ARC_FIX              // Enable only if using SkeinForge with "Arc Point" fillet procedure
#endif

// G5 Bézier Curve Support with XYZE destination and IJPQ offsets
//#define BEZIER_CURVE_SUPPORT        // Requires ~2666 bytes

#if EITHER(ARC_SUPPORT, BEZIER_CURVE_SUPPORT)
  //#define CNC_WORKSPACE_PLANES      // Allow G2/G3/G5 to operate in XY, ZX, or YZ planes
#endif

/**
 * Direct Stepping
 *
 * Comparable to the method used by Klipper, G6 direct stepping significantly
 * reduces motion calculations, increases top printing speeds, and results in
 * less step aliasing by calculating all motions in advance.
 * Preparing your G-code: https://github.com/colinrgodsey/step-daemon
 */
//#define DIRECT_STEPPING

/**
 * G38 Probe Target
 *
 * This option adds G38.2 and G38.3 (probe towards target)
 * and optionally G38.4 and G38.5 (probe away from target).
 * Set MULTIPLE_PROBING for G38 to probe more than once.
 */
//#define G38_PROBE_TARGET
#if ENABLED(G38_PROBE_TARGET)
  //#define G38_PROBE_AWAY        // Include G38.4 and G38.5 to probe away from target
  #define G38_MINIMUM_MOVE 0.0275 // (mm) Minimum distance that will produce a move.
#endif

// Moves (or segments) with fewer steps than this will be joined with the next move
#define MIN_STEPS_PER_SEGMENT 6

/**
 * Minimum delay before and after setting the stepper DIR (in ns)
 *     0 : No delay (Expect at least 10µS since one Stepper ISR must transpire)
 *    20 : Minimum for TMC2xxx drivers
 *   200 : Minimum for A4988 drivers
 *   400 : Minimum for A5984 drivers
 *   500 : Minimum for LV8729 drivers (guess, no info in datasheet)
 *   650 : Minimum for DRV8825 drivers
 *  1500 : Minimum for TB6600 drivers (guess, no info in datasheet)
 * 15000 : Minimum for TB6560 drivers (guess, no info in datasheet)
 *
 * Override the default value based on the driver type set in Configuration.h.
 */
//#define MINIMUM_STEPPER_POST_DIR_DELAY 650
//#define MINIMUM_STEPPER_PRE_DIR_DELAY 650

/**
 * Minimum stepper driver pulse width (in µs)
 *   0 : Smallest possible width the MCU can produce, compatible with TMC2xxx drivers
 *   0 : Minimum 500ns for LV8729, adjusted in stepper.h
 *   1 : Minimum for A4988 and A5984 stepper drivers
 *   2 : Minimum for DRV8825 stepper drivers
 *   3 : Minimum for TB6600 stepper drivers
 *  30 : Minimum for TB6560 stepper drivers
 *
 * Override the default value based on the driver type set in Configuration.h.
 */
//#define MINIMUM_STEPPER_PULSE 2

/**
 * Maximum stepping rate (in Hz) the stepper driver allows
 *  If undefined, defaults to 1MHz / (2 * MINIMUM_STEPPER_PULSE)
 *  5000000 : Maximum for TMC2xxx stepper drivers
 *  1000000 : Maximum for LV8729 stepper driver
 *  500000  : Maximum for A4988 stepper driver
 *  250000  : Maximum for DRV8825 stepper driver
 *  150000  : Maximum for TB6600 stepper driver
 *   15000  : Maximum for TB6560 stepper driver
 *
 * Override the default value based on the driver type set in Configuration.h.
 */
//#define MAXIMUM_STEPPER_RATE 250000

// @section temperature

// Control heater 0 and heater 1 in parallel.
//#define HEATERS_PARALLEL

//===========================================================================
//================================= Buffers =================================
//===========================================================================

// @section motion

// The number of linear moves that can be in the planner at once.
// The value of BLOCK_BUFFER_SIZE must be a power of 2 (e.g., 8, 16, 32)
#if BOTH(SDSUPPORT, DIRECT_STEPPING)
  #define BLOCK_BUFFER_SIZE  8
#elif ENABLED(SDSUPPORT)
  #define BLOCK_BUFFER_SIZE 16
#else
  #define BLOCK_BUFFER_SIZE 16
#endif

// @section serial

// The ASCII buffer for serial input
#define MAX_CMD_SIZE 96
#define BUFSIZE 4

// Transmission to Host Buffer Size
// To save 386 bytes of PROGMEM (and TX_BUFFER_SIZE+3 bytes of RAM) set to 0.
// To buffer a simple "ok" you need 4 bytes.
// For ADVANCED_OK (M105) you need 32 bytes.
// For debug-echo: 128 bytes for the optimal speed.
// Other output doesn't need to be that speedy.
// :[0, 2, 4, 8, 16, 32, 64, 128, 256]
#define TX_BUFFER_SIZE 32

// Host Receive Buffer Size
// Without XON/XOFF flow control (see SERIAL_XON_XOFF below) 32 bytes should be enough.
// To use flow control, set this buffer size to at least 1024 bytes.
// :[0, 2, 4, 8, 16, 32, 64, 128, 256, 512, 1024, 2048]
//#define RX_BUFFER_SIZE 1024

#if RX_BUFFER_SIZE >= 1024
  // Enable to have the controller send XON/XOFF control characters to
  // the host to signal the RX buffer is becoming full.
  //#define SERIAL_XON_XOFF
#endif

#if ENABLED(SDSUPPORT)
  // Enable this option to collect and display the maximum
  // RX queue usage after transferring a file to SD.
  //#define SERIAL_STATS_MAX_RX_QUEUED

  // Enable this option to collect and display the number
  // of dropped bytes after a file transfer to SD.
  //#define SERIAL_STATS_DROPPED_RX
#endif

// Monitor RX buffer usage
// Dump an error to the serial port if the serial receive buffer overflows.
// If you see these errors, increase the RX_BUFFER_SIZE value.
// Not supported on all platforms.
//#define RX_BUFFER_MONITOR

/**
 * Emergency Command Parser
 *
 * Add a low-level parser to intercept certain commands as they
 * enter the serial receive buffer, so they cannot be blocked.
 * Currently handles M108, M112, M410, M876
 * NOTE: Not yet implemented for all platforms.
 */
#define EMERGENCY_PARSER  // MRiscoC Enable instantaneous response to emergency commands

/**
 * Realtime Reporting (requires EMERGENCY_PARSER)
 *
 * - Report position and state of the machine (like Grbl).
 * - Auto-report position during long moves.
 * - Useful for CNC/LASER.
 *
 * Adds support for commands:
 *  S000 : Report State and Position while moving.
 *  P000 : Instant Pause / Hold while moving.
 *  R000 : Resume from Pause / Hold.
 *
 * - During Hold all Emergency Parser commands are available, as usual.
 * - Enable NANODLP_Z_SYNC and NANODLP_ALL_AXIS for move command end-state reports.
 */
//#define REALTIME_REPORTING_COMMANDS
#if ENABLED(REALTIME_REPORTING_COMMANDS)
  //#define FULL_REPORT_TO_HOST_FEATURE   // Auto-report the machine status like Grbl CNC
#endif

// Bad Serial-connections can miss a received command by sending an 'ok'
// Therefore some clients abort after 30 seconds in a timeout.
// Some other clients start sending commands while receiving a 'wait'.
// This "wait" is only sent when the buffer is empty. 1 second is a good value here.
//#define NO_TIMEOUTS 1000 // Milliseconds

// Some clients will have this feature soon. This could make the NO_TIMEOUTS unnecessary.
#define ADVANCED_OK  // MRiscoC better management of buffer by host

// Printrun may have trouble receiving long strings all at once.
// This option inserts short delays between lines of serial output.
#define SERIAL_OVERRUN_PROTECTION

// For serial echo, the number of digits after the decimal point
//#define SERIAL_FLOAT_PRECISION 4

// @section extras

/**
 * Extra Fan Speed
 * Adds a secondary fan speed for each print-cooling fan.
 *   'M106 P<fan> T3-255' : Set a secondary speed for <fan>
 *   'M106 P<fan> T2'     : Use the set secondary speed
 *   'M106 P<fan> T1'     : Restore the previous fan speed
 */
//#define EXTRA_FAN_SPEED

/**
 * Firmware-based and LCD-controlled retract
 *
 * Add G10 / G11 commands for automatic firmware-based retract / recover.
 * Use M207 and M208 to define parameters for retract / recover.
 *
 * Use M209 to enable or disable auto-retract.
 * With auto-retract enabled, all G1 E moves within the set range
 * will be converted to firmware-based retract/recover moves.
 *
 * Be sure to turn off auto-retract during filament change.
 *
 * Note that M207 / M208 / M209 settings are saved to EEPROM.
 */
#define FWRETRACT   // MRiscoC Enable support for firmware based retract
#if ENABLED(FWRETRACT)
  #define FWRETRACT_AUTORETRACT             // Override slicer retractions
  #if ENABLED(FWRETRACT_AUTORETRACT)
    #define MIN_AUTORETRACT             0.1 // (mm) Don't convert E moves under this length
    #define MAX_AUTORETRACT            10.0 // (mm) Don't convert E moves over this length
  #endif
  #define RETRACT_LENGTH                3   // (mm) Default retract length (positive value)
  #define RETRACT_LENGTH_SWAP          13   // (mm) Default swap retract length (positive value)
  #define RETRACT_FEEDRATE             45   // (mm/s) Default feedrate for retracting
  #define RETRACT_ZRAISE                0   // (mm) Default retract Z-raise
  #define RETRACT_RECOVER_LENGTH        0   // (mm) Default additional recover length (added to retract length on recover)
  #define RETRACT_RECOVER_LENGTH_SWAP   0   // (mm) Default additional swap recover length (added to retract length on recover from toolchange)
  #define RETRACT_RECOVER_FEEDRATE      8   // (mm/s) Default feedrate for recovering from retraction
  #define RETRACT_RECOVER_FEEDRATE_SWAP 8   // (mm/s) Default feedrate for recovering from swap retraction
  #if ENABLED(MIXING_EXTRUDER)
    //#define RETRACT_SYNC_MIXING           // Retract and restore all mixing steppers simultaneously
  #endif
#endif

/**
 * Universal tool change settings.
 * Applies to all types of extruders except where explicitly noted.
 */
#if HAS_MULTI_EXTRUDER
  // Z raise distance for tool-change, as needed for some extruders
  #define TOOLCHANGE_ZRAISE                 2 // (mm)
  //#define TOOLCHANGE_ZRAISE_BEFORE_RETRACT  // Apply raise before swap retraction (if enabled)
  //#define TOOLCHANGE_NO_RETURN              // Never return to previous position on tool-change
  #if ENABLED(TOOLCHANGE_NO_RETURN)
    //#define EVENT_GCODE_AFTER_TOOLCHANGE "G12X"   // Extra G-code to run after tool-change
  #endif

  /**
   * Extra G-code to run while executing tool-change commands. Can be used to use an additional
   * stepper motor (I axis, see option LINEAR_AXES in Configuration.h) to drive the tool-changer.
   */
  //#define EVENT_GCODE_TOOLCHANGE_T0 "G28 A\nG1 A0" // Extra G-code to run while executing tool-change command T0
  //#define EVENT_GCODE_TOOLCHANGE_T1 "G1 A10"       // Extra G-code to run while executing tool-change command T1

  /**
   * Tool Sensors detect when tools have been picked up or dropped.
   * Requires the pins TOOL_SENSOR1_PIN, TOOL_SENSOR2_PIN, etc.
   */
  //#define TOOL_SENSOR

  /**
   * Retract and prime filament on tool-change to reduce
   * ooze and stringing and to get cleaner transitions.
   */
  //#define TOOLCHANGE_FILAMENT_SWAP
  #if ENABLED(TOOLCHANGE_FILAMENT_SWAP)
    // Load / Unload
    #define TOOLCHANGE_FS_LENGTH              12  // (mm) Load / Unload length
    #define TOOLCHANGE_FS_EXTRA_RESUME_LENGTH  0  // (mm) Extra length for better restart, fine tune by LCD/Gcode)
    #define TOOLCHANGE_FS_RETRACT_SPEED   (50*60) // (mm/min) (Unloading)
    #define TOOLCHANGE_FS_UNRETRACT_SPEED (25*60) // (mm/min) (On SINGLENOZZLE or Bowden loading must be slowed down)

    // Longer prime to clean out a SINGLENOZZLE
    #define TOOLCHANGE_FS_EXTRA_PRIME          0  // (mm) Extra priming length
    #define TOOLCHANGE_FS_PRIME_SPEED    (4.6*60) // (mm/min) Extra priming feedrate
    #define TOOLCHANGE_FS_WIPE_RETRACT         0  // (mm/min) Retract before cooling for less stringing, better wipe, etc.

    // Cool after prime to reduce stringing
    #define TOOLCHANGE_FS_FAN                 -1  // Fan index or -1 to skip
    #define TOOLCHANGE_FS_FAN_SPEED          255  // 0-255
    #define TOOLCHANGE_FS_FAN_TIME            10  // (seconds)

    // Swap uninitialized extruder with TOOLCHANGE_FS_PRIME_SPEED for all lengths (recover + prime)
    // (May break filament if not retracted beforehand.)
    //#define TOOLCHANGE_FS_INIT_BEFORE_SWAP

    // Prime on the first T0 (If other, TOOLCHANGE_FS_INIT_BEFORE_SWAP applied)
    // Enable it (M217 V[0/1]) before printing, to avoid unwanted priming on host connect
    //#define TOOLCHANGE_FS_PRIME_FIRST_USED

    /**
     * Tool Change Migration
     * This feature provides G-code and LCD options to switch tools mid-print.
     * All applicable tool properties are migrated so the print can continue.
     * Tools must be closely matching and other restrictions may apply.
     * Useful to:
     *   - Change filament color without interruption
     *   - Switch spools automatically on filament runout
     *   - Switch to a different nozzle on an extruder jam
     */
    #define TOOLCHANGE_MIGRATION_FEATURE

  #endif

  /**
   * Position to park head during tool change.
   * Doesn't apply to SWITCHING_TOOLHEAD, DUAL_X_CARRIAGE, or PARKING_EXTRUDER
   */
  //#define TOOLCHANGE_PARK
  #if ENABLED(TOOLCHANGE_PARK)
    #define TOOLCHANGE_PARK_XY    { X_MIN_POS + 10, Y_MIN_POS + 10 }
    #define TOOLCHANGE_PARK_XY_FEEDRATE 6000  // (mm/min)
    //#define TOOLCHANGE_PARK_X_ONLY          // X axis only move
    //#define TOOLCHANGE_PARK_Y_ONLY          // Y axis only move
  #endif
#endif // HAS_MULTI_EXTRUDER

/**
 * Advanced Pause for Filament Change
 *  - Adds the G-code M600 Filament Change to initiate a filament change.
 *  - This feature is required for the default FILAMENT_RUNOUT_SCRIPT.
 *
 * Requirements:
 *  - For Filament Change parking enable and configure NOZZLE_PARK_FEATURE.
 *  - For user interaction enable an LCD display, HOST_PROMPT_SUPPORT, or EMERGENCY_PARSER.
 *
 * Enable PARK_HEAD_ON_PAUSE to add the G-code M125 Pause and Park.
 */
#define ADVANCED_PAUSE_FEATURE // DAE activo por motivo del filament runout sensor  
#if ENABLED(ADVANCED_PAUSE_FEATURE)
  #define PAUSE_PARK_RETRACT_FEEDRATE         60  // (mm/s) Initial retract feedrate.
  #define PAUSE_PARK_RETRACT_LENGTH            2  // (mm) Initial retract.
                                                  // This short retract is done immediately, before parking the nozzle.
  #define FILAMENT_CHANGE_UNLOAD_FEEDRATE     10  // (mm/s) Unload filament feedrate. This can be pretty fast.
  #define FILAMENT_CHANGE_UNLOAD_ACCEL        25  // (mm/s^2) Lower acceleration may allow a faster feedrate.
  #define FILAMENT_CHANGE_UNLOAD_LENGTH      100  // (mm) The length of filament for a complete unload. //DAE Ajustar este valor segun tubo bowden (cantidad de hilo a retraer hasta retirarlo completamente)
                                                  //   For Bowden, the full length of the tube and nozzle.
                                                  //   For direct drive, the full length of the nozzle.
                                                  //   Set to 0 for manual unloading.
  #define FILAMENT_CHANGE_SLOW_LOAD_FEEDRATE   6  // (mm/s) Slow move when starting load.
  #define FILAMENT_CHANGE_SLOW_LOAD_LENGTH     0  // (mm) Slow length, to allow time to insert material.
                                                  // 0 to disable start loading and skip to fast load only
  #define FILAMENT_CHANGE_FAST_LOAD_FEEDRATE   6  // (mm/s) Load filament feedrate. This can be pretty fast.
  #define FILAMENT_CHANGE_FAST_LOAD_ACCEL     25  // (mm/s^2) Lower acceleration may allow a faster feedrate.
  #define FILAMENT_CHANGE_FAST_LOAD_LENGTH     0  // (mm) Load length of filament, from extruder gear to nozzle.
                                                  //   For Bowden, the full length of the tube and nozzle.
                                                  //   For direct drive, the full length of the nozzle.
  //#define ADVANCED_PAUSE_CONTINUOUS_PURGE       // Purge continuously up to the purge length until interrupted.
  #define ADVANCED_PAUSE_PURGE_FEEDRATE        3  // (mm/s) Extrude feedrate (after loading). Should be slower than load feedrate.
  #define ADVANCED_PAUSE_PURGE_LENGTH         50  // (mm) Length to extrude after loading.
                                                  //   Set to 0 for manual extrusion.
                                                  //   Filament can be extruded repeatedly from the Filament Change menu
                                                  //   until extrusion is consistent, and to purge old filament.
  #define ADVANCED_PAUSE_RESUME_PRIME          0  // (mm) Extra distance to prime nozzle after returning from park.
  //#define ADVANCED_PAUSE_FANS_PAUSE             // Turn off print-cooling fans while the machine is paused.

                                                  // Filament Unload does a Retract, Delay, and Purge first:
  #define FILAMENT_UNLOAD_PURGE_RETRACT       13  // (mm) Unload initial retract length.
  #define FILAMENT_UNLOAD_PURGE_DELAY       5000  // (ms) Delay for the filament to cool after retract.
  #define FILAMENT_UNLOAD_PURGE_LENGTH         8  // (mm) An unretract is done, then this length is purged.
  #define FILAMENT_UNLOAD_PURGE_FEEDRATE      25  // (mm/s) feedrate to purge before unload

  #define PAUSE_PARK_NOZZLE_TIMEOUT           45  // (seconds) Time limit before the nozzle is turned off for safety.
  #define FILAMENT_CHANGE_ALERT_BEEPS         10  // Number of alert beeps to play when a response is needed.
  #define PAUSE_PARK_NO_STEPPER_TIMEOUT           // Enable for XYZ steppers to stay powered on during filament change.

  #define PARK_HEAD_ON_PAUSE                      // Park the nozzle during pause and filament change. // MRiscoC Enable park head when pause command was issued
  //#define HOME_BEFORE_FILAMENT_CHANGE           // If needed, home before parking for filament change

  #define FILAMENT_LOAD_UNLOAD_GCODES           // Add M701/M702 Load/Unload G-codes, plus Load/Unload in the LCD Prepare menu.     // MRiscoC Enable Load/Unload Filament G-codes
  //#define FILAMENT_UNLOAD_ALL_EXTRUDERS         // Allow M702 to unload all extruders above a minimum target temp (as set by M302)
#endif

// @section tmc

/**
 * TMC26X Stepper Driver options
 *
 * The TMC26XStepper library is required for this stepper driver.
 * https://github.com/trinamic/TMC26XStepper
 */
#if HAS_DRIVER(TMC26X)

  #if AXIS_DRIVER_TYPE_X(TMC26X)
    #define X_MAX_CURRENT     1000  // (mA)
    #define X_SENSE_RESISTOR    91  // (mOhms)
    #define X_MICROSTEPS        16  // Number of microsteps
  #endif

  #if AXIS_DRIVER_TYPE_X2(TMC26X)
    #define X2_MAX_CURRENT    1000
    #define X2_SENSE_RESISTOR   91
    #define X2_MICROSTEPS       X_MICROSTEPS
  #endif

  #if AXIS_DRIVER_TYPE_Y(TMC26X)
    #define Y_MAX_CURRENT     1000
    #define Y_SENSE_RESISTOR    91
    #define Y_MICROSTEPS        16
  #endif

  #if AXIS_DRIVER_TYPE_Y2(TMC26X)
    #define Y2_MAX_CURRENT    1000
    #define Y2_SENSE_RESISTOR   91
    #define Y2_MICROSTEPS       Y_MICROSTEPS
  #endif

  #if AXIS_DRIVER_TYPE_Z(TMC26X)
    #define Z_MAX_CURRENT     1000
    #define Z_SENSE_RESISTOR    91
    #define Z_MICROSTEPS        16
  #endif

  #if AXIS_DRIVER_TYPE_Z2(TMC26X)
    #define Z2_MAX_CURRENT    1000
    #define Z2_SENSE_RESISTOR   91
    #define Z2_MICROSTEPS       Z_MICROSTEPS
  #endif

  #if AXIS_DRIVER_TYPE_Z3(TMC26X)
    #define Z3_MAX_CURRENT    1000
    #define Z3_SENSE_RESISTOR   91
    #define Z3_MICROSTEPS       Z_MICROSTEPS
  #endif

  #if AXIS_DRIVER_TYPE_Z4(TMC26X)
    #define Z4_MAX_CURRENT    1000
    #define Z4_SENSE_RESISTOR   91
    #define Z4_MICROSTEPS       Z_MICROSTEPS
  #endif

  #if AXIS_DRIVER_TYPE_I(TMC26X)
    #define I_MAX_CURRENT    1000
    #define I_SENSE_RESISTOR   91
    #define I_MICROSTEPS       16
  #endif

  #if AXIS_DRIVER_TYPE_J(TMC26X)
    #define J_MAX_CURRENT    1000
    #define J_SENSE_RESISTOR   91
    #define J_MICROSTEPS       16
  #endif

  #if AXIS_DRIVER_TYPE_K(TMC26X)
    #define K_MAX_CURRENT    1000
    #define K_SENSE_RESISTOR   91
    #define K_MICROSTEPS       16
  #endif

  #if AXIS_DRIVER_TYPE_E0(TMC26X)
    #define E0_MAX_CURRENT    1000
    #define E0_SENSE_RESISTOR   91
    #define E0_MICROSTEPS       16
  #endif

  #if AXIS_DRIVER_TYPE_E1(TMC26X)
    #define E1_MAX_CURRENT    1000
    #define E1_SENSE_RESISTOR   91
    #define E1_MICROSTEPS       E0_MICROSTEPS
  #endif

  #if AXIS_DRIVER_TYPE_E2(TMC26X)
    #define E2_MAX_CURRENT    1000
    #define E2_SENSE_RESISTOR   91
    #define E2_MICROSTEPS       E0_MICROSTEPS
  #endif

  #if AXIS_DRIVER_TYPE_E3(TMC26X)
    #define E3_MAX_CURRENT    1000
    #define E3_SENSE_RESISTOR   91
    #define E3_MICROSTEPS       E0_MICROSTEPS
  #endif

  #if AXIS_DRIVER_TYPE_E4(TMC26X)
    #define E4_MAX_CURRENT    1000
    #define E4_SENSE_RESISTOR   91
    #define E4_MICROSTEPS       E0_MICROSTEPS
  #endif

  #if AXIS_DRIVER_TYPE_E5(TMC26X)
    #define E5_MAX_CURRENT    1000
    #define E5_SENSE_RESISTOR   91
    #define E5_MICROSTEPS       E0_MICROSTEPS
  #endif

  #if AXIS_DRIVER_TYPE_E6(TMC26X)
    #define E6_MAX_CURRENT    1000
    #define E6_SENSE_RESISTOR   91
    #define E6_MICROSTEPS       E0_MICROSTEPS
  #endif

  #if AXIS_DRIVER_TYPE_E7(TMC26X)
    #define E7_MAX_CURRENT    1000
    #define E7_SENSE_RESISTOR   91
    #define E7_MICROSTEPS       E0_MICROSTEPS
  #endif

#endif // TMC26X

// @section tmc_smart

/**
 * To use TMC2130, TMC2160, TMC2660, TMC5130, TMC5160 stepper drivers in SPI mode
 * connect your SPI pins to the hardware SPI interface on your board and define
 * the required CS pins in your `pins_MYBOARD.h` file. (e.g., RAMPS 1.4 uses AUX3
 * pins `X_CS_PIN 53`, `Y_CS_PIN 49`, etc.).
 * You may also use software SPI if you wish to use general purpose IO pins.
 *
 * To use TMC2208 stepper UART-configurable stepper drivers connect #_SERIAL_TX_PIN
 * to the driver side PDN_UART pin with a 1K resistor.
 * To use the reading capabilities, also connect #_SERIAL_RX_PIN to PDN_UART without
 * a resistor.
 * The drivers can also be used with hardware serial.
 *
 * TMCStepper library is required to use TMC stepper drivers.
 * https://github.com/teemuatlut/TMCStepper
 */
#if HAS_TRINAMIC_CONFIG

  #define HOLD_MULTIPLIER    0.5  // Scales down the holding current from run current

  /**
   * Interpolate microsteps to 256
   * Override for each driver with <driver>_INTERPOLATE settings below
   */
  #define INTERPOLATE      true

  #if AXIS_IS_TMC(X)
    #define X_CURRENT       800        // (mA) RMS current. Multiply by 1.414 for peak current.
    #define X_CURRENT_HOME  X_CURRENT  // (mA) RMS current for sensorless homing
    #define X_MICROSTEPS     16        // 0..256
    #define X_RSENSE          0.11
    #define X_CHAIN_POS      -1        // -1..0: Not chained. 1: MCU MOSI connected. 2: Next in chain, ...
    //#define X_INTERPOLATE  true      // Enable to override 'INTERPOLATE' for the X axis
  #endif

  #if AXIS_IS_TMC(X2)
    #define X2_CURRENT      800
    #define X2_CURRENT_HOME X2_CURRENT
    #define X2_MICROSTEPS    X_MICROSTEPS
    #define X2_RSENSE         0.11
    #define X2_CHAIN_POS     -1
    //#define X2_INTERPOLATE true
  #endif

  #if AXIS_IS_TMC(Y)
    #define Y_CURRENT       800
    #define Y_CURRENT_HOME  Y_CURRENT
    #define Y_MICROSTEPS     16
    #define Y_RSENSE          0.11
    #define Y_CHAIN_POS      -1
    //#define Y_INTERPOLATE  true
  #endif

  #if AXIS_IS_TMC(Y2)
    #define Y2_CURRENT      800
    #define Y2_CURRENT_HOME Y2_CURRENT
    #define Y2_MICROSTEPS    Y_MICROSTEPS
    #define Y2_RSENSE         0.11
    #define Y2_CHAIN_POS     -1
    //#define Y2_INTERPOLATE true
  #endif

  #if AXIS_IS_TMC(Z)
    #define Z_CURRENT       800
    #define Z_CURRENT_HOME  Z_CURRENT
    #define Z_MICROSTEPS     16
    #define Z_RSENSE          0.11
    #define Z_CHAIN_POS      -1
    //#define Z_INTERPOLATE  true
  #endif

  #if AXIS_IS_TMC(Z2)
    #define Z2_CURRENT      800
    #define Z2_CURRENT_HOME Z2_CURRENT
    #define Z2_MICROSTEPS    Z_MICROSTEPS
    #define Z2_RSENSE         0.11
    #define Z2_CHAIN_POS     -1
    //#define Z2_INTERPOLATE true
  #endif

  #if AXIS_IS_TMC(Z3)
    #define Z3_CURRENT      800
    #define Z3_CURRENT_HOME Z3_CURRENT
    #define Z3_MICROSTEPS    Z_MICROSTEPS
    #define Z3_RSENSE         0.11
    #define Z3_CHAIN_POS     -1
    //#define Z3_INTERPOLATE true
  #endif

  #if AXIS_IS_TMC(Z4)
    #define Z4_CURRENT      800
    #define Z4_CURRENT_HOME Z4_CURRENT
    #define Z4_MICROSTEPS    Z_MICROSTEPS
    #define Z4_RSENSE         0.11
    #define Z4_CHAIN_POS     -1
    //#define Z4_INTERPOLATE true
  #endif

  #if AXIS_IS_TMC(I)
    #define I_CURRENT      800
    #define I_CURRENT_HOME I_CURRENT
    #define I_MICROSTEPS    16
    #define I_RSENSE         0.11
    #define I_CHAIN_POS     -1
    //#define I_INTERPOLATE  true
  #endif

  #if AXIS_IS_TMC(J)
    #define J_CURRENT      800
    #define J_CURRENT_HOME J_CURRENT
    #define J_MICROSTEPS    16
    #define J_RSENSE         0.11
    #define J_CHAIN_POS     -1
    //#define J_INTERPOLATE  true
  #endif

  #if AXIS_IS_TMC(K)
    #define K_CURRENT      800
    #define K_CURRENT_HOME K_CURRENT
    #define K_MICROSTEPS    16
    #define K_RSENSE         0.11
    #define K_CHAIN_POS     -1
    //#define K_INTERPOLATE  true
  #endif

  #if AXIS_IS_TMC(E0)
    #define E0_CURRENT      800
    #define E0_MICROSTEPS    16
    #define E0_RSENSE         0.11
    #define E0_CHAIN_POS     -1
    //#define E0_INTERPOLATE true
  #endif

  #if AXIS_IS_TMC(E1)
    #define E1_CURRENT      800
    #define E1_MICROSTEPS   E0_MICROSTEPS
    #define E1_RSENSE         0.11
    #define E1_CHAIN_POS     -1
    //#define E1_INTERPOLATE true
  #endif

  #if AXIS_IS_TMC(E2)
    #define E2_CURRENT      800
    #define E2_MICROSTEPS   E0_MICROSTEPS
    #define E2_RSENSE         0.11
    #define E2_CHAIN_POS     -1
    //#define E2_INTERPOLATE true
  #endif

  #if AXIS_IS_TMC(E3)
    #define E3_CURRENT      800
    #define E3_MICROSTEPS   E0_MICROSTEPS
    #define E3_RSENSE         0.11
    #define E3_CHAIN_POS     -1
    //#define E3_INTERPOLATE true
  #endif

  #if AXIS_IS_TMC(E4)
    #define E4_CURRENT      800
    #define E4_MICROSTEPS   E0_MICROSTEPS
    #define E4_RSENSE         0.11
    #define E4_CHAIN_POS     -1
    //#define E4_INTERPOLATE true
  #endif

  #if AXIS_IS_TMC(E5)
    #define E5_CURRENT      800
    #define E5_MICROSTEPS   E0_MICROSTEPS
    #define E5_RSENSE         0.11
    #define E5_CHAIN_POS     -1
    //#define E5_INTERPOLATE true
  #endif

  #if AXIS_IS_TMC(E6)
    #define E6_CURRENT      800
    #define E6_MICROSTEPS   E0_MICROSTEPS
    #define E6_RSENSE         0.11
    #define E6_CHAIN_POS     -1
    //#define E6_INTERPOLATE true
  #endif

  #if AXIS_IS_TMC(E7)
    #define E7_CURRENT      800
    #define E7_MICROSTEPS   E0_MICROSTEPS
    #define E7_RSENSE         0.11
    #define E7_CHAIN_POS     -1
    //#define E7_INTERPOLATE true
  #endif

  /**
   * Override default SPI pins for TMC2130, TMC2160, TMC2660, TMC5130 and TMC5160 drivers here.
   * The default pins can be found in your board's pins file.
   */
  //#define X_CS_PIN          -1
  //#define Y_CS_PIN          -1
  //#define Z_CS_PIN          -1
  //#define X2_CS_PIN         -1
  //#define Y2_CS_PIN         -1
  //#define Z2_CS_PIN         -1
  //#define Z3_CS_PIN         -1
  //#define Z4_CS_PIN         -1
  //#define I_CS_PIN          -1
  //#define J_CS_PIN          -1
  //#define K_CS_PIN          -1
  //#define E0_CS_PIN         -1
  //#define E1_CS_PIN         -1
  //#define E2_CS_PIN         -1
  //#define E3_CS_PIN         -1
  //#define E4_CS_PIN         -1
  //#define E5_CS_PIN         -1
  //#define E6_CS_PIN         -1
  //#define E7_CS_PIN         -1

  /**
   * Software option for SPI driven drivers (TMC2130, TMC2160, TMC2660, TMC5130 and TMC5160).
   * The default SW SPI pins are defined the respective pins files,
   * but you can override or define them here.
   */
  //#define TMC_USE_SW_SPI
  //#define TMC_SW_MOSI       -1
  //#define TMC_SW_MISO       -1
  //#define TMC_SW_SCK        -1

  /**
   * Four TMC2209 drivers can use the same HW/SW serial port with hardware configured addresses.
   * Set the address using jumpers on pins MS1 and MS2.
   * Address | MS1  | MS2
   *       0 | LOW  | LOW
   *       1 | HIGH | LOW
   *       2 | LOW  | HIGH
   *       3 | HIGH | HIGH
   *
   * Set *_SERIAL_TX_PIN and *_SERIAL_RX_PIN to match for all drivers
   * on the same serial port, either here or in your board's pins file.
   */
  //#define  X_SLAVE_ADDRESS 0
  //#define  Y_SLAVE_ADDRESS 0
  //#define  Z_SLAVE_ADDRESS 0
  //#define X2_SLAVE_ADDRESS 0
  //#define Y2_SLAVE_ADDRESS 0
  //#define Z2_SLAVE_ADDRESS 0
  //#define Z3_SLAVE_ADDRESS 0
  //#define Z4_SLAVE_ADDRESS 0
  //#define  I_SLAVE_ADDRESS 0
  //#define  J_SLAVE_ADDRESS 0
  //#define  K_SLAVE_ADDRESS 0
  //#define E0_SLAVE_ADDRESS 0
  //#define E1_SLAVE_ADDRESS 0
  //#define E2_SLAVE_ADDRESS 0
  //#define E3_SLAVE_ADDRESS 0
  //#define E4_SLAVE_ADDRESS 0
  //#define E5_SLAVE_ADDRESS 0
  //#define E6_SLAVE_ADDRESS 0
  //#define E7_SLAVE_ADDRESS 0

  /**
   * Software enable
   *
   * Use for drivers that do not use a dedicated enable pin, but rather handle the same
   * function through a communication line such as SPI or UART.
   */
  //#define SOFTWARE_DRIVER_ENABLE

  /**
   * TMC2130, TMC2160, TMC2208, TMC2209, TMC5130 and TMC5160 only
   * Use Trinamic's ultra quiet stepping mode.
   * When disabled, Marlin will use spreadCycle stepping mode.
   */
  #define STEALTHCHOP_XY
  #define STEALTHCHOP_Z
  #define STEALTHCHOP_I
  #define STEALTHCHOP_J
  #define STEALTHCHOP_K
  #define STEALTHCHOP_E

  /**
   * Optimize spreadCycle chopper parameters by using predefined parameter sets
   * or with the help of an example included in the library.
   * Provided parameter sets are
   * CHOPPER_DEFAULT_12V
   * CHOPPER_DEFAULT_19V
   * CHOPPER_DEFAULT_24V
   * CHOPPER_DEFAULT_36V
   * CHOPPER_09STEP_24V   // 0.9 degree steppers (24V)
   * CHOPPER_PRUSAMK3_24V // Imported parameters from the official Průša firmware for MK3 (24V)
   * CHOPPER_MARLIN_119   // Old defaults from Marlin v1.1.9
   *
   * Define your own with:
   * { <off_time[1..15]>, <hysteresis_end[-3..12]>, hysteresis_start[1..8] }
   */
  #define CHOPPER_TIMING CHOPPER_DEFAULT_12V        // All axes (override below)
  //#define CHOPPER_TIMING_X  CHOPPER_TIMING        // For X Axes (override below)
  //#define CHOPPER_TIMING_X2 CHOPPER_TIMING_X
  //#define CHOPPER_TIMING_Y  CHOPPER_TIMING        // For Y Axes (override below)
  //#define CHOPPER_TIMING_Y2 CHOPPER_TIMING_Y
  //#define CHOPPER_TIMING_Z  CHOPPER_TIMING        // For Z Axes (override below)
  //#define CHOPPER_TIMING_Z2 CHOPPER_TIMING_Z
  //#define CHOPPER_TIMING_Z3 CHOPPER_TIMING_Z
  //#define CHOPPER_TIMING_Z4 CHOPPER_TIMING_Z
  //#define CHOPPER_TIMING_E  CHOPPER_TIMING        // For Extruders (override below)
  //#define CHOPPER_TIMING_E1 CHOPPER_TIMING_E
  //#define CHOPPER_TIMING_E2 CHOPPER_TIMING_E
  //#define CHOPPER_TIMING_E3 CHOPPER_TIMING_E
  //#define CHOPPER_TIMING_E4 CHOPPER_TIMING_E
  //#define CHOPPER_TIMING_E5 CHOPPER_TIMING_E
  //#define CHOPPER_TIMING_E6 CHOPPER_TIMING_E
  //#define CHOPPER_TIMING_E7 CHOPPER_TIMING_E

  /**
   * Monitor Trinamic drivers
   * for error conditions like overtemperature and short to ground.
   * To manage over-temp Marlin can decrease the driver current until the error condition clears.
   * Other detected conditions can be used to stop the current print.
   * Relevant G-codes:
   * M906 - Set or get motor current in milliamps using axis codes X, Y, Z, E. Report values if no axis codes given.
   * M911 - Report stepper driver overtemperature pre-warn condition.
   * M912 - Clear stepper driver overtemperature pre-warn condition flag.
   * M122 - Report driver parameters (Requires TMC_DEBUG)
   */
  //#define MONITOR_DRIVER_STATUS

  #if ENABLED(MONITOR_DRIVER_STATUS)
    #define CURRENT_STEP_DOWN     50  // [mA]
    #define REPORT_CURRENT_CHANGE
    #define STOP_ON_ERROR
  #endif

  /**
   * TMC2130, TMC2160, TMC2208, TMC2209, TMC5130 and TMC5160 only
   * The driver will switch to spreadCycle when stepper speed is over HYBRID_THRESHOLD.
   * This mode allows for faster movements at the expense of higher noise levels.
   * STEALTHCHOP_(XY|Z|E) must be enabled to use HYBRID_THRESHOLD.
   * M913 X/Y/Z/E to live tune the setting
   */
  //#define HYBRID_THRESHOLD

  #define X_HYBRID_THRESHOLD     100  // [mm/s]
  #define X2_HYBRID_THRESHOLD    100
  #define Y_HYBRID_THRESHOLD     100
  #define Y2_HYBRID_THRESHOLD    100
  #define Z_HYBRID_THRESHOLD       3
  #define Z2_HYBRID_THRESHOLD      3
  #define Z3_HYBRID_THRESHOLD      3
  #define Z4_HYBRID_THRESHOLD      3
  #define I_HYBRID_THRESHOLD       3
  #define J_HYBRID_THRESHOLD       3
  #define K_HYBRID_THRESHOLD       3
  #define E0_HYBRID_THRESHOLD     30
  #define E1_HYBRID_THRESHOLD     30
  #define E2_HYBRID_THRESHOLD     30
  #define E3_HYBRID_THRESHOLD     30
  #define E4_HYBRID_THRESHOLD     30
  #define E5_HYBRID_THRESHOLD     30
  #define E6_HYBRID_THRESHOLD     30
  #define E7_HYBRID_THRESHOLD     30

  /**
   * Use StallGuard to home / probe X, Y, Z.
   *
   * TMC2130, TMC2160, TMC2209, TMC2660, TMC5130, and TMC5160 only
   * Connect the stepper driver's DIAG1 pin to the X/Y endstop pin.
   * X, Y, and Z homing will always be done in spreadCycle mode.
   *
   * X/Y/Z_STALL_SENSITIVITY is the default stall threshold.
   * Use M914 X Y Z to set the stall threshold at runtime:
   *
   *  Sensitivity   TMC2209   Others
   *    HIGHEST       255      -64    (Too sensitive => False positive)
   *    LOWEST         0        63    (Too insensitive => No trigger)
   *
   * It is recommended to set HOMING_BUMP_MM to { 0, 0, 0 }.
   *
   * SPI_ENDSTOPS  *** Beta feature! *** TMC2130/TMC5160 Only ***
   * Poll the driver through SPI to determine load when homing.
   * Removes the need for a wire from DIAG1 to an endstop pin.
   *
   * IMPROVE_HOMING_RELIABILITY tunes acceleration and jerk when
   * homing and adds a guard period for endstop triggering.
   *
   * Comment *_STALL_SENSITIVITY to disable sensorless homing for that axis.
   */
  //#define SENSORLESS_HOMING // StallGuard capable drivers only

  #if EITHER(SENSORLESS_HOMING, SENSORLESS_PROBING)
    // TMC2209: 0...255. TMC2130: -64...63
    #define X_STALL_SENSITIVITY  8
    #define X2_STALL_SENSITIVITY X_STALL_SENSITIVITY
    #define Y_STALL_SENSITIVITY  8
    #define Y2_STALL_SENSITIVITY Y_STALL_SENSITIVITY
    //#define Z_STALL_SENSITIVITY  8
    //#define Z2_STALL_SENSITIVITY Z_STALL_SENSITIVITY
    //#define Z3_STALL_SENSITIVITY Z_STALL_SENSITIVITY
    //#define Z4_STALL_SENSITIVITY Z_STALL_SENSITIVITY
    //#define I_STALL_SENSITIVITY  8
    //#define J_STALL_SENSITIVITY  8
    //#define K_STALL_SENSITIVITY  8
    //#define SPI_ENDSTOPS              // TMC2130 only
    //#define IMPROVE_HOMING_RELIABILITY
  #endif

  /**
   * TMC Homing stepper phase.
   *
   * Improve homing repeatability by homing to stepper coil's nearest absolute
   * phase position. Trinamic drivers use a stepper phase table with 1024 values
   * spanning 4 full steps with 256 positions each (ergo, 1024 positions).
   * Full step positions (128, 384, 640, 896) have the highest holding torque.
   *
   * Values from 0..1023, -1 to disable homing phase for that axis.
   */
   //#define TMC_HOME_PHASE { 896, 896, 896 }

  /**
   * Beta feature!
   * Create a 50/50 square wave step pulse optimal for stepper drivers.
   */
  #define SQUARE_WAVE_STEPPING		// MRiscoC Ender3v2 Config

  /**
   * Enable M122 debugging command for TMC stepper drivers.
   * M122 S0/1 will enable continuous reporting.
   */
  //#define TMC_DEBUG

  /**
   * You can set your own advanced settings by filling in predefined functions.
   * A list of available functions can be found on the library github page
   * https://github.com/teemuatlut/TMCStepper
   *
   * Example:
   * #define TMC_ADV() { \
   *   stepperX.diag0_otpw(1); \
   *   stepperY.intpol(0); \
   * }
   */
  #define TMC_ADV() {  }

#endif // HAS_TRINAMIC_CONFIG

// @section L64XX

/**
 * L64XX Stepper Driver options
 *
 * Arduino-L6470 library (0.8.0 or higher) is required.
 * https://github.com/ameyer/Arduino-L6470
 *
 * Requires the following to be defined in your pins_YOUR_BOARD file
 *     L6470_CHAIN_SCK_PIN
 *     L6470_CHAIN_MISO_PIN
 *     L6470_CHAIN_MOSI_PIN
 *     L6470_CHAIN_SS_PIN
 *     ENABLE_RESET_L64XX_CHIPS(Q)  where Q is 1 to enable and 0 to reset
 */

#if HAS_L64XX

  //#define L6470_CHITCHAT        // Display additional status info

  #if AXIS_IS_L64XX(X)
    #define X_MICROSTEPS       128  // Number of microsteps (VALID: 1, 2, 4, 8, 16, 32, 128) - L6474 max is 16
    #define X_OVERCURRENT     2000  // (mA) Current where the driver detects an over current
                                    //   L6470 & L6474 - VALID: 375 x (1 - 16) - 6A max - rounds down
                                    //   POWERSTEP01: VALID: 1000 x (1 - 32) - 32A max - rounds down
    #define X_STALLCURRENT    1500  // (mA) Current where the driver detects a stall (VALID: 31.25 * (1-128) -  4A max - rounds down)
                                    //   L6470 & L6474 - VALID: 31.25 * (1-128) -  4A max - rounds down
                                    //   POWERSTEP01: VALID: 200 x (1 - 32) - 6.4A max - rounds down
                                    //   L6474 - STALLCURRENT setting is used to set the nominal (TVAL) current
    #define X_MAX_VOLTAGE      127  // 0-255, Maximum effective voltage seen by stepper - not used by L6474
    #define X_CHAIN_POS         -1  // Position in SPI chain, 0=Not in chain, 1=Nearest MOSI
    #define X_SLEW_RATE          1  // 0-3, Slew 0 is slowest, 3 is fastest
  #endif

  #if AXIS_IS_L64XX(X2)
    #define X2_MICROSTEPS     X_MICROSTEPS
    #define X2_OVERCURRENT            2000
    #define X2_STALLCURRENT           1500
    #define X2_MAX_VOLTAGE             127
    #define X2_CHAIN_POS                -1
    #define X2_SLEW_RATE                 1
  #endif

  #if AXIS_IS_L64XX(Y)
    #define Y_MICROSTEPS               128
    #define Y_OVERCURRENT             2000
    #define Y_STALLCURRENT            1500
    #define Y_MAX_VOLTAGE              127
    #define Y_CHAIN_POS                 -1
    #define Y_SLEW_RATE                  1
  #endif

  #if AXIS_IS_L64XX(Y2)
    #define Y2_MICROSTEPS     Y_MICROSTEPS
    #define Y2_OVERCURRENT            2000
    #define Y2_STALLCURRENT           1500
    #define Y2_MAX_VOLTAGE             127
    #define Y2_CHAIN_POS                -1
    #define Y2_SLEW_RATE                 1
  #endif

  #if AXIS_IS_L64XX(Z)
    #define Z_MICROSTEPS               128
    #define Z_OVERCURRENT             2000
    #define Z_STALLCURRENT            1500
    #define Z_MAX_VOLTAGE              127
    #define Z_CHAIN_POS                 -1
    #define Z_SLEW_RATE                  1
  #endif

  #if AXIS_IS_L64XX(Z2)
    #define Z2_MICROSTEPS     Z_MICROSTEPS
    #define Z2_OVERCURRENT            2000
    #define Z2_STALLCURRENT           1500
    #define Z2_MAX_VOLTAGE             127
    #define Z2_CHAIN_POS                -1
    #define Z2_SLEW_RATE                 1
  #endif

  #if AXIS_IS_L64XX(Z3)
    #define Z3_MICROSTEPS     Z_MICROSTEPS
    #define Z3_OVERCURRENT            2000
    #define Z3_STALLCURRENT           1500
    #define Z3_MAX_VOLTAGE             127
    #define Z3_CHAIN_POS                -1
    #define Z3_SLEW_RATE                 1
  #endif

  #if AXIS_IS_L64XX(Z4)
    #define Z4_MICROSTEPS     Z_MICROSTEPS
    #define Z4_OVERCURRENT            2000
    #define Z4_STALLCURRENT           1500
    #define Z4_MAX_VOLTAGE             127
    #define Z4_CHAIN_POS                -1
    #define Z4_SLEW_RATE                 1
  #endif

  #if AXIS_DRIVER_TYPE_I(L6470)
    #define I_MICROSTEPS      128
    #define I_OVERCURRENT    2000
    #define I_STALLCURRENT   1500
    #define I_MAX_VOLTAGE     127
    #define I_CHAIN_POS        -1
    #define I_SLEW_RATE         1
  #endif

  #if AXIS_DRIVER_TYPE_J(L6470)
    #define J_MICROSTEPS      128
    #define J_OVERCURRENT    2000
    #define J_STALLCURRENT   1500
    #define J_MAX_VOLTAGE     127
    #define J_CHAIN_POS        -1
    #define J_SLEW_RATE         1
  #endif

  #if AXIS_DRIVER_TYPE_K(L6470)
    #define K_MICROSTEPS      128
    #define K_OVERCURRENT    2000
    #define K_STALLCURRENT   1500
    #define K_MAX_VOLTAGE     127
    #define K_CHAIN_POS        -1
    #define K_SLEW_RATE         1
  #endif

  #if AXIS_IS_L64XX(E0)
    #define E0_MICROSTEPS              128
    #define E0_OVERCURRENT            2000
    #define E0_STALLCURRENT           1500
    #define E0_MAX_VOLTAGE             127
    #define E0_CHAIN_POS                -1
    #define E0_SLEW_RATE                 1
  #endif

  #if AXIS_IS_L64XX(E1)
    #define E1_MICROSTEPS    E0_MICROSTEPS
    #define E1_OVERCURRENT            2000
    #define E1_STALLCURRENT           1500
    #define E1_MAX_VOLTAGE             127
    #define E1_CHAIN_POS                -1
    #define E1_SLEW_RATE                 1
  #endif

  #if AXIS_IS_L64XX(E2)
    #define E2_MICROSTEPS    E0_MICROSTEPS
    #define E2_OVERCURRENT            2000
    #define E2_STALLCURRENT           1500
    #define E2_MAX_VOLTAGE             127
    #define E2_CHAIN_POS                -1
    #define E2_SLEW_RATE                 1
  #endif

  #if AXIS_IS_L64XX(E3)
    #define E3_MICROSTEPS    E0_MICROSTEPS
    #define E3_OVERCURRENT            2000
    #define E3_STALLCURRENT           1500
    #define E3_MAX_VOLTAGE             127
    #define E3_CHAIN_POS                -1
    #define E3_SLEW_RATE                 1
  #endif

  #if AXIS_IS_L64XX(E4)
    #define E4_MICROSTEPS    E0_MICROSTEPS
    #define E4_OVERCURRENT            2000
    #define E4_STALLCURRENT           1500
    #define E4_MAX_VOLTAGE             127
    #define E4_CHAIN_POS                -1
    #define E4_SLEW_RATE                 1
  #endif

  #if AXIS_IS_L64XX(E5)
    #define E5_MICROSTEPS    E0_MICROSTEPS
    #define E5_OVERCURRENT            2000
    #define E5_STALLCURRENT           1500
    #define E5_MAX_VOLTAGE             127
    #define E5_CHAIN_POS                -1
    #define E5_SLEW_RATE                 1
  #endif

  #if AXIS_IS_L64XX(E6)
    #define E6_MICROSTEPS    E0_MICROSTEPS
    #define E6_OVERCURRENT            2000
    #define E6_STALLCURRENT           1500
    #define E6_MAX_VOLTAGE             127
    #define E6_CHAIN_POS                -1
    #define E6_SLEW_RATE                 1
  #endif

  #if AXIS_IS_L64XX(E7)
    #define E7_MICROSTEPS    E0_MICROSTEPS
    #define E7_OVERCURRENT            2000
    #define E7_STALLCURRENT           1500
    #define E7_MAX_VOLTAGE             127
    #define E7_CHAIN_POS                -1
    #define E7_SLEW_RATE                 1
  #endif

  /**
   * Monitor L6470 drivers for error conditions like over temperature and over current.
   * In the case of over temperature Marlin can decrease the drive until the error condition clears.
   * Other detected conditions can be used to stop the current print.
   * Relevant G-codes:
   * M906 - I1/2/3/4/5  Set or get motor drive level using axis codes X, Y, Z, E. Report values if no axis codes given.
   *         I not present or I0 or I1 - X, Y, Z or E0
   *         I2 - X2, Y2, Z2 or E1
   *         I3 - Z3 or E3
   *         I4 - Z4 or E4
   *         I5 - E5
   * M916 - Increase drive level until get thermal warning
   * M917 - Find minimum current thresholds
   * M918 - Increase speed until max or error
   * M122 S0/1 - Report driver parameters
   */
  //#define MONITOR_L6470_DRIVER_STATUS

  #if ENABLED(MONITOR_L6470_DRIVER_STATUS)
    #define KVAL_HOLD_STEP_DOWN     1
    //#define L6470_STOP_ON_ERROR
  #endif

#endif // HAS_L64XX

// @section i2cbus

//
// I2C Master ID for LPC176x LCD and Digital Current control
// Does not apply to other peripherals based on the Wire library.
//
//#define I2C_MASTER_ID  1  // Set a value from 0 to 2

/**
 * TWI/I2C BUS
 *
 * This feature is an EXPERIMENTAL feature so it shall not be used on production
 * machines. Enabling this will allow you to send and receive I2C data from slave
 * devices on the bus.
 *
 * ; Example #1
 * ; This macro send the string "Marlin" to the slave device with address 0x63 (99)
 * ; It uses multiple M260 commands with one B<base 10> arg
 * M260 A99  ; Target slave address
 * M260 B77  ; M
 * M260 B97  ; a
 * M260 B114 ; r
 * M260 B108 ; l
 * M260 B105 ; i
 * M260 B110 ; n
 * M260 S1   ; Send the current buffer
 *
 * ; Example #2
 * ; Request 6 bytes from slave device with address 0x63 (99)
 * M261 A99 B5
 *
 * ; Example #3
 * ; Example serial output of a M261 request
 * echo:i2c-reply: from:99 bytes:5 data:hello
 */

//#define EXPERIMENTAL_I2CBUS
#if ENABLED(EXPERIMENTAL_I2CBUS)
  #define I2C_SLAVE_ADDRESS  0  // Set a value from 8 to 127 to act as a slave
#endif

// @section extras

/**
 * Photo G-code
 * Add the M240 G-code to take a photo.
 * The photo can be triggered by a digital pin or a physical movement.
 */
//#define PHOTO_GCODE
#if ENABLED(PHOTO_GCODE)
  // A position to move to (and raise Z) before taking the photo
  //#define PHOTO_POSITION { X_MAX_POS - 5, Y_MAX_POS, 0 }  // { xpos, ypos, zraise } (M240 X Y Z)
  //#define PHOTO_DELAY_MS   100                            // (ms) Duration to pause before moving back (M240 P)
  //#define PHOTO_RETRACT_MM   6.5                          // (mm) E retract/recover for the photo move (M240 R S)

  // Canon RC-1 or homebrew digital camera trigger
  // Data from: https://www.doc-diy.net/photo/rc-1_hacked/
  //#define PHOTOGRAPH_PIN 23

  // Canon Hack Development Kit
  // https://captain-slow.dk/2014/03/09/3d-printing-timelapses/
  //#define CHDK_PIN        4

  // Optional second move with delay to trigger the camera shutter
  //#define PHOTO_SWITCH_POSITION { X_MAX_POS, Y_MAX_POS }  // { xpos, ypos } (M240 I J)

  // Duration to hold the switch or keep CHDK_PIN high
  //#define PHOTO_SWITCH_MS   50 // (ms) (M240 D)

  /**
   * PHOTO_PULSES_US may need adjustment depending on board and camera model.
   * Pin must be running at 48.4kHz.
   * Be sure to use a PHOTOGRAPH_PIN which can rise and fall quick enough.
   * (e.g., MKS SBase temp sensor pin was too slow, so used P1.23 on J8.)
   *
   *  Example pulse data for Nikon: https://bit.ly/2FKD0Aq
   *                     IR Wiring: https://git.io/JvJf7
   */
  //#define PHOTO_PULSES_US { 2000, 27850, 400, 1580, 400, 3580, 400 }  // (µs) Durations for each 48.4kHz oscillation
  #ifdef PHOTO_PULSES_US
    #define PHOTO_PULSE_DELAY_US 13 // (µs) Approximate duration of each HIGH and LOW pulse in the oscillation
  #endif
#endif

/**
 * Spindle & Laser control
 *
 * Add the M3, M4, and M5 commands to turn the spindle/laser on and off, and
 * to set spindle speed, spindle direction, and laser power.
 *
 * SuperPid is a router/spindle speed controller used in the CNC milling community.
 * Marlin can be used to turn the spindle on and off. It can also be used to set
 * the spindle speed from 5,000 to 30,000 RPM.
 *
 * You'll need to select a pin for the ON/OFF function and optionally choose a 0-5V
 * hardware PWM pin for the speed control and a pin for the rotation direction.
 *
 * See https://marlinfw.org/docs/configuration/laser_spindle.html for more config details.
 */
//#define SPINDLE_FEATURE
//#define LASER_FEATURE
#if EITHER(SPINDLE_FEATURE, LASER_FEATURE)
  #define SPINDLE_LASER_ACTIVE_STATE    LOW    // Set to "HIGH" if the on/off function is active HIGH
  #define SPINDLE_LASER_PWM             true   // Set to "true" if your controller supports setting the speed/power
  #define SPINDLE_LASER_PWM_INVERT      false  // Set to "true" if the speed/power goes up when you want it to go slower

  #define SPINDLE_LASER_FREQUENCY       2500   // (Hz) Spindle/laser frequency (only on supported HALs: AVR and LPC)

  //#define AIR_EVACUATION                     // Cutter Vacuum / Laser Blower motor control with G-codes M10-M11
  #if ENABLED(AIR_EVACUATION)
    #define AIR_EVACUATION_ACTIVE       LOW    // Set to "HIGH" if the on/off function is active HIGH
    //#define AIR_EVACUATION_PIN        42     // Override the default Cutter Vacuum or Laser Blower pin
  #endif

  //#define AIR_ASSIST                         // Air Assist control with G-codes M8-M9
  #if ENABLED(AIR_ASSIST)
    #define AIR_ASSIST_ACTIVE           LOW    // Active state on air assist pin
    //#define AIR_ASSIST_PIN            44     // Override the default Air Assist pin
  #endif

  //#define SPINDLE_SERVO                      // A servo converting an angle to spindle power
  #ifdef SPINDLE_SERVO
    #define SPINDLE_SERVO_NR   0               // Index of servo used for spindle control
    #define SPINDLE_SERVO_MIN 10               // Minimum angle for servo spindle
  #endif

  /**
   * Speed / Power can be set ('M3 S') and displayed in terms of:
   *  - PWM255  (S0 - S255)
   *  - PERCENT (S0 - S100)
   *  - RPM     (S0 - S50000)  Best for use with a spindle
   *  - SERVO   (S0 - S180)
   */
  #define CUTTER_POWER_UNIT PWM255

  /**
   * Relative Cutter Power
   * Normally, 'M3 O<power>' sets
   * OCR power is relative to the range SPEED_POWER_MIN...SPEED_POWER_MAX.
   * so input powers of 0...255 correspond to SPEED_POWER_MIN...SPEED_POWER_MAX
   * instead of normal range (0 to SPEED_POWER_MAX).
   * Best used with (e.g.) SuperPID router controller: S0 = 5,000 RPM and S255 = 30,000 RPM
   */
  //#define CUTTER_POWER_RELATIVE              // Set speed proportional to [SPEED_POWER_MIN...SPEED_POWER_MAX]

  #if ENABLED(SPINDLE_FEATURE)
    //#define SPINDLE_CHANGE_DIR               // Enable if your spindle controller can change spindle direction
    #define SPINDLE_CHANGE_DIR_STOP            // Enable if the spindle should stop before changing spin direction
    #define SPINDLE_INVERT_DIR          false  // Set to "true" if the spin direction is reversed

    #define SPINDLE_LASER_POWERUP_DELAY   5000 // (ms) Delay to allow the spindle/laser to come up to speed/power
    #define SPINDLE_LASER_POWERDOWN_DELAY 5000 // (ms) Delay to allow the spindle to stop

    /**
     * M3/M4 Power Equation
     *
     * Each tool uses different value ranges for speed / power control.
     * These parameters are used to convert between tool power units and PWM.
     *
     * Speed/Power = (PWMDC / 255 * 100 - SPEED_POWER_INTERCEPT) / SPEED_POWER_SLOPE
     * PWMDC = (spdpwr - SPEED_POWER_MIN) / (SPEED_POWER_MAX - SPEED_POWER_MIN) / SPEED_POWER_SLOPE
     */
    #define SPEED_POWER_INTERCEPT         0    // (%) 0-100 i.e., Minimum power percentage
    #define SPEED_POWER_MIN            5000    // (RPM)
    #define SPEED_POWER_MAX           30000    // (RPM) SuperPID router controller 0 - 30,000 RPM
    #define SPEED_POWER_STARTUP       25000    // (RPM) M3/M4 speed/power default (with no arguments)

  #else

    #define SPEED_POWER_INTERCEPT         0    // (%) 0-100 i.e., Minimum power percentage
    #define SPEED_POWER_MIN               0    // (%) 0-100
    #define SPEED_POWER_MAX             100    // (%) 0-100
    #define SPEED_POWER_STARTUP          80    // (%) M3/M4 speed/power default (with no arguments)

    // Define the minimum and maximum test pulse time values for a laser test fire function
    #define LASER_TEST_PULSE_MIN           1   // Used with Laser Control Menu
    #define LASER_TEST_PULSE_MAX         999   // Caution: Menu may not show more than 3 characters

    /**
     * Enable inline laser power to be handled in the planner / stepper routines.
     * Inline power is specified by the I (inline) flag in an M3 command (e.g., M3 S20 I)
     * or by the 'S' parameter in G0/G1/G2/G3 moves (see LASER_MOVE_POWER).
     *
     * This allows the laser to keep in perfect sync with the planner and removes
     * the powerup/down delay since lasers require negligible time.
     */
    //#define LASER_POWER_INLINE

    #if ENABLED(LASER_POWER_INLINE)
      /**
       * Scale the laser's power in proportion to the movement rate.
       *
       * - Sets the entry power proportional to the entry speed over the nominal speed.
       * - Ramps the power up every N steps to approximate the speed trapezoid.
       * - Due to the limited power resolution this is only approximate.
       */
      #define LASER_POWER_INLINE_TRAPEZOID

      /**
       * Continuously calculate the current power (nominal_power * current_rate / nominal_rate).
       * Required for accurate power with non-trapezoidal acceleration (e.g., S_CURVE_ACCELERATION).
       * This is a costly calculation so this option is discouraged on 8-bit AVR boards.
       *
       * LASER_POWER_INLINE_TRAPEZOID_CONT_PER defines how many step cycles there are between power updates. If your
       * board isn't able to generate steps fast enough (and you are using LASER_POWER_INLINE_TRAPEZOID_CONT), increase this.
       * Note that when this is zero it means it occurs every cycle; 1 means a delay wait one cycle then run, etc.
       */
      //#define LASER_POWER_INLINE_TRAPEZOID_CONT

      /**
       * Stepper iterations between power updates. Increase this value if the board
       * can't keep up with the processing demands of LASER_POWER_INLINE_TRAPEZOID_CONT.
       * Disable (or set to 0) to recalculate power on every stepper iteration.
       */
      //#define LASER_POWER_INLINE_TRAPEZOID_CONT_PER 10

      /**
       * Include laser power in G0/G1/G2/G3/G5 commands with the 'S' parameter
       */
      //#define LASER_MOVE_POWER

      #if ENABLED(LASER_MOVE_POWER)
        // Turn off the laser on G0 moves with no power parameter.
        // If a power parameter is provided, use that instead.
        //#define LASER_MOVE_G0_OFF

        // Turn off the laser on G28 homing.
        //#define LASER_MOVE_G28_OFF
      #endif

      /**
       * Inline flag inverted
       *
       * WARNING: M5 will NOT turn off the laser unless another move
       *          is done (so G-code files must end with 'M5 I').
       */
      //#define LASER_POWER_INLINE_INVERT

      /**
       * Continuously apply inline power. ('M3 S3' == 'G1 S3' == 'M3 S3 I')
       *
       * The laser might do some weird things, so only enable this
       * feature if you understand the implications.
       */
      //#define LASER_POWER_INLINE_CONTINUOUS

    #else

      #define SPINDLE_LASER_POWERUP_DELAY     50 // (ms) Delay to allow the spindle/laser to come up to speed/power
      #define SPINDLE_LASER_POWERDOWN_DELAY   50 // (ms) Delay to allow the spindle to stop

    #endif

    //
    // Laser I2C Ammeter (High precision INA226 low/high side module)
    //
    //#define I2C_AMMETER
    #if ENABLED(I2C_AMMETER)
      #define I2C_AMMETER_IMAX            0.1    // (Amps) Calibration value for the expected current range
      #define I2C_AMMETER_SHUNT_RESISTOR  0.1    // (Ohms) Calibration shunt resistor value
    #endif

  #endif
#endif // SPINDLE_FEATURE || LASER_FEATURE

/**
 * Synchronous Laser Control with M106/M107
 *
 * Marlin normally applies M106/M107 fan speeds at a time "soon after" processing
 * a planner block. This is too inaccurate for a PWM/TTL laser attached to the fan
 * header (as with some add-on laser kits). Enable this option to set fan/laser
 * speeds with much more exact timing for improved print fidelity.
 *
 * NOTE: This option sacrifices some cooling fan speed options.
 */
//#define LASER_SYNCHRONOUS_M106_M107

/**
 * Coolant Control
 *
 * Add the M7, M8, and M9 commands to turn mist or flood coolant on and off.
 *
 * Note: COOLANT_MIST_PIN and/or COOLANT_FLOOD_PIN must also be defined.
 */
//#define COOLANT_CONTROL
#if ENABLED(COOLANT_CONTROL)
  #define COOLANT_MIST                // Enable if mist coolant is present
  #define COOLANT_FLOOD               // Enable if flood coolant is present
  #define COOLANT_MIST_INVERT  false  // Set "true" if the on/off function is reversed
  #define COOLANT_FLOOD_INVERT false  // Set "true" if the on/off function is reversed
#endif

/**
 * Filament Width Sensor
 *
 * Measures the filament width in real-time and adjusts
 * flow rate to compensate for any irregularities.
 *
 * Also allows the measured filament diameter to set the
 * extrusion rate, so the slicer only has to specify the
 * volume.
 *
 * Only a single extruder is supported at this time.
 *
 *  34 RAMPS_14    : Analog input 5 on the AUX2 connector
 *  81 PRINTRBOARD : Analog input 2 on the Exp1 connector (version B,C,D,E)
 * 301 RAMBO       : Analog input 3
 *
 * Note: May require analog pins to be defined for other boards.
 */
//#define FILAMENT_WIDTH_SENSOR

#if ENABLED(FILAMENT_WIDTH_SENSOR)
  #define FILAMENT_SENSOR_EXTRUDER_NUM 0    // Index of the extruder that has the filament sensor. :[0,1,2,3,4]
  #define MEASUREMENT_DELAY_CM        14    // (cm) The distance from the filament sensor to the melting chamber

  #define FILWIDTH_ERROR_MARGIN        1.0  // (mm) If a measurement differs too much from nominal width ignore it
  #define MAX_MEASUREMENT_DELAY       20    // (bytes) Buffer size for stored measurements (1 byte per cm). Must be larger than MEASUREMENT_DELAY_CM.

  #define DEFAULT_MEASURED_FILAMENT_DIA DEFAULT_NOMINAL_FILAMENT_DIA // Set measured to nominal initially

  // Display filament width on the LCD status line. Status messages will expire after 5 seconds.
  //#define FILAMENT_LCD_DISPLAY
#endif

/**
 * Power Monitor
 * Monitor voltage (V) and/or current (A), and -when possible- power (W)
 *
 * Read and configure with M430
 *
 * The current sensor feeds DC voltage (relative to the measured current) to an analog pin
 * The voltage sensor feeds DC voltage (relative to the measured voltage) to an analog pin
 */
//#define POWER_MONITOR_CURRENT   // Monitor the system current
//#define POWER_MONITOR_VOLTAGE   // Monitor the system voltage

#if ENABLED(POWER_MONITOR_CURRENT)
  #define POWER_MONITOR_VOLTS_PER_AMP    0.05000  // Input voltage to the MCU analog pin per amp  - DO NOT apply more than ADC_VREF!
  #define POWER_MONITOR_CURRENT_OFFSET   0        // Offset (in amps) applied to the calculated current
  #define POWER_MONITOR_FIXED_VOLTAGE   13.6      // Voltage for a current sensor with no voltage sensor (for power display)
#endif

#if ENABLED(POWER_MONITOR_VOLTAGE)
  #define POWER_MONITOR_VOLTS_PER_VOLT  0.077933  // Input voltage to the MCU analog pin per volt - DO NOT apply more than ADC_VREF!
  #define POWER_MONITOR_VOLTAGE_OFFSET  0         // Offset (in volts) applied to the calculated voltage
#endif

/**
 * Stepper Driver Anti-SNAFU Protection
 *
 * If the SAFE_POWER_PIN is defined for your board, Marlin will check
 * that stepper drivers are properly plugged in before applying power.
 * Disable protection if your stepper drivers don't support the feature.
 */
//#define DISABLE_DRIVER_SAFE_POWER_PROTECT

/**
 * CNC Coordinate Systems
 *
 * Enables G53 and G54-G59.3 commands to select coordinate systems
 * and G92.1 to reset the workspace to native machine space.
 */
//#define CNC_COORDINATE_SYSTEMS

/**
 * Auto-report temperatures with M155 S<seconds>
 */
#define AUTO_REPORT_TEMPERATURES

/**
 * Auto-report position with M154 S<seconds>
 */
//#define AUTO_REPORT_POSITION

/**
 * Include capabilities in M115 output
 */
#define EXTENDED_CAPABILITIES_REPORT
#if ENABLED(EXTENDED_CAPABILITIES_REPORT)
  #define M115_GEOMETRY_REPORT
#endif

/**
 * Expected Printer Check
 * Add the M16 G-code to compare a string to the MACHINE_NAME.
 * M16 with a non-matching string causes the printer to halt.
 */
//#define EXPECTED_PRINTER_CHECK

/**
 * Disable all Volumetric extrusion options
 */
//#define NO_VOLUMETRICS

#if DISABLED(NO_VOLUMETRICS)
  /**
   * Volumetric extrusion default state
   * Activate to make volumetric extrusion the default method,
   * with DEFAULT_NOMINAL_FILAMENT_DIA as the default diameter.
   *
   * M200 D0 to disable, M200 Dn to set a new diameter (and enable volumetric).
   * M200 S0/S1 to disable/enable volumetric extrusion.
   */
  //#define VOLUMETRIC_DEFAULT_ON

  //#define VOLUMETRIC_EXTRUDER_LIMIT
  #if ENABLED(VOLUMETRIC_EXTRUDER_LIMIT)
    /**
     * Default volumetric extrusion limit in cubic mm per second (mm^3/sec).
     * This factory setting applies to all extruders.
     * Use 'M200 [T<extruder>] L<limit>' to override and 'M502' to reset.
     * A non-zero value activates Volume-based Extrusion Limiting.
     */
    #define DEFAULT_VOLUMETRIC_EXTRUDER_LIMIT 0.00      // (mm^3/sec)
  #endif
#endif

/**
 * Enable this option for a leaner build of Marlin that removes all
 * workspace offsets, simplifying coordinate transformations, leveling, etc.
 *
 *  - M206 and M428 are disabled.
 *  - G92 will revert to its behavior from Marlin 1.0.
 */
//#define NO_WORKSPACE_OFFSETS

// Extra options for the M114 "Current Position" report
//#define M114_DETAIL         // Use 'M114` for details to check planner calculations
//#define M114_REALTIME       // Real current position based on forward kinematics
//#define M114_LEGACY         // M114 used to synchronize on every call. Enable if needed.

//#define REPORT_FAN_CHANGE   // Report the new fan speed when changed by M106 (and others)

/**
 * Set the number of proportional font spaces required to fill up a typical character space.
 * This can help to better align the output of commands like `G29 O` Mesh Output.
 *
 * For clients that use a fixed-width font (like OctoPrint), leave this set to 1.0.
 * Otherwise, adjust according to your client and font.
 */
#define PROPORTIONAL_FONT_RATIO 1.0

/**
 * Spend 28 bytes of SRAM to optimize the G-code parser
 */
#define FASTER_GCODE_PARSER

#if ENABLED(FASTER_GCODE_PARSER)
  //#define GCODE_QUOTED_STRINGS  // Support for quoted string parameters
#endif

// MRiscoC Meatpack support disabled because binary file transfer
// Support for MeatPack G-code compression (https://github.com/scottmudge/OctoPrint-MeatPack)
//#define MEATPACK_ON_SERIAL_PORT_1
//#define MEATPACK_ON_SERIAL_PORT_2

//#define GCODE_CASE_INSENSITIVE  // Accept G-code sent to the firmware in lowercase

//#define REPETIER_GCODE_M360     // Add commands originally from Repetier FW

/**
 * CNC G-code options
 * Support CNC-style G-code dialects used by laser cutters, drawing machine cams, etc.
 * Note that G0 feedrates should be used with care for 3D printing (if used at all).
 * High feedrates may cause ringing and harm print quality.
 */
//#define PAREN_COMMENTS      // Support for parentheses-delimited comments
//#define GCODE_MOTION_MODES  // Remember the motion mode (G0 G1 G2 G3 G5 G38.X) and apply for X Y Z E F, etc.

// Enable and set a (default) feedrate for all G0 moves
//#define G0_FEEDRATE 3000 // (mm/min)
#ifdef G0_FEEDRATE
  //#define VARIABLE_G0_FEEDRATE // The G0 feedrate is set by F in G0 motion mode
#endif

/**
 * Startup commands
 *
 * Execute certain G-code commands immediately after power-on.
 */
//#define STARTUP_COMMANDS "M17 Z"

/**
 * G-code Macros
 *
 * Add G-codes M810-M819 to define and run G-code macros.
 * Macros are not saved to EEPROM.
 */
//#define GCODE_MACROS
#if ENABLED(GCODE_MACROS)
  #define GCODE_MACROS_SLOTS       5  // Up to 10 may be used
  #define GCODE_MACROS_SLOT_SIZE  50  // Maximum length of a single macro
#endif

/**
 * User-defined menu items to run custom G-code.
 * Up to 25 may be defined, but the actual number is LCD-dependent.
 */

// Custom Menu: Main Menu
//#define CUSTOM_MENU_MAIN
#if ENABLED(CUSTOM_MENU_MAIN)
  //#define CUSTOM_MENU_MAIN_TITLE "Custom Commands"
  #define CUSTOM_MENU_MAIN_SCRIPT_DONE "M117 User Script Done"
  #define CUSTOM_MENU_MAIN_SCRIPT_AUDIBLE_FEEDBACK
  //#define CUSTOM_MENU_MAIN_SCRIPT_RETURN   // Return to status screen after a script
  #define CUSTOM_MENU_MAIN_ONLY_IDLE         // Only show custom menu when the machine is idle

  #define MAIN_MENU_ITEM_1_DESC "Home & UBL Info"
  #define MAIN_MENU_ITEM_1_GCODE "G28\nG29 W"
  //#define MAIN_MENU_ITEM_1_CONFIRM          // Show a confirmation dialog before this action

  #define MAIN_MENU_ITEM_2_DESC "Preheat for " PREHEAT_1_LABEL
  #define MAIN_MENU_ITEM_2_GCODE "M140 S" STRINGIFY(PREHEAT_1_TEMP_BED) "\nM104 S" STRINGIFY(PREHEAT_1_TEMP_HOTEND)
  //#define MAIN_MENU_ITEM_2_CONFIRM

  //#define MAIN_MENU_ITEM_3_DESC "Preheat for " PREHEAT_2_LABEL
  //#define MAIN_MENU_ITEM_3_GCODE "M140 S" STRINGIFY(PREHEAT_2_TEMP_BED) "\nM104 S" STRINGIFY(PREHEAT_2_TEMP_HOTEND)
  //#define MAIN_MENU_ITEM_3_CONFIRM

  //#define MAIN_MENU_ITEM_4_DESC "Heat Bed/Home/Level"
  //#define MAIN_MENU_ITEM_4_GCODE "M140 S" STRINGIFY(PREHEAT_2_TEMP_BED) "\nG28\nG29"
  //#define MAIN_MENU_ITEM_4_CONFIRM

  //#define MAIN_MENU_ITEM_5_DESC "Home & Info"
  //#define MAIN_MENU_ITEM_5_GCODE "G28\nM503"
  //#define MAIN_MENU_ITEM_5_CONFIRM
#endif

// Custom Menu: Configuration Menu
//#define CUSTOM_MENU_CONFIG
#if ENABLED(CUSTOM_MENU_CONFIG)
  //#define CUSTOM_MENU_CONFIG_TITLE "Custom Commands"
  #define CUSTOM_MENU_CONFIG_SCRIPT_DONE "M117 Wireless Script Done"
  #define CUSTOM_MENU_CONFIG_SCRIPT_AUDIBLE_FEEDBACK
  //#define CUSTOM_MENU_CONFIG_SCRIPT_RETURN  // Return to status screen after a script
  #define CUSTOM_MENU_CONFIG_ONLY_IDLE        // Only show custom menu when the machine is idle

  #define CONFIG_MENU_ITEM_1_DESC "Wifi ON"
  #define CONFIG_MENU_ITEM_1_GCODE "M118 [ESP110] WIFI-STA pwd=12345678"
  //#define CONFIG_MENU_ITEM_1_CONFIRM        // Show a confirmation dialog before this action

  #define CONFIG_MENU_ITEM_2_DESC "Bluetooth ON"
  #define CONFIG_MENU_ITEM_2_GCODE "M118 [ESP110] BT pwd=12345678"
  //#define CONFIG_MENU_ITEM_2_CONFIRM

  //#define CONFIG_MENU_ITEM_3_DESC "Radio OFF"
  //#define CONFIG_MENU_ITEM_3_GCODE "M118 [ESP110] OFF pwd=12345678"
  //#define CONFIG_MENU_ITEM_3_CONFIRM

  //#define CONFIG_MENU_ITEM_4_DESC "Wifi ????"
  //#define CONFIG_MENU_ITEM_4_GCODE "M118 ????"
  //#define CONFIG_MENU_ITEM_4_CONFIRM

  //#define CONFIG_MENU_ITEM_5_DESC "Wifi ????"
  //#define CONFIG_MENU_ITEM_5_GCODE "M118 ????"
  //#define CONFIG_MENU_ITEM_5_CONFIRM
#endif

/**
 * User-defined buttons to run custom G-code.
 * Up to 25 may be defined.
 */
//#define CUSTOM_USER_BUTTONS
#if ENABLED(CUSTOM_USER_BUTTONS)
  //#define BUTTON1_PIN -1
  #if PIN_EXISTS(BUTTON1)
    #define BUTTON1_HIT_STATE     LOW       // State of the triggered button. NC=LOW. NO=HIGH.
    #define BUTTON1_WHEN_PRINTING false     // Button allowed to trigger during printing?
    #define BUTTON1_GCODE         "G28"
    #define BUTTON1_DESC          "Homing"  // Optional string to set the LCD status
  #endif

  //#define BUTTON2_PIN -1
  #if PIN_EXISTS(BUTTON2)
    #define BUTTON2_HIT_STATE     LOW
    #define BUTTON2_WHEN_PRINTING false
    #define BUTTON2_GCODE         "M140 S" STRINGIFY(PREHEAT_1_TEMP_BED) "\nM104 S" STRINGIFY(PREHEAT_1_TEMP_HOTEND)
    #define BUTTON2_DESC          "Preheat for " PREHEAT_1_LABEL
  #endif

  //#define BUTTON3_PIN -1
  #if PIN_EXISTS(BUTTON3)
    #define BUTTON3_HIT_STATE     LOW
    #define BUTTON3_WHEN_PRINTING false
    #define BUTTON3_GCODE         "M140 S" STRINGIFY(PREHEAT_2_TEMP_BED) "\nM104 S" STRINGIFY(PREHEAT_2_TEMP_HOTEND)
    #define BUTTON3_DESC          "Preheat for " PREHEAT_2_LABEL
  #endif
#endif

/**
 * Host Action Commands
 *
 * Define host streamer action commands in compliance with the standard.
 *
 * See https://reprap.org/wiki/G-code#Action_commands
 * Common commands ........ poweroff, pause, paused, resume, resumed, cancel
 * G29_RETRY_AND_RECOVER .. probe_rewipe, probe_failed
 *
 * Some features add reason codes to extend these commands.
 *
 * Host Prompt Support enables Marlin to use the host for user prompts so
 * filament runout and other processes can be managed from the host side.
 */
#define HOST_ACTION_COMMANDS		// MRiscoC enabled for filament runout sensor
#if ENABLED(HOST_ACTION_COMMANDS)
<<<<<<< HEAD
=======
  //#define HOST_PAUSE_M76
>>>>>>> 5d2b8698
  #define HOST_PROMPT_SUPPORT		// MRiscoC enabled for filament runout sensor
  //#define HOST_START_MENU_ITEM	// Add a menu item that tells the host to start
#endif

/**
 * Cancel Objects
 *
 * Implement M486 to allow Marlin to skip objects
 */
//#define CANCEL_OBJECTS
#if ENABLED(CANCEL_OBJECTS)
  #define CANCEL_OBJECTS_REPORTING // Emit the current object as a status message
#endif

/**
 * I2C position encoders for closed loop control.
 * Developed by Chris Barr at Aus3D.
 *
 * Wiki: https://wiki.aus3d.com.au/Magnetic_Encoder
 * Github: https://github.com/Aus3D/MagneticEncoder
 *
 * Supplier: https://aus3d.com.au/magnetic-encoder-module
 * Alternative Supplier: https://reliabuild3d.com/
 *
 * Reliabuild encoders have been modified to improve reliability.
 */

//#define I2C_POSITION_ENCODERS
#if ENABLED(I2C_POSITION_ENCODERS)

  #define I2CPE_ENCODER_CNT         1                       // The number of encoders installed; max of 5
                                                            // encoders supported currently.

  #define I2CPE_ENC_1_ADDR          I2CPE_PRESET_ADDR_X     // I2C address of the encoder. 30-200.
  #define I2CPE_ENC_1_AXIS          X_AXIS                  // Axis the encoder module is installed on.  <X|Y|Z|E>_AXIS.
  #define I2CPE_ENC_1_TYPE          I2CPE_ENC_TYPE_LINEAR   // Type of encoder:  I2CPE_ENC_TYPE_LINEAR -or-
                                                            // I2CPE_ENC_TYPE_ROTARY.
  #define I2CPE_ENC_1_TICKS_UNIT    2048                    // 1024 for magnetic strips with 2mm poles; 2048 for
                                                            // 1mm poles. For linear encoders this is ticks / mm,
                                                            // for rotary encoders this is ticks / revolution.
  //#define I2CPE_ENC_1_TICKS_REV     (16 * 200)            // Only needed for rotary encoders; number of stepper
                                                            // steps per full revolution (motor steps/rev * microstepping)
  //#define I2CPE_ENC_1_INVERT                              // Invert the direction of axis travel.
  #define I2CPE_ENC_1_EC_METHOD     I2CPE_ECM_MICROSTEP     // Type of error error correction.
  #define I2CPE_ENC_1_EC_THRESH     0.10                    // Threshold size for error (in mm) above which the
                                                            // printer will attempt to correct the error; errors
                                                            // smaller than this are ignored to minimize effects of
                                                            // measurement noise / latency (filter).

  #define I2CPE_ENC_2_ADDR          I2CPE_PRESET_ADDR_Y     // Same as above, but for encoder 2.
  #define I2CPE_ENC_2_AXIS          Y_AXIS
  #define I2CPE_ENC_2_TYPE          I2CPE_ENC_TYPE_LINEAR
  #define I2CPE_ENC_2_TICKS_UNIT    2048
  //#define I2CPE_ENC_2_TICKS_REV   (16 * 200)
  //#define I2CPE_ENC_2_INVERT
  #define I2CPE_ENC_2_EC_METHOD     I2CPE_ECM_MICROSTEP
  #define I2CPE_ENC_2_EC_THRESH     0.10

  #define I2CPE_ENC_3_ADDR          I2CPE_PRESET_ADDR_Z     // Encoder 3.  Add additional configuration options
  #define I2CPE_ENC_3_AXIS          Z_AXIS                  // as above, or use defaults below.

  #define I2CPE_ENC_4_ADDR          I2CPE_PRESET_ADDR_E     // Encoder 4.
  #define I2CPE_ENC_4_AXIS          E_AXIS

  #define I2CPE_ENC_5_ADDR          34                      // Encoder 5.
  #define I2CPE_ENC_5_AXIS          E_AXIS

  // Default settings for encoders which are enabled, but without settings configured above.
  #define I2CPE_DEF_TYPE            I2CPE_ENC_TYPE_LINEAR
  #define I2CPE_DEF_ENC_TICKS_UNIT  2048
  #define I2CPE_DEF_TICKS_REV       (16 * 200)
  #define I2CPE_DEF_EC_METHOD       I2CPE_ECM_NONE
  #define I2CPE_DEF_EC_THRESH       0.1

  //#define I2CPE_ERR_THRESH_ABORT  100.0                   // Threshold size for error (in mm) error on any given
                                                            // axis after which the printer will abort. Comment out to
                                                            // disable abort behavior.

  #define I2CPE_TIME_TRUSTED        10000                   // After an encoder fault, there must be no further fault
                                                            // for this amount of time (in ms) before the encoder
                                                            // is trusted again.

  /**
   * Position is checked every time a new command is executed from the buffer but during long moves,
   * this setting determines the minimum update time between checks. A value of 100 works well with
   * error rolling average when attempting to correct only for skips and not for vibration.
   */
  #define I2CPE_MIN_UPD_TIME_MS     4                       // (ms) Minimum time between encoder checks.

  // Use a rolling average to identify persistant errors that indicate skips, as opposed to vibration and noise.
  #define I2CPE_ERR_ROLLING_AVERAGE

#endif // I2C_POSITION_ENCODERS

/**
 * Analog Joystick(s)
 */
//#define JOYSTICK
#if ENABLED(JOYSTICK)
  #define JOY_X_PIN    5  // RAMPS: Suggested pin A5  on AUX2
  #define JOY_Y_PIN   10  // RAMPS: Suggested pin A10 on AUX2
  #define JOY_Z_PIN   12  // RAMPS: Suggested pin A12 on AUX2
  #define JOY_EN_PIN  44  // RAMPS: Suggested pin D44 on AUX2

  //#define INVERT_JOY_X  // Enable if X direction is reversed
  //#define INVERT_JOY_Y  // Enable if Y direction is reversed
  //#define INVERT_JOY_Z  // Enable if Z direction is reversed

  // Use M119 with JOYSTICK_DEBUG to find reasonable values after connecting:
  #define JOY_X_LIMITS { 5600, 8190-100, 8190+100, 10800 } // min, deadzone start, deadzone end, max
  #define JOY_Y_LIMITS { 5600, 8250-100, 8250+100, 11000 }
  #define JOY_Z_LIMITS { 4800, 8080-100, 8080+100, 11550 }
  //#define JOYSTICK_DEBUG
#endif

/**
 * Mechanical Gantry Calibration
 * Modern replacement for the Prusa TMC_Z_CALIBRATION.
 * Adds capability to work with any adjustable current drivers.
 * Implemented as G34 because M915 is deprecated.
 */
//#define MECHANICAL_GANTRY_CALIBRATION
#if ENABLED(MECHANICAL_GANTRY_CALIBRATION)
  #define GANTRY_CALIBRATION_CURRENT          600     // Default calibration current in ma
  #define GANTRY_CALIBRATION_EXTRA_HEIGHT      15     // Extra distance in mm past Z_###_POS to move
  #define GANTRY_CALIBRATION_FEEDRATE         500     // Feedrate for correction move
  //#define GANTRY_CALIBRATION_TO_MIN                 // Enable to calibrate Z in the MIN direction

  //#define GANTRY_CALIBRATION_SAFE_POSITION XY_CENTER // Safe position for nozzle
  //#define GANTRY_CALIBRATION_XY_PARK_FEEDRATE 3000  // XY Park Feedrate - MMM
  //#define GANTRY_CALIBRATION_COMMANDS_PRE   ""
  #define GANTRY_CALIBRATION_COMMANDS_POST  "G28"     // G28 highly recommended to ensure an accurate position
#endif

/**
 * Instant freeze / unfreeze functionality
 * Specified pin has pullup and connecting to ground will instantly pause motion.
 * Potentially useful for emergency stop that allows being resumed.
 */
//#define FREEZE_FEATURE
#if ENABLED(FREEZE_FEATURE)
  //#define FREEZE_PIN 41   // Override the default (KILL) pin here
#endif

/**
 * MAX7219 Debug Matrix
 *
 * Add support for a low-cost 8x8 LED Matrix based on the Max7219 chip as a realtime status display.
 * Requires 3 signal wires. Some useful debug options are included to demonstrate its usage.
 */
//#define MAX7219_DEBUG
#if ENABLED(MAX7219_DEBUG)
  #define MAX7219_CLK_PIN   64
  #define MAX7219_DIN_PIN   57
  #define MAX7219_LOAD_PIN  44

  //#define MAX7219_GCODE          // Add the M7219 G-code to control the LED matrix
  #define MAX7219_INIT_TEST    2   // Test pattern at startup: 0=none, 1=sweep, 2=spiral
  #define MAX7219_NUMBER_UNITS 1   // Number of Max7219 units in chain.
  #define MAX7219_ROTATE       0   // Rotate the display clockwise (in multiples of +/- 90°)
                                   // connector at:  right=0   bottom=-90  top=90  left=180
  //#define MAX7219_REVERSE_ORDER  // The individual LED matrix units may be in reversed order
  //#define MAX7219_SIDE_BY_SIDE   // Big chip+matrix boards can be chained side-by-side

  /**
   * Sample debug features
   * If you add more debug displays, be careful to avoid conflicts!
   */
  #define MAX7219_DEBUG_PRINTER_ALIVE    // Blink corner LED of 8x8 matrix to show that the firmware is functioning
  #define MAX7219_DEBUG_PLANNER_HEAD  3  // Show the planner queue head position on this and the next LED matrix row
  #define MAX7219_DEBUG_PLANNER_TAIL  5  // Show the planner queue tail position on this and the next LED matrix row

  #define MAX7219_DEBUG_PLANNER_QUEUE 0  // Show the current planner queue depth on this and the next LED matrix row
                                         // If you experience stuttering, reboots, etc. this option can reveal how
                                         // tweaks made to the configuration are affecting the printer in real-time.
#endif

/**
 * NanoDLP Sync support
 *
 * Support for Synchronized Z moves when used with NanoDLP. G0/G1 axis moves will
 * output a "Z_move_comp" string to enable synchronization with DLP projector exposure.
 * This feature allows you to use [[WaitForDoneMessage]] instead of M400 commands.
 */
//#define NANODLP_Z_SYNC
#if ENABLED(NANODLP_Z_SYNC)
  //#define NANODLP_ALL_AXIS  // Send a "Z_move_comp" report for any axis move (not just Z).
#endif

/**
 * Ethernet. Use M552 to enable and set the IP address.
 */
#if HAS_ETHERNET
  #define MAC_ADDRESS { 0xDE, 0xAD, 0xBE, 0xEF, 0xF0, 0x0D }  // A MAC address unique to your network
#endif

/**
 * WiFi Support (Espressif ESP32 WiFi)
 */
//#define WIFISUPPORT         // Marlin embedded WiFi managenent
//#define ESP3D_WIFISUPPORT   // ESP3D Library WiFi management (https://github.com/luc-github/ESP3DLib)

#if EITHER(WIFISUPPORT, ESP3D_WIFISUPPORT)
  //#define WEBSUPPORT          // Start a webserver (which may include auto-discovery)
  //#define OTASUPPORT          // Support over-the-air firmware updates
  //#define WIFI_CUSTOM_COMMAND // Accept feature config commands (e.g., WiFi ESP3D) from the host

  /**
   * To set a default WiFi SSID / Password, create a file called Configuration_Secure.h with
   * the following defines, customized for your network. This specific file is excluded via
   * .gitignore to prevent it from accidentally leaking to the public.
   *
   *   #define WIFI_SSID "WiFi SSID"
   *   #define WIFI_PWD  "WiFi Password"
   */
  //#include "Configuration_Secure.h" // External file with WiFi SSID / Password
#endif

/**
 * Průša Multi-Material Unit (MMU)
 * Enable in Configuration.h
 *
 * These devices allow a single stepper driver on the board to drive
 * multi-material feeders with any number of stepper motors.
 */
#if HAS_PRUSA_MMU1
  /**
   * This option only allows the multiplexer to switch on tool-change.
   * Additional options to configure custom E moves are pending.
   *
   * Override the default DIO selector pins here, if needed.
   * Some pins files may provide defaults for these pins.
   */
  //#define E_MUX0_PIN 40  // Always Required
  //#define E_MUX1_PIN 42  // Needed for 3 to 8 inputs
  //#define E_MUX2_PIN 44  // Needed for 5 to 8 inputs
#elif HAS_PRUSA_MMU2
  // Serial port used for communication with MMU2.
  #define MMU2_SERIAL_PORT 2

  // Use hardware reset for MMU if a pin is defined for it
  //#define MMU2_RST_PIN 23

  // Enable if the MMU2 has 12V stepper motors (MMU2 Firmware 1.0.2 and up)
  //#define MMU2_MODE_12V

  // G-code to execute when MMU2 F.I.N.D.A. probe detects filament runout
  #define MMU2_FILAMENT_RUNOUT_SCRIPT "M600"

  // Add an LCD menu for MMU2
  //#define MMU2_MENUS
  #if EITHER(MMU2_MENUS, HAS_PRUSA_MMU2S)
    // Settings for filament load / unload from the LCD menu.
    // This is for Průša MK3-style extruders. Customize for your hardware.
    #define MMU2_FILAMENTCHANGE_EJECT_FEED 80.0
    #define MMU2_LOAD_TO_NOZZLE_SEQUENCE \
      {  7.2, 1145 }, \
      { 14.4,  871 }, \
      { 36.0, 1393 }, \
      { 14.4,  871 }, \
      { 50.0,  198 }

    #define MMU2_RAMMING_SEQUENCE \
      {   1.0, 1000 }, \
      {   1.0, 1500 }, \
      {   2.0, 2000 }, \
      {   1.5, 3000 }, \
      {   2.5, 4000 }, \
      { -15.0, 5000 }, \
      { -14.0, 1200 }, \
      {  -6.0,  600 }, \
      {  10.0,  700 }, \
      { -10.0,  400 }, \
      { -50.0, 2000 }
  #endif

  /**
   * Using a sensor like the MMU2S
   * This mode requires a MK3S extruder with a sensor at the extruder idler, like the MMU2S.
   * See https://help.prusa3d.com/en/guide/3b-mk3s-mk2-5s-extruder-upgrade_41560, step 11
   */
  #if HAS_PRUSA_MMU2S
    #define MMU2_C0_RETRY   5             // Number of retries (total time = timeout*retries)

    #define MMU2_CAN_LOAD_FEEDRATE 800    // (mm/min)
    #define MMU2_CAN_LOAD_SEQUENCE \
      {  0.1, MMU2_CAN_LOAD_FEEDRATE }, \
      {  60.0, MMU2_CAN_LOAD_FEEDRATE }, \
      { -52.0, MMU2_CAN_LOAD_FEEDRATE }

    #define MMU2_CAN_LOAD_RETRACT   6.0   // (mm) Keep under the distance between Load Sequence values
    #define MMU2_CAN_LOAD_DEVIATION 0.8   // (mm) Acceptable deviation

    #define MMU2_CAN_LOAD_INCREMENT 0.2   // (mm) To reuse within MMU2 module
    #define MMU2_CAN_LOAD_INCREMENT_SEQUENCE \
      { -MMU2_CAN_LOAD_INCREMENT, MMU2_CAN_LOAD_FEEDRATE }

  #else

    /**
     * MMU1 Extruder Sensor
     *
     * Support for a Průša (or other) IR Sensor to detect filament near the extruder
     * and make loading more reliable. Suitable for an extruder equipped with a filament
     * sensor less than 38mm from the gears.
     *
     * During loading the extruder will stop when the sensor is triggered, then do a last
     * move up to the gears. If no filament is detected, the MMU2 can make some more attempts.
     * If all attempts fail, a filament runout will be triggered.
     */
    //#define MMU_EXTRUDER_SENSOR
    #if ENABLED(MMU_EXTRUDER_SENSOR)
      #define MMU_LOADING_ATTEMPTS_NR 5 // max. number of attempts to load filament if first load fail
    #endif

  #endif

  //#define MMU2_DEBUG  // Write debug info to serial output

#endif // HAS_PRUSA_MMU2

/**
 * Advanced Print Counter settings
 */
#if ENABLED(PRINTCOUNTER)
  #define SERVICE_WARNING_BUZZES  3
  // Activate up to 3 service interval watchdogs
  //#define SERVICE_NAME_1      "Service S"
  //#define SERVICE_INTERVAL_1  100 // print hours
  //#define SERVICE_NAME_2      "Service L"
  //#define SERVICE_INTERVAL_2  200 // print hours
  //#define SERVICE_NAME_3      "Service 3"
  //#define SERVICE_INTERVAL_3    1 // print hours
#endif

// @section develop

//
// M100 Free Memory Watcher to debug memory usage
//
//#define M100_FREE_MEMORY_WATCHER

//
// M42 - Set pin states
//
//#define DIRECT_PIN_CONTROL

//
// M43 - display pin status, toggle pins, watch pins, watch endstops & toggle LED, test servo probe
//
//#define PINS_DEBUGGING

// Enable Marlin dev mode which adds some special commands
//#define MARLIN_DEV_MODE

/**
 * Postmortem Debugging captures misbehavior and outputs the CPU status and backtrace to serial.
 * When running in the debugger it will break for debugging. This is useful to help understand
 * a crash from a remote location. Requires ~400 bytes of SRAM and 5Kb of flash.
 */
//#define POSTMORTEM_DEBUGGING

/**
 * Software Reset options
 */
//#define SOFT_RESET_VIA_SERIAL         // 'KILL' and '^X' commands will soft-reset the controller
//#define SOFT_RESET_ON_KILL            // Use a digital button to soft-reset the controller after KILL<|MERGE_RESOLUTION|>--- conflicted
+++ resolved
@@ -125,6 +125,12 @@
   #define PROBE_PULLUP_RESISTOR_OHMS   4700    // Pullup resistor
   #define PROBE_RESISTANCE_25C_OHMS    100000  // Resistance at 25C
   #define PROBE_BETA                   3950    // Beta value
+#endif
+
+#if TEMP_SENSOR_BOARD == 1000
+  #define BOARD_PULLUP_RESISTOR_OHMS   4700    // Pullup resistor
+  #define BOARD_RESISTANCE_25C_OHMS    100000  // Resistance at 25C
+  #define BOARD_BETA                   3950    // Beta value
 #endif
 
 #if TEMP_SENSOR_REDUNDANT == 1000
@@ -227,6 +233,18 @@
 #endif
 
 //
+// Motherboard Sensor options
+//
+#if TEMP_SENSOR_BOARD
+  #define THERMAL_PROTECTION_BOARD   // Halt the printer if the board sensor leaves the temp range below.
+  #define BOARD_MINTEMP           8  // (°C)
+  #define BOARD_MAXTEMP          70  // (°C)
+  #ifndef TEMP_BOARD_PIN
+    //#define TEMP_BOARD_PIN -1      // Board temp sensor pin, if not set in pins file.
+  #endif
+#endif
+
+//
 // Laser Coolant Flow Meter
 //
 //#define LASER_COOLANT_FLOW_METER
@@ -482,16 +500,20 @@
  */
 //#define USE_CONTROLLER_FAN
 #if ENABLED(USE_CONTROLLER_FAN)
-  //#define CONTROLLER_FAN_PIN -1        // Set a custom pin for the controller fan
-  //#define CONTROLLER_FAN_USE_Z_ONLY    // With this option only the Z axis is considered
-  //#define CONTROLLER_FAN_IGNORE_Z      // Ignore Z stepper. Useful when stepper timeout is disabled.
-  #define CONTROLLERFAN_SPEED_MIN      0 // (0-255) Minimum speed. (If set below this value the fan is turned off.)
-  #define CONTROLLERFAN_SPEED_ACTIVE 255 // (0-255) Active speed, used when any motor is enabled
-  #define CONTROLLERFAN_SPEED_IDLE     0 // (0-255) Idle speed, used when motors are disabled
-  #define CONTROLLERFAN_IDLE_TIME     60 // (seconds) Extra time to keep the fan running after disabling motors
-  //#define CONTROLLER_FAN_EDITABLE      // Enable M710 configurable settings
+  //#define CONTROLLER_FAN_PIN -1           // Set a custom pin for the controller fan
+  //#define CONTROLLER_FAN_USE_Z_ONLY       // With this option only the Z axis is considered
+  //#define CONTROLLER_FAN_IGNORE_Z         // Ignore Z stepper. Useful when stepper timeout is disabled.
+  #define CONTROLLERFAN_SPEED_MIN         0 // (0-255) Minimum speed. (If set below this value the fan is turned off.)
+  #define CONTROLLERFAN_SPEED_ACTIVE    255 // (0-255) Active speed, used when any motor is enabled
+  #define CONTROLLERFAN_SPEED_IDLE        0 // (0-255) Idle speed, used when motors are disabled
+  #define CONTROLLERFAN_IDLE_TIME        60 // (seconds) Extra time to keep the fan running after disabling motors
+
+  // Use TEMP_SENSOR_BOARD as a trigger for enabling the controller fan
+  //#define CONTROLLER_FAN_MIN_BOARD_TEMP 40  // (°C) Turn on the fan if the board reaches this temperature
+
+  //#define CONTROLLER_FAN_EDITABLE         // Enable M710 configurable settings
   #if ENABLED(CONTROLLER_FAN_EDITABLE)
-    #define CONTROLLER_FAN_MENU          // Enable the Controller Fan submenu
+    #define CONTROLLER_FAN_MENU             // Enable the Controller Fan submenu
   #endif
 #endif
 
@@ -1286,13 +1308,6 @@
   //#define LCD_SHOW_E_TOTAL
 #endif
 
-<<<<<<< HEAD
-#if EITHER(SDSUPPORT, LCD_SET_PROGRESS_MANUALLY) && ANY(HAS_MARLINUI_U8GLIB, HAS_MARLINUI_HD44780, IS_TFTGLCD_PANEL, EXTENSIBLE_UI)
-  //#define SHOW_REMAINING_TIME       // Display estimated time to completion
-  #if ENABLED(SHOW_REMAINING_TIME)
-    //#define USE_M73_REMAINING_TIME  // Use remaining time from M73 command instead of estimation
-    //#define ROTATE_PROGRESS_DISPLAY // Display (P)rogress, (E)lapsed, and (R)emaining time
-=======
 // LCD Print Progress options
 #if EITHER(SDSUPPORT, LCD_SET_PROGRESS_MANUALLY)
   #if ANY(HAS_MARLINUI_U8GLIB, EXTENSIBLE_UI, HAS_MARLINUI_HD44780, IS_TFTGLCD_PANEL, IS_DWIN_MARLINUI)
@@ -1301,7 +1316,6 @@
       //#define USE_M73_REMAINING_TIME  // Use remaining time from M73 command instead of estimation
       //#define ROTATE_PROGRESS_DISPLAY // Display (P)rogress, (E)lapsed, and (R)emaining time
     #endif
->>>>>>> 5d2b8698
   #endif
 
   #if EITHER(HAS_MARLINUI_U8GLIB, EXTENSIBLE_UI)
@@ -1569,12 +1583,6 @@
  * printing performance versus fast display updates.
  */
 #if HAS_MARLINUI_U8GLIB
-<<<<<<< HEAD
-  // Show SD percentage next to the progress bar
-  //#define DOGM_SD_PERCENT
-
-=======
->>>>>>> 5d2b8698
   // Save many cycles by drawing a hollow frame or no frame on the Info Screen
   //#define XYZ_NO_FRAME
   #define XYZ_HOLLOW_FRAME
@@ -2022,9 +2030,9 @@
     // calibration.
     //#define BTC_PROBE_TEMP    30  // (°C)
 
-    // Height above Z=0.0f to raise the nozzle. Lowering this can help the probe to heat faster.
-    // Note: the Z=0.0f offset is determined by the probe offset which can be set using M851.
-    //#define PTC_PROBE_HEATING_OFFSET 0.5f
+    // Height above Z=0.0 to raise the nozzle. Lowering this can help the probe to heat faster.
+    // Note: the Z=0.0 offset is determined by the probe offset which can be set using M851.
+    //#define PTC_PROBE_HEATING_OFFSET 0.5
 
     // Height to raise the Z-probe between heating and taking the next measurement. Some probes
     // may fail to untrigger if they have been triggered for a long time, which can be solved by
@@ -3825,10 +3833,7 @@
  */
 #define HOST_ACTION_COMMANDS		// MRiscoC enabled for filament runout sensor
 #if ENABLED(HOST_ACTION_COMMANDS)
-<<<<<<< HEAD
-=======
   //#define HOST_PAUSE_M76
->>>>>>> 5d2b8698
   #define HOST_PROMPT_SUPPORT		// MRiscoC enabled for filament runout sensor
   //#define HOST_START_MENU_ITEM	// Add a menu item that tells the host to start
 #endif
@@ -3918,7 +3923,7 @@
    */
   #define I2CPE_MIN_UPD_TIME_MS     4                       // (ms) Minimum time between encoder checks.
 
-  // Use a rolling average to identify persistant errors that indicate skips, as opposed to vibration and noise.
+  // Use a rolling average to identify persistent errors that indicate skips, as opposed to vibration and noise.
   #define I2CPE_ERR_ROLLING_AVERAGE
 
 #endif // I2C_POSITION_ENCODERS
@@ -4184,6 +4189,14 @@
 // Enable Marlin dev mode which adds some special commands
 //#define MARLIN_DEV_MODE
 
+#if ENABLED(MARLIN_DEV_MODE)
+  /**
+   * D576 - Buffer Monitoring
+   * To help diagnose print quality issues stemming from empty command buffers.
+   */
+  //#define BUFFER_MONITORING
+#endif
+
 /**
  * Postmortem Debugging captures misbehavior and outputs the CPU status and backtrace to serial.
  * When running in the debugger it will break for debugging. This is useful to help understand
