/**
 * Marlin 3D Printer Firmware
 * Copyright (C) 2016 MarlinFirmware [https://github.com/MarlinFirmware/Marlin]
 *
 * Based on Sprinter and grbl.
 * Copyright (C) 2011 Camiel Gubbels / Erik van der Zalm
 *
 * This program is free software: you can redistribute it and/or modify
 * it under the terms of the GNU General Public License as published by
 * the Free Software Foundation, either version 3 of the License, or
 * (at your option) any later version.
 *
 * This program is distributed in the hope that it will be useful,
 * but WITHOUT ANY WARRANTY; without even the implied warranty of
 * MERCHANTABILITY or FITNESS FOR A PARTICULAR PURPOSE.  See the
 * GNU General Public License for more details.
 *
 * You should have received a copy of the GNU General Public License
 * along with this program.  If not, see <http://www.gnu.org/licenses/>.
 *
 */

/**
 * Configuration_adv.h
 *
 * Advanced settings.
 * Only change these if you know exactly what you're doing.
 * Some of these settings can damage your printer if improperly set!
 *
 * Basic settings can be found in Configuration.h
 *
 */
#ifndef CONFIGURATION_ADV_H
#define CONFIGURATION_ADV_H
#define CONFIGURATION_ADV_H_VERSION 020000

// @section temperature

//===========================================================================
//=============================Thermal Settings  ============================
//===========================================================================

//
// Hephestos 2 24V heated bed upgrade kit.
// https://store.bq.com/en/heated-bed-kit-hephestos2
//
//#define HEPHESTOS2_HEATED_BED_KIT
#if ENABLED(HEPHESTOS2_HEATED_BED_KIT)
  #undef TEMP_SENSOR_BED
  #define TEMP_SENSOR_BED 70
  #define HEATER_BED_INVERTING true
#endif

#if DISABLED(PIDTEMPBED)
  #define BED_CHECK_INTERVAL 5000 // ms between checks in bang-bang control
  #if ENABLED(BED_LIMIT_SWITCHING)
    #define BED_HYSTERESIS 2 // Only disable heating if T>target+BED_HYSTERESIS and enable heating if T>target-BED_HYSTERESIS
  #endif
#endif

/**
 * Thermal Protection provides additional protection to your printer from damage
 * and fire. Marlin always includes safe min and max temperature ranges which
 * protect against a broken or disconnected thermistor wire.
 *
 * The issue: If a thermistor falls out, it will report the much lower
 * temperature of the air in the room, and the the firmware will keep
 * the heater on.
 *
 * The solution: Once the temperature reaches the target, start observing.
 * If the temperature stays too far below the target (hysteresis) for too
 * long (period), the firmware will halt the machine as a safety precaution.
 *
 * If you get false positives for "Thermal Runaway", increase
 * THERMAL_PROTECTION_HYSTERESIS and/or THERMAL_PROTECTION_PERIOD
 */
#if ENABLED(THERMAL_PROTECTION_HOTENDS)
  #define THERMAL_PROTECTION_PERIOD 60        // Seconds
  #define THERMAL_PROTECTION_HYSTERESIS 10    // Degrees Celsius

  /**
   * Whenever an M104, M109, or M303 increases the target temperature, the
   * firmware will wait for the WATCH_TEMP_PERIOD to expire. If the temperature
   * hasn't increased by WATCH_TEMP_INCREASE degrees, the machine is halted and
   * requires a hard reset. This test restarts with any M104/M109/M303, but only
   * if the current temperature is far enough below the target for a reliable
   * test.
   *
   * If you get false positives for "Heating failed", increase WATCH_TEMP_PERIOD
   * and/or decrease WATCH_TEMP_INCREASE. WATCH_TEMP_INCREASE should not be set
   * below 2.
   */
  #define WATCH_TEMP_PERIOD 30                // Seconds
  #define WATCH_TEMP_INCREASE 2               // Degrees Celsius
#endif

/**
 * Thermal Protection parameters for the bed are just as above for hotends.
 */
#if ENABLED(THERMAL_PROTECTION_BED)
  #define THERMAL_PROTECTION_BED_PERIOD 60    // Seconds
  #define THERMAL_PROTECTION_BED_HYSTERESIS 4 // Degrees Celsius

  /**
   * As described above, except for the bed (M140/M190/M303).
   */
  #define WATCH_BED_TEMP_PERIOD 120                // Seconds
  #define WATCH_BED_TEMP_INCREASE 2               // Degrees Celsius
#endif

#if ENABLED(PIDTEMP)
  // this adds an experimental additional term to the heating power, proportional to the extrusion speed.
  // if Kc is chosen well, the additional required power due to increased melting should be compensated.
  //#define PID_EXTRUSION_SCALING
  #if ENABLED(PID_EXTRUSION_SCALING)
    #define DEFAULT_Kc (100) //heating power=Kc*(e_speed)
    #define LPQ_MAX_LEN 50
  #endif
#endif

/**
 * Automatic Temperature:
 * The hotend target temperature is calculated by all the buffered lines of gcode.
 * The maximum buffered steps/sec of the extruder motor is called "se".
 * Start autotemp mode with M109 S<mintemp> B<maxtemp> F<factor>
 * The target temperature is set to mintemp+factor*se[steps/sec] and is limited by
 * mintemp and maxtemp. Turn this off by executing M109 without F*
 * Also, if the temperature is set to a value below mintemp, it will not be changed by autotemp.
 * On an Ultimaker, some initial testing worked with M109 S215 B260 F1 in the start.gcode
 */
#define AUTOTEMP
#if ENABLED(AUTOTEMP)
  #define AUTOTEMP_OLDWEIGHT 0.98
#endif

// Show extra position information in M114
//#define M114_DETAIL

// Show Temperature ADC value
// Enable for M105 to include ADC values read from temperature sensors.
//#define SHOW_TEMP_ADC_VALUES

/**
 * High Temperature Thermistor Support
 *
 * Thermistors able to support high temperature tend to have a hard time getting
 * good readings at room and lower temperatures. This means HEATER_X_RAW_LO_TEMP
 * will probably be caught when the heating element first turns on during the
 * preheating process, which will trigger a min_temp_error as a safety measure
 * and force stop everything.
 * To circumvent this limitation, we allow for a preheat time (during which,
 * min_temp_error won't be triggered) and add a min_temp buffer to handle
 * aberrant readings.
 *
 * If you want to enable this feature for your hotend thermistor(s)
 * uncomment and set values > 0 in the constants below
 */

// The number of consecutive low temperature errors that can occur
// before a min_temp_error is triggered. (Shouldn't be more than 10.)
//#define MAX_CONSECUTIVE_LOW_TEMPERATURE_ERROR_ALLOWED 0

// The number of milliseconds a hotend will preheat before starting to check
// the temperature. This value should NOT be set to the time it takes the
// hot end to reach the target temperature, but the time it takes to reach
// the minimum temperature your thermistor can read. The lower the better/safer.
// This shouldn't need to be more than 30 seconds (30000)
//#define MILLISECONDS_PREHEAT_TIME 0

// @section extruder

// Extruder runout prevention.
// If the machine is idle and the temperature over MINTEMP
// then extrude some filament every couple of SECONDS.
//#define EXTRUDER_RUNOUT_PREVENT
#if ENABLED(EXTRUDER_RUNOUT_PREVENT)
  #define EXTRUDER_RUNOUT_MINTEMP 190
  #define EXTRUDER_RUNOUT_SECONDS 30
  #define EXTRUDER_RUNOUT_SPEED 1500  // mm/m
  #define EXTRUDER_RUNOUT_EXTRUDE 5   // mm
#endif

// @section temperature

//These defines help to calibrate the AD595 sensor in case you get wrong temperature measurements.
//The measured temperature is defined as "actualTemp = (measuredTemp * TEMP_SENSOR_AD595_GAIN) + TEMP_SENSOR_AD595_OFFSET"
#define TEMP_SENSOR_AD595_OFFSET 0.0
#define TEMP_SENSOR_AD595_GAIN   1.0

/**
 * Controller Fan
 * To cool down the stepper drivers and MOSFETs.
 *
 * The fan will turn on automatically whenever any stepper is enabled
 * and turn off after a set period after all steppers are turned off.
 */
//#define USE_CONTROLLER_FAN
#if ENABLED(USE_CONTROLLER_FAN)
  //#define CONTROLLER_FAN_PIN -1        // Set a custom pin for the controller fan
  #define CONTROLLERFAN_SECS 60          // Duration in seconds for the fan to run after all motors are disabled
  #define CONTROLLERFAN_SPEED 255        // 255 == full speed
#endif

// When first starting the main fan, run it at full speed for the
// given number of milliseconds.  This gets the fan spinning reliably
// before setting a PWM value. (Does not work with software PWM for fan on Sanguinololu)
//#define FAN_KICKSTART_TIME 100

// This defines the minimal speed for the main fan, run in PWM mode
// to enable uncomment and set minimal PWM speed for reliable running (1-255)
// if fan speed is [1 - (FAN_MIN_PWM-1)] it is set to FAN_MIN_PWM
//#define FAN_MIN_PWM 50

// @section extruder

/**
 * Extruder cooling fans
 *
 * Extruder auto fans automatically turn on when their extruders'
 * temperatures go above EXTRUDER_AUTO_FAN_TEMPERATURE.
 *
 * Your board's pins file specifies the recommended pins. Override those here
 * or set to -1 to disable completely.
 *
 * Multiple extruders can be assigned to the same pin in which case
 * the fan will turn on when any selected extruder is above the threshold.
 */
#define E0_AUTO_FAN_PIN -1
#define E1_AUTO_FAN_PIN -1
#define E2_AUTO_FAN_PIN -1
#define E3_AUTO_FAN_PIN -1
#define E4_AUTO_FAN_PIN -1
#define CHAMBER_AUTO_FAN_PIN -1
#define EXTRUDER_AUTO_FAN_TEMPERATURE 50
#define EXTRUDER_AUTO_FAN_SPEED   255  // == full speed

/**
 * Part-Cooling Fan Multiplexer
 *
 * This feature allows you to digitally multiplex the fan output.
 * The multiplexer is automatically switched at tool-change.
 * Set FANMUX[012]_PINs below for up to 2, 4, or 8 multiplexed fans.
 */
#define FANMUX0_PIN -1
#define FANMUX1_PIN -1
#define FANMUX2_PIN -1

/**
 * M355 Case Light on-off / brightness
 */
//#define CASE_LIGHT_ENABLE
#if ENABLED(CASE_LIGHT_ENABLE)
  //#define CASE_LIGHT_PIN 4                  // Override the default pin if needed
  #define INVERT_CASE_LIGHT false             // Set true if Case Light is ON when pin is LOW
  #define CASE_LIGHT_DEFAULT_ON true          // Set default power-up state on
  #define CASE_LIGHT_DEFAULT_BRIGHTNESS 105   // Set default power-up brightness (0-255, requires PWM pin)
  //#define MENU_ITEM_CASE_LIGHT              // Add a Case Light option to the LCD main menu
  //#define CASE_LIGHT_USE_NEOPIXEL           // Use Neopixel LED as case light, requires NEOPIXEL_LED.
  #if ENABLED(CASE_LIGHT_USE_NEOPIXEL)
    #define CASE_LIGHT_NEOPIXEL_COLOR { 255, 255, 255, 255 } // { Red, Green, Blue, White }
  #endif
#endif

//===========================================================================
//============================ Mechanical Settings ==========================
//===========================================================================

// @section homing

// If you want endstops to stay on (by default) even when not homing
// enable this option. Override at any time with M120, M121.
//#define ENDSTOPS_ALWAYS_ON_DEFAULT

// @section extras

//#define Z_LATE_ENABLE // Enable Z the last moment. Needed if your Z driver overheats.

/**
 * Dual Steppers / Dual Endstops
 *
 * This section will allow you to use extra E drivers to drive a second motor for X, Y, or Z axes.
 *
 * For example, set X_DUAL_STEPPER_DRIVERS setting to use a second motor. If the motors need to
 * spin in opposite directions set INVERT_X2_VS_X_DIR. If the second motor needs its own endstop
 * set X_DUAL_ENDSTOPS. This can adjust for "racking." Use X2_USE_ENDSTOP to set the endstop plug
 * that should be used for the second endstop. Extra endstops will appear in the output of 'M119'.
 *
 * Use X_DUAL_ENDSTOP_ADJUSTMENT to adjust for mechanical imperfection. After homing both motors
 * this offset is applied to the X2 motor. To find the offset home the X axis, and measure the error
 * in X2. Dual endstop offsets can be set at runtime with 'M666 X<offset> Y<offset> Z<offset>'.
 */

//#define X_DUAL_STEPPER_DRIVERS
#if ENABLED(X_DUAL_STEPPER_DRIVERS)
  #define INVERT_X2_VS_X_DIR true   // Set 'true' if X motors should rotate in opposite directions
  //#define X_DUAL_ENDSTOPS
  #if ENABLED(X_DUAL_ENDSTOPS)
    #define X2_USE_ENDSTOP _XMAX_
    #define X_DUAL_ENDSTOPS_ADJUSTMENT  0
  #endif
#endif

//#define Y_DUAL_STEPPER_DRIVERS
#if ENABLED(Y_DUAL_STEPPER_DRIVERS)
  #define INVERT_Y2_VS_Y_DIR true   // Set 'true' if Y motors should rotate in opposite directions
  //#define Y_DUAL_ENDSTOPS
  #if ENABLED(Y_DUAL_ENDSTOPS)
    #define Y2_USE_ENDSTOP _YMAX_
    #define Y_DUAL_ENDSTOPS_ADJUSTMENT  0
  #endif
#endif

#if ENABLED(Z_DUAL_STEPPER_DRIVERS)
  //#define Z_DUAL_ENDSTOPS
  #if ENABLED(Z_DUAL_ENDSTOPS)
    #define Z2_USE_ENDSTOP _XMAX_
    #define Z_DUAL_ENDSTOPS_ADJUSTMENT  0
  #endif
#endif

// Enable this for dual x-carriage printers.
// A dual x-carriage design has the advantage that the inactive extruder can be parked which
// prevents hot-end ooze contaminating the print. It also reduces the weight of each x-carriage
// allowing faster printing speeds. Connect your X2 stepper to the first unused E plug.
//#define DUAL_X_CARRIAGE
#if ENABLED(DUAL_X_CARRIAGE)
  // Configuration for second X-carriage
  // Note: the first x-carriage is defined as the x-carriage which homes to the minimum endstop;
  // the second x-carriage always homes to the maximum endstop.
  #define X2_MIN_POS 80     // set minimum to ensure second x-carriage doesn't hit the parked first X-carriage
  #define X2_MAX_POS 353    // set maximum to the distance between toolheads when both heads are homed
  #define X2_HOME_DIR 1     // the second X-carriage always homes to the maximum endstop position
  #define X2_HOME_POS X2_MAX_POS // default home position is the maximum carriage position
      // However: In this mode the HOTEND_OFFSET_X value for the second extruder provides a software
      // override for X2_HOME_POS. This also allow recalibration of the distance between the two endstops
      // without modifying the firmware (through the "M218 T1 X???" command).
      // Remember: you should set the second extruder x-offset to 0 in your slicer.

  // There are a few selectable movement modes for dual x-carriages using M605 S<mode>
  //    Mode 0 (DXC_FULL_CONTROL_MODE): Full control. The slicer has full control over both x-carriages and can achieve optimal travel results
  //                                    as long as it supports dual x-carriages. (M605 S0)
  //    Mode 1 (DXC_AUTO_PARK_MODE)   : Auto-park mode. The firmware will automatically park and unpark the x-carriages on tool changes so
  //                                    that additional slicer support is not required. (M605 S1)
  //    Mode 2 (DXC_DUPLICATION_MODE) : Duplication mode. The firmware will transparently make the second x-carriage and extruder copy all
  //                                    actions of the first x-carriage. This allows the printer to print 2 arbitrary items at
  //                                    once. (2nd extruder x offset and temp offset are set using: M605 S2 [Xnnn] [Rmmm])

  // This is the default power-up mode which can be later using M605.
  #define DEFAULT_DUAL_X_CARRIAGE_MODE DXC_FULL_CONTROL_MODE

  // Default settings in "Auto-park Mode"
  #define TOOLCHANGE_PARK_ZLIFT   0.2      // the distance to raise Z axis when parking an extruder
  #define TOOLCHANGE_UNPARK_ZLIFT 1        // the distance to raise Z axis when unparking an extruder

  // Default x offset in duplication mode (typically set to half print bed width)
  #define DEFAULT_DUPLICATION_X_OFFSET 100

#endif // DUAL_X_CARRIAGE

// Activate a solenoid on the active extruder with M380. Disable all with M381.
// Define SOL0_PIN, SOL1_PIN, etc., for each extruder that has a solenoid.
//#define EXT_SOLENOID

// @section homing

// Homing hits each endstop, retracts by these distances, then does a slower bump.
#define X_HOME_BUMP_MM 7
#define Y_HOME_BUMP_MM 7
#define Z_HOME_BUMP_MM 3
#define HOMING_BUMP_DIVISOR { 3, 3, 5 }  // Re-Bump Speed Divisor (Divides the Homing Feedrate)
#define QUICK_HOME                     // If homing includes X and Y, do a diagonal move initially

// When G28 is called, this option will make Y home before X
//#define HOME_Y_BEFORE_X

// Enable this if X or Y can't home without homing the other axis first.
//#define CODEPENDENT_XY_HOMING

// @section machine

#define AXIS_RELATIVE_MODES {false, false, false, false}

// Allow duplication mode with a basic dual-nozzle extruder
//#define DUAL_NOZZLE_DUPLICATION_MODE

// By default pololu step drivers require an active high signal. However, some high power drivers require an active low signal as step.
#define INVERT_X_STEP_PIN false
#define INVERT_Y_STEP_PIN false
#define INVERT_Z_STEP_PIN false
#define INVERT_E_STEP_PIN false

// Default stepper release if idle. Set to 0 to deactivate.
// Steppers will shut down DEFAULT_STEPPER_DEACTIVE_TIME seconds after the last move when DISABLE_INACTIVE_? is true.
// Time can be set by M18 and M84.
#define DEFAULT_STEPPER_DEACTIVE_TIME 0
#define DISABLE_INACTIVE_X true
#define DISABLE_INACTIVE_Y true
#define DISABLE_INACTIVE_Z true  // set to false if the nozzle will fall down on your printed part when print has finished.
#define DISABLE_INACTIVE_E true

#define DEFAULT_MINIMUMFEEDRATE       0.0     // minimum feedrate
#define DEFAULT_MINTRAVELFEEDRATE     0.0

//#define HOME_AFTER_DEACTIVATE  // Require rehoming after steppers are deactivated

// @section lcd

#if ENABLED(ULTIPANEL)
  #define MANUAL_FEEDRATE {50*60, 50*60, 4*60, 60} // Feedrates for manual moves along X, Y, Z, E from panel
  #define ULTIPANEL_FEEDMULTIPLY  // Comment to disable setting feedrate multiplier via encoder
#endif

// @section extras

// minimum time in microseconds that a movement needs to take if the buffer is emptied.
#define DEFAULT_MINSEGMENTTIME        20000

// If defined the movements slow down when the look ahead buffer is only half full
#define SLOWDOWN

// Frequency limit
// See nophead's blog for more info
// Not working O
//#define XY_FREQUENCY_LIMIT  15

// Minimum planner junction speed. Sets the default minimum speed the planner plans for at the end
// of the buffer and all stops. This should not be much greater than zero and should only be changed
// if unwanted behavior is observed on a user's machine when running at very slow speeds.
#define MINIMUM_PLANNER_SPEED 0.05 // (mm/sec)

// Microstep setting (Only functional when stepper driver microstep pins are connected to MCU.
#define MICROSTEP_MODES {16,16,16,16,16} // [1,2,4,8,16]

/**
 *  @section  stepper motor current
 *
 *  Some boards have a means of setting the stepper motor current via firmware.
 *
 *  The power on motor currents are set by:
 *    PWM_MOTOR_CURRENT - used by MINIRAMBO & ULTIMAIN_2
 *                         known compatible chips: A4982
 *    DIGIPOT_MOTOR_CURRENT - used by BQ_ZUM_MEGA_3D, RAMBO & SCOOVO_X9H
 *                         known compatible chips: AD5206
 *    DAC_MOTOR_CURRENT_DEFAULT - used by PRINTRBOARD_REVF & RIGIDBOARD_V2
 *                         known compatible chips: MCP4728
 *    DIGIPOT_I2C_MOTOR_CURRENTS - used by 5DPRINT, AZTEEG_X3_PRO, MIGHTYBOARD_REVE
 *                         known compatible chips: MCP4451, MCP4018
 *
 *  Motor currents can also be set by M907 - M910 and by the LCD.
 *    M907 - applies to all.
 *    M908 - BQ_ZUM_MEGA_3D, RAMBO, PRINTRBOARD_REVF, RIGIDBOARD_V2 & SCOOVO_X9H
 *    M909, M910 & LCD - only PRINTRBOARD_REVF & RIGIDBOARD_V2
 */
//#define PWM_MOTOR_CURRENT { 1300, 1300, 1250 }          // Values in milliamps
//#define DIGIPOT_MOTOR_CURRENT { 135,135,135,135,135 }   // Values 0-255 (RAMBO 135 = ~0.75A, 185 = ~1A)
//#define DAC_MOTOR_CURRENT_DEFAULT { 70, 80, 90, 80 }    // Default drive percent - X, Y, Z, E axis

// Use an I2C based DIGIPOT (e.g., Azteeg X3 Pro)
//#define DIGIPOT_I2C
#if ENABLED(DIGIPOT_I2C) && !defined(DIGIPOT_I2C_ADDRESS_A)
  /**
   * Common slave addresses:
   *
   *                    A   (A shifted)   B   (B shifted)  IC
   * Smoothie          0x2C (0x58)       0x2D (0x5A)       MCP4451
   * AZTEEG_X3_PRO     0x2C (0x58)       0x2E (0x5C)       MCP4451
   * MIGHTYBOARD_REVE  0x2F (0x5E)                         MCP4018
   */
  #define DIGIPOT_I2C_ADDRESS_A 0x2C  // unshifted slave address for first DIGIPOT
  #define DIGIPOT_I2C_ADDRESS_B 0x2D  // unshifted slave address for second DIGIPOT
#endif

//#define DIGIPOT_MCP4018          // Requires library from https://github.com/stawel/SlowSoftI2CMaster
#define DIGIPOT_I2C_NUM_CHANNELS 8 // 5DPRINT: 4     AZTEEG_X3_PRO: 8
// Actual motor currents in Amps. The number of entries must match DIGIPOT_I2C_NUM_CHANNELS.
// These correspond to the physical drivers, so be mindful if the order is changed.
#define DIGIPOT_I2C_MOTOR_CURRENTS { 1.0, 1.0, 1.0, 1.0, 1.0, 1.0, 1.0, 1.0 }  //  AZTEEG_X3_PRO

//===========================================================================
//=============================Additional Features===========================
//===========================================================================

#define ENCODER_RATE_MULTIPLIER         // If defined, certain menu edit operations automatically multiply the steps when the encoder is moved quickly
#define ENCODER_10X_STEPS_PER_SEC 75    // If the encoder steps per sec exceeds this value, multiply steps moved x10 to quickly advance the value
#define ENCODER_100X_STEPS_PER_SEC 160  // If the encoder steps per sec exceeds this value, multiply steps moved x100 to really quickly advance the value

//#define CHDK 4        //Pin for triggering CHDK to take a picture see how to use it here http://captain-slow.dk/2014/03/09/3d-printing-timelapses/
#define CHDK_DELAY 50 //How long in ms the pin should stay HIGH before going LOW again

// @section lcd

// Include a page of printer information in the LCD Main Menu
#define LCD_INFO_MENU

// Leave out seldom-used LCD menu items to recover some Program Memory
//#define SLIM_LCD_MENUS

// Scroll a longer status message into view
#define STATUS_MESSAGE_SCROLLING

// On the Info Screen, display XY with one decimal place when possible
#define LCD_DECIMAL_SMALL_XY

// The timeout (in ms) to return to the status screen from sub-menus
//#define LCD_TIMEOUT_TO_STATUS 15000

// Add an 'M73' G-code to set the current percentage
//#define LCD_SET_PROGRESS_MANUALLY

#if ENABLED(SDSUPPORT) || ENABLED(LCD_SET_PROGRESS_MANUALLY)
  //#define LCD_PROGRESS_BAR              // Show a progress bar on HD44780 LCDs for SD printing
  #if ENABLED(LCD_PROGRESS_BAR)
    #define PROGRESS_BAR_BAR_TIME 2000    // (ms) Amount of time to show the bar
    #define PROGRESS_BAR_MSG_TIME 3000    // (ms) Amount of time to show the status message
    #define PROGRESS_MSG_EXPIRE   0       // (ms) Amount of time to retain the status message (0=forever)
    //#define PROGRESS_MSG_ONCE           // Show the message for MSG_TIME then clear it
    //#define LCD_PROGRESS_BAR_TEST       // Add a menu item to test the progress bar
  #endif
#endif // SDSUPPORT || LCD_SET_PROGRESS_MANUALLY

/**
 * LED Control Menu
 * Enable this feature to add LED Control to the LCD menu
 */
//#define LED_CONTROL_MENU
#if ENABLED(LED_CONTROL_MENU)
  #define LED_COLOR_PRESETS                 // Enable the Preset Color menu option
  #if ENABLED(LED_COLOR_PRESETS)
    #define LED_USER_PRESET_RED        255  // User defined RED value
    #define LED_USER_PRESET_GREEN      128  // User defined GREEN value
    #define LED_USER_PRESET_BLUE         0  // User defined BLUE value
    #define LED_USER_PRESET_WHITE      255  // User defined WHITE value
    #define LED_USER_PRESET_BRIGHTNESS 255  // User defined intensity
    //#define LED_USER_PRESET_STARTUP       // Have the printer display the user preset color on startup
  #endif
#endif // LED_CONTROL_MENU

#if ENABLED(SDSUPPORT)

  // Some RAMPS and other boards don't detect when an SD card is inserted. You can work
  // around this by connecting a push button or single throw switch to the pin defined
  // as SD_DETECT_PIN in your board's pins definitions.
  // This setting should be disabled unless you are using a push button, pulling the pin to ground.
  // Note: This is always disabled for ULTIPANEL (except ELB_FULL_GRAPHIC_CONTROLLER).
  #define SD_DETECT_INVERTED

  #define SD_FINISHED_STEPPERRELEASE true          // Disable steppers when SD Print is finished
  #define SD_FINISHED_RELEASECOMMAND "M84 X Y Z E" // You might want to keep the z enabled so your bed stays in place.

  // Reverse SD sort to show "more recent" files first, according to the card's FAT.
  // Since the FAT gets out of order with usage, SDCARD_SORT_ALPHA is recommended.
  #define SDCARD_RATHERRECENTFIRST

  // Add an option in the menu to run all auto#.g files
  //#define MENU_ADDAUTOSTART

  /**
   * Sort SD file listings in alphabetical order.
   *
   * With this option enabled, items on SD cards will be sorted
   * by name for easier navigation.
   *
   * By default...
   *
   *  - Use the slowest -but safest- method for sorting.
   *  - Folders are sorted to the top.
   *  - The sort key is statically allocated.
   *  - No added G-code (M34) support.
   *  - 40 item sorting limit. (Items after the first 40 are unsorted.)
   *
   * SD sorting uses static allocation (as set by SDSORT_LIMIT), allowing the
   * compiler to calculate the worst-case usage and throw an error if the SRAM
   * limit is exceeded.
   *
   *  - SDSORT_USES_RAM provides faster sorting via a static directory buffer.
   *  - SDSORT_USES_STACK does the same, but uses a local stack-based buffer.
   *  - SDSORT_CACHE_NAMES will retain the sorted file listing in RAM. (Expensive!)
   *  - SDSORT_DYNAMIC_RAM only uses RAM when the SD menu is visible. (Use with caution!)
   */
  //#define SDCARD_SORT_ALPHA

  // SD Card Sorting options
  #if ENABLED(SDCARD_SORT_ALPHA)
    #define SDSORT_LIMIT       40     // Maximum number of sorted items (10-256). Costs 27 bytes each.
    #define FOLDER_SORTING     -1     // -1=above  0=none  1=below
    #define SDSORT_GCODE       false  // Allow turning sorting on/off with LCD and M34 g-code.
    #define SDSORT_USES_RAM    false  // Pre-allocate a static array for faster pre-sorting.
    #define SDSORT_USES_STACK  false  // Prefer the stack for pre-sorting to give back some SRAM. (Negated by next 2 options.)
    #define SDSORT_CACHE_NAMES false  // Keep sorted items in RAM longer for speedy performance. Most expensive option.
    #define SDSORT_DYNAMIC_RAM false  // Use dynamic allocation (within SD menus). Least expensive option. Set SDSORT_LIMIT before use!
    #define SDSORT_CACHE_VFATS 2      // Maximum number of 13-byte VFAT entries to use for sorting.
                                      // Note: Only affects SCROLL_LONG_FILENAMES with SDSORT_CACHE_NAMES but not SDSORT_DYNAMIC_RAM.
  #endif

  // This allows hosts to request long names for files and folders with M33
  //#define LONG_FILENAME_HOST_SUPPORT

  // Enable this option to scroll long filenames in the SD card menu
  //#define SCROLL_LONG_FILENAMES

  /**
   * This option allows you to abort SD printing when any endstop is triggered.
   * This feature must be enabled with "M540 S1" or from the LCD menu.
   * To have any effect, endstops must be enabled during SD printing.
   */
  //#define ABORT_ON_ENDSTOP_HIT_FEATURE_ENABLED

  /**
   * This option makes it easier to print the same SD Card file again.
   * On print completion the LCD Menu will open with the file selected.
   * You can just click to start the print, or navigate elsewhere.
   */
  //#define SD_REPRINT_LAST_SELECTED_FILE

  /**
   * Auto-report SdCard status with M27 S<seconds>
   */
  //#define AUTO_REPORT_SD_STATUS

#endif // SDSUPPORT

/**
 * Additional options for Graphical Displays
 *
 * Use the optimizations here to improve printing performance,
 * which can be adversely affected by graphical display drawing,
 * especially when doing several short moves, and when printing
 * on DELTA and SCARA machines.
 *
 * Some of these options may result in the display lagging behind
 * controller events, as there is a trade-off between reliable
 * printing performance versus fast display updates.
 */
#if ENABLED(DOGLCD)
  // Show SD percentage next to the progress bar
  //#define DOGM_SD_PERCENT

  // Enable to save many cycles by drawing a hollow frame on the Info Screen
  #define XYZ_HOLLOW_FRAME

  // Enable to save many cycles by drawing a hollow frame on Menu Screens
  #define MENU_HOLLOW_FRAME

  // A bigger font is available for edit items. Costs 3120 bytes of PROGMEM.
  // Western only. Not available for Cyrillic, Kana, Turkish, Greek, or Chinese.
  //#define USE_BIG_EDIT_FONT

  // A smaller font may be used on the Info Screen. Costs 2300 bytes of PROGMEM.
  // Western only. Not available for Cyrillic, Kana, Turkish, Greek, or Chinese.
  //#define USE_SMALL_INFOFONT

  // Enable this option and reduce the value to optimize screen updates.
  // The normal delay is 10µs. Use the lowest value that still gives a reliable display.
  //#define DOGM_SPI_DELAY_US 5

  // Swap the CW/CCW indicators in the graphics overlay
  //#define OVERLAY_GFX_REVERSE

  #if ENABLED(U8GLIB_ST7920)
    /**
     * ST7920-based LCDs can emulate a 16 x 4 character display using
     * the ST7920 character-generator for very fast screen updates.
     * Enable LIGHTWEIGHT_UI to use this special display mode.
     *
     * Since LIGHTWEIGHT_UI has limited space, the position and status
     * message occupy the same line. Set STATUS_EXPIRE_SECONDS to the
     * length of time to display the status message before clearing.
     *
     * Set STATUS_EXPIRE_SECONDS to zero to never clear the status.
     * This will prevent position updates from being displayed.
     */
    //#define LIGHTWEIGHT_UI
    #if ENABLED(LIGHTWEIGHT_UI)
      #define STATUS_EXPIRE_SECONDS 20
    #endif
  #endif

#endif // DOGLCD

// @section safety

// The hardware watchdog should reset the microcontroller disabling all outputs,
// in case the firmware gets stuck and doesn't do temperature regulation.
#define USE_WATCHDOG

#if ENABLED(USE_WATCHDOG)
  // If you have a watchdog reboot in an ArduinoMega2560 then the device will hang forever, as a watchdog reset will leave the watchdog on.
  // The "WATCHDOG_RESET_MANUAL" goes around this by not using the hardware reset.
  //  However, THIS FEATURE IS UNSAFE!, as it will only work if interrupts are disabled. And the code could hang in an interrupt routine with interrupts disabled.
  //#define WATCHDOG_RESET_MANUAL
#endif

// @section lcd

/**
 * Babystepping enables movement of the axes by tiny increments without changing
 * the current position values. This feature is used primarily to adjust the Z
 * axis in the first layer of a print in real-time.
 *
 * Warning: Does not respect endstops!
 */
//#define BABYSTEPPING
#if ENABLED(BABYSTEPPING)
  //#define BABYSTEP_XY              // Also enable X/Y Babystepping. Not supported on DELTA!
  #define BABYSTEP_INVERT_Z false    // Change if Z babysteps should go the other way
  #define BABYSTEP_MULTIPLICATOR 1   // Babysteps are very small. Increase for faster motion.
  #if DISABLED(MANUAL)
    #define BABYSTEP_ZPROBE_OFFSET     // Enable to combine M851 and Babystepping
  #endif
  #define DOUBLECLICK_FOR_Z_BABYSTEPPING // Double-click on the Status Screen for Z Babystepping.
  #define DOUBLECLICK_MAX_INTERVAL 1250 // Maximum interval between clicks, in milliseconds.
                                        // Note: Extra time may be added to mitigate controller latency.
  //#define BABYSTEP_ZPROBE_GFX_OVERLAY // Enable graphical overlay on Z-offset editor
#endif

// @section extruder

/**
 * Linear Pressure Control v1.5
 *
 * Assumption: advance [steps] = k * (delta velocity [steps/s])
 * K=0 means advance disabled.
 *
 * NOTE: K values for LIN_ADVANCE 1.5 differ from earlier versions!
 *
 * Set K around 0.22 for 3mm PLA Direct Drive with ~6.5cm between the drive gear and heatbreak.
 * Larger K values will be needed for flexible filament and greater distances.
 * If this algorithm produces a higher speed offset than the extruder can handle (compared to E jerk)
 * print acceleration will be reduced during the affected moves to keep within the limit.
 *
 * See http://marlinfw.org/docs/features/lin_advance.html for full instructions.
 * Mention @Sebastianv650 on GitHub to alert the author of any issues.
 */
#define LIN_ADVANCE
#if ENABLED(LIN_ADVANCE)
  #define LIN_ADVANCE_K 0  // Unit: mm compression per 1mm/s extruder speed
  //#define LA_DEBUG          // If enabled, this will generate debug information output over USB.
#endif

// @section leveling

#if ENABLED(MESH_BED_LEVELING) || ENABLED(AUTO_BED_LEVELING_UBL)
  // Override the mesh area if the automatic (max) area is too large
  //#define MESH_MIN_X MESH_INSET
  //#define MESH_MIN_Y MESH_INSET
  //#define MESH_MAX_X X_BED_SIZE - (MESH_INSET)
  //#define MESH_MAX_Y Y_BED_SIZE - (MESH_INSET)
#endif

// @section extras

//
// G2/G3 Arc Support
//
//#define ARC_SUPPORT               // Disable this feature to save ~3226 bytes
#if ENABLED(ARC_SUPPORT)
  #define MM_PER_ARC_SEGMENT  1   // Length of each arc segment
  #define N_ARC_CORRECTION   25   // Number of intertpolated segments between corrections
  //#define ARC_P_CIRCLES         // Enable the 'P' parameter to specify complete circles
  //#define CNC_WORKSPACE_PLANES  // Allow G2/G3 to operate in XY, ZX, or YZ planes
#endif

// Support for G5 with XYZE destination and IJPQ offsets. Requires ~2666 bytes.
//#define BEZIER_CURVE_SUPPORT

// G38.2 and G38.3 Probe Target
// Set MULTIPLE_PROBING if you want G38 to double touch
//#define G38_PROBE_TARGET
#if ENABLED(G38_PROBE_TARGET)
  #define G38_MINIMUM_MOVE 0.0275 // minimum distance in mm that will produce a move (determined using the print statement in check_move)
#endif

// Moves (or segments) with fewer steps than this will be joined with the next move
#define MIN_STEPS_PER_SEGMENT 6

// The minimum pulse width (in µs) for stepping a stepper.
// Set this if you find stepping unreliable, or if using a very fast CPU.
// 0 is OK for AVR, 0 is OK for A4989 drivers, 2 is needed for DRV8825 drivers
#define MINIMUM_STEPPER_PULSE 2 // (µs)   DRV8825 on 32bit CPUs

// @section temperature

// Control heater 0 and heater 1 in parallel.
//#define HEATERS_PARALLEL

//===========================================================================
//================================= Buffers =================================
//===========================================================================

// @section hidden

// The number of linear motions that can be in the plan at any give time.
// THE BLOCK_BUFFER_SIZE NEEDS TO BE A POWER OF 2 (e.g. 8, 16, 32) because shifts and ors are used to do the ring-buffering.
#if ENABLED(SDSUPPORT)
  #define BLOCK_BUFFER_SIZE 16 // SD,LCD,Buttons take more memory, block buffer needs to be smaller
#else
  #define BLOCK_BUFFER_SIZE 16 // maximize block buffer
#endif

// @section serial

// The ASCII buffer for serial input
#define MAX_CMD_SIZE 96
#define BUFSIZE 4

// Transmission to Host Buffer Size
// To save 386 bytes of PROGMEM (and TX_BUFFER_SIZE+3 bytes of RAM) set to 0.
// To buffer a simple "ok" you need 4 bytes.
// For ADVANCED_OK (M105) you need 32 bytes.
// For debug-echo: 128 bytes for the optimal speed.
// Other output doesn't need to be that speedy.
// :[0, 2, 4, 8, 16, 32, 64, 128, 256]
#define TX_BUFFER_SIZE 0

// Host Receive Buffer Size
// Without XON/XOFF flow control (see SERIAL_XON_XOFF below) 32 bytes should be enough.
// To use flow control, set this buffer size to at least 1024 bytes.
// :[0, 2, 4, 8, 16, 32, 64, 128, 256, 512, 1024, 2048]
//#define RX_BUFFER_SIZE 1024

#if RX_BUFFER_SIZE >= 1024
  // Enable to have the controller send XON/XOFF control characters to
  // the host to signal the RX buffer is becoming full.
  //#define SERIAL_XON_XOFF
#endif

#if ENABLED(SDSUPPORT)
  // Enable this option to collect and display the maximum
  // RX queue usage after transferring a file to SD.
  //#define SERIAL_STATS_MAX_RX_QUEUED

  // Enable this option to collect and display the number
  // of dropped bytes after a file transfer to SD.
  //#define SERIAL_STATS_DROPPED_RX
#endif

// Enable an emergency-command parser to intercept certain commands as they
// enter the serial receive buffer, so they cannot be blocked.
// Currently handles M108, M112, M410
// Does not work on boards using AT90USB (USBCON) processors!
//#define EMERGENCY_PARSER

// Bad Serial-connections can miss a received command by sending an 'ok'
// Therefore some clients abort after 30 seconds in a timeout.
// Some other clients start sending commands while receiving a 'wait'.
// This "wait" is only sent when the buffer is empty. 1 second is a good value here.
//#define NO_TIMEOUTS 1000 // Milliseconds

// Some clients will have this feature soon. This could make the NO_TIMEOUTS unnecessary.
//#define ADVANCED_OK

// @section extras

/**
 * Firmware-based and LCD-controlled retract
 *
 * Add G10 / G11 commands for automatic firmware-based retract / recover.
 * Use M207 and M208 to define parameters for retract / recover.
 *
 * Use M209 to enable or disable auto-retract.
 * With auto-retract enabled, all G1 E moves within the set range
 * will be converted to firmware-based retract/recover moves.
 *
 * Be sure to turn off auto-retract during filament change.
 *
 * Note that M207 / M208 / M209 settings are saved to EEPROM.
 *
 */
//#define FWRETRACT  // ONLY PARTIALLY TESTED
#if ENABLED(FWRETRACT)
  #define MIN_AUTORETRACT 0.1             // When auto-retract is on, convert E moves of this length and over
  #define MAX_AUTORETRACT 10.0            // Upper limit for auto-retract conversion
  #define RETRACT_LENGTH 3                // Default retract length (positive mm)
  #define RETRACT_LENGTH_SWAP 13          // Default swap retract length (positive mm), for extruder change
  #define RETRACT_FEEDRATE 45             // Default feedrate for retracting (mm/s)
  #define RETRACT_ZLIFT 0                 // Default retract Z-lift
  #define RETRACT_RECOVER_LENGTH 0        // Default additional recover length (mm, added to retract length when recovering)
  #define RETRACT_RECOVER_LENGTH_SWAP 0   // Default additional swap recover length (mm, added to retract length when recovering from extruder change)
  #define RETRACT_RECOVER_FEEDRATE 8      // Default feedrate for recovering from retraction (mm/s)
  #define RETRACT_RECOVER_FEEDRATE_SWAP 8 // Default feedrate for recovering from swap retraction (mm/s)
#endif

/**
 * Extra Fan Speed
 * Adds a secondary fan speed for each print-cooling fan.
 *   'M106 P<fan> T3-255' : Set a secondary speed for <fan>
 *   'M106 P<fan> T2'     : Use the set secondary speed
 *   'M106 P<fan> T1'     : Restore the previous fan speed
 */
//#define EXTRA_FAN_SPEED

/**
 * Advanced Pause
 * Experimental feature for filament change support and for parking the nozzle when paused.
 * Adds the GCode M600 for initiating filament change.
 * If PARK_HEAD_ON_PAUSE enabled, adds the GCode M125 to pause printing and park the nozzle.
 *
 * Requires an LCD display.
 * Requires NOZZLE_PARK_FEATURE.
 * This feature is required for the default FILAMENT_RUNOUT_SCRIPT.
 */
#define ADVANCED_PAUSE_FEATURE
#if ENABLED(ADVANCED_PAUSE_FEATURE)
<<<<<<< HEAD
  #define PAUSE_PARK_RETRACT_FEEDRATE 60      // (mm/s) Initial retract feedrate.
  #define PAUSE_PARK_RETRACT_LENGTH 2         // (mm) Initial retract.
                                              // This short retract is done immediately, before parking the nozzle.
  #define FILAMENT_CHANGE_UNLOAD_FEEDRATE 10  // (mm/s) Unload filament feedrate. This can be pretty fast.
  #define FILAMENT_CHANGE_UNLOAD_LENGTH 650   // (mm) The length of filament for a complete unload.
                                              //   For Bowden, the full length of the tube and nozzle.
                                              //   For direct drive, the full length of the nozzle.
                                              //   Set to 0 for manual unloading.
  #define FILAMENT_CHANGE_LOAD_FEEDRATE 6     // (mm/s) Load filament feedrate. This can be pretty fast.
  #define FILAMENT_CHANGE_LOAD_LENGTH 600     // (mm) Load length of filament, from extruder gear to nozzle.
                                              //   For Bowden, the full length of the tube and nozzle.
                                              //   For direct drive, the full length of the nozzle.
  #define ADVANCED_PAUSE_EXTRUDE_FEEDRATE 3   // (mm/s) Extrude feedrate (after loading). Should be slower than load feedrate.
  #define ADVANCED_PAUSE_EXTRUDE_LENGTH 10    // (mm) Length to extrude after loading.
                                              //   Set to 0 for manual extrusion.
                                              //   Filament can be extruded repeatedly from the Filament Change menu
                                              //   until extrusion is consistent, and to purge old filament.

                                              // Filament Unload does a Retract, Delay, and Purge first:
  #define FILAMENT_UNLOAD_RETRACT_LENGTH 13   // (mm) Unload initial retract length.
  #define FILAMENT_UNLOAD_DELAY 5000          // (ms) Delay for the filament to cool after retract.
  #define FILAMENT_UNLOAD_PURGE_LENGTH 8      // (mm) An unretract is done, then this length is purged.
  //#define ADVANCED_PAUSE_CONTINUOUS_PURGE   // Purge continuously up to the purge length until interrupted.

  #define PAUSE_PARK_NOZZLE_TIMEOUT 240       // (seconds) Time limit before the nozzle is turned off for safety.
  #define FILAMENT_CHANGE_ALERT_BEEPS 10      // Number of alert beeps to play when a response is needed.
  #define PAUSE_PARK_NO_STEPPER_TIMEOUT       // Enable for XYZ steppers to stay powered on during filament change.

  #define PARK_HEAD_ON_PAUSE                  // Park the nozzle during pause and filament change.
  #define HOME_BEFORE_FILAMENT_CHANGE         // Ensure homing has been completed prior to parking for filament change

  #define FILAMENT_LOAD_UNLOAD_GCODES         // Add M701/M702 Load/Unload G-codes, plus Load/Unload in the LCD Prepare menu.
  #define FILAMENT_UNLOAD_ALL_EXTRUDERS       // Allow M702 to unload all extruders above a minimum target temp (as set by M302)
=======
  #define PAUSE_PARK_RETRACT_FEEDRATE         60  // (mm/s) Initial retract feedrate.
  #define PAUSE_PARK_RETRACT_LENGTH            2  // (mm) Initial retract.
                                                  // This short retract is done immediately, before parking the nozzle.
  #define FILAMENT_CHANGE_UNLOAD_FEEDRATE     10  // (mm/s) Unload filament feedrate. This can be pretty fast.
  #define FILAMENT_CHANGE_UNLOAD_ACCEL        25  // (mm/s^2) Lower acceleration may allow a faster feedrate.
  #define FILAMENT_CHANGE_UNLOAD_LENGTH      100  // (mm) The length of filament for a complete unload.
                                                  //   For Bowden, the full length of the tube and nozzle.
                                                  //   For direct drive, the full length of the nozzle.
                                                  //   Set to 0 for manual unloading.
  #define FILAMENT_CHANGE_SLOW_LOAD_FEEDRATE   6  // (mm/s) Slow move when starting load.
  #define FILAMENT_CHANGE_SLOW_LOAD_LENGTH     0  // (mm) Slow length, to allow time to insert material.
                                                  // 0 to disable start loading and skip to fast load only
  #define FILAMENT_CHANGE_FAST_LOAD_FEEDRATE   6  // (mm/s) Load filament feedrate. This can be pretty fast.
  #define FILAMENT_CHANGE_FAST_LOAD_ACCEL     25  // (mm/s^2) Lower acceleration may allow a faster feedrate.
  #define FILAMENT_CHANGE_FAST_LOAD_LENGTH     0  // (mm) Load length of filament, from extruder gear to nozzle.
                                                  //   For Bowden, the full length of the tube and nozzle.
                                                  //   For direct drive, the full length of the nozzle.
  //#define ADVANCED_PAUSE_CONTINUOUS_PURGE       // Purge continuously up to the purge length until interrupted.
  #define ADVANCED_PAUSE_PURGE_FEEDRATE        3  // (mm/s) Extrude feedrate (after loading). Should be slower than load feedrate.
  #define ADVANCED_PAUSE_PURGE_LENGTH         50  // (mm) Length to extrude after loading.
                                                  //   Set to 0 for manual extrusion.
                                                  //   Filament can be extruded repeatedly from the Filament Change menu
                                                  //   until extrusion is consistent, and to purge old filament.

                                                  // Filament Unload does a Retract, Delay, and Purge first:
  #define FILAMENT_UNLOAD_RETRACT_LENGTH      13  // (mm) Unload initial retract length.
  #define FILAMENT_UNLOAD_DELAY             5000  // (ms) Delay for the filament to cool after retract.
  #define FILAMENT_UNLOAD_PURGE_LENGTH         8  // (mm) An unretract is done, then this length is purged.

  #define PAUSE_PARK_NOZZLE_TIMEOUT           45  // (seconds) Time limit before the nozzle is turned off for safety.
  #define FILAMENT_CHANGE_ALERT_BEEPS         10  // Number of alert beeps to play when a response is needed.
  #define PAUSE_PARK_NO_STEPPER_TIMEOUT           // Enable for XYZ steppers to stay powered on during filament change.

  //#define PARK_HEAD_ON_PAUSE                    // Park the nozzle during pause and filament change.
  //#define HOME_BEFORE_FILAMENT_CHANGE           // Ensure homing has been completed prior to parking for filament change

  //#define FILAMENT_LOAD_UNLOAD_GCODES           // Add M701/M702 Load/Unload G-codes, plus Load/Unload in the LCD Prepare menu.
  //#define FILAMENT_UNLOAD_ALL_EXTRUDERS         // Allow M702 to unload all extruders above a minimum target temp (as set by M302)
>>>>>>> 8669dba5
#endif

// @section tmc

/**
 * Enable this section if you have TMC26X motor drivers.
 * You will need to import the TMC26XStepper library into the Arduino IDE for this
 * (https://github.com/trinamic/TMC26XStepper.git)
 */
//#define HAVE_TMC26X
#if ENABLED(HAVE_TMC26X)  // Choose your axes here. This is mandatory!
  //#define X_IS_TMC26X
  //#define X2_IS_TMC26X
  //#define Y_IS_TMC26X
  //#define Y2_IS_TMC26X
  //#define Z_IS_TMC26X
  //#define Z2_IS_TMC26X
  //#define E0_IS_TMC26X
  //#define E1_IS_TMC26X
  //#define E2_IS_TMC26X
  //#define E3_IS_TMC26X
  //#define E4_IS_TMC26X

  #define X_MAX_CURRENT     1000 // in mA
  #define X_SENSE_RESISTOR    91 // in mOhms
  #define X_MICROSTEPS        16 // number of microsteps

  #define X2_MAX_CURRENT    1000
  #define X2_SENSE_RESISTOR   91
  #define X2_MICROSTEPS       16

  #define Y_MAX_CURRENT     1000
  #define Y_SENSE_RESISTOR    91
  #define Y_MICROSTEPS        16

  #define Y2_MAX_CURRENT    1000
  #define Y2_SENSE_RESISTOR   91
  #define Y2_MICROSTEPS       16

  #define Z_MAX_CURRENT     1000
  #define Z_SENSE_RESISTOR    91
  #define Z_MICROSTEPS        16

  #define Z2_MAX_CURRENT    1000
  #define Z2_SENSE_RESISTOR   91
  #define Z2_MICROSTEPS       16

  #define E0_MAX_CURRENT    1000
  #define E0_SENSE_RESISTOR   91
  #define E0_MICROSTEPS       16

  #define E1_MAX_CURRENT    1000
  #define E1_SENSE_RESISTOR   91
  #define E1_MICROSTEPS       16

  #define E2_MAX_CURRENT    1000
  #define E2_SENSE_RESISTOR   91
  #define E2_MICROSTEPS       16

  #define E3_MAX_CURRENT    1000
  #define E3_SENSE_RESISTOR   91
  #define E3_MICROSTEPS       16

  #define E4_MAX_CURRENT    1000
  #define E4_SENSE_RESISTOR   91
  #define E4_MICROSTEPS       16

#endif

// @section tmc_smart

/**
 * Enable this for SilentStepStick Trinamic TMC2130 SPI-configurable stepper drivers.
 *
 * You'll also need the TMC2130Stepper Arduino library
 * (https://github.com/teemuatlut/TMC2130Stepper).
 *
 * To use TMC2130 stepper drivers in SPI mode connect your SPI pins to
 * the hardware SPI interface on your board and define the required CS pins
 * in your `pins_MYBOARD.h` file. (e.g., RAMPS 1.4 uses AUX3 pins `X_CS_PIN 53`, `Y_CS_PIN 49`, etc.).
 * You may also use software SPI if you wish to use general purpose IO pins.
 */
//#define HAVE_TMC2130
#if ENABLED(HAVE_TMC2130)  // Choose your axes here. This is mandatory!
  //#define X_IS_TMC2130
  //#define X2_IS_TMC2130
  //#define Y_IS_TMC2130
  //#define Y2_IS_TMC2130
  //#define Z_IS_TMC2130
  //#define Z2_IS_TMC2130
  //#define E0_IS_TMC2130
  //#define E1_IS_TMC2130
  //#define E2_IS_TMC2130
  //#define E3_IS_TMC2130
  //#define E4_IS_TMC2130
#endif

/**
 * Enable this for SilentStepStick Trinamic TMC2208 UART-configurable stepper drivers.
 * Connect #_SERIAL_TX_PIN to the driver side PDN_UART pin with a 1K resistor.
 * To use the reading capabilities, also connect #_SERIAL_RX_PIN
 * to PDN_UART without a resistor.
 * The drivers can also be used with hardware serial.
 *
 * You'll also need the TMC2208Stepper Arduino library
 * (https://github.com/teemuatlut/TMC2208Stepper).
 */
//#define HAVE_TMC2208
#if ENABLED(HAVE_TMC2208)  // Choose your axes here. This is mandatory!
  //#define X_IS_TMC2208
  //#define X2_IS_TMC2208
  //#define Y_IS_TMC2208
  //#define Y2_IS_TMC2208
  //#define Z_IS_TMC2208
  //#define Z2_IS_TMC2208
  //#define E0_IS_TMC2208
  //#define E1_IS_TMC2208
  //#define E2_IS_TMC2208
  //#define E3_IS_TMC2208
  //#define E4_IS_TMC2208
#endif

#if ENABLED(HAVE_TMC2130) || ENABLED(HAVE_TMC2208)

  #define R_SENSE           0.11  // R_sense resistor for SilentStepStick2130
  #define HOLD_MULTIPLIER    0.5  // Scales down the holding current from run current
  #define INTERPOLATE       true  // Interpolate X/Y/Z_MICROSTEPS to 256

  #define X_CURRENT          800  // rms current in mA. Multiply by 1.41 for peak current.
  #define X_MICROSTEPS        16  // 0..256

  #define Y_CURRENT          800
  #define Y_MICROSTEPS        16

  #define Z_CURRENT          800
  #define Z_MICROSTEPS        16

  #define X2_CURRENT         800
  #define X2_MICROSTEPS       16

  #define Y2_CURRENT         800
  #define Y2_MICROSTEPS       16

  #define Z2_CURRENT         800
  #define Z2_MICROSTEPS       16

  #define E0_CURRENT         800
  #define E0_MICROSTEPS       16

  #define E1_CURRENT         800
  #define E1_MICROSTEPS       16

  #define E2_CURRENT         800
  #define E2_MICROSTEPS       16

  #define E3_CURRENT         800
  #define E3_MICROSTEPS       16

  #define E4_CURRENT         800
  #define E4_MICROSTEPS       16

  /**
   * Use software SPI for TMC2130.
   * The default SW SPI pins are defined the respective pins files,
   * but you can override or define them here.
   */
  //#define TMC_USE_SW_SPI
  //#define TMC_SW_MOSI       -1
  //#define TMC_SW_MISO       -1
  //#define TMC_SW_SCK        -1

  /**
   * Use Trinamic's ultra quiet stepping mode.
   * When disabled, Marlin will use spreadCycle stepping mode.
   */
  #define STEALTHCHOP

  /**
   * Monitor Trinamic TMC2130 and TMC2208 drivers for error conditions,
   * like overtemperature and short to ground. TMC2208 requires hardware serial.
   * In the case of overtemperature Marlin can decrease the driver current until error condition clears.
   * Other detected conditions can be used to stop the current print.
   * Relevant g-codes:
   * M906 - Set or get motor current in milliamps using axis codes X, Y, Z, E. Report values if no axis codes given.
   * M911 - Report stepper driver overtemperature pre-warn condition.
   * M912 - Clear stepper driver overtemperature pre-warn condition flag.
   * M122 S0/1 - Report driver parameters (Requires TMC_DEBUG)
   */
  //#define MONITOR_DRIVER_STATUS

  #if ENABLED(MONITOR_DRIVER_STATUS)
    #define CURRENT_STEP_DOWN     50  // [mA]
    #define REPORT_CURRENT_CHANGE
    #define STOP_ON_ERROR
  #endif

  /**
   * The driver will switch to spreadCycle when stepper speed is over HYBRID_THRESHOLD.
   * This mode allows for faster movements at the expense of higher noise levels.
   * STEALTHCHOP needs to be enabled.
   * M913 X/Y/Z/E to live tune the setting
   */
  //#define HYBRID_THRESHOLD

  #define X_HYBRID_THRESHOLD     100  // [mm/s]
  #define X2_HYBRID_THRESHOLD    100
  #define Y_HYBRID_THRESHOLD     100
  #define Y2_HYBRID_THRESHOLD    100
  #define Z_HYBRID_THRESHOLD       3
  #define Z2_HYBRID_THRESHOLD      3
  #define E0_HYBRID_THRESHOLD     30
  #define E1_HYBRID_THRESHOLD     30
  #define E2_HYBRID_THRESHOLD     30
  #define E3_HYBRID_THRESHOLD     30
  #define E4_HYBRID_THRESHOLD     30

  /**
   * Use stallGuard2 to sense an obstacle and trigger an endstop.
   * You need to place a wire from the driver's DIAG1 pin to the X/Y endstop pin.
   * X, Y, and Z homing will always be done in spreadCycle mode.
   *
   * X/Y/Z_HOMING_SENSITIVITY is used for tuning the trigger sensitivity.
   * Higher values make the system LESS sensitive.
   * Lower value make the system MORE sensitive.
   * Too low values can lead to false positives, while too high values will collide the axis without triggering.
   * It is advised to set X/Y/Z_HOME_BUMP_MM to 0.
   * M914 X/Y/Z to live tune the setting
   */
  //#define SENSORLESS_HOMING // TMC2130 only

  #if ENABLED(SENSORLESS_HOMING)
    #define X_HOMING_SENSITIVITY  8
    #define Y_HOMING_SENSITIVITY  8
    #define Z_HOMING_SENSITIVITY  8
  #endif

  /**
   * Enable M122 debugging command for TMC stepper drivers.
   * M122 S0/1 will enable continous reporting.
   */
  //#define TMC_DEBUG

  /**
   * M915 Z Axis Calibration
   *
   * - Adjust Z stepper current,
   * - Drive the Z axis to its physical maximum, and
   * - Home Z to account for the lost steps.
   *
   * Use M915 Snn to specify the current.
   * Use M925 Znn to add extra Z height to Z_MAX_POS.
   */
  //#define TMC_Z_CALIBRATION
  #if ENABLED(TMC_Z_CALIBRATION)
    #define CALIBRATION_CURRENT 250
    #define CALIBRATION_EXTRA_HEIGHT 10
  #endif

  /**
   * You can set your own advanced settings by filling in predefined functions.
   * A list of available functions can be found on the library github page
   * https://github.com/teemuatlut/TMC2130Stepper
   * https://github.com/teemuatlut/TMC2208Stepper
   *
   * Example:
   * #define TMC_ADV() { \
   *   stepperX.diag0_temp_prewarn(1); \
   *   stepperY.interpolate(0); \
   * }
   */
  #define  TMC_ADV() {  }

#endif // TMC2130 || TMC2208

// @section L6470

/**
 * Enable this section if you have L6470 motor drivers.
 * You need to import the L6470 library into the Arduino IDE for this.
 * (https://github.com/ameyer/Arduino-L6470)
 */

//#define HAVE_L6470DRIVER
#if ENABLED(HAVE_L6470DRIVER)

  //#define X_IS_L6470
  //#define X2_IS_L6470
  //#define Y_IS_L6470
  //#define Y2_IS_L6470
  //#define Z_IS_L6470
  //#define Z2_IS_L6470
  //#define E0_IS_L6470
  //#define E1_IS_L6470
  //#define E2_IS_L6470
  //#define E3_IS_L6470
  //#define E4_IS_L6470

  #define X_MICROSTEPS      16 // number of microsteps
  #define X_K_VAL           50 // 0 - 255, Higher values, are higher power. Be careful not to go too high
  #define X_OVERCURRENT   2000 // maxc current in mA. If the current goes over this value, the driver will switch off
  #define X_STALLCURRENT  1500 // current in mA where the driver will detect a stall

  #define X2_MICROSTEPS     16
  #define X2_K_VAL          50
  #define X2_OVERCURRENT  2000
  #define X2_STALLCURRENT 1500

  #define Y_MICROSTEPS      16
  #define Y_K_VAL           50
  #define Y_OVERCURRENT   2000
  #define Y_STALLCURRENT  1500

  #define Y2_MICROSTEPS     16
  #define Y2_K_VAL          50
  #define Y2_OVERCURRENT  2000
  #define Y2_STALLCURRENT 1500

  #define Z_MICROSTEPS      16
  #define Z_K_VAL           50
  #define Z_OVERCURRENT   2000
  #define Z_STALLCURRENT  1500

  #define Z2_MICROSTEPS     16
  #define Z2_K_VAL          50
  #define Z2_OVERCURRENT  2000
  #define Z2_STALLCURRENT 1500

  #define E0_MICROSTEPS     16
  #define E0_K_VAL          50
  #define E0_OVERCURRENT  2000
  #define E0_STALLCURRENT 1500

  #define E1_MICROSTEPS     16
  #define E1_K_VAL          50
  #define E1_OVERCURRENT  2000
  #define E1_STALLCURRENT 1500

  #define E2_MICROSTEPS     16
  #define E2_K_VAL          50
  #define E2_OVERCURRENT  2000
  #define E2_STALLCURRENT 1500

  #define E3_MICROSTEPS     16
  #define E3_K_VAL          50
  #define E3_OVERCURRENT  2000
  #define E3_STALLCURRENT 1500

  #define E4_MICROSTEPS     16
  #define E4_K_VAL          50
  #define E4_OVERCURRENT  2000
  #define E4_STALLCURRENT 1500

#endif

/**
 * TWI/I2C BUS
 *
 * This feature is an EXPERIMENTAL feature so it shall not be used on production
 * machines. Enabling this will allow you to send and receive I2C data from slave
 * devices on the bus.
 *
 * ; Example #1
 * ; This macro send the string "Marlin" to the slave device with address 0x63 (99)
 * ; It uses multiple M260 commands with one B<base 10> arg
 * M260 A99  ; Target slave address
 * M260 B77  ; M
 * M260 B97  ; a
 * M260 B114 ; r
 * M260 B108 ; l
 * M260 B105 ; i
 * M260 B110 ; n
 * M260 S1   ; Send the current buffer
 *
 * ; Example #2
 * ; Request 6 bytes from slave device with address 0x63 (99)
 * M261 A99 B5
 *
 * ; Example #3
 * ; Example serial output of a M261 request
 * echo:i2c-reply: from:99 bytes:5 data:hello
 */

// @section i2cbus

//#define EXPERIMENTAL_I2CBUS
#define I2C_SLAVE_ADDRESS  0 // Set a value from 8 to 127 to act as a slave

// @section extras

/**
 * Spindle & Laser control
 *
 * Add the M3, M4, and M5 commands to turn the spindle/laser on and off, and
 * to set spindle speed, spindle direction, and laser power.
 *
 * SuperPid is a router/spindle speed controller used in the CNC milling community.
 * Marlin can be used to turn the spindle on and off. It can also be used to set
 * the spindle speed from 5,000 to 30,000 RPM.
 *
 * You'll need to select a pin for the ON/OFF function and optionally choose a 0-5V
 * hardware PWM pin for the speed control and a pin for the rotation direction.
 *
 * See http://marlinfw.org/docs/configuration/laser_spindle.html for more config details.
 */
//#define SPINDLE_LASER_ENABLE
#if ENABLED(SPINDLE_LASER_ENABLE)

  #define SPINDLE_LASER_ENABLE_INVERT   false  // set to "true" if the on/off function is reversed
  #define SPINDLE_LASER_PWM             true   // set to true if your controller supports setting the speed/power
  #define SPINDLE_LASER_PWM_INVERT      true   // set to "true" if the speed/power goes up when you want it to go slower
  #define SPINDLE_LASER_POWERUP_DELAY   5000   // delay in milliseconds to allow the spindle/laser to come up to speed/power
  #define SPINDLE_LASER_POWERDOWN_DELAY 5000   // delay in milliseconds to allow the spindle to stop
  #define SPINDLE_DIR_CHANGE            true   // set to true if your spindle controller supports changing spindle direction
  #define SPINDLE_INVERT_DIR            false
  #define SPINDLE_STOP_ON_DIR_CHANGE    true   // set to true if Marlin should stop the spindle before changing rotation direction

  /**
   *  The M3 & M4 commands use the following equation to convert PWM duty cycle to speed/power
   *
   *  SPEED/POWER = PWM duty cycle * SPEED_POWER_SLOPE + SPEED_POWER_INTERCEPT
   *    where PWM duty cycle varies from 0 to 255
   *
   *  set the following for your controller (ALL MUST BE SET)
   */

  #define SPEED_POWER_SLOPE    118.4
  #define SPEED_POWER_INTERCEPT  0
  #define SPEED_POWER_MIN     5000
  #define SPEED_POWER_MAX    30000    // SuperPID router controller 0 - 30,000 RPM

  //#define SPEED_POWER_SLOPE      0.3922
  //#define SPEED_POWER_INTERCEPT  0
  //#define SPEED_POWER_MIN       10
  //#define SPEED_POWER_MAX      100      // 0-100%
#endif

/**
 * Filament Width Sensor
 *
 * Measures the filament width in real-time and adjusts
 * flow rate to compensate for any irregularities.
 *
 * Also allows the measured filament diameter to set the
 * extrusion rate, so the slicer only has to specify the
 * volume.
 *
 * Only a single extruder is supported at this time.
 *
 *  34 RAMPS_14    : Analog input 5 on the AUX2 connector
 *  81 PRINTRBOARD : Analog input 2 on the Exp1 connector (version B,C,D,E)
 * 301 RAMBO       : Analog input 3
 *
 * Note: May require analog pins to be defined for other boards.
 */
//#define FILAMENT_WIDTH_SENSOR

#if ENABLED(FILAMENT_WIDTH_SENSOR)
  #define FILAMENT_SENSOR_EXTRUDER_NUM 0    // Index of the extruder that has the filament sensor. :[0,1,2,3,4]
  #define MEASUREMENT_DELAY_CM        14    // (cm) The distance from the filament sensor to the melting chamber

  #define FILWIDTH_ERROR_MARGIN        1.0  // (mm) If a measurement differs too much from nominal width ignore it
  #define MAX_MEASUREMENT_DELAY       20    // (bytes) Buffer size for stored measurements (1 byte per cm). Must be larger than MEASUREMENT_DELAY_CM.

  #define DEFAULT_MEASURED_FILAMENT_DIA DEFAULT_NOMINAL_FILAMENT_DIA // Set measured to nominal initially

  // Display filament width on the LCD status line. Status messages will expire after 5 seconds.
  //#define FILAMENT_LCD_DISPLAY
#endif

/**
 * CNC Coordinate Systems
 *
 * Enables G53 and G54-G59.3 commands to select coordinate systems
 * and G92.1 to reset the workspace to native machine space.
 */
//#define CNC_COORDINATE_SYSTEMS

/**
 * M43 - display pin status, watch pins for changes, watch endstops & toggle LED, Z servo probe test, toggle pins
 */
//#define PINS_DEBUGGING

/**
 * Auto-report temperatures with M155 S<seconds>
 */
#define AUTO_REPORT_TEMPERATURES

/**
 * Include capabilities in M115 output
 */
#define EXTENDED_CAPABILITIES_REPORT

/**
 * Disable all Volumetric extrusion options
 */
//#define NO_VOLUMETRICS

#if DISABLED(NO_VOLUMETRICS)
  /**
   * Volumetric extrusion default state
   * Activate to make volumetric extrusion the default method,
   * with DEFAULT_NOMINAL_FILAMENT_DIA as the default diameter.
   *
   * M200 D0 to disable, M200 Dn to set a new diameter.
   */
  //#define VOLUMETRIC_DEFAULT_ON
#endif

/**
 * Enable this option for a leaner build of Marlin that removes all
 * workspace offsets, simplifying coordinate transformations, leveling, etc.
 *
 *  - M206 and M428 are disabled.
 *  - G92 will revert to its behavior from Marlin 1.0.
 */
//#define NO_WORKSPACE_OFFSETS

/**
 * Set the number of proportional font spaces required to fill up a typical character space.
 * This can help to better align the output of commands like `G29 O` Mesh Output.
 *
 * For clients that use a fixed-width font (like OctoPrint), leave this set to 1.0.
 * Otherwise, adjust according to your client and font.
 */
#define PROPORTIONAL_FONT_RATIO 1.0

/**
 * Spend 28 bytes of SRAM to optimize the GCode parser
 */
#define FASTER_GCODE_PARSER

/**
 * User-defined menu items that execute custom GCode
 */
//#define CUSTOM_USER_MENUS
#if ENABLED(CUSTOM_USER_MENUS)
  //#define USER_SCRIPT_DONE "M117 User Script Done"
  #define USER_SCRIPT_AUDIBLE_FEEDBACK
  #define USER_SCRIPT_RETURN  // Return to status screen after a script

  #define USER_DESC_1 "Preheat for PLA"
  #define USER_GCODE_1 "M140 S" STRINGIFY(PREHEAT_1_TEMP_BED) "\nM104 S" STRINGIFY(PREHEAT_1_TEMP_HOTEND)

  #define USER_DESC_2 "Preheat for ABS"
  #define USER_GCODE_2 "M140 S" STRINGIFY(PREHEAT_2_TEMP_BED) "\nM104 S" STRINGIFY(PREHEAT_2_TEMP_HOTEND)

  #define USER_DESC_3 "Preheat for PETG"
  #define USER_GCODE_3 "M140 S" STRINGIFY(PREHEAT_3_TEMP_BED) "\nM104 S" STRINGIFY(PREHEAT_3_TEMP_HOTEND)

//  #define USER_DESC_4 "Home & UBL Info"
//  #define USER_GCODE_4 "G28\nG29 W"

//  #define USER_DESC_5 "Heat Bed/Home/Level"
//  #define USER_GCODE_5 "M140 S" STRINGIFY(PREHEAT_2_TEMP_BED) "\nG28\nG29"

//  #define USER_DESC_6 "Home & Info"
//  #define USER_GCODE_6 "G28\nM503"
#endif

/**
 * Specify an action command to send to the host when the printer is killed.
 * Will be sent in the form '//action:ACTION_ON_KILL', e.g. '//action:poweroff'.
 * The host must be configured to handle the action command.
 */
//#define ACTION_ON_KILL "poweroff"

/**
 * Specify an action command to send to the host on pause and resume.
 * Will be sent in the form '//action:ACTION_ON_PAUSE', e.g. '//action:pause'.
 * The host must be configured to handle the action command.
 */
//#define ACTION_ON_PAUSE "pause"
//#define ACTION_ON_RESUME "resume"

//===========================================================================
//====================== I2C Position Encoder Settings ======================
//===========================================================================

/**
 *  I2C position encoders for closed loop control.
 *  Developed by Chris Barr at Aus3D.
 *
 *  Wiki: http://wiki.aus3d.com.au/Magnetic_Encoder
 *  Github: https://github.com/Aus3D/MagneticEncoder
 *
 *  Supplier: http://aus3d.com.au/magnetic-encoder-module
 *  Alternative Supplier: http://reliabuild3d.com/
 *
 *  Reilabuild encoders have been modified to improve reliability.
 */

//#define I2C_POSITION_ENCODERS
#if ENABLED(I2C_POSITION_ENCODERS)

  #define I2CPE_ENCODER_CNT         1                       // The number of encoders installed; max of 5
                                                            // encoders supported currently.

  #define I2CPE_ENC_1_ADDR          I2CPE_PRESET_ADDR_X     // I2C address of the encoder. 30-200.
  #define I2CPE_ENC_1_AXIS          X_AXIS                  // Axis the encoder module is installed on.  <X|Y|Z|E>_AXIS.
  #define I2CPE_ENC_1_TYPE          I2CPE_ENC_TYPE_LINEAR   // Type of encoder:  I2CPE_ENC_TYPE_LINEAR -or-
                                                            // I2CPE_ENC_TYPE_ROTARY.
  #define I2CPE_ENC_1_TICKS_UNIT    2048                    // 1024 for magnetic strips with 2mm poles; 2048 for
                                                            // 1mm poles. For linear encoders this is ticks / mm,
                                                            // for rotary encoders this is ticks / revolution.
  //#define I2CPE_ENC_1_TICKS_REV     (16 * 200)            // Only needed for rotary encoders; number of stepper
                                                            // steps per full revolution (motor steps/rev * microstepping)
  //#define I2CPE_ENC_1_INVERT                              // Invert the direction of axis travel.
  #define I2CPE_ENC_1_EC_METHOD     I2CPE_ECM_MICROSTEP     // Type of error error correction.
  #define I2CPE_ENC_1_EC_THRESH     0.10                    // Threshold size for error (in mm) above which the
                                                            // printer will attempt to correct the error; errors
                                                            // smaller than this are ignored to minimize effects of
                                                            // measurement noise / latency (filter).

  #define I2CPE_ENC_2_ADDR          I2CPE_PRESET_ADDR_Y     // Same as above, but for encoder 2.
  #define I2CPE_ENC_2_AXIS          Y_AXIS
  #define I2CPE_ENC_2_TYPE          I2CPE_ENC_TYPE_LINEAR
  #define I2CPE_ENC_2_TICKS_UNIT    2048
  //#define I2CPE_ENC_2_TICKS_REV   (16 * 200)
  //#define I2CPE_ENC_2_INVERT
  #define I2CPE_ENC_2_EC_METHOD     I2CPE_ECM_MICROSTEP
  #define I2CPE_ENC_2_EC_THRESH     0.10

  #define I2CPE_ENC_3_ADDR          I2CPE_PRESET_ADDR_Z     // Encoder 3.  Add additional configuration options
  #define I2CPE_ENC_3_AXIS          Z_AXIS                  // as above, or use defaults below.

  #define I2CPE_ENC_4_ADDR          I2CPE_PRESET_ADDR_E     // Encoder 4.
  #define I2CPE_ENC_4_AXIS          E_AXIS

  #define I2CPE_ENC_5_ADDR          34                      // Encoder 5.
  #define I2CPE_ENC_5_AXIS          E_AXIS

  // Default settings for encoders which are enabled, but without settings configured above.
  #define I2CPE_DEF_TYPE            I2CPE_ENC_TYPE_LINEAR
  #define I2CPE_DEF_ENC_TICKS_UNIT  2048
  #define I2CPE_DEF_TICKS_REV       (16 * 200)
  #define I2CPE_DEF_EC_METHOD       I2CPE_ECM_NONE
  #define I2CPE_DEF_EC_THRESH       0.1

  //#define I2CPE_ERR_THRESH_ABORT  100.0                   // Threshold size for error (in mm) error on any given
                                                            // axis after which the printer will abort. Comment out to
                                                            // disable abort behaviour.

  #define I2CPE_TIME_TRUSTED        10000                   // After an encoder fault, there must be no further fault
                                                            // for this amount of time (in ms) before the encoder
                                                            // is trusted again.

  /**
   * Position is checked every time a new command is executed from the buffer but during long moves,
   * this setting determines the minimum update time between checks. A value of 100 works well with
   * error rolling average when attempting to correct only for skips and not for vibration.
   */
  #define I2CPE_MIN_UPD_TIME_MS     4                       // (ms) Minimum time between encoder checks.

  // Use a rolling average to identify persistant errors that indicate skips, as opposed to vibration and noise.
  #define I2CPE_ERR_ROLLING_AVERAGE

#endif // I2C_POSITION_ENCODERS

/**
 * MAX7219 Debug Matrix
 *
 * Add support for a low-cost 8x8 LED Matrix based on the Max7219 chip, which can be used as a status
 * display. Requires 3 signal wires. Some useful debug options are included to demonstrate its usage.
 *
 * Fully assembled MAX7219 boards can be found on the internet for under $2(US).
 * For example, see https://www.ebay.com/sch/i.html?_nkw=332349290049
 */
//#define MAX7219_DEBUG
#if ENABLED(MAX7219_DEBUG)
  #define MAX7219_CLK_PIN   64  // 77 on Re-ARM       // Configuration of the 3 pins to control the display
  #define MAX7219_DIN_PIN   57  // 78 on Re-ARM
  #define MAX7219_LOAD_PIN  44  // 79 on Re-ARM

  /**
   * Sample debug features
   * If you add more debug displays, be careful to avoid conflicts!
   */
  #define MAX7219_DEBUG_PRINTER_ALIVE    // Blink corner LED of 8x8 matrix to show that the firmware is functioning
  #define MAX7219_DEBUG_STEPPER_HEAD  3  // Show the stepper queue head position on this and the next LED matrix row
  #define MAX7219_DEBUG_STEPPER_TAIL  5  // Show the stepper queue tail position on this and the next LED matrix row

  #define MAX7219_DEBUG_STEPPER_QUEUE 0  // Show the current stepper queue depth on this and the next LED matrix row
                                         // If you experience stuttering, reboots, etc. this option can reveal how
                                         // tweaks made to the configuration are affecting the printer in real-time.
#endif

/**
 * NanoDLP Sync support
 *
 * Add support for Synchronized Z moves when using with NanoDLP. G0/G1 axis moves will output "Z_move_comp"
 * string to enable synchronization with DLP projector exposure. This change will allow to use
 * [[WaitForDoneMessage]] instead of populating your gcode with M400 commands
 */
//#define NANODLP_Z_SYNC
#if ENABLED(NANODLP_Z_SYNC)
  //#define NANODLP_ALL_AXIS  // Enables "Z_move_comp" output on any axis move.
                              // Default behaviour is limited to Z axis only.
#endif

#endif // CONFIGURATION_ADV_H<|MERGE_RESOLUTION|>--- conflicted
+++ resolved
@@ -901,56 +901,21 @@
  */
 #define ADVANCED_PAUSE_FEATURE
 #if ENABLED(ADVANCED_PAUSE_FEATURE)
-<<<<<<< HEAD
-  #define PAUSE_PARK_RETRACT_FEEDRATE 60      // (mm/s) Initial retract feedrate.
-  #define PAUSE_PARK_RETRACT_LENGTH 2         // (mm) Initial retract.
-                                              // This short retract is done immediately, before parking the nozzle.
-  #define FILAMENT_CHANGE_UNLOAD_FEEDRATE 10  // (mm/s) Unload filament feedrate. This can be pretty fast.
-  #define FILAMENT_CHANGE_UNLOAD_LENGTH 650   // (mm) The length of filament for a complete unload.
-                                              //   For Bowden, the full length of the tube and nozzle.
-                                              //   For direct drive, the full length of the nozzle.
-                                              //   Set to 0 for manual unloading.
-  #define FILAMENT_CHANGE_LOAD_FEEDRATE 6     // (mm/s) Load filament feedrate. This can be pretty fast.
-  #define FILAMENT_CHANGE_LOAD_LENGTH 600     // (mm) Load length of filament, from extruder gear to nozzle.
-                                              //   For Bowden, the full length of the tube and nozzle.
-                                              //   For direct drive, the full length of the nozzle.
-  #define ADVANCED_PAUSE_EXTRUDE_FEEDRATE 3   // (mm/s) Extrude feedrate (after loading). Should be slower than load feedrate.
-  #define ADVANCED_PAUSE_EXTRUDE_LENGTH 10    // (mm) Length to extrude after loading.
-                                              //   Set to 0 for manual extrusion.
-                                              //   Filament can be extruded repeatedly from the Filament Change menu
-                                              //   until extrusion is consistent, and to purge old filament.
-
-                                              // Filament Unload does a Retract, Delay, and Purge first:
-  #define FILAMENT_UNLOAD_RETRACT_LENGTH 13   // (mm) Unload initial retract length.
-  #define FILAMENT_UNLOAD_DELAY 5000          // (ms) Delay for the filament to cool after retract.
-  #define FILAMENT_UNLOAD_PURGE_LENGTH 8      // (mm) An unretract is done, then this length is purged.
-  //#define ADVANCED_PAUSE_CONTINUOUS_PURGE   // Purge continuously up to the purge length until interrupted.
-
-  #define PAUSE_PARK_NOZZLE_TIMEOUT 240       // (seconds) Time limit before the nozzle is turned off for safety.
-  #define FILAMENT_CHANGE_ALERT_BEEPS 10      // Number of alert beeps to play when a response is needed.
-  #define PAUSE_PARK_NO_STEPPER_TIMEOUT       // Enable for XYZ steppers to stay powered on during filament change.
-
-  #define PARK_HEAD_ON_PAUSE                  // Park the nozzle during pause and filament change.
-  #define HOME_BEFORE_FILAMENT_CHANGE         // Ensure homing has been completed prior to parking for filament change
-
-  #define FILAMENT_LOAD_UNLOAD_GCODES         // Add M701/M702 Load/Unload G-codes, plus Load/Unload in the LCD Prepare menu.
-  #define FILAMENT_UNLOAD_ALL_EXTRUDERS       // Allow M702 to unload all extruders above a minimum target temp (as set by M302)
-=======
   #define PAUSE_PARK_RETRACT_FEEDRATE         60  // (mm/s) Initial retract feedrate.
   #define PAUSE_PARK_RETRACT_LENGTH            2  // (mm) Initial retract.
                                                   // This short retract is done immediately, before parking the nozzle.
   #define FILAMENT_CHANGE_UNLOAD_FEEDRATE     10  // (mm/s) Unload filament feedrate. This can be pretty fast.
   #define FILAMENT_CHANGE_UNLOAD_ACCEL        25  // (mm/s^2) Lower acceleration may allow a faster feedrate.
-  #define FILAMENT_CHANGE_UNLOAD_LENGTH      100  // (mm) The length of filament for a complete unload.
+  #define FILAMENT_CHANGE_UNLOAD_LENGTH      650  // (mm) The length of filament for a complete unload.
                                                   //   For Bowden, the full length of the tube and nozzle.
                                                   //   For direct drive, the full length of the nozzle.
                                                   //   Set to 0 for manual unloading.
-  #define FILAMENT_CHANGE_SLOW_LOAD_FEEDRATE   6  // (mm/s) Slow move when starting load.
-  #define FILAMENT_CHANGE_SLOW_LOAD_LENGTH     0  // (mm) Slow length, to allow time to insert material.
+  #define FILAMENT_CHANGE_SLOW_LOAD_FEEDRATE   5  // (mm/s) Slow move when starting load.
+  #define FILAMENT_CHANGE_SLOW_LOAD_LENGTH    50  // (mm) Slow length, to allow time to insert material.
                                                   // 0 to disable start loading and skip to fast load only
-  #define FILAMENT_CHANGE_FAST_LOAD_FEEDRATE   6  // (mm/s) Load filament feedrate. This can be pretty fast.
+  #define FILAMENT_CHANGE_FAST_LOAD_FEEDRATE  10  // (mm/s) Load filament feedrate. This can be pretty fast.
   #define FILAMENT_CHANGE_FAST_LOAD_ACCEL     25  // (mm/s^2) Lower acceleration may allow a faster feedrate.
-  #define FILAMENT_CHANGE_FAST_LOAD_LENGTH     0  // (mm) Load length of filament, from extruder gear to nozzle.
+  #define FILAMENT_CHANGE_FAST_LOAD_LENGTH   550  // (mm) Load length of filament, from extruder gear to nozzle.
                                                   //   For Bowden, the full length of the tube and nozzle.
                                                   //   For direct drive, the full length of the nozzle.
   //#define ADVANCED_PAUSE_CONTINUOUS_PURGE       // Purge continuously up to the purge length until interrupted.
@@ -965,16 +930,15 @@
   #define FILAMENT_UNLOAD_DELAY             5000  // (ms) Delay for the filament to cool after retract.
   #define FILAMENT_UNLOAD_PURGE_LENGTH         8  // (mm) An unretract is done, then this length is purged.
 
-  #define PAUSE_PARK_NOZZLE_TIMEOUT           45  // (seconds) Time limit before the nozzle is turned off for safety.
+  #define PAUSE_PARK_NOZZLE_TIMEOUT          240  // (seconds) Time limit before the nozzle is turned off for safety.
   #define FILAMENT_CHANGE_ALERT_BEEPS         10  // Number of alert beeps to play when a response is needed.
   #define PAUSE_PARK_NO_STEPPER_TIMEOUT           // Enable for XYZ steppers to stay powered on during filament change.
 
-  //#define PARK_HEAD_ON_PAUSE                    // Park the nozzle during pause and filament change.
-  //#define HOME_BEFORE_FILAMENT_CHANGE           // Ensure homing has been completed prior to parking for filament change
-
-  //#define FILAMENT_LOAD_UNLOAD_GCODES           // Add M701/M702 Load/Unload G-codes, plus Load/Unload in the LCD Prepare menu.
-  //#define FILAMENT_UNLOAD_ALL_EXTRUDERS         // Allow M702 to unload all extruders above a minimum target temp (as set by M302)
->>>>>>> 8669dba5
+  #define PARK_HEAD_ON_PAUSE                    // Park the nozzle during pause and filament change.
+  #define HOME_BEFORE_FILAMENT_CHANGE           // Ensure homing has been completed prior to parking for filament change
+
+  #define FILAMENT_LOAD_UNLOAD_GCODES           // Add M701/M702 Load/Unload G-codes, plus Load/Unload in the LCD Prepare menu.
+  #define FILAMENT_UNLOAD_ALL_EXTRUDERS         // Allow M702 to unload all extruders above a minimum target temp (as set by M302)
 #endif
 
 // @section tmc
