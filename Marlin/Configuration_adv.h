/**
 * Marlin 3D Printer Firmware
 * Copyright (c) 2020 MarlinFirmware [https://github.com/MarlinFirmware/Marlin]
 *
 * Based on Sprinter and grbl.
 * Copyright (c) 2011 Camiel Gubbels / Erik van der Zalm
 *
 * This program is free software: you can redistribute it and/or modify
 * it under the terms of the GNU General Public License as published by
 * the Free Software Foundation, either version 3 of the License, or
 * (at your option) any later version.
 *
 * This program is distributed in the hope that it will be useful,
 * but WITHOUT ANY WARRANTY; without even the implied warranty of
 * MERCHANTABILITY or FITNESS FOR A PARTICULAR PURPOSE.  See the
 * GNU General Public License for more details.
 *
 * You should have received a copy of the GNU General Public License
 * along with this program.  If not, see <https://www.gnu.org/licenses/>.
 *
 */
#pragma once

/**
 * Configuration_adv.h
 *
 * Advanced settings.
 * Only change these if you know exactly what you're doing.
 * Some of these settings can damage your printer if improperly set!
 *
 * Basic settings can be found in Configuration.h
 */
#define CONFIGURATION_ADV_H_VERSION 02010200

// @section develop

/**
 * Configuration Export
 *
 * Export the configuration as part of the build. (See signature.py)
 * Output files are saved with the build (e.g., .pio/build/mega2560).
 *
 * See `build_all_examples --ini` as an example of config.ini archiving.
 *
 *  1 = marlin_config.json - Dictionary containing the configuration.
 *      This file is also generated for CONFIGURATION_EMBEDDING.
 *  2 = config.ini - File format for PlatformIO preprocessing.
 *  3 = schema.json - The entire configuration schema. (13 = pattern groups)
 *  4 = schema.yml - The entire configuration schema.
 */
//#define CONFIG_EXPORT 2 // :[1:'JSON', 2:'config.ini', 3:'schema.json', 4:'schema.yml']

//===========================================================================
//============================= Thermal Settings ============================
//===========================================================================
// @section temperature

/**
 * Thermocouple sensors are quite sensitive to noise.  Any noise induced in
 * the sensor wires, such as by stepper motor wires run in parallel to them,
 * may result in the thermocouple sensor reporting spurious errors.  This
 * value is the number of errors which can occur in a row before the error
 * is reported.  This allows us to ignore intermittent error conditions while
 * still detecting an actual failure, which should result in a continuous
 * stream of errors from the sensor.
 *
 * Set this value to 0 to fail on the first error to occur.
 */
#define THERMOCOUPLE_MAX_ERRORS 15

//
// Custom Thermistor 1000 parameters
//
#if TEMP_SENSOR_0 == 1000
  #define HOTEND0_PULLUP_RESISTOR_OHMS    4700 // Pullup resistor
  #define HOTEND0_RESISTANCE_25C_OHMS   100000 // Resistance at 25C
  #define HOTEND0_BETA                    3950 // Beta value
  #define HOTEND0_SH_C_COEFF                 0 // Steinhart-Hart C coefficient
#endif

#if TEMP_SENSOR_1 == 1000
  #define HOTEND1_PULLUP_RESISTOR_OHMS    4700 // Pullup resistor
  #define HOTEND1_RESISTANCE_25C_OHMS   100000 // Resistance at 25C
  #define HOTEND1_BETA                    3950 // Beta value
  #define HOTEND1_SH_C_COEFF                 0 // Steinhart-Hart C coefficient
#endif

#if TEMP_SENSOR_2 == 1000
  #define HOTEND2_PULLUP_RESISTOR_OHMS    4700 // Pullup resistor
  #define HOTEND2_RESISTANCE_25C_OHMS   100000 // Resistance at 25C
  #define HOTEND2_BETA                    3950 // Beta value
  #define HOTEND2_SH_C_COEFF                 0 // Steinhart-Hart C coefficient
#endif

#if TEMP_SENSOR_3 == 1000
  #define HOTEND3_PULLUP_RESISTOR_OHMS    4700 // Pullup resistor
  #define HOTEND3_RESISTANCE_25C_OHMS   100000 // Resistance at 25C
  #define HOTEND3_BETA                    3950 // Beta value
  #define HOTEND3_SH_C_COEFF                 0 // Steinhart-Hart C coefficient
#endif

#if TEMP_SENSOR_4 == 1000
  #define HOTEND4_PULLUP_RESISTOR_OHMS    4700 // Pullup resistor
  #define HOTEND4_RESISTANCE_25C_OHMS   100000 // Resistance at 25C
  #define HOTEND4_BETA                    3950 // Beta value
  #define HOTEND4_SH_C_COEFF                 0 // Steinhart-Hart C coefficient
#endif

#if TEMP_SENSOR_5 == 1000
  #define HOTEND5_PULLUP_RESISTOR_OHMS    4700 // Pullup resistor
  #define HOTEND5_RESISTANCE_25C_OHMS   100000 // Resistance at 25C
  #define HOTEND5_BETA                    3950 // Beta value
  #define HOTEND5_SH_C_COEFF                 0 // Steinhart-Hart C coefficient
#endif

#if TEMP_SENSOR_6 == 1000
  #define HOTEND6_PULLUP_RESISTOR_OHMS    4700 // Pullup resistor
  #define HOTEND6_RESISTANCE_25C_OHMS   100000 // Resistance at 25C
  #define HOTEND6_BETA                    3950 // Beta value
  #define HOTEND6_SH_C_COEFF                 0 // Steinhart-Hart C coefficient
#endif

#if TEMP_SENSOR_7 == 1000
  #define HOTEND7_PULLUP_RESISTOR_OHMS    4700 // Pullup resistor
  #define HOTEND7_RESISTANCE_25C_OHMS   100000 // Resistance at 25C
  #define HOTEND7_BETA                    3950 // Beta value
  #define HOTEND7_SH_C_COEFF                 0 // Steinhart-Hart C coefficient
#endif

#if TEMP_SENSOR_BED == 1000
  #define BED_PULLUP_RESISTOR_OHMS        4700 // Pullup resistor
  #define BED_RESISTANCE_25C_OHMS       100000 // Resistance at 25C
  #define BED_BETA                        3950 // Beta value
  #define BED_SH_C_COEFF                     0 // Steinhart-Hart C coefficient
#endif

#if TEMP_SENSOR_CHAMBER == 1000
  #define CHAMBER_PULLUP_RESISTOR_OHMS    4700 // Pullup resistor
  #define CHAMBER_RESISTANCE_25C_OHMS   100000 // Resistance at 25C
  #define CHAMBER_BETA                    3950 // Beta value
  #define CHAMBER_SH_C_COEFF                 0 // Steinhart-Hart C coefficient
#endif

#if TEMP_SENSOR_COOLER == 1000
  #define COOLER_PULLUP_RESISTOR_OHMS     4700 // Pullup resistor
  #define COOLER_RESISTANCE_25C_OHMS    100000 // Resistance at 25C
  #define COOLER_BETA                     3950 // Beta value
  #define COOLER_SH_C_COEFF                  0 // Steinhart-Hart C coefficient
#endif

#if TEMP_SENSOR_PROBE == 1000
  #define PROBE_PULLUP_RESISTOR_OHMS      4700 // Pullup resistor
  #define PROBE_RESISTANCE_25C_OHMS     100000 // Resistance at 25C
  #define PROBE_BETA                      3950 // Beta value
  #define PROBE_SH_C_COEFF                   0 // Steinhart-Hart C coefficient
#endif

#if TEMP_SENSOR_BOARD == 1000
  #define BOARD_PULLUP_RESISTOR_OHMS      4700 // Pullup resistor
  #define BOARD_RESISTANCE_25C_OHMS     100000 // Resistance at 25C
  #define BOARD_BETA                      3950 // Beta value
  #define BOARD_SH_C_COEFF                   0 // Steinhart-Hart C coefficient
#endif

#if TEMP_SENSOR_REDUNDANT == 1000
  #define REDUNDANT_PULLUP_RESISTOR_OHMS  4700 // Pullup resistor
  #define REDUNDANT_RESISTANCE_25C_OHMS 100000 // Resistance at 25C
  #define REDUNDANT_BETA                  3950 // Beta value
  #define REDUNDANT_SH_C_COEFF               0 // Steinhart-Hart C coefficient
#endif

/**
 * Thermocouple Options — for MAX6675 (-2), MAX31855 (-3), and MAX31865 (-5).
 */
//#define TEMP_SENSOR_FORCE_HW_SPI                // Ignore SCK/MOSI/MISO pins; use CS and the default SPI bus.
//#define MAX31865_SENSOR_WIRES_0 2               // (2-4) Number of wires for the probe connected to a MAX31865 board.
//#define MAX31865_SENSOR_WIRES_1 2
//#define MAX31865_SENSOR_WIRES_2 2

//#define MAX31865_50HZ_FILTER                    // Use a 50Hz filter instead of the default 60Hz.
//#define MAX31865_USE_READ_ERROR_DETECTION       // Treat value spikes (20°C delta in under 1s) as read errors.

//#define MAX31865_USE_AUTO_MODE                  // Read faster and more often than 1-shot; bias voltage always on; slight effect on RTD temperature.
//#define MAX31865_MIN_SAMPLING_TIME_MSEC     100 // (ms) 1-shot: minimum read interval. Reduces bias voltage effects by leaving sensor unpowered for longer intervals.
//#define MAX31865_IGNORE_INITIAL_FAULTY_READS 10 // Ignore some read faults (keeping the temperature reading) to work around a possible issue (#23439).

//#define MAX31865_WIRE_OHMS_0              0.95f // For 2-wire, set the wire resistances for more accurate readings.
//#define MAX31865_WIRE_OHMS_1              0.0f
//#define MAX31865_WIRE_OHMS_2              0.0f

/**
 * Hephestos 2 24V heated bed upgrade kit.
 * https://store.bq.com/en/heated-bed-kit-hephestos2
 */
//#define HEPHESTOS2_HEATED_BED_KIT
#if ENABLED(HEPHESTOS2_HEATED_BED_KIT)
  #undef TEMP_SENSOR_BED
  #define TEMP_SENSOR_BED 70
  #define HEATER_BED_INVERTING true
#endif

//
// Heated Bed Bang-Bang options
//
#if DISABLED(PIDTEMPBED)
  #define BED_CHECK_INTERVAL 5000   // (ms) Interval between checks in bang-bang control
  #if ENABLED(BED_LIMIT_SWITCHING)
    #define BED_HYSTERESIS 2        // (°C) Only set the relevant heater state when ABS(T-target) > BED_HYSTERESIS
  #endif
#endif

//
// Heated Chamber options
//
#if DISABLED(PIDTEMPCHAMBER)
  #define CHAMBER_CHECK_INTERVAL 5000   // (ms) Interval between checks in bang-bang control
  #if ENABLED(CHAMBER_LIMIT_SWITCHING)
    #define CHAMBER_HYSTERESIS 2        // (°C) Only set the relevant heater state when ABS(T-target) > CHAMBER_HYSTERESIS
  #endif
#endif

#if TEMP_SENSOR_CHAMBER
  //#define HEATER_CHAMBER_PIN      P2_04   // Required heater on/off pin (example: SKR 1.4 Turbo HE1 plug)
  //#define HEATER_CHAMBER_INVERTING false
  //#define FAN1_PIN                   -1   // Remove the fan signal on pin P2_04 (example: SKR 1.4 Turbo HE1 plug)

  //#define CHAMBER_FAN               // Enable a fan on the chamber
  #if ENABLED(CHAMBER_FAN)
    //#define CHAMBER_FAN_INDEX   2   // Index of a fan to repurpose as the chamber fan. (Default: first unused fan)
    #define CHAMBER_FAN_MODE      2   // Fan control mode: 0=Static; 1=Linear increase when temp is higher than target; 2=V-shaped curve; 3=similar to 1 but fan is always on.
    #if CHAMBER_FAN_MODE == 0
      #define CHAMBER_FAN_BASE  255   // Chamber fan PWM (0-255)
    #elif CHAMBER_FAN_MODE == 1
      #define CHAMBER_FAN_BASE  128   // Base chamber fan PWM (0-255); turns on when chamber temperature is above the target
      #define CHAMBER_FAN_FACTOR 25   // PWM increase per °C above target
    #elif CHAMBER_FAN_MODE == 2
      #define CHAMBER_FAN_BASE  128   // Minimum chamber fan PWM (0-255)
      #define CHAMBER_FAN_FACTOR 25   // PWM increase per °C difference from target
    #elif CHAMBER_FAN_MODE == 3
      #define CHAMBER_FAN_BASE  128   // Base chamber fan PWM (0-255)
      #define CHAMBER_FAN_FACTOR 25   // PWM increase per °C above target
    #endif
  #endif

  //#define CHAMBER_VENT              // Enable a servo-controlled vent on the chamber
  #if ENABLED(CHAMBER_VENT)
    #define CHAMBER_VENT_SERVO_NR  1  // Index of the vent servo
    #define HIGH_EXCESS_HEAT_LIMIT 5  // How much above target temp to consider there is excess heat in the chamber
    #define LOW_EXCESS_HEAT_LIMIT  3
    #define MIN_COOLING_SLOPE_TIME_CHAMBER_VENT 20
    #define MIN_COOLING_SLOPE_DEG_CHAMBER_VENT 1.5
  #endif
#endif

//
// Laser Cooler options
//
#if TEMP_SENSOR_COOLER
  #define COOLER_MINTEMP           8  // (°C)
  #define COOLER_MAXTEMP          26  // (°C)
  #define COOLER_DEFAULT_TEMP     16  // (°C)
  #define TEMP_COOLER_HYSTERESIS   1  // (°C) Temperature proximity considered "close enough" to the target
  #define COOLER_PIN               8  // Laser cooler on/off pin used to control power to the cooling element (e.g., TEC, External chiller via relay)
  #define COOLER_INVERTING     false
  #define TEMP_COOLER_PIN         15  // Laser/Cooler temperature sensor pin. ADC is required.
  #define COOLER_FAN                  // Enable a fan on the cooler, Fan# 0,1,2,3 etc.
  #define COOLER_FAN_INDEX         0  // FAN number 0, 1, 2 etc. e.g.
  #if ENABLED(COOLER_FAN)
    #define COOLER_FAN_BASE      100  // Base Cooler fan PWM (0-255); turns on when Cooler temperature is above the target
    #define COOLER_FAN_FACTOR     25  // PWM increase per °C above target
  #endif
#endif

//
// Motherboard Sensor options
//
#if TEMP_SENSOR_BOARD
  #define THERMAL_PROTECTION_BOARD   // Halt the printer if the board sensor leaves the temp range below.
  #define BOARD_MINTEMP           8  // (°C)
  #define BOARD_MAXTEMP          70  // (°C)
  #ifndef TEMP_BOARD_PIN
    //#define TEMP_BOARD_PIN -1      // Board temp sensor pin, if not set in pins file.
  #endif
#endif

/**
 * Thermal Protection provides additional protection to your printer from damage
 * and fire. Marlin always includes safe min and max temperature ranges which
 * protect against a broken or disconnected thermistor wire.
 *
 * The issue: If a thermistor falls out, it will report the much lower
 * temperature of the air in the room, and the the firmware will keep
 * the heater on.
 *
 * The solution: Once the temperature reaches the target, start observing.
 * If the temperature stays too far below the target (hysteresis) for too
 * long (period), the firmware will halt the machine as a safety precaution.
 *
 * If you get false positives for "Thermal Runaway", increase
 * THERMAL_PROTECTION_HYSTERESIS and/or THERMAL_PROTECTION_PERIOD
 */
#if ENABLED(THERMAL_PROTECTION_HOTENDS)
  #define THERMAL_PROTECTION_PERIOD 40        // Seconds
  #define THERMAL_PROTECTION_HYSTERESIS 4     // Degrees Celsius

  //#define ADAPTIVE_FAN_SLOWING              // Slow part cooling fan if temperature drops
  #if BOTH(ADAPTIVE_FAN_SLOWING, PIDTEMP)
    //#define NO_FAN_SLOWING_IN_PID_TUNING    // Don't slow fan speed during M303
  #endif

  /**
   * Whenever an M104, M109, or M303 increases the target temperature, the
   * firmware will wait for the WATCH_TEMP_PERIOD to expire. If the temperature
   * hasn't increased by WATCH_TEMP_INCREASE degrees, the machine is halted and
   * requires a hard reset. This test restarts with any M104/M109/M303, but only
   * if the current temperature is far enough below the target for a reliable
   * test.
   *
   * If you get false positives for "Heating failed", increase WATCH_TEMP_PERIOD
   * and/or decrease WATCH_TEMP_INCREASE. WATCH_TEMP_INCREASE should not be set
   * below 2.
   */
  #define WATCH_TEMP_PERIOD  40               // Seconds
  #define WATCH_TEMP_INCREASE 2               // Degrees Celsius
#endif

/**
 * Thermal Protection parameters for the bed are just as above for hotends.
 */
#if ENABLED(THERMAL_PROTECTION_BED)
  #define THERMAL_PROTECTION_BED_PERIOD        20 // Seconds
  #define THERMAL_PROTECTION_BED_HYSTERESIS     2 // Degrees Celsius

  /**
   * As described above, except for the bed (M140/M190/M303).
   */
  #define WATCH_BED_TEMP_PERIOD                60 // Seconds
  #define WATCH_BED_TEMP_INCREASE               2 // Degrees Celsius
#endif

/**
 * Thermal Protection parameters for the heated chamber.
 */
#if ENABLED(THERMAL_PROTECTION_CHAMBER)
  #define THERMAL_PROTECTION_CHAMBER_PERIOD    20 // Seconds
  #define THERMAL_PROTECTION_CHAMBER_HYSTERESIS 2 // Degrees Celsius

  /**
   * Heated chamber watch settings (M141/M191).
   */
  #define WATCH_CHAMBER_TEMP_PERIOD            60 // Seconds
  #define WATCH_CHAMBER_TEMP_INCREASE           2 // Degrees Celsius
#endif

/**
 * Thermal Protection parameters for the laser cooler.
 */
#if ENABLED(THERMAL_PROTECTION_COOLER)
  #define THERMAL_PROTECTION_COOLER_PERIOD     10 // Seconds
  #define THERMAL_PROTECTION_COOLER_HYSTERESIS  3 // Degrees Celsius

  /**
   * Laser cooling watch settings (M143/M193).
   */
  #define WATCH_COOLER_TEMP_PERIOD             60 // Seconds
  #define WATCH_COOLER_TEMP_INCREASE            3 // Degrees Celsius
#endif

#if ANY(THERMAL_PROTECTION_HOTENDS, THERMAL_PROTECTION_BED, THERMAL_PROTECTION_CHAMBER, THERMAL_PROTECTION_COOLER)
  /**
   * Thermal Protection Variance Monitor - EXPERIMENTAL.
   * Kill the machine on a stuck temperature sensor. Disable if you get false positives.
   */
  //#define THERMAL_PROTECTION_VARIANCE_MONITOR   // Detect a sensor malfunction preventing temperature updates
#endif

#if ENABLED(PIDTEMP)
  // Add an experimental additional term to the heater power, proportional to the extrusion speed.
  // A well-chosen Kc value should add just enough power to melt the increased material volume.
  //#define PID_EXTRUSION_SCALING
  #if ENABLED(PID_EXTRUSION_SCALING)
    #define DEFAULT_Kc (100) // heating power = Kc * e_speed
    #define LPQ_MAX_LEN 50
  #endif

  /**
   * Add an experimental additional term to the heater power, proportional to the fan speed.
   * A well-chosen Kf value should add just enough power to compensate for power-loss from the cooling fan.
   * You can either just add a constant compensation with the DEFAULT_Kf value
   * or follow the instruction below to get speed-dependent compensation.
   *
   * Constant compensation (use only with fanspeeds of 0% and 100%)
   * ---------------------------------------------------------------------
   * A good starting point for the Kf-value comes from the calculation:
   *   kf = (power_fan * eff_fan) / power_heater * 255
   * where eff_fan is between 0.0 and 1.0, based on fan-efficiency and airflow to the nozzle / heater.
   *
   * Example:
   *   Heater: 40W, Fan: 0.1A * 24V = 2.4W, eff_fan = 0.8
   *   Kf = (2.4W * 0.8) / 40W * 255 = 12.24
   *
   * Fan-speed dependent compensation
   * --------------------------------
   * 1. To find a good Kf value, set the hotend temperature, wait for it to settle, and enable the fan (100%).
   *    Make sure PID_FAN_SCALING_LIN_FACTOR is 0 and PID_FAN_SCALING_ALTERNATIVE_DEFINITION is not enabled.
   *    If you see the temperature drop repeat the test, increasing the Kf value slowly, until the temperature
   *    drop goes away. If the temperature overshoots after enabling the fan, the Kf value is too big.
   * 2. Note the Kf-value for fan-speed at 100%
   * 3. Determine a good value for PID_FAN_SCALING_MIN_SPEED, which is around the speed, where the fan starts moving.
   * 4. Repeat step 1. and 2. for this fan speed.
   * 5. Enable PID_FAN_SCALING_ALTERNATIVE_DEFINITION and enter the two identified Kf-values in
   *    PID_FAN_SCALING_AT_FULL_SPEED and PID_FAN_SCALING_AT_MIN_SPEED. Enter the minimum speed in PID_FAN_SCALING_MIN_SPEED
   */
  //#define PID_FAN_SCALING
  #if ENABLED(PID_FAN_SCALING)
    //#define PID_FAN_SCALING_ALTERNATIVE_DEFINITION
    #if ENABLED(PID_FAN_SCALING_ALTERNATIVE_DEFINITION)
      // The alternative definition is used for an easier configuration.
      // Just figure out Kf at fullspeed (255) and PID_FAN_SCALING_MIN_SPEED.
      // DEFAULT_Kf and PID_FAN_SCALING_LIN_FACTOR are calculated accordingly.

      #define PID_FAN_SCALING_AT_FULL_SPEED 13.0        //=PID_FAN_SCALING_LIN_FACTOR*255+DEFAULT_Kf
      #define PID_FAN_SCALING_AT_MIN_SPEED   6.0        //=PID_FAN_SCALING_LIN_FACTOR*PID_FAN_SCALING_MIN_SPEED+DEFAULT_Kf
      #define PID_FAN_SCALING_MIN_SPEED     10.0        // Minimum fan speed at which to enable PID_FAN_SCALING

      #define DEFAULT_Kf (255.0*PID_FAN_SCALING_AT_MIN_SPEED-PID_FAN_SCALING_AT_FULL_SPEED*PID_FAN_SCALING_MIN_SPEED)/(255.0-PID_FAN_SCALING_MIN_SPEED)
      #define PID_FAN_SCALING_LIN_FACTOR (PID_FAN_SCALING_AT_FULL_SPEED-DEFAULT_Kf)/255.0

    #else
      #define PID_FAN_SCALING_LIN_FACTOR (0)             // Power loss due to cooling = Kf * (fan_speed)
      #define DEFAULT_Kf 10                              // A constant value added to the PID-tuner
      #define PID_FAN_SCALING_MIN_SPEED 10               // Minimum fan speed at which to enable PID_FAN_SCALING
    #endif
  #endif
#endif

/**
 * Automatic Temperature Mode
 *
 * Dynamically adjust the hotend target temperature based on planned E moves.
 *
 * (Contrast with PID_EXTRUSION_SCALING, which tracks E movement and adjusts PID
 *  behavior using an additional kC value.)
 *
 * Autotemp is calculated by (mintemp + factor * mm_per_sec), capped to maxtemp.
 *
 * Enable Autotemp Mode with M104/M109 F<factor> S<mintemp> B<maxtemp>.
 * Disable by sending M104/M109 with no F parameter (or F0 with AUTOTEMP_PROPORTIONAL).
 */
#define AUTOTEMP
#if ENABLED(AUTOTEMP)
  #define AUTOTEMP_OLDWEIGHT    0.98  // Factor used to weight previous readings (0.0 < value < 1.0)
  // Turn on AUTOTEMP on M104/M109 by default using proportions set here
  //#define AUTOTEMP_PROPORTIONAL
  #if ENABLED(AUTOTEMP_PROPORTIONAL)
    #define AUTOTEMP_MIN_P      0 // (°C) Added to the target temperature
    #define AUTOTEMP_MAX_P      5 // (°C) Added to the target temperature
    #define AUTOTEMP_FACTOR_P   1 // Apply this F parameter by default (overridden by M104/M109 F)
  #endif
#endif

// Show Temperature ADC value
// Enable for M105 to include ADC values read from temperature sensors.
//#define SHOW_TEMP_ADC_VALUES

/**
 * High Temperature Thermistor Support
 *
 * Thermistors able to support high temperature tend to have a hard time getting
 * good readings at room and lower temperatures. This means TEMP_SENSOR_X_RAW_LO_TEMP
 * will probably be caught when the heating element first turns on during the
 * preheating process, which will trigger a min_temp_error as a safety measure
 * and force stop everything.
 * To circumvent this limitation, we allow for a preheat time (during which,
 * min_temp_error won't be triggered) and add a min_temp buffer to handle
 * aberrant readings.
 *
 * If you want to enable this feature for your hotend thermistor(s)
 * uncomment and set values > 0 in the constants below
 */

// The number of consecutive low temperature errors that can occur
// before a min_temp_error is triggered. (Shouldn't be more than 10.)
//#define MAX_CONSECUTIVE_LOW_TEMPERATURE_ERROR_ALLOWED 0

/**
 * The number of milliseconds a hotend will preheat before starting to check
 * the temperature. This value should NOT be set to the time it takes the
 * hot end to reach the target temperature, but the time it takes to reach
 * the minimum temperature your thermistor can read. The lower the better/safer.
 * This shouldn't need to be more than 30 seconds (30000)
 */
//#define MILLISECONDS_PREHEAT_TIME 0

// @section extruder

/**
 * Extruder runout prevention.
 * If the machine is idle and the temperature over MINTEMP
 * then extrude some filament every couple of SECONDS.
 */
//#define EXTRUDER_RUNOUT_PREVENT
#if ENABLED(EXTRUDER_RUNOUT_PREVENT)
  #define EXTRUDER_RUNOUT_MINTEMP 190
  #define EXTRUDER_RUNOUT_SECONDS 30
  #define EXTRUDER_RUNOUT_SPEED 1500  // (mm/min)
  #define EXTRUDER_RUNOUT_EXTRUDE 5   // (mm)
#endif

/**
 * Hotend Idle Timeout
 * Prevent filament in the nozzle from charring and causing a critical jam.
 */
//#define HOTEND_IDLE_TIMEOUT
#if ENABLED(HOTEND_IDLE_TIMEOUT)
  #define HOTEND_IDLE_TIMEOUT_SEC (5*60)    // (seconds) Time without extruder movement to trigger protection
  #define HOTEND_IDLE_MIN_TRIGGER   180     // (°C) Minimum temperature to enable hotend protection
  #define HOTEND_IDLE_NOZZLE_TARGET   0     // (°C) Safe temperature for the nozzle after timeout
  #define HOTEND_IDLE_BED_TARGET      0     // (°C) Safe temperature for the bed after timeout
#endif

// @section temperature

// Calibration for AD595 / AD8495 sensor to adjust temperature measurements.
// The final temperature is calculated as (measuredTemp * GAIN) + OFFSET.
#define TEMP_SENSOR_AD595_OFFSET  0.0
#define TEMP_SENSOR_AD595_GAIN    1.0
#define TEMP_SENSOR_AD8495_OFFSET 0.0
#define TEMP_SENSOR_AD8495_GAIN   1.0

/**
 * Controller Fan
 * To cool down the stepper drivers and MOSFETs.
 *
 * The fan turns on automatically whenever any driver is enabled and turns
 * off (or reduces to idle speed) shortly after drivers are turned off.
 */
//#define USE_CONTROLLER_FAN
#if ENABLED(USE_CONTROLLER_FAN)
  //#define CONTROLLER_FAN_PIN -1           // Set a custom pin for the controller fan
  //#define CONTROLLER_FAN_USE_Z_ONLY       // With this option only the Z axis is considered
  //#define CONTROLLER_FAN_IGNORE_Z         // Ignore Z stepper. Useful when stepper timeout is disabled.
  #define CONTROLLERFAN_SPEED_MIN         0 // (0-255) Minimum speed. (If set below this value the fan is turned off.)
  #define CONTROLLERFAN_SPEED_ACTIVE    255 // (0-255) Active speed, used when any motor is enabled
  #define CONTROLLERFAN_SPEED_IDLE        0 // (0-255) Idle speed, used when motors are disabled
  #define CONTROLLERFAN_IDLE_TIME        60 // (seconds) Extra time to keep the fan running after disabling motors

  // Use TEMP_SENSOR_BOARD as a trigger for enabling the controller fan
  //#define CONTROLLER_FAN_MIN_BOARD_TEMP 40  // (°C) Turn on the fan if the board reaches this temperature

  //#define CONTROLLER_FAN_EDITABLE         // Enable M710 configurable settings
  #if ENABLED(CONTROLLER_FAN_EDITABLE)
    #define CONTROLLER_FAN_MENU             // Enable the Controller Fan submenu
  #endif
#endif

/**
 * Fan Kickstart
 * When part cooling or controller fans first start, run at a speed that
 * gets it spinning reliably for a short time before setting the requested speed.
 * (Does not work on Sanguinololu with FAN_SOFT_PWM.)
 */
//#define FAN_KICKSTART_TIME  100  // (ms)
//#define FAN_KICKSTART_POWER 180  // 64-255

// Some coolers may require a non-zero "off" state.
//#define FAN_OFF_PWM  1

/**
 * PWM Fan Scaling
 *
 * Define the min/max speeds for PWM fans (as set with M106).
 *
 * With these options the M106 0-255 value range is scaled to a subset
 * to ensure that the fan has enough power to spin, or to run lower
 * current fans with higher current. (e.g., 5V/12V fans with 12V/24V)
 * Value 0 always turns off the fan.
 *
 * Define one or both of these to override the default 0-255 range.
 */
//#define FAN_MIN_PWM 50
//#define FAN_MAX_PWM 128

/**
 * Fan Fast PWM
 *
 * Combinations of PWM Modes, prescale values and TOP resolutions are used internally
 * to produce a frequency as close as possible to the desired frequency.
 *
 * FAST_PWM_FAN_FREQUENCY
 *   Set this to your desired frequency.
 *   For AVR, if left undefined this defaults to F = F_CPU/(2*255*1)
 *            i.e., F = 31.4kHz on 16MHz microcontrollers or F = 39.2kHz on 20MHz microcontrollers.
 *   For non AVR, if left undefined this defaults to F = 1Khz.
 *   This F value is only to protect the hardware from an absence of configuration
 *   and not to complete it when users are not aware that the frequency must be specifically set to support the target board.
 *
 *   NOTE: Setting very low frequencies (< 10 Hz) may result in unexpected timer behavior.
 *         Setting very high frequencies can damage your hardware.
 *
 * USE_OCR2A_AS_TOP [undefined by default]
 *   Boards that use TIMER2 for PWM have limitations resulting in only a few possible frequencies on TIMER2:
 *   16MHz MCUs: [62.5kHz, 31.4kHz (default), 7.8kHz, 3.92kHz, 1.95kHz, 977Hz, 488Hz, 244Hz, 60Hz, 122Hz, 30Hz]
 *   20MHz MCUs: [78.1kHz, 39.2kHz (default), 9.77kHz, 4.9kHz, 2.44kHz, 1.22kHz, 610Hz, 305Hz, 153Hz, 76Hz, 38Hz]
 *   A greater range can be achieved by enabling USE_OCR2A_AS_TOP. But note that this option blocks the use of
 *   PWM on pin OC2A. Only use this option if you don't need PWM on 0C2A. (Check your schematic.)
 *   USE_OCR2A_AS_TOP sacrifices duty cycle control resolution to achieve this broader range of frequencies.
 */
//#define FAST_PWM_FAN    // Increase the fan PWM frequency. Removes the PWM noise but increases heating in the FET/Arduino
#if ENABLED(FAST_PWM_FAN)
  //#define FAST_PWM_FAN_FREQUENCY 31400  // Define here to override the defaults below
  //#define USE_OCR2A_AS_TOP
  #ifndef FAST_PWM_FAN_FREQUENCY
    #ifdef __AVR__
      #define FAST_PWM_FAN_FREQUENCY ((F_CPU) / (2 * 255 * 1))
    #else
      #define FAST_PWM_FAN_FREQUENCY 1000U
    #endif
  #endif
#endif

/**
 * Use one of the PWM fans as a redundant part-cooling fan
 */
//#define REDUNDANT_PART_COOLING_FAN 2  // Index of the fan to sync with FAN 0.

// @section extruder

/**
 * Extruder cooling fans
 *
 * Extruder auto fans automatically turn on when their extruders'
 * temperatures go above EXTRUDER_AUTO_FAN_TEMPERATURE.
 *
 * Your board's pins file specifies the recommended pins. Override those here
 * or set to -1 to disable completely.
 *
 * Multiple extruders can be assigned to the same pin in which case
 * the fan will turn on when any selected extruder is above the threshold.
 */
#define E0_AUTO_FAN_PIN -1
#define E1_AUTO_FAN_PIN -1
#define E2_AUTO_FAN_PIN -1
#define E3_AUTO_FAN_PIN -1
#define E4_AUTO_FAN_PIN -1
#define E5_AUTO_FAN_PIN -1
#define E6_AUTO_FAN_PIN -1
#define E7_AUTO_FAN_PIN -1
#define CHAMBER_AUTO_FAN_PIN -1
#define COOLER_AUTO_FAN_PIN -1

#define EXTRUDER_AUTO_FAN_TEMPERATURE 50
#define EXTRUDER_AUTO_FAN_SPEED 255   // 255 == full speed
#define CHAMBER_AUTO_FAN_TEMPERATURE 30
#define CHAMBER_AUTO_FAN_SPEED 255
#define COOLER_AUTO_FAN_TEMPERATURE 18
#define COOLER_AUTO_FAN_SPEED 255

/**
 * Hotend Cooling Fans tachometers
 *
 * Define one or more tachometer pins to enable fan speed
 * monitoring, and reporting of fan speeds with M123.
 *
 * NOTE: Only works with fans up to 7000 RPM.
 */
//#define FOURWIRES_FANS      // Needed with AUTO_FAN when 4-wire PWM fans are installed
//#define E0_FAN_TACHO_PIN -1
//#define E0_FAN_TACHO_PULLUP
//#define E0_FAN_TACHO_PULLDOWN
//#define E1_FAN_TACHO_PIN -1
//#define E1_FAN_TACHO_PULLUP
//#define E1_FAN_TACHO_PULLDOWN
//#define E2_FAN_TACHO_PIN -1
//#define E2_FAN_TACHO_PULLUP
//#define E2_FAN_TACHO_PULLDOWN
//#define E3_FAN_TACHO_PIN -1
//#define E3_FAN_TACHO_PULLUP
//#define E3_FAN_TACHO_PULLDOWN
//#define E4_FAN_TACHO_PIN -1
//#define E4_FAN_TACHO_PULLUP
//#define E4_FAN_TACHO_PULLDOWN
//#define E5_FAN_TACHO_PIN -1
//#define E5_FAN_TACHO_PULLUP
//#define E5_FAN_TACHO_PULLDOWN
//#define E6_FAN_TACHO_PIN -1
//#define E6_FAN_TACHO_PULLUP
//#define E6_FAN_TACHO_PULLDOWN
//#define E7_FAN_TACHO_PIN -1
//#define E7_FAN_TACHO_PULLUP
//#define E7_FAN_TACHO_PULLDOWN

/**
 * Part-Cooling Fan Multiplexer
 *
 * This feature allows you to digitally multiplex the fan output.
 * The multiplexer is automatically switched at tool-change.
 * Set FANMUX[012]_PINs below for up to 2, 4, or 8 multiplexed fans.
 */
#define FANMUX0_PIN -1
#define FANMUX1_PIN -1
#define FANMUX2_PIN -1

/**
 * M355 Case Light on-off / brightness
 */
//#define CASE_LIGHT_ENABLE
#if ENABLED(CASE_LIGHT_ENABLE)
  //#define CASE_LIGHT_PIN 4                  // Override the default pin if needed
  #define INVERT_CASE_LIGHT false             // Set true if Case Light is ON when pin is LOW
  #define CASE_LIGHT_DEFAULT_ON true          // Set default power-up state on
  #define CASE_LIGHT_DEFAULT_BRIGHTNESS 105   // Set default power-up brightness (0-255, requires PWM pin)
  //#define CASE_LIGHT_NO_BRIGHTNESS          // Disable brightness control. Enable for non-PWM lighting.
  //#define CASE_LIGHT_MAX_PWM 128            // Limit PWM duty cycle (0-255)
  //#define CASE_LIGHT_MENU                   // Add Case Light options to the LCD menu
  #if ENABLED(NEOPIXEL_LED)
    //#define CASE_LIGHT_USE_NEOPIXEL         // Use NeoPixel LED as case light
  #endif
  #if EITHER(RGB_LED, RGBW_LED)
    //#define CASE_LIGHT_USE_RGB_LED          // Use RGB / RGBW LED as case light
  #endif
  #if EITHER(CASE_LIGHT_USE_NEOPIXEL, CASE_LIGHT_USE_RGB_LED)
    #define CASE_LIGHT_DEFAULT_COLOR { 255, 255, 255, 255 } // { Red, Green, Blue, White }
  #endif
#endif

// @section homing

// If you want endstops to stay on (by default) even when not homing
// enable this option. Override at any time with M120, M121.
//#define ENDSTOPS_ALWAYS_ON_DEFAULT

// @section extras

//#define Z_LATE_ENABLE // Enable Z the last moment. Needed if your Z driver overheats.

// Employ an external closed loop controller. Override pins here if needed.
//#define EXTERNAL_CLOSED_LOOP_CONTROLLER
#if ENABLED(EXTERNAL_CLOSED_LOOP_CONTROLLER)
  //#define CLOSED_LOOP_ENABLE_PIN        -1
  //#define CLOSED_LOOP_MOVE_COMPLETE_PIN -1
#endif

/**
 * Dual X Carriage
 *
 * This setup has two X carriages that can move independently, each with its own hotend.
 * The carriages can be used to print an object with two colors or materials, or in
 * "duplication mode" it can print two identical or X-mirrored objects simultaneously.
 * The inactive carriage is parked automatically to prevent oozing.
 * X1 is the left carriage, X2 the right. They park and home at opposite ends of the X axis.
 * By default the X2 stepper is assigned to the first unused E plug on the board.
 *
 * The following Dual X Carriage modes can be selected with M605 S<mode>:
 *
 *   0 : (FULL_CONTROL) The slicer has full control over both X-carriages and can achieve optimal travel
 *       results as long as it supports dual X-carriages. (M605 S0)
 *
 *   1 : (AUTO_PARK) The firmware automatically parks and unparks the X-carriages on tool-change so
 *       that additional slicer support is not required. (M605 S1)
 *
 *   2 : (DUPLICATION) The firmware moves the second X-carriage and extruder in synchronization with
 *       the first X-carriage and extruder, to print 2 copies of the same object at the same time.
 *       Set the constant X-offset and temperature differential with M605 S2 X[offs] R[deg] and
 *       follow with M605 S2 to initiate duplicated movement.
 *
 *   3 : (MIRRORED) Formbot/Vivedino-inspired mirrored mode in which the second extruder duplicates
 *       the movement of the first except the second extruder is reversed in the X axis.
 *       Set the initial X offset and temperature differential with M605 S2 X[offs] R[deg] and
 *       follow with M605 S3 to initiate mirrored movement.
 */
//#define DUAL_X_CARRIAGE
#if ENABLED(DUAL_X_CARRIAGE)
  #define X1_MIN_POS X_MIN_POS    // Set to X_MIN_POS
  #define X1_MAX_POS X_BED_SIZE   // A max coordinate so the X1 carriage can't hit the parked X2 carriage
  #define X2_MIN_POS    80        // A min coordinate so the X2 carriage can't hit the parked X1 carriage
  #define X2_MAX_POS   353        // The max position of the X2 carriage, typically also the home position
  #define X2_HOME_DIR    1        // Set to 1. The X2 carriage always homes to the max endstop position
  #define X2_HOME_POS X2_MAX_POS  // Default X2 home position. Set to X2_MAX_POS.
                                  // NOTE: For Dual X Carriage use M218 T1 Xn to override the X2_HOME_POS.
                                  // This allows recalibration of endstops distance without a rebuild.
                                  // Remember to set the second extruder's X-offset to 0 in your slicer.

  // This is the default power-up mode which can be changed later using M605 S<mode>.
  #define DEFAULT_DUAL_X_CARRIAGE_MODE DXC_AUTO_PARK_MODE

  // Default x offset in duplication mode (typically set to half print bed width)
  #define DEFAULT_DUPLICATION_X_OFFSET 100

  // Default action to execute following M605 mode change commands. Typically G28X to apply new mode.
  //#define EVENT_GCODE_IDEX_AFTER_MODECHANGE "G28X"
#endif

/**
 * Multi-Stepper / Multi-Endstop
 *
 * When X2_DRIVER_TYPE is defined, this indicates that the X and X2 motors work in tandem.
 * The following explanations for X also apply to Y and Z multi-stepper setups.
 * Endstop offsets may be changed by 'M666 X<offset> Y<offset> Z<offset>' and stored to EEPROM.
 *
 * - Enable INVERT_X2_VS_X_DIR if the X2 motor requires an opposite DIR signal from X.
 *
 * - Enable X_DUAL_ENDSTOPS if the second motor has its own endstop, with adjustable offset.
 *
 *   - Extra endstops are included in the output of 'M119'.
 *
 *   - Set X_DUAL_ENDSTOP_ADJUSTMENT to the known error in the X2 endstop.
 *     Applied to the X2 motor on 'G28' / 'G28 X'.
 *     Get the offset by homing X and measuring the error.
 *     Also set with 'M666 X<offset>' and stored to EEPROM with 'M500'.
 *
 *   - Use X2_USE_ENDSTOP to set the endstop plug by name. (_XMIN_, _XMAX_, _YMIN_, _YMAX_, _ZMIN_, _ZMAX_)
 */
#if HAS_X2_STEPPER && DISABLED(DUAL_X_CARRIAGE)
  //#define INVERT_X2_VS_X_DIR        // X2 direction signal is the opposite of X
  //#define X_DUAL_ENDSTOPS           // X2 has its own endstop
  #if ENABLED(X_DUAL_ENDSTOPS)
    #define X2_USE_ENDSTOP    _XMAX_  // X2 endstop board plug. Don't forget to enable USE_*_PLUG.
    #define X2_ENDSTOP_ADJUSTMENT  0  // X2 offset relative to X endstop
  #endif
#endif

#if HAS_DUAL_Y_STEPPERS
  //#define INVERT_Y2_VS_Y_DIR        // Y2 direction signal is the opposite of Y
  //#define Y_DUAL_ENDSTOPS           // Y2 has its own endstop
  #if ENABLED(Y_DUAL_ENDSTOPS)
    #define Y2_USE_ENDSTOP    _YMAX_  // Y2 endstop board plug. Don't forget to enable USE_*_PLUG.
    #define Y2_ENDSTOP_ADJUSTMENT  0  // Y2 offset relative to Y endstop
  #endif
#endif

//
// Multi-Z steppers
//
#ifdef Z2_DRIVER_TYPE
  //#define INVERT_Z2_VS_Z_DIR        // Z2 direction signal is the opposite of Z

  //#define Z_MULTI_ENDSTOPS          // Other Z axes have their own endstops
  #if ENABLED(Z_MULTI_ENDSTOPS)
    #define Z2_USE_ENDSTOP   _XMAX_   // Z2 endstop board plug. Don't forget to enable USE_*_PLUG.
    #define Z2_ENDSTOP_ADJUSTMENT 0   // Z2 offset relative to Y endstop
  #endif
  #ifdef Z3_DRIVER_TYPE
    //#define INVERT_Z3_VS_Z_DIR      // Z3 direction signal is the opposite of Z
    #if ENABLED(Z_MULTI_ENDSTOPS)
      #define Z3_USE_ENDSTOP   _YMAX_ // Z3 endstop board plug. Don't forget to enable USE_*_PLUG.
      #define Z3_ENDSTOP_ADJUSTMENT 0 // Z3 offset relative to Y endstop
    #endif
  #endif
  #ifdef Z4_DRIVER_TYPE
    //#define INVERT_Z4_VS_Z_DIR      // Z4 direction signal is the opposite of Z
    #if ENABLED(Z_MULTI_ENDSTOPS)
      #define Z4_USE_ENDSTOP   _ZMAX_ // Z4 endstop board plug. Don't forget to enable USE_*_PLUG.
      #define Z4_ENDSTOP_ADJUSTMENT 0 // Z4 offset relative to Y endstop
    #endif
  #endif
#endif

// Drive the E axis with two synchronized steppers
//#define E_DUAL_STEPPER_DRIVERS
#if ENABLED(E_DUAL_STEPPER_DRIVERS)
  //#define INVERT_E1_VS_E0_DIR       // E direction signals are opposites
#endif

// Activate a solenoid on the active extruder with M380. Disable all with M381.
// Define SOL0_PIN, SOL1_PIN, etc., for each extruder that has a solenoid.
//#define EXT_SOLENOID

// @section homing

/**
 * Homing Procedure
 * Homing (G28) does an indefinite move towards the endstops to establish
 * the position of the toolhead relative to the workspace.
 */

//#define SENSORLESS_BACKOFF_MM  { 2, 2, 0 }  // (linear=mm, rotational=°) Backoff from endstops before sensorless homing

#define HOMING_BUMP_MM      { 5, 5, 2 }       // (linear=mm, rotational=°) Backoff from endstops after first bump
#define HOMING_BUMP_DIVISOR { 2, 2, 4 }       // Re-Bump Speed Divisor (Divides the Homing Feedrate)

//#define HOMING_BACKOFF_POST_MM { 2, 2, 2 }  // (linear=mm, rotational=°) Backoff from endstops after homing
//#define XY_COUNTERPART_BACKOFF_MM 0         // (mm) Backoff X after homing Y, and vice-versa

//#define QUICK_HOME                          // If G28 contains XY do a diagonal move first
//#define HOME_Y_BEFORE_X                     // If G28 contains XY home Y before X
//#define HOME_Z_FIRST                        // Home Z first. Requires a Z-MIN endstop (not a probe).
//#define CODEPENDENT_XY_HOMING               // If X/Y can't home without homing Y/X first

// @section bltouch

#if ENABLED(BLTOUCH)
  /**
   * Either: Use the defaults (recommended) or: For special purposes, use the following DEFINES
   * Do not activate settings that the probe might not understand. Clones might misunderstand
   * advanced commands.
   *
   * Note: If the probe is not deploying, do a "Reset" and "Self-Test" and then check the
   *       wiring of the BROWN, RED and ORANGE wires.
   *
   * Note: If the trigger signal of your probe is not being recognized, it has been very often
   *       because the BLACK and WHITE wires needed to be swapped. They are not "interchangeable"
   *       like they would be with a real switch. So please check the wiring first.
   *
   * Settings for all BLTouch and clone probes:
   */

  // Safety: The probe needs time to recognize the command.
  //         Minimum command delay (ms). Enable and increase if needed.
  //#define BLTOUCH_DELAY 500

  /**
   * Settings for BLTOUCH Classic 1.2, 1.3 or BLTouch Smart 1.0, 2.0, 2.2, 3.0, 3.1, and most clones:
   */

  // Feature: Switch into SW mode after a deploy. It makes the output pulse longer. Can be useful
  //          in special cases, like noisy or filtered input configurations.
  //#define BLTOUCH_FORCE_SW_MODE

  /**
   * Settings for BLTouch Smart 3.0 and 3.1
   * Summary:
   *   - Voltage modes: 5V and OD (open drain - "logic voltage free") output modes
   *   - High-Speed mode
   *   - Disable LCD voltage options
   */

  /**
   * Danger: Don't activate 5V mode unless attached to a 5V-tolerant controller!
   * V3.0 or 3.1: Set default mode to 5V mode at Marlin startup.
   * If disabled, OD mode is the hard-coded default on 3.0
   * On startup, Marlin will compare its eeprom to this value. If the selected mode
   * differs, a mode set eeprom write will be completed at initialization.
   * Use the option below to force an eeprom write to a V3.1 probe regardless.
   */
  //#define BLTOUCH_SET_5V_MODE

  /**
   * Safety: Activate if connecting a probe with an unknown voltage mode.
   * V3.0: Set a probe into mode selected above at Marlin startup. Required for 5V mode on 3.0
   * V3.1: Force a probe with unknown mode into selected mode at Marlin startup ( = Probe EEPROM write )
   * To preserve the life of the probe, use this once then turn it off and re-flash.
   */
  //#define BLTOUCH_FORCE_MODE_SET

  /**
   * Enable "HIGH SPEED" option for probing.
   * Danger: Disable if your probe sometimes fails. Only suitable for stable well-adjusted systems.
   * This feature was designed for Deltabots with very fast Z moves; however, higher speed Cartesians
   * might be able to use it. If the machine can't raise Z fast enough the BLTouch may go into ALARM.
   *
   * Set the default state here, change with 'M401 S' or UI, use M500 to save, M502 to reset.
   */
  //#define BLTOUCH_HS_MODE true

  // Safety: Enable voltage mode settings in the LCD menu.
  //#define BLTOUCH_LCD_VOLTAGE_MENU

#endif // BLTOUCH

// @section extras

/**
 * Z Steppers Auto-Alignment
 * Add the G34 command to align multiple Z steppers using a bed probe.
 */
//#define Z_STEPPER_AUTO_ALIGN
#if ENABLED(Z_STEPPER_AUTO_ALIGN)
  /**
   * Define probe X and Y positions for Z1, Z2 [, Z3 [, Z4]]
   * These positions are machine-relative and do not shift with the M206 home offset!
   * If not defined, probe limits will be used.
   * Override with 'M422 S<index> X<pos> Y<pos>'.
   */
  //#define Z_STEPPER_ALIGN_XY { {  10, 190 }, { 100,  10 }, { 190, 190 } }

  /**
   * Orientation for the automatically-calculated probe positions.
   * Override Z stepper align points with 'M422 S<index> X<pos> Y<pos>'
   *
   * 2 Steppers:  (0)     (1)
   *               |       |   2   |
   *               | 1   2 |       |
   *               |       |   1   |
   *
   * 3 Steppers:  (0)     (1)     (2)     (3)
   *               |   3   | 1     | 2   1 |     2 |
   *               |       |     3 |       | 3     |
   *               | 1   2 | 2     |   3   |     1 |
   *
   * 4 Steppers:  (0)     (1)     (2)     (3)
   *               | 4   3 | 1   4 | 2   1 | 3   2 |
   *               |       |       |       |       |
   *               | 1   2 | 2   3 | 3   4 | 4   1 |
   */
  #ifndef Z_STEPPER_ALIGN_XY
    //#define Z_STEPPERS_ORIENTATION 0
  #endif

  /**
   * Z Stepper positions for more rapid convergence in bed alignment.
   * Requires 3 or 4 Z steppers.
   *
   * Define Stepper XY positions for Z1, Z2, Z3... corresponding to the screw
   * positions in the bed carriage, with one position per Z stepper in stepper
   * driver order.
   */
  //#define Z_STEPPER_ALIGN_STEPPER_XY { { 210.7, 102.5 }, { 152.6, 220.0 }, { 94.5, 102.5 } }

  #ifndef Z_STEPPER_ALIGN_STEPPER_XY
    // Amplification factor. Used to scale the correction step up or down in case
    // the stepper (spindle) position is farther out than the test point.
    #define Z_STEPPER_ALIGN_AMP 1.0       // Use a value > 1.0 NOTE: This may cause instability!
  #endif

  // On a 300mm bed a 5% grade would give a misalignment of ~1.5cm
  #define G34_MAX_GRADE              5    // (%) Maximum incline that G34 will handle
  #define Z_STEPPER_ALIGN_ITERATIONS 5    // Number of iterations to apply during alignment
  #define Z_STEPPER_ALIGN_ACC        0.02 // Stop iterating early if the accuracy is better than this
  #define RESTORE_LEVELING_AFTER_G34      // Restore leveling after G34 is done?
  // After G34, re-home Z (G28 Z) or just calculate it from the last probe heights?
  // Re-homing might be more precise in reproducing the actual 'G28 Z' homing height, especially on an uneven bed.
  #define HOME_AFTER_G34
#endif

//
// Add the G35 command to read bed corners to help adjust screws. Requires a bed probe.
//
//#define ASSISTED_TRAMMING
#if ENABLED(ASSISTED_TRAMMING)

  // Define positions for probe points.
  #define TRAMMING_POINT_XY { {  20, 20 }, { 180,  20 }, { 180, 180 }, { 20, 180 } }

  // Define position names for probe points.
  #define TRAMMING_POINT_NAME_1 "Front-Left"
  #define TRAMMING_POINT_NAME_2 "Front-Right"
  #define TRAMMING_POINT_NAME_3 "Back-Right"
  #define TRAMMING_POINT_NAME_4 "Back-Left"

  #define RESTORE_LEVELING_AFTER_G35    // Enable to restore leveling setup after operation
  //#define REPORT_TRAMMING_MM          // Report Z deviation (mm) for each point relative to the first

  //#define ASSISTED_TRAMMING_WIZARD    // Add a Tramming Wizard to the LCD menu

  //#define ASSISTED_TRAMMING_WAIT_POSITION { X_CENTER, Y_CENTER, 30 } // Move the nozzle out of the way for adjustment

  /**
   * Screw thread:
   *   M3: 30 = Clockwise, 31 = Counter-Clockwise
   *   M4: 40 = Clockwise, 41 = Counter-Clockwise
   *   M5: 50 = Clockwise, 51 = Counter-Clockwise
   */
  #define TRAMMING_SCREW_THREAD 30

#endif

// @section motion

/**
 * Input Shaping -- EXPERIMENTAL
 *
 * Zero Vibration (ZV) Input Shaping for X and/or Y movements.
 *
 * This option uses a lot of SRAM for the step buffer, which is proportional
 * to the largest step rate possible for any axis. If the build fails due to
 * low SRAM the buffer size may be reduced by setting smaller values for
 * DEFAULT_AXIS_STEPS_PER_UNIT and/or DEFAULT_MAX_FEEDRATE. Runtime editing
 * of max feedrate (M203) or resonant frequency (M593) may result feedrate
 * being capped to prevent buffer overruns.
 *
 * Tune with M593 D<factor> F<frequency>:
 *
 *  D<factor>    Set the zeta/damping factor. If axes (X, Y, etc.) are not specified, set for all axes.
 *  F<frequency> Set the frequency. If axes (X, Y, etc.) are not specified, set for all axes.
 *  T[map]       Input Shaping type, 0:ZV, 1:EI, 2:2H EI (not implemented yet)
 *  X<1>         Set the given parameters only for the X axis.
 *  Y<1>         Set the given parameters only for the Y axis.
 */
//#define INPUT_SHAPING
#if ENABLED(INPUT_SHAPING)
  #define SHAPING_FREQ_X    40  // (Hz) The dominant resonant frequency of the X axis.
  #define SHAPING_FREQ_Y    40  // (Hz) The dominant resonant frequency of the Y axis.
  #define SHAPING_ZETA_X  0.3f  // Damping ratio of the X axis (range: 0.0 = no damping to 1.0 = critical damping).
  #define SHAPING_ZETA_Y  0.3f  // Damping ratio of the Y axis (range: 0.0 = no damping to 1.0 = critical damping).
  //#define SHAPING_MENU        // Add a menu to the LCD to set shaping parameters.
#endif

#define AXIS_RELATIVE_MODES { false, false, false, false }

// Add a Duplicate option for well-separated conjoined nozzles
//#define MULTI_NOZZLE_DUPLICATION

// By default pololu step drivers require an active high signal. However, some high power drivers require an active low signal as step.
#define INVERT_X_STEP_PIN false
#define INVERT_Y_STEP_PIN false
#define INVERT_Z_STEP_PIN false
#define INVERT_I_STEP_PIN false
#define INVERT_J_STEP_PIN false
#define INVERT_K_STEP_PIN false
#define INVERT_U_STEP_PIN false
#define INVERT_V_STEP_PIN false
#define INVERT_W_STEP_PIN false
#define INVERT_E_STEP_PIN false

/**
 * Idle Stepper Shutdown
 * Set DISABLE_INACTIVE_? 'true' to shut down axis steppers after an idle period.
 * The Deactive Time can be overridden with M18 and M84. Set to 0 for No Timeout.
 */
#define DEFAULT_STEPPER_DEACTIVE_TIME 120
#define DISABLE_INACTIVE_X true
#define DISABLE_INACTIVE_Y true
#define DISABLE_INACTIVE_Z true  // Set 'false' if the nozzle could fall onto your printed part!
#define DISABLE_INACTIVE_I true
#define DISABLE_INACTIVE_J true
#define DISABLE_INACTIVE_K true
#define DISABLE_INACTIVE_U true
#define DISABLE_INACTIVE_V true
#define DISABLE_INACTIVE_W true
#define DISABLE_INACTIVE_E true

// Default Minimum Feedrates for printing and travel moves
#define DEFAULT_MINIMUMFEEDRATE       0.0     // (mm/s. °/s for rotational-only moves) Minimum feedrate. Set with M205 S.
#define DEFAULT_MINTRAVELFEEDRATE     0.0     // (mm/s. °/s for rotational-only moves) Minimum travel feedrate. Set with M205 T.

// Minimum time that a segment needs to take as the buffer gets emptied
#define DEFAULT_MINSEGMENTTIME        20000   // (µs) Set with M205 B.

// Slow down the machine if the lookahead buffer is (by default) half full.
// Increase the slowdown divisor for larger buffer sizes.
#define SLOWDOWN
#if ENABLED(SLOWDOWN)
  #define SLOWDOWN_DIVISOR 2
#endif

/**
 * XY Frequency limit
 * Reduce resonance by limiting the frequency of small zigzag infill moves.
 * See https://hydraraptor.blogspot.com/2010/12/frequency-limit.html
 * Use M201 F<freq> G<min%> to change limits at runtime.
 */
//#define XY_FREQUENCY_LIMIT      10 // (Hz) Maximum frequency of small zigzag infill moves. Set with M201 F<hertz>.
#ifdef XY_FREQUENCY_LIMIT
  #define XY_FREQUENCY_MIN_PERCENT 5 // (percent) Minimum FR percentage to apply. Set with M201 G<min%>.
#endif

// Minimum planner junction speed. Sets the default minimum speed the planner plans for at the end
// of the buffer and all stops. This should not be much greater than zero and should only be changed
// if unwanted behavior is observed on a user's machine when running at very slow speeds.
#define MINIMUM_PLANNER_SPEED 0.05 // (mm/s)

//
// Backlash Compensation
// Adds extra movement to axes on direction-changes to account for backlash.
//
//#define BACKLASH_COMPENSATION
#if ENABLED(BACKLASH_COMPENSATION)
  // Define values for backlash distance and correction.
  // If BACKLASH_GCODE is enabled these values are the defaults.
  #define BACKLASH_DISTANCE_MM { 0, 0, 0 } // (linear=mm, rotational=°) One value for each linear axis
  #define BACKLASH_CORRECTION    0.0       // 0.0 = no correction; 1.0 = full correction

  // Add steps for motor direction changes on CORE kinematics
  //#define CORE_BACKLASH

  // Set BACKLASH_SMOOTHING_MM to spread backlash correction over multiple segments
  // to reduce print artifacts. (Enabling this is costly in memory and computation!)
  //#define BACKLASH_SMOOTHING_MM 3 // (mm)

  // Add runtime configuration and tuning of backlash values (M425)
  //#define BACKLASH_GCODE

  #if ENABLED(BACKLASH_GCODE)
    // Measure the Z backlash when probing (G29) and set with "M425 Z"
    #define MEASURE_BACKLASH_WHEN_PROBING

    #if ENABLED(MEASURE_BACKLASH_WHEN_PROBING)
      // When measuring, the probe will move up to BACKLASH_MEASUREMENT_LIMIT
      // mm away from point of contact in BACKLASH_MEASUREMENT_RESOLUTION
      // increments while checking for the contact to be broken.
      #define BACKLASH_MEASUREMENT_LIMIT       0.5   // (mm)
      #define BACKLASH_MEASUREMENT_RESOLUTION  0.005 // (mm)
      #define BACKLASH_MEASUREMENT_FEEDRATE    Z_PROBE_FEEDRATE_SLOW // (mm/min)
    #endif
  #endif
#endif

/**
 * Automatic backlash, position, and hotend offset calibration
 *
 * Enable G425 to run automatic calibration using an electrically-
 * conductive cube, bolt, or washer mounted on the bed.
 *
 * G425 uses the probe to touch the top and sides of the calibration object
 * on the bed and measures and/or correct positional offsets, axis backlash
 * and hotend offsets.
 *
 * Note: HOTEND_OFFSET and CALIBRATION_OBJECT_CENTER must be set to within
 *       ±5mm of true values for G425 to succeed.
 */
//#define CALIBRATION_GCODE
#if ENABLED(CALIBRATION_GCODE)

  //#define CALIBRATION_SCRIPT_PRE  "M117 Starting Auto-Calibration\nT0\nG28\nG12\nM117 Calibrating..."
  //#define CALIBRATION_SCRIPT_POST "M500\nM117 Calibration data saved"

  #define CALIBRATION_MEASUREMENT_RESOLUTION     0.01 // mm

  #define CALIBRATION_FEEDRATE_SLOW             60    // mm/min
  #define CALIBRATION_FEEDRATE_FAST           1200    // mm/min
  #define CALIBRATION_FEEDRATE_TRAVEL         3000    // mm/min

  // The following parameters refer to the conical section of the nozzle tip.
  #define CALIBRATION_NOZZLE_TIP_HEIGHT          1.0  // mm
  #define CALIBRATION_NOZZLE_OUTER_DIAMETER      2.0  // mm

  // Uncomment to enable reporting (required for "G425 V", but consumes PROGMEM).
  //#define CALIBRATION_REPORTING

  // The true location and dimension the cube/bolt/washer on the bed.
  #define CALIBRATION_OBJECT_CENTER     { 264.0, -22.0,  -2.0 } // mm
  #define CALIBRATION_OBJECT_DIMENSIONS {  10.0,  10.0,  10.0 } // mm

  // Comment out any sides which are unreachable by the probe. For best
  // auto-calibration results, all sides must be reachable.
  #define CALIBRATION_MEASURE_RIGHT
  #define CALIBRATION_MEASURE_FRONT
  #define CALIBRATION_MEASURE_LEFT
  #define CALIBRATION_MEASURE_BACK

  //#define CALIBRATION_MEASURE_IMIN
  //#define CALIBRATION_MEASURE_IMAX
  //#define CALIBRATION_MEASURE_JMIN
  //#define CALIBRATION_MEASURE_JMAX
  //#define CALIBRATION_MEASURE_KMIN
  //#define CALIBRATION_MEASURE_KMAX
  //#define CALIBRATION_MEASURE_UMIN
  //#define CALIBRATION_MEASURE_UMAX
  //#define CALIBRATION_MEASURE_VMIN
  //#define CALIBRATION_MEASURE_VMAX
  //#define CALIBRATION_MEASURE_WMIN
  //#define CALIBRATION_MEASURE_WMAX

  // Probing at the exact top center only works if the center is flat. If
  // probing on a screwhead or hollow washer, probe near the edges.
  //#define CALIBRATION_MEASURE_AT_TOP_EDGES

  // Define the pin to read during calibration
  #ifndef CALIBRATION_PIN
    //#define CALIBRATION_PIN -1            // Define here to override the default pin
    #define CALIBRATION_PIN_INVERTING false // Set to true to invert the custom pin
    //#define CALIBRATION_PIN_PULLDOWN
    #define CALIBRATION_PIN_PULLUP
  #endif
#endif

/**
 * Adaptive Step Smoothing increases the resolution of multi-axis moves, particularly at step frequencies
 * below 1kHz (for AVR) or 10kHz (for ARM), where aliasing between axes in multi-axis moves causes audible
 * vibration and surface artifacts. The algorithm adapts to provide the best possible step smoothing at the
 * lowest stepping frequencies.
 */
//#define ADAPTIVE_STEP_SMOOTHING

/**
 * Custom Microstepping
 * Override as-needed for your setup. Up to 3 MS pins are supported.
 */
//#define MICROSTEP1 LOW,LOW,LOW
//#define MICROSTEP2 HIGH,LOW,LOW
//#define MICROSTEP4 LOW,HIGH,LOW
//#define MICROSTEP8 HIGH,HIGH,LOW
//#define MICROSTEP16 LOW,LOW,HIGH
//#define MICROSTEP32 HIGH,LOW,HIGH

// Microstep settings (Requires a board with pins named X_MS1, X_MS2, etc.)
#define MICROSTEP_MODES { 16, 16, 16, 16, 16, 16 } // [1,2,4,8,16]

/**
 *  @section  stepper motor current
 *
 *  Some boards have a means of setting the stepper motor current via firmware.
 *
 *  The power on motor currents are set by:
 *    PWM_MOTOR_CURRENT - used by MINIRAMBO & ULTIMAIN_2
 *                         known compatible chips: A4982
 *    DIGIPOT_MOTOR_CURRENT - used by BQ_ZUM_MEGA_3D, RAMBO & SCOOVO_X9H
 *                         known compatible chips: AD5206
 *    DAC_MOTOR_CURRENT_DEFAULT - used by PRINTRBOARD_REVF & RIGIDBOARD_V2
 *                         known compatible chips: MCP4728
 *    DIGIPOT_I2C_MOTOR_CURRENTS - used by 5DPRINT, AZTEEG_X3_PRO, AZTEEG_X5_MINI_WIFI, MIGHTYBOARD_REVE
 *                         known compatible chips: MCP4451, MCP4018
 *
 *  Motor currents can also be set by M907 - M910 and by the LCD.
 *    M907 - applies to all.
 *    M908 - BQ_ZUM_MEGA_3D, RAMBO, PRINTRBOARD_REVF, RIGIDBOARD_V2 & SCOOVO_X9H
 *    M909, M910 & LCD - only PRINTRBOARD_REVF & RIGIDBOARD_V2
 */
//#define PWM_MOTOR_CURRENT { 1300, 1300, 1250 }          // Values in milliamps
//#define DIGIPOT_MOTOR_CURRENT { 135,135,135,135,135 }   // Values 0-255 (RAMBO 135 = ~0.75A, 185 = ~1A)
//#define DAC_MOTOR_CURRENT_DEFAULT { 70, 80, 90, 80 }    // Default drive percent - X, Y, Z, E axis

/**
 * I2C-based DIGIPOTs (e.g., Azteeg X3 Pro)
 */
//#define DIGIPOT_MCP4018             // Requires https://github.com/felias-fogg/SlowSoftI2CMaster
//#define DIGIPOT_MCP4451
#if EITHER(DIGIPOT_MCP4018, DIGIPOT_MCP4451)
  #define DIGIPOT_I2C_NUM_CHANNELS 8  // 5DPRINT:4   AZTEEG_X3_PRO:8   MKS_SBASE:5   MIGHTYBOARD_REVE:5

  // Actual motor currents in Amps. The number of entries must match DIGIPOT_I2C_NUM_CHANNELS.
  // These correspond to the physical drivers, so be mindful if the order is changed.
  #define DIGIPOT_I2C_MOTOR_CURRENTS { 1.0, 1.0, 1.0, 1.0, 1.0, 1.0, 1.0, 1.0 } // AZTEEG_X3_PRO

  //#define DIGIPOT_USE_RAW_VALUES    // Use DIGIPOT_MOTOR_CURRENT raw wiper values (instead of A4988 motor currents)

  /**
   * Common slave addresses:
   *
   *                        A   (A shifted)   B   (B shifted)  IC
   * Smoothie              0x2C (0x58)       0x2D (0x5A)       MCP4451
   * AZTEEG_X3_PRO         0x2C (0x58)       0x2E (0x5C)       MCP4451
   * AZTEEG_X5_MINI        0x2C (0x58)       0x2E (0x5C)       MCP4451
   * AZTEEG_X5_MINI_WIFI         0x58              0x5C        MCP4451
   * MIGHTYBOARD_REVE      0x2F (0x5E)                         MCP4018
   */
  //#define DIGIPOT_I2C_ADDRESS_A 0x2C  // Unshifted slave address for first DIGIPOT
  //#define DIGIPOT_I2C_ADDRESS_B 0x2D  // Unshifted slave address for second DIGIPOT
#endif

//===========================================================================
//=============================Additional Features===========================
//===========================================================================

// @section lcd

#if HAS_MANUAL_MOVE_MENU
  #define MANUAL_FEEDRATE { 50*60, 50*60, 4*60, 2*60 } // (mm/min) Feedrates for manual moves along X, Y, Z, E from panel
  #define FINE_MANUAL_MOVE 0.025    // (mm) Smallest manual move (< 0.1mm) applying to Z on most machines
  #if IS_ULTIPANEL
    #define MANUAL_E_MOVES_RELATIVE // Display extruder move distance rather than "position"
    #define ULTIPANEL_FEEDMULTIPLY  // Encoder sets the feedrate multiplier on the Status Screen
  #endif
#endif

// Change values more rapidly when the encoder is rotated faster
#define ENCODER_RATE_MULTIPLIER
#if ENABLED(ENCODER_RATE_MULTIPLIER)
  #define ENCODER_10X_STEPS_PER_SEC   30  // (steps/s) Encoder rate for 10x speed
  #define ENCODER_100X_STEPS_PER_SEC  80  // (steps/s) Encoder rate for 100x speed
#endif

// Play a beep when the feedrate is changed from the Status Screen
//#define BEEP_ON_FEEDRATE_CHANGE
#if ENABLED(BEEP_ON_FEEDRATE_CHANGE)
  #define FEEDRATE_CHANGE_BEEP_DURATION   10
  #define FEEDRATE_CHANGE_BEEP_FREQUENCY 440
#endif

//
// LCD Backlight Timeout
//
//#define LCD_BACKLIGHT_TIMEOUT_MINS 1  // (minutes) Timeout before turning off the backlight

#if HAS_BED_PROBE && EITHER(HAS_MARLINUI_MENU, HAS_TFT_LVGL_UI)
  //#define PROBE_OFFSET_WIZARD       // Add a Probe Z Offset calibration option to the LCD menu
  #if ENABLED(PROBE_OFFSET_WIZARD)
    /**
     * Enable to init the Probe Z-Offset when starting the Wizard.
     * Use a height slightly above the estimated nozzle-to-probe Z offset.
     * For example, with an offset of -5, consider a starting height of -4.
     */
    //#define PROBE_OFFSET_WIZARD_START_Z -4.0

    // Set a convenient position to do the calibration (probing point and nozzle/bed-distance)
    //#define PROBE_OFFSET_WIZARD_XY_POS { X_CENTER, Y_CENTER }
  #endif
#endif

#if HAS_MARLINUI_MENU

  #if HAS_BED_PROBE
    // Add calibration in the Probe Offsets menu to compensate for X-axis twist.
    //#define X_AXIS_TWIST_COMPENSATION
    #if ENABLED(X_AXIS_TWIST_COMPENSATION)
      /**
       * Enable to init the Probe Z-Offset when starting the Wizard.
       * Use a height slightly above the estimated nozzle-to-probe Z offset.
       * For example, with an offset of -5, consider a starting height of -4.
       */
      #define XATC_START_Z 0.0
      #define XATC_MAX_POINTS 3             // Number of points to probe in the wizard
      #define XATC_Y_POSITION Y_CENTER      // (mm) Y position to probe
      #define XATC_Z_OFFSETS { 0, 0, 0 }    // Z offsets for X axis sample points
    #endif

    // Show Deploy / Stow Probe options in the Motion menu.
    #define PROBE_DEPLOY_STOW_MENU
  #endif

  // Include a page of printer information in the LCD Main Menu
  //#define LCD_INFO_MENU
  #if ENABLED(LCD_INFO_MENU)
    //#define LCD_PRINTER_INFO_IS_BOOTSCREEN // Show bootscreen(s) instead of Printer Info pages
  #endif

  // BACK menu items keep the highlight at the top
  //#define TURBO_BACK_MENU_ITEM

  // Insert a menu for preheating at the top level to allow for quick access
  //#define PREHEAT_SHORTCUT_MENU_ITEM

#endif // HAS_MARLINUI_MENU

#if ANY(HAS_DISPLAY, DWIN_LCD_PROUI, DWIN_CREALITY_LCD_JYERSUI)
  //#define SOUND_MENU_ITEM   // Add a mute option to the LCD menu
  #define SOUND_ON_DEFAULT    // Buzzer/speaker default enabled state
#endif

#if EITHER(HAS_DISPLAY, DWIN_LCD_PROUI)
  // The timeout to return to the status screen from sub-menus
  //#define LCD_TIMEOUT_TO_STATUS 15000   // (ms)

  #if ENABLED(SHOW_BOOTSCREEN)
    #define BOOTSCREEN_TIMEOUT 4000       // (ms) Total Duration to display the boot screen(s)
    #if EITHER(HAS_MARLINUI_U8GLIB, TFT_COLOR_UI)
      #define BOOT_MARLIN_LOGO_SMALL      // Show a smaller Marlin logo on the Boot Screen (saving lots of flash)
    #endif
  #endif

  // Scroll a longer status message into view
  //#define STATUS_MESSAGE_SCROLLING

  // Apply a timeout to low-priority status messages
  //#define STATUS_MESSAGE_TIMEOUT_SEC 30 // (seconds)

  // On the Info Screen, display XY with one decimal place when possible
  //#define LCD_DECIMAL_SMALL_XY

  // Show the E position (filament used) during printing
  //#define LCD_SHOW_E_TOTAL

  /**
   * LED Control Menu
   * Add LED Control to the LCD menu
   */
  //#define LED_CONTROL_MENU
  #if ENABLED(LED_CONTROL_MENU)
    #define LED_COLOR_PRESETS                 // Enable the Preset Color menu option
    //#define NEO2_COLOR_PRESETS              // Enable a second NeoPixel Preset Color menu option
    #if ENABLED(LED_COLOR_PRESETS)
      #define LED_USER_PRESET_RED        255  // User defined RED value
      #define LED_USER_PRESET_GREEN      128  // User defined GREEN value
      #define LED_USER_PRESET_BLUE         0  // User defined BLUE value
      #define LED_USER_PRESET_WHITE      255  // User defined WHITE value
      #define LED_USER_PRESET_BRIGHTNESS 255  // User defined intensity
      //#define LED_USER_PRESET_STARTUP       // Have the printer display the user preset color on startup
    #endif
    #if ENABLED(NEO2_COLOR_PRESETS)
      #define NEO2_USER_PRESET_RED        255 // User defined RED value
      #define NEO2_USER_PRESET_GREEN      128 // User defined GREEN value
      #define NEO2_USER_PRESET_BLUE         0 // User defined BLUE value
      #define NEO2_USER_PRESET_WHITE      255 // User defined WHITE value
      #define NEO2_USER_PRESET_BRIGHTNESS 255 // User defined intensity
      //#define NEO2_USER_PRESET_STARTUP      // Have the printer display the user preset color on startup for the second strip
    #endif
  #endif

#endif // HAS_DISPLAY || DWIN_LCD_PROUI

// Add the G-code 'M73' to set / report the current job progress
//#define SET_PROGRESS_MANUALLY
#if ENABLED(SET_PROGRESS_MANUALLY)
  //#define SET_PROGRESS_PERCENT          // Add 'P' parameter to set percentage done, otherwise use Marlin's estimate
  //#define SET_REMAINING_TIME            // Add 'R' parameter to set remaining time, otherwise use Marlin's estimate
  //#define SET_INTERACTION_TIME          // Add 'C' parameter to set time until next filament change or other user interaction
  #if ENABLED(SET_INTERACTION_TIME)
    #define SHOW_INTERACTION_TIME         // Display time until next user interaction ('C' = filament change)
  #endif
  //#define M73_REPORT                    // Report progress to host with 'M73'
#endif

// LCD Print Progress options, multiple can be rotated depending on screen layout
#if HAS_DISPLAY && EITHER(SDSUPPORT, SET_PROGRESS_MANUALLY)
  #define SHOW_PROGRESS_PERCENT           // Show print progress percentage (doesn't affect progress bar)
  #define SHOW_ELAPSED_TIME               // Display elapsed printing time (prefix 'E')
  //#define SHOW_REMAINING_TIME           // Display estimated time to completion (prefix 'R')

  //#define PRINT_PROGRESS_SHOW_DECIMALS  // Show/report progress with decimal digits, not all UIs support this

  #if EITHER(HAS_MARLINUI_HD44780, IS_TFTGLCD_PANEL)
    //#define LCD_PROGRESS_BAR            // Show a progress bar on HD44780 LCDs for SD printing
    #if ENABLED(LCD_PROGRESS_BAR)
      #define PROGRESS_BAR_BAR_TIME 2000  // (ms) Amount of time to show the bar
      #define PROGRESS_BAR_MSG_TIME 3000  // (ms) Amount of time to show the status message
      #define PROGRESS_MSG_EXPIRE      0  // (ms) Amount of time to retain the status message (0=forever)
      //#define PROGRESS_MSG_ONCE         // Show the message for MSG_TIME then clear it
      //#define LCD_PROGRESS_BAR_TEST     // Add a menu item to test the progress bar
    #endif
  #endif
#endif

#if ENABLED(SDSUPPORT)
  /**
   * SD Card SPI Speed
   * May be required to resolve "volume init" errors.
   *
   * Enable and set to SPI_HALF_SPEED, SPI_QUARTER_SPEED, or SPI_EIGHTH_SPEED
   *  otherwise full speed will be applied.
   *
   * :['SPI_HALF_SPEED', 'SPI_QUARTER_SPEED', 'SPI_EIGHTH_SPEED']
   */
  //#define SD_SPI_SPEED SPI_HALF_SPEED

  // The standard SD detect circuit reads LOW when media is inserted and HIGH when empty.
  // Enable this option and set to HIGH if your SD cards are incorrectly detected.
  //#define SD_DETECT_STATE HIGH

  //#define SD_IGNORE_AT_STARTUP            // Don't mount the SD card when starting up
  //#define SDCARD_READONLY                 // Read-only SD card (to save over 2K of flash)

  //#define GCODE_REPEAT_MARKERS            // Enable G-code M808 to set repeat markers and do looping

  #define SD_PROCEDURE_DEPTH 1              // Increase if you need more nested M32 calls

  #define SD_FINISHED_STEPPERRELEASE true   // Disable steppers when SD Print is finished
  #define SD_FINISHED_RELEASECOMMAND "M84"  // Use "M84XYE" to keep Z enabled so your bed stays in place

  // Reverse SD sort to show "more recent" files first, according to the card's FAT.
  // Since the FAT gets out of order with usage, SDCARD_SORT_ALPHA is recommended.
  #define SDCARD_RATHERRECENTFIRST

  #define SD_MENU_CONFIRM_START             // Confirm the selected SD file before printing

  //#define NO_SD_AUTOSTART                 // Remove auto#.g file support completely to save some Flash, SRAM
  //#define MENU_ADDAUTOSTART               // Add a menu option to run auto#.g files

  //#define BROWSE_MEDIA_ON_INSERT          // Open the file browser when media is inserted

  //#define MEDIA_MENU_AT_TOP               // Force the media menu to be listed on the top of the main menu

  #define EVENT_GCODE_SD_ABORT "G28XY"      // G-code to run on SD Abort Print (e.g., "G28XY" or "G27")

  #if ENABLED(PRINTER_EVENT_LEDS)
    #define PE_LEDS_COMPLETED_TIME  (30*60) // (seconds) Time to keep the LED "done" color before restoring normal illumination
  #endif

  /**
   * Continue after Power-Loss (Creality3D)
   *
   * Store the current state to the SD Card at the start of each layer
   * during SD printing. If the recovery file is found at boot time, present
   * an option on the LCD screen to continue the print from the last-known
   * point in the file.
   */
  //#define POWER_LOSS_RECOVERY
  #if ENABLED(POWER_LOSS_RECOVERY)
    #define PLR_ENABLED_DEFAULT   false // Power Loss Recovery enabled by default. (Set with 'M413 Sn' & M500)
    //#define BACKUP_POWER_SUPPLY       // Backup power / UPS to move the steppers on power loss
    //#define POWER_LOSS_ZRAISE       2 // (mm) Z axis raise on resume (on power loss with UPS)
    //#define POWER_LOSS_PIN         44 // Pin to detect power loss. Set to -1 to disable default pin on boards without module.
    //#define POWER_LOSS_STATE     HIGH // State of pin indicating power loss
    //#define POWER_LOSS_PULLUP         // Set pullup / pulldown as appropriate for your sensor
    //#define POWER_LOSS_PULLDOWN
    //#define POWER_LOSS_PURGE_LEN   20 // (mm) Length of filament to purge on resume
    //#define POWER_LOSS_RETRACT_LEN 10 // (mm) Length of filament to retract on fail. Requires backup power.

    // Without a POWER_LOSS_PIN the following option helps reduce wear on the SD card,
    // especially with "vase mode" printing. Set too high and vases cannot be continued.
    #define POWER_LOSS_MIN_Z_CHANGE 0.05 // (mm) Minimum Z change before saving power-loss data

    // Enable if Z homing is needed for proper recovery. 99.9% of the time this should be disabled!
    //#define POWER_LOSS_RECOVER_ZHOME
    #if ENABLED(POWER_LOSS_RECOVER_ZHOME)
      //#define POWER_LOSS_ZHOME_POS { 0, 0 } // Safe XY position to home Z while avoiding objects on the bed
    #endif
  #endif

  /**
   * Sort SD file listings in alphabetical order.
   *
   * With this option enabled, items on SD cards will be sorted
   * by name for easier navigation.
   *
   * By default...
   *
   *  - Use the slowest -but safest- method for sorting.
   *  - Folders are sorted to the top.
   *  - The sort key is statically allocated.
   *  - No added G-code (M34) support.
   *  - 40 item sorting limit. (Items after the first 40 are unsorted.)
   *
   * SD sorting uses static allocation (as set by SDSORT_LIMIT), allowing the
   * compiler to calculate the worst-case usage and throw an error if the SRAM
   * limit is exceeded.
   *
   *  - SDSORT_USES_RAM provides faster sorting via a static directory buffer.
   *  - SDSORT_USES_STACK does the same, but uses a local stack-based buffer.
   *  - SDSORT_CACHE_NAMES will retain the sorted file listing in RAM. (Expensive!)
   *  - SDSORT_DYNAMIC_RAM only uses RAM when the SD menu is visible. (Use with caution!)
   */
  //#define SDCARD_SORT_ALPHA

  // SD Card Sorting options
  #if ENABLED(SDCARD_SORT_ALPHA)
    #define SDSORT_LIMIT       40     // Maximum number of sorted items (10-256). Costs 27 bytes each.
    #define FOLDER_SORTING     -1     // -1=above  0=none  1=below
    #define SDSORT_GCODE       false  // Allow turning sorting on/off with LCD and M34 G-code.
    #define SDSORT_USES_RAM    false  // Pre-allocate a static array for faster pre-sorting.
    #define SDSORT_USES_STACK  false  // Prefer the stack for pre-sorting to give back some SRAM. (Negated by next 2 options.)
    #define SDSORT_CACHE_NAMES false  // Keep sorted items in RAM longer for speedy performance. Most expensive option.
    #define SDSORT_DYNAMIC_RAM false  // Use dynamic allocation (within SD menus). Least expensive option. Set SDSORT_LIMIT before use!
    #define SDSORT_CACHE_VFATS 2      // Maximum number of 13-byte VFAT entries to use for sorting.
                                      // Note: Only affects SCROLL_LONG_FILENAMES with SDSORT_CACHE_NAMES but not SDSORT_DYNAMIC_RAM.
  #endif

  // Allow international symbols in long filenames. To display correctly, the
  // LCD's font must contain the characters. Check your selected LCD language.
  //#define UTF_FILENAME_SUPPORT

  //#define LONG_FILENAME_HOST_SUPPORT    // Get the long filename of a file/folder with 'M33 <dosname>' and list long filenames with 'M20 L'
  //#define LONG_FILENAME_WRITE_SUPPORT   // Create / delete files with long filenames via M28, M30, and Binary Transfer Protocol
  //#define M20_TIMESTAMP_SUPPORT         // Include timestamps by adding the 'T' flag to M20 commands

  //#define SCROLL_LONG_FILENAMES         // Scroll long filenames in the SD card menu

  //#define SD_ABORT_NO_COOLDOWN          // Leave the heaters on after Stop Print (not recommended!)

  /**
   * Abort SD printing when any endstop is triggered.
   * This feature is enabled with 'M540 S1' or from the LCD menu.
   * Endstops must be activated for this option to work.
   */
  //#define SD_ABORT_ON_ENDSTOP_HIT
  #if ENABLED(SD_ABORT_ON_ENDSTOP_HIT)
    //#define SD_ABORT_ON_ENDSTOP_HIT_GCODE "G28XY" // G-code to run on endstop hit (e.g., "G28XY" or "G27")
  #endif

  //#define SD_REPRINT_LAST_SELECTED_FILE // On print completion open the LCD Menu and select the same file

  //#define AUTO_REPORT_SD_STATUS         // Auto-report media status with 'M27 S<seconds>'

  /**
   * Support for USB thumb drives using an Arduino USB Host Shield or
   * equivalent MAX3421E breakout board. The USB thumb drive will appear
   * to Marlin as an SD card.
   *
   * The MAX3421E can be assigned the same pins as the SD card reader, with
   * the following pin mapping:
   *
   *    SCLK, MOSI, MISO --> SCLK, MOSI, MISO
   *    INT              --> SD_DETECT_PIN [1]
   *    SS               --> SDSS
   *
   * [1] On AVR an interrupt-capable pin is best for UHS3 compatibility.
   */
  //#define USB_FLASH_DRIVE_SUPPORT
  #if ENABLED(USB_FLASH_DRIVE_SUPPORT)
    /**
     * USB Host Shield Library
     *
     * - UHS2 uses no interrupts and has been production-tested
     *   on a LulzBot TAZ Pro with a 32-bit Archim board.
     *
     * - UHS3 is newer code with better USB compatibility. But it
     *   is less tested and is known to interfere with Servos.
     *   [1] This requires USB_INTR_PIN to be interrupt-capable.
     */
    //#define USE_UHS2_USB
    //#define USE_UHS3_USB

    #define DISABLE_DUE_SD_MMC // Disable USB Host access to USB Drive to prevent hangs on block access for DUE platform

    /**
     * Native USB Host supported by some boards (USB OTG)
     */
    //#define USE_OTG_USB_HOST

    #if DISABLED(USE_OTG_USB_HOST)
      #define USB_CS_PIN    SDSS
      #define USB_INTR_PIN  SD_DETECT_PIN
    #endif
  #endif

  /**
   * When using a bootloader that supports SD-Firmware-Flashing,
   * add a menu item to activate SD-FW-Update on the next reboot.
   *
   * Requires ATMEGA2560 (Arduino Mega)
   *
   * Tested with this bootloader:
   *   https://github.com/FleetProbe/MicroBridge-Arduino-ATMega2560
   */
  //#define SD_FIRMWARE_UPDATE
  #if ENABLED(SD_FIRMWARE_UPDATE)
    #define SD_FIRMWARE_UPDATE_EEPROM_ADDR    0x1FF
    #define SD_FIRMWARE_UPDATE_ACTIVE_VALUE   0xF0
    #define SD_FIRMWARE_UPDATE_INACTIVE_VALUE 0xFF
  #endif

  /**
   * Enable this option if you have more than ~3K of unused flash space.
   * Marlin will embed all settings in the firmware binary as compressed data.
   * Use 'M503 C' to write the settings out to the SD Card as 'mc.zip'.
   * See docs/ConfigEmbedding.md for details on how to use 'mc-apply.py'.
   */
  //#define CONFIGURATION_EMBEDDING

  // Add an optimized binary file transfer mode, initiated with 'M28 B1'
  //#define BINARY_FILE_TRANSFER

  #if ENABLED(BINARY_FILE_TRANSFER)
    // Include extra facilities (e.g., 'M20 F') supporting firmware upload via BINARY_FILE_TRANSFER
    //#define CUSTOM_FIRMWARE_UPLOAD
  #endif

  /**
   * Set this option to one of the following (or the board's defaults apply):
   *
   *           LCD - Use the SD drive in the external LCD controller.
   *       ONBOARD - Use the SD drive on the control board.
   *  CUSTOM_CABLE - Use a custom cable to access the SD (as defined in a pins file).
   *
   * :[ 'LCD', 'ONBOARD', 'CUSTOM_CABLE' ]
   */
  //#define SDCARD_CONNECTION LCD

  // Enable if SD detect is rendered useless (e.g., by using an SD extender)
  //#define NO_SD_DETECT

  /**
   * Multiple volume support - EXPERIMENTAL.
   * Adds 'M21 Pm' / 'M21 S' / 'M21 U' to mount SD Card / USB Drive.
   */
  //#define MULTI_VOLUME
  #if ENABLED(MULTI_VOLUME)
    #define VOLUME_SD_ONBOARD
    #define VOLUME_USB_FLASH_DRIVE
    #define DEFAULT_VOLUME SV_SD_ONBOARD
    #define DEFAULT_SHARED_VOLUME SV_USB_FLASH_DRIVE
  #endif

#endif // SDSUPPORT

/**
 * By default an onboard SD card reader may be shared as a USB mass-
 * storage device. This option hides the SD card from the host PC.
 */
//#define NO_SD_HOST_DRIVE   // Disable SD Card access over USB (for security).

/**
 * Additional options for Graphical Displays
 *
 * Use the optimizations here to improve printing performance,
 * which can be adversely affected by graphical display drawing,
 * especially when doing several short moves, and when printing
 * on DELTA and SCARA machines.
 *
 * Some of these options may result in the display lagging behind
 * controller events, as there is a trade-off between reliable
 * printing performance versus fast display updates.
 */
#if HAS_MARLINUI_U8GLIB
  // Save many cycles by drawing a hollow frame or no frame on the Info Screen
  //#define XYZ_NO_FRAME
  #define XYZ_HOLLOW_FRAME

  // A bigger font is available for edit items. Costs 3120 bytes of flash.
  // Western only. Not available for Cyrillic, Kana, Turkish, Greek, or Chinese.
  //#define USE_BIG_EDIT_FONT

  // A smaller font may be used on the Info Screen. Costs 2434 bytes of flash.
  // Western only. Not available for Cyrillic, Kana, Turkish, Greek, or Chinese.
  //#define USE_SMALL_INFOFONT

  /**
   * Graphical Display Sleep
   *
   * The U8G library provides sleep / wake functions for SH1106, SSD1306,
   * SSD1309, and some other DOGM displays.
   * Enable this option to save energy and prevent OLED pixel burn-in.
   * Adds the menu item Configuration > LCD Timeout (m) to set a wait period
   * from 0 (disabled) to 99 minutes.
   */
  //#define DISPLAY_SLEEP_MINUTES 2  // (minutes) Timeout before turning off the screen. Set with M255 S.

  /**
   * ST7920-based LCDs can emulate a 16 x 4 character display using
   * the ST7920 character-generator for very fast screen updates.
   * Enable LIGHTWEIGHT_UI to use this special display mode.
   *
   * Since LIGHTWEIGHT_UI has limited space, the position and status
   * message occupy the same line. Set STATUS_EXPIRE_SECONDS to the
   * length of time to display the status message before clearing.
   *
   * Set STATUS_EXPIRE_SECONDS to zero to never clear the status.
   * This will prevent position updates from being displayed.
   */
  #if IS_U8GLIB_ST7920
    // Enable this option and reduce the value to optimize screen updates.
    // The normal delay is 10µs. Use the lowest value that still gives a reliable display.
    //#define DOGM_SPI_DELAY_US 5

    //#define LIGHTWEIGHT_UI
    #if ENABLED(LIGHTWEIGHT_UI)
      #define STATUS_EXPIRE_SECONDS 20
    #endif
  #endif

  /**
   * Status (Info) Screen customizations
   * These options may affect code size and screen render time.
   * Custom status screens can forcibly override these settings.
   */
  //#define STATUS_COMBINE_HEATERS    // Use combined heater images instead of separate ones
  //#define STATUS_HOTEND_NUMBERLESS  // Use plain hotend icons instead of numbered ones (with 2+ hotends)
  #define STATUS_HOTEND_INVERTED      // Show solid nozzle bitmaps when heating (Requires STATUS_HOTEND_ANIM for numbered hotends)
  #define STATUS_HOTEND_ANIM          // Use a second bitmap to indicate hotend heating
  #define STATUS_BED_ANIM             // Use a second bitmap to indicate bed heating
  #define STATUS_CHAMBER_ANIM         // Use a second bitmap to indicate chamber heating
  //#define STATUS_CUTTER_ANIM        // Use a second bitmap to indicate spindle / laser active
  //#define STATUS_COOLER_ANIM        // Use a second bitmap to indicate laser cooling
  //#define STATUS_FLOWMETER_ANIM     // Use multiple bitmaps to indicate coolant flow
  //#define STATUS_ALT_BED_BITMAP     // Use the alternative bed bitmap
  //#define STATUS_ALT_FAN_BITMAP     // Use the alternative fan bitmap
  //#define STATUS_FAN_FRAMES 3       // :[0,1,2,3,4] Number of fan animation frames
  //#define STATUS_HEAT_PERCENT       // Show heating in a progress bar
  //#define BOOT_MARLIN_LOGO_ANIMATED // Animated Marlin logo. Costs ~3260 (or ~940) bytes of flash.

  // Frivolous Game Options
  //#define MARLIN_BRICKOUT
  //#define MARLIN_INVADERS
  //#define MARLIN_SNAKE
  //#define GAMES_EASTER_EGG          // Add extra blank lines above the "Games" sub-menu

#endif // HAS_MARLINUI_U8GLIB

#if HAS_MARLINUI_U8GLIB || IS_DWIN_MARLINUI
  #define MENU_HOLLOW_FRAME           // Enable to save many cycles by drawing a hollow frame on Menu Screens
  //#define OVERLAY_GFX_REVERSE       // Swap the CW/CCW indicators in the graphics overlay
#endif

//
// Additional options for DGUS / DWIN displays
//
#if HAS_DGUS_LCD
  #define LCD_BAUDRATE 115200

  #define DGUS_RX_BUFFER_SIZE 128
  #define DGUS_TX_BUFFER_SIZE 48
  //#define SERIAL_STATS_RX_BUFFER_OVERRUNS  // Fix Rx overrun situation (Currently only for AVR)

  #define DGUS_UPDATE_INTERVAL_MS  500    // (ms) Interval between automatic screen updates

  #if ANY(DGUS_LCD_UI_FYSETC, DGUS_LCD_UI_MKS, DGUS_LCD_UI_HIPRECY)
    #define DGUS_PRINT_FILENAME           // Display the filename during printing
    #define DGUS_PREHEAT_UI               // Display a preheat screen during heatup

    #if EITHER(DGUS_LCD_UI_FYSETC, DGUS_LCD_UI_MKS)
      //#define DGUS_UI_MOVE_DIS_OPTION   // Disabled by default for FYSETC and MKS
    #else
      #define DGUS_UI_MOVE_DIS_OPTION     // Enabled by default for UI_HIPRECY
    #endif

    #define DGUS_FILAMENT_LOADUNLOAD
    #if ENABLED(DGUS_FILAMENT_LOADUNLOAD)
      #define DGUS_FILAMENT_PURGE_LENGTH 10
      #define DGUS_FILAMENT_LOAD_LENGTH_PER_TIME 0.5 // (mm) Adjust in proportion to DGUS_UPDATE_INTERVAL_MS
    #endif

    #define DGUS_UI_WAITING               // Show a "waiting" screen between some screens
    #if ENABLED(DGUS_UI_WAITING)
      #define DGUS_UI_WAITING_STATUS 10
      #define DGUS_UI_WAITING_STATUS_PERIOD 8 // Increase to slower waiting status looping
    #endif
  #endif
#endif // HAS_DGUS_LCD

//
// Additional options for AnyCubic Chiron TFT displays
//
#if ENABLED(ANYCUBIC_LCD_CHIRON)
  // By default the type of panel is automatically detected.
  // Enable one of these options if you know the panel type.
  //#define CHIRON_TFT_STANDARD
  //#define CHIRON_TFT_NEW

  // Enable the longer Anycubic powerup startup tune
  //#define AC_DEFAULT_STARTUP_TUNE

  /**
   * Display Folders
   * By default the file browser lists all G-code files (including those in subfolders) in a flat list.
   * Enable this option to display a hierarchical file browser.
   *
   * NOTES:
   * - Without this option it helps to enable SDCARD_SORT_ALPHA so files are sorted before/after folders.
   * - When used with the "new" panel, folder names will also have '.gcode' appended to their names.
   *   This hack is currently required to force the panel to show folders.
   */
  #define AC_SD_FOLDER_VIEW
#endif

//
// Specify additional languages for the UI. Default specified by LCD_LANGUAGE.
//
#if ANY(DOGLCD, TFT_COLOR_UI, TOUCH_UI_FTDI_EVE, IS_DWIN_MARLINUI)
  //#define LCD_LANGUAGE_2 fr
  //#define LCD_LANGUAGE_3 de
  //#define LCD_LANGUAGE_4 es
  //#define LCD_LANGUAGE_5 it
  #ifdef LCD_LANGUAGE_2
    //#define LCD_LANGUAGE_AUTO_SAVE // Automatically save language to EEPROM on change
  #endif
#endif

//
// Touch UI for the FTDI Embedded Video Engine (EVE)
//
#if ENABLED(TOUCH_UI_FTDI_EVE)
  // Display board used
  //#define LCD_FTDI_VM800B35A        // FTDI 3.5" with FT800 (320x240)
  //#define LCD_4DSYSTEMS_4DLCD_FT843 // 4D Systems 4.3" (480x272)
  //#define LCD_HAOYU_FT800CB         // Haoyu with 4.3" or 5" (480x272)
  //#define LCD_HAOYU_FT810CB         // Haoyu with 5" (800x480)
  //#define LCD_LULZBOT_CLCD_UI       // LulzBot Color LCD UI
  //#define LCD_FYSETC_TFT81050       // FYSETC with 5" (800x480)
  //#define LCD_EVE3_50G              // Matrix Orbital 5.0", 800x480, BT815
  //#define LCD_EVE2_50G              // Matrix Orbital 5.0", 800x480, FT813

  // Correct the resolution if not using the stock TFT panel.
  //#define TOUCH_UI_320x240
  //#define TOUCH_UI_480x272
  //#define TOUCH_UI_800x480

  // Mappings for boards with a standard RepRapDiscount Display connector
  //#define AO_EXP1_PINMAP      // LulzBot CLCD UI EXP1 mapping
  //#define AO_EXP2_PINMAP      // LulzBot CLCD UI EXP2 mapping
  //#define CR10_TFT_PINMAP     // Rudolph Riedel's CR10 pin mapping
  //#define S6_TFT_PINMAP       // FYSETC S6 pin mapping
  //#define F6_TFT_PINMAP       // FYSETC F6 pin mapping

  //#define OTHER_PIN_LAYOUT  // Define pins manually below
  #if ENABLED(OTHER_PIN_LAYOUT)
    // Pins for CS and MOD_RESET (PD) must be chosen
    #define CLCD_MOD_RESET  9
    #define CLCD_SPI_CS    10

    // If using software SPI, specify pins for SCLK, MOSI, MISO
    //#define CLCD_USE_SOFT_SPI
    #if ENABLED(CLCD_USE_SOFT_SPI)
      #define CLCD_SOFT_SPI_MOSI 11
      #define CLCD_SOFT_SPI_MISO 12
      #define CLCD_SOFT_SPI_SCLK 13
    #endif
  #endif

  // Display Orientation. An inverted (i.e. upside-down) display
  // is supported on the FT800. The FT810 and beyond also support
  // portrait and mirrored orientations.
  //#define TOUCH_UI_INVERTED
  //#define TOUCH_UI_PORTRAIT
  //#define TOUCH_UI_MIRRORED

  // UTF8 processing and rendering.
  // Unsupported characters are shown as '?'.
  //#define TOUCH_UI_USE_UTF8
  #if ENABLED(TOUCH_UI_USE_UTF8)
    // Western accents support. These accented characters use
    // combined bitmaps and require relatively little storage.
    #define TOUCH_UI_UTF8_WESTERN_CHARSET
    #if ENABLED(TOUCH_UI_UTF8_WESTERN_CHARSET)
      // Additional character groups. These characters require
      // full bitmaps and take up considerable storage:
      //#define TOUCH_UI_UTF8_SUPERSCRIPTS  // ¹ ² ³
      //#define TOUCH_UI_UTF8_COPYRIGHT     // © ®
      //#define TOUCH_UI_UTF8_GERMANIC      // ß
      //#define TOUCH_UI_UTF8_SCANDINAVIAN  // Æ Ð Ø Þ æ ð ø þ
      //#define TOUCH_UI_UTF8_PUNCTUATION   // « » ¿ ¡
      //#define TOUCH_UI_UTF8_CURRENCY      // ¢ £ ¤ ¥
      //#define TOUCH_UI_UTF8_ORDINALS      // º ª
      //#define TOUCH_UI_UTF8_MATHEMATICS   // ± × ÷
      //#define TOUCH_UI_UTF8_FRACTIONS     // ¼ ½ ¾
      //#define TOUCH_UI_UTF8_SYMBOLS       // µ ¶ ¦ § ¬
    #endif

    // Cyrillic character set, costs about 27KiB of flash
    //#define TOUCH_UI_UTF8_CYRILLIC_CHARSET
  #endif

  // Use a smaller font when labels don't fit buttons
  #define TOUCH_UI_FIT_TEXT

  // Use a numeric passcode for "Screen lock" keypad.
  // (recommended for smaller displays)
  //#define TOUCH_UI_PASSCODE

  // Output extra debug info for Touch UI events
  //#define TOUCH_UI_DEBUG

  // Developer menu (accessed by touching "About Printer" copyright text)
  //#define TOUCH_UI_DEVELOPER_MENU
#endif

//
// Classic UI Options
//
#if TFT_SCALED_DOGLCD
  //#define TFT_MARLINUI_COLOR 0xFFFF // White
  //#define TFT_MARLINBG_COLOR 0x0000 // Black
  //#define TFT_DISABLED_COLOR 0x0003 // Almost black
  //#define TFT_BTCANCEL_COLOR 0xF800 // Red
  //#define TFT_BTARROWS_COLOR 0xDEE6 // 11011 110111 00110 Yellow
  //#define TFT_BTOKMENU_COLOR 0x145F // 00010 100010 11111 Cyan
#endif

//
// ADC Button Debounce
//
#if HAS_ADC_BUTTONS
  #define ADC_BUTTON_DEBOUNCE_DELAY 16  // Increase if buttons bounce or repeat too fast
#endif

// @section safety

/**
 * The watchdog hardware timer will do a reset and disable all outputs
 * if the firmware gets too overloaded to read the temperature sensors.
 *
 * If you find that watchdog reboot causes your AVR board to hang forever,
 * enable WATCHDOG_RESET_MANUAL to use a custom timer instead of WDTO.
 * NOTE: This method is less reliable as it can only catch hangups while
 * interrupts are enabled.
 */
#define USE_WATCHDOG
#if ENABLED(USE_WATCHDOG)
  //#define WATCHDOG_RESET_MANUAL
#endif

// @section lcd

/**
 * Babystepping enables movement of the axes by tiny increments without changing
 * the current position values. This feature is used primarily to adjust the Z
 * axis in the first layer of a print in real-time.
 *
 * Warning: Does not respect endstops!
 */
//#define BABYSTEPPING
#if ENABLED(BABYSTEPPING)
  //#define INTEGRATED_BABYSTEPPING         // EXPERIMENTAL integration of babystepping into the Stepper ISR
  //#define BABYSTEP_WITHOUT_HOMING
  //#define BABYSTEP_ALWAYS_AVAILABLE       // Allow babystepping at all times (not just during movement).
  //#define BABYSTEP_XY                     // Also enable X/Y Babystepping. Not supported on DELTA!
  #define BABYSTEP_INVERT_Z false           // Change if Z babysteps should go the other way
  //#define BABYSTEP_MILLIMETER_UNITS       // Specify BABYSTEP_MULTIPLICATOR_(XY|Z) in mm instead of micro-steps
  #define BABYSTEP_MULTIPLICATOR_Z  1       // (steps or mm) Steps or millimeter distance for each Z babystep
  #define BABYSTEP_MULTIPLICATOR_XY 1       // (steps or mm) Steps or millimeter distance for each XY babystep

  //#define DOUBLECLICK_FOR_Z_BABYSTEPPING  // Double-click on the Status Screen for Z Babystepping.
  #if ENABLED(DOUBLECLICK_FOR_Z_BABYSTEPPING)
    #define DOUBLECLICK_MAX_INTERVAL 1250   // Maximum interval between clicks, in milliseconds.
                                            // Note: Extra time may be added to mitigate controller latency.
    //#define MOVE_Z_WHEN_IDLE              // Jump to the move Z menu on doubleclick when printer is idle.
    #if ENABLED(MOVE_Z_WHEN_IDLE)
      #define MOVE_Z_IDLE_MULTIPLICATOR 1   // Multiply 1mm by this factor for the move step size.
    #endif
  #endif

  //#define BABYSTEP_DISPLAY_TOTAL          // Display total babysteps since last G28

  //#define BABYSTEP_ZPROBE_OFFSET          // Combine M851 Z and Babystepping
  #if ENABLED(BABYSTEP_ZPROBE_OFFSET)
    //#define BABYSTEP_HOTEND_Z_OFFSET      // For multiple hotends, babystep relative Z offsets
    //#define BABYSTEP_ZPROBE_GFX_OVERLAY   // Enable graphical overlay on Z-offset editor
  #endif
#endif

// @section extruder

/**
 * Linear Pressure Control v1.5
 *
 * Assumption: advance [steps] = k * (delta velocity [steps/s])
 * K=0 means advance disabled.
 *
 * NOTE: K values for LIN_ADVANCE 1.5 differ from earlier versions!
 *
 * Set K around 0.22 for 3mm PLA Direct Drive with ~6.5cm between the drive gear and heatbreak.
 * Larger K values will be needed for flexible filament and greater distances.
 * If this algorithm produces a higher speed offset than the extruder can handle (compared to E jerk)
 * print acceleration will be reduced during the affected moves to keep within the limit.
 *
 * See https://marlinfw.org/docs/features/lin_advance.html for full instructions.
 */
//#define LIN_ADVANCE
#if ENABLED(LIN_ADVANCE)
  #if ENABLED(DISTINCT_E_FACTORS)
    #define ADVANCE_K { 0.22 }    // (mm) Compression length per 1mm/s extruder speed, per extruder
  #else
    #define ADVANCE_K 0.22        // (mm) Compression length applying to all extruders
  #endif
  //#define ADVANCE_K_EXTRA       // Add a second linear advance constant, configurable with M900 L.
  //#define LA_DEBUG              // Print debug information to serial during operation. Disable for production use.
  //#define EXPERIMENTAL_SCURVE   // Allow S-Curve Acceleration to be used with LA.
  //#define ALLOW_LOW_EJERK       // Allow a DEFAULT_EJERK value of <10. Recommended for direct drive hotends.
  //#define EXPERIMENTAL_I2S_LA   // Allow I2S_STEPPER_STREAM to be used with LA. Performance degrades as the LA step rate reaches ~20kHz.
#endif

// @section leveling

/**
 * Use Safe Bed Leveling coordinates to move axes to a useful position before bed probing.
 * For example, after homing a rotational axis the Z probe might not be perpendicular to the bed.
 * Choose values the orient the bed horizontally and the Z-probe vertically.
 */
//#define SAFE_BED_LEVELING_START_X 0.0
//#define SAFE_BED_LEVELING_START_Y 0.0
//#define SAFE_BED_LEVELING_START_Z 0.0
//#define SAFE_BED_LEVELING_START_I 0.0
//#define SAFE_BED_LEVELING_START_J 0.0
//#define SAFE_BED_LEVELING_START_K 0.0
//#define SAFE_BED_LEVELING_START_U 0.0
//#define SAFE_BED_LEVELING_START_V 0.0
//#define SAFE_BED_LEVELING_START_W 0.0

/**
 * Points to probe for all 3-point Leveling procedures.
 * Override if the automatically selected points are inadequate.
 */
#if EITHER(AUTO_BED_LEVELING_3POINT, AUTO_BED_LEVELING_UBL)
  //#define PROBE_PT_1_X 15
  //#define PROBE_PT_1_Y 180
  //#define PROBE_PT_2_X 15
  //#define PROBE_PT_2_Y 20
  //#define PROBE_PT_3_X 170
  //#define PROBE_PT_3_Y 20
#endif

/**
 * Probing Margins
 *
 * Override PROBING_MARGIN for each side of the build plate
 * Useful to get probe points to exact positions on targets or
 * to allow leveling to avoid plate clamps on only specific
 * sides of the bed. With NOZZLE_AS_PROBE negative values are
 * allowed, to permit probing outside the bed.
 *
 * If you are replacing the prior *_PROBE_BED_POSITION options,
 * LEFT and FRONT values in most cases will map directly over
 * RIGHT and REAR would be the inverse such as
 * (X/Y_BED_SIZE - RIGHT/BACK_PROBE_BED_POSITION)
 *
 * This will allow all positions to match at compilation, however
 * should the probe position be modified with M851XY then the
 * probe points will follow. This prevents any change from causing
 * the probe to be unable to reach any points.
 */
#if PROBE_SELECTED && !IS_KINEMATIC
  //#define PROBING_MARGIN_LEFT PROBING_MARGIN
  //#define PROBING_MARGIN_RIGHT PROBING_MARGIN
  //#define PROBING_MARGIN_FRONT PROBING_MARGIN
  //#define PROBING_MARGIN_BACK PROBING_MARGIN
#endif

#if EITHER(MESH_BED_LEVELING, AUTO_BED_LEVELING_UBL)
  // Override the mesh area if the automatic (max) area is too large
  //#define MESH_MIN_X MESH_INSET
  //#define MESH_MIN_Y MESH_INSET
  //#define MESH_MAX_X X_BED_SIZE - (MESH_INSET)
  //#define MESH_MAX_Y Y_BED_SIZE - (MESH_INSET)
#endif

#if BOTH(AUTO_BED_LEVELING_UBL, EEPROM_SETTINGS)
  //#define OPTIMIZED_MESH_STORAGE  // Store mesh with less precision to save EEPROM space
#endif

/**
 * Repeatedly attempt G29 leveling until it succeeds.
 * Stop after G29_MAX_RETRIES attempts.
 */
//#define G29_RETRY_AND_RECOVER
#if ENABLED(G29_RETRY_AND_RECOVER)
  #define G29_MAX_RETRIES 3
  #define G29_HALT_ON_FAILURE
  /**
   * Specify the GCODE commands that will be executed when leveling succeeds,
   * between attempts, and after the maximum number of retries have been tried.
   */
  #define G29_SUCCESS_COMMANDS "M117 Bed leveling done."
  #define G29_RECOVER_COMMANDS "M117 Probe failed. Rewiping.\nG28\nG12 P0 S12 T0"
  #define G29_FAILURE_COMMANDS "M117 Bed leveling failed.\nG0 Z10\nM300 P25 S880\nM300 P50 S0\nM300 P25 S880\nM300 P50 S0\nM300 P25 S880\nM300 P50 S0\nG4 S1"

#endif

/**
 * Thermal Probe Compensation
 *
 * Adjust probe measurements to compensate for distortion associated with the temperature
 * of the probe, bed, and/or hotend.
 * Use G76 to automatically calibrate this feature for probe and bed temperatures.
 * (Extruder temperature/offset values must be calibrated manually.)
 * Use M871 to set temperature/offset values manually.
 * For more details see https://marlinfw.org/docs/features/probe_temp_compensation.html
 */
//#define PTC_PROBE    // Compensate based on probe temperature
//#define PTC_BED      // Compensate based on bed temperature
//#define PTC_HOTEND   // Compensate based on hotend temperature

#if ANY(PTC_PROBE, PTC_BED, PTC_HOTEND)
  /**
   * If the probe is outside the defined range, use linear extrapolation with the closest
   * point and the point with index PTC_LINEAR_EXTRAPOLATION. e.g., If set to 4 it will use the
   * linear extrapolation between data[0] and data[4] for values below PTC_PROBE_START.
   */
  //#define PTC_LINEAR_EXTRAPOLATION 4

  #if ENABLED(PTC_PROBE)
    // Probe temperature calibration generates a table of values starting at PTC_PROBE_START
    // (e.g., 30), in steps of PTC_PROBE_RES (e.g., 5) with PTC_PROBE_COUNT (e.g., 10) samples.
    #define PTC_PROBE_START   30    // (°C)
    #define PTC_PROBE_RES      5    // (°C)
    #define PTC_PROBE_COUNT   10
    #define PTC_PROBE_ZOFFS   { 0 } // (µm) Z adjustments per sample
  #endif

  #if ENABLED(PTC_BED)
    // Bed temperature calibration builds a similar table.
    #define PTC_BED_START     60    // (°C)
    #define PTC_BED_RES        5    // (°C)
    #define PTC_BED_COUNT     10
    #define PTC_BED_ZOFFS     { 0 } // (µm) Z adjustments per sample
  #endif

  #if ENABLED(PTC_HOTEND)
    // Note: There is no automatic calibration for the hotend. Use M871.
    #define PTC_HOTEND_START 180    // (°C)
    #define PTC_HOTEND_RES     5    // (°C)
    #define PTC_HOTEND_COUNT  20
    #define PTC_HOTEND_ZOFFS  { 0 } // (µm) Z adjustments per sample
  #endif

  // G76 options
  #if BOTH(PTC_PROBE, PTC_BED)
    // Park position to wait for probe cooldown
    #define PTC_PARK_POS   { 0, 0, 100 }

    // Probe position to probe and wait for probe to reach target temperature
    //#define PTC_PROBE_POS  { 12.0f, 7.3f } // Example: MK52 magnetic heatbed
    #define PTC_PROBE_POS  { 90, 100 }

    // The temperature the probe should be at while taking measurements during
    // bed temperature calibration.
    #define PTC_PROBE_TEMP    30  // (°C)

    // Height above Z=0.0 to raise the nozzle. Lowering this can help the probe to heat faster.
    // Note: The Z=0.0 offset is determined by the probe Z offset (e.g., as set with M851 Z).
    #define PTC_PROBE_HEATING_OFFSET 0.5
  #endif
#endif // PTC_PROBE || PTC_BED || PTC_HOTEND

// @section extras

//
// G60/G61 Position Save and Return
//
//#define SAVED_POSITIONS 1         // Each saved position slot costs 12 bytes

//
// G2/G3 Arc Support
//
#define ARC_SUPPORT                   // Requires ~3226 bytes
#if ENABLED(ARC_SUPPORT)
  #define MIN_ARC_SEGMENT_MM      0.1 // (mm) Minimum length of each arc segment
  #define MAX_ARC_SEGMENT_MM      1.0 // (mm) Maximum length of each arc segment
  #define MIN_CIRCLE_SEGMENTS    72   // Minimum number of segments in a complete circle
  //#define ARC_SEGMENTS_PER_SEC 50   // Use the feedrate to choose the segment length
  #define N_ARC_CORRECTION       25   // Number of interpolated segments between corrections
  //#define ARC_P_CIRCLES             // Enable the 'P' parameter to specify complete circles
  //#define SF_ARC_FIX                // Enable only if using SkeinForge with "Arc Point" fillet procedure
#endif

// G5 Bézier Curve Support with XYZE destination and IJPQ offsets
//#define BEZIER_CURVE_SUPPORT        // Requires ~2666 bytes

#if EITHER(ARC_SUPPORT, BEZIER_CURVE_SUPPORT)
  //#define CNC_WORKSPACE_PLANES      // Allow G2/G3/G5 to operate in XY, ZX, or YZ planes
#endif

/**
 * Direct Stepping
 *
 * Comparable to the method used by Klipper, G6 direct stepping significantly
 * reduces motion calculations, increases top printing speeds, and results in
 * less step aliasing by calculating all motions in advance.
 * Preparing your G-code: https://github.com/colinrgodsey/step-daemon
 */
//#define DIRECT_STEPPING

/**
 * G38 Probe Target
 *
 * This option adds G38.2 and G38.3 (probe towards target)
 * and optionally G38.4 and G38.5 (probe away from target).
 * Set MULTIPLE_PROBING for G38 to probe more than once.
 */
//#define G38_PROBE_TARGET
#if ENABLED(G38_PROBE_TARGET)
  //#define G38_PROBE_AWAY        // Include G38.4 and G38.5 to probe away from target
  #define G38_MINIMUM_MOVE 0.0275 // (mm) Minimum distance that will produce a move.
#endif

// Moves (or segments) with fewer steps than this will be joined with the next move
#define MIN_STEPS_PER_SEGMENT 6

/**
 * Minimum delay before and after setting the stepper DIR (in ns)
 *     0 : No delay (Expect at least 10µS since one Stepper ISR must transpire)
 *    20 : Minimum for TMC2xxx drivers
 *   200 : Minimum for A4988 drivers
 *   400 : Minimum for A5984 drivers
 *   500 : Minimum for LV8729 drivers (guess, no info in datasheet)
 *   650 : Minimum for DRV8825 drivers
 *  1500 : Minimum for TB6600 drivers (guess, no info in datasheet)
 * 15000 : Minimum for TB6560 drivers (guess, no info in datasheet)
 *
 * Override the default value based on the driver type set in Configuration.h.
 */
//#define MINIMUM_STEPPER_POST_DIR_DELAY 650
//#define MINIMUM_STEPPER_PRE_DIR_DELAY 650

/**
 * Minimum stepper driver pulse width (in µs)
 *   0 : Smallest possible width the MCU can produce, compatible with TMC2xxx drivers
 *   0 : Minimum 500ns for LV8729, adjusted in stepper.h
 *   1 : Minimum for A4988 and A5984 stepper drivers
 *   2 : Minimum for DRV8825 stepper drivers
 *   3 : Minimum for TB6600 stepper drivers
 *  30 : Minimum for TB6560 stepper drivers
 *
 * Override the default value based on the driver type set in Configuration.h.
 */
//#define MINIMUM_STEPPER_PULSE 2

/**
 * Maximum stepping rate (in Hz) the stepper driver allows
 *  If undefined, defaults to 1MHz / (2 * MINIMUM_STEPPER_PULSE)
 *  5000000 : Maximum for TMC2xxx stepper drivers
 *  1000000 : Maximum for LV8729 stepper driver
 *  500000  : Maximum for A4988 stepper driver
 *  250000  : Maximum for DRV8825 stepper driver
 *  150000  : Maximum for TB6600 stepper driver
 *   15000  : Maximum for TB6560 stepper driver
 *
 * Override the default value based on the driver type set in Configuration.h.
 */
//#define MAXIMUM_STEPPER_RATE 250000

// @section temperature

// Control heater 0 and heater 1 in parallel.
//#define HEATERS_PARALLEL

//===========================================================================
//================================= Buffers =================================
//===========================================================================

// @section motion

// The number of linear moves that can be in the planner at once.
// The value of BLOCK_BUFFER_SIZE must be a power of 2 (e.g., 8, 16, 32)
#if BOTH(SDSUPPORT, DIRECT_STEPPING)
  #define BLOCK_BUFFER_SIZE  8
#elif ENABLED(SDSUPPORT)
  #define BLOCK_BUFFER_SIZE 16
#else
  #define BLOCK_BUFFER_SIZE 16
#endif

// @section serial

// The ASCII buffer for serial input
#define MAX_CMD_SIZE 96
#define BUFSIZE 4

// Transmission to Host Buffer Size
// To save 386 bytes of flash (and TX_BUFFER_SIZE+3 bytes of RAM) set to 0.
// To buffer a simple "ok" you need 4 bytes.
// For ADVANCED_OK (M105) you need 32 bytes.
// For debug-echo: 128 bytes for the optimal speed.
// Other output doesn't need to be that speedy.
// :[0, 2, 4, 8, 16, 32, 64, 128, 256]
#define TX_BUFFER_SIZE 0

// Host Receive Buffer Size
// Without XON/XOFF flow control (see SERIAL_XON_XOFF below) 32 bytes should be enough.
// To use flow control, set this buffer size to at least 1024 bytes.
// :[0, 2, 4, 8, 16, 32, 64, 128, 256, 512, 1024, 2048]
//#define RX_BUFFER_SIZE 1024

#if RX_BUFFER_SIZE >= 1024
  // Enable to have the controller send XON/XOFF control characters to
  // the host to signal the RX buffer is becoming full.
  //#define SERIAL_XON_XOFF
#endif

#if ENABLED(SDSUPPORT)
  // Enable this option to collect and display the maximum
  // RX queue usage after transferring a file to SD.
  //#define SERIAL_STATS_MAX_RX_QUEUED

  // Enable this option to collect and display the number
  // of dropped bytes after a file transfer to SD.
  //#define SERIAL_STATS_DROPPED_RX
#endif

// Monitor RX buffer usage
// Dump an error to the serial port if the serial receive buffer overflows.
// If you see these errors, increase the RX_BUFFER_SIZE value.
// Not supported on all platforms.
//#define RX_BUFFER_MONITOR

/**
 * Emergency Command Parser
 *
 * Add a low-level parser to intercept certain commands as they
 * enter the serial receive buffer, so they cannot be blocked.
 * Currently handles M108, M112, M410, M876
 * NOTE: Not yet implemented for all platforms.
 */
//#define EMERGENCY_PARSER

/**
 * Realtime Reporting (requires EMERGENCY_PARSER)
 *
 * - Report position and state of the machine (like Grbl).
 * - Auto-report position during long moves.
 * - Useful for CNC/LASER.
 *
 * Adds support for commands:
 *  S000 : Report State and Position while moving.
 *  P000 : Instant Pause / Hold while moving.
 *  R000 : Resume from Pause / Hold.
 *
 * - During Hold all Emergency Parser commands are available, as usual.
 * - Enable NANODLP_Z_SYNC and NANODLP_ALL_AXIS for move command end-state reports.
 */
//#define REALTIME_REPORTING_COMMANDS
#if ENABLED(REALTIME_REPORTING_COMMANDS)
  //#define FULL_REPORT_TO_HOST_FEATURE   // Auto-report the machine status like Grbl CNC
#endif

// Bad Serial-connections can miss a received command by sending an 'ok'
// Therefore some clients abort after 30 seconds in a timeout.
// Some other clients start sending commands while receiving a 'wait'.
// This "wait" is only sent when the buffer is empty. 1 second is a good value here.
//#define NO_TIMEOUTS 1000 // Milliseconds

// Some clients will have this feature soon. This could make the NO_TIMEOUTS unnecessary.
//#define ADVANCED_OK

// Printrun may have trouble receiving long strings all at once.
// This option inserts short delays between lines of serial output.
#define SERIAL_OVERRUN_PROTECTION

// For serial echo, the number of digits after the decimal point
//#define SERIAL_FLOAT_PRECISION 4

/**
 * Set the number of proportional font spaces required to fill up a typical character space.
 * This can help to better align the output of commands like `G29 O` Mesh Output.
 *
 * For clients that use a fixed-width font (like OctoPrint), leave this set to 1.0.
 * Otherwise, adjust according to your client and font.
 */
#define PROPORTIONAL_FONT_RATIO 1.0

// @section extras

/**
 * Extra Fan Speed
 * Adds a secondary fan speed for each print-cooling fan.
 *   'M106 P<fan> T3-255' : Set a secondary speed for <fan>
 *   'M106 P<fan> T2'     : Use the set secondary speed
 *   'M106 P<fan> T1'     : Restore the previous fan speed
 */
//#define EXTRA_FAN_SPEED

/**
 * Firmware-based and LCD-controlled retract
 *
 * Add G10 / G11 commands for automatic firmware-based retract / recover.
 * Use M207 and M208 to define parameters for retract / recover.
 *
 * Use M209 to enable or disable auto-retract.
 * With auto-retract enabled, all G1 E moves within the set range
 * will be converted to firmware-based retract/recover moves.
 *
 * Be sure to turn off auto-retract during filament change.
 *
 * Note that M207 / M208 / M209 settings are saved to EEPROM.
 */
//#define FWRETRACT
#if ENABLED(FWRETRACT)
  #define FWRETRACT_AUTORETRACT             // Override slicer retractions
  #if ENABLED(FWRETRACT_AUTORETRACT)
    #define MIN_AUTORETRACT             0.1 // (mm) Don't convert E moves under this length
    #define MAX_AUTORETRACT            10.0 // (mm) Don't convert E moves over this length
  #endif
  #define RETRACT_LENGTH                3   // (mm) Default retract length (positive value)
  #define RETRACT_LENGTH_SWAP          13   // (mm) Default swap retract length (positive value)
  #define RETRACT_FEEDRATE             45   // (mm/s) Default feedrate for retracting
  #define RETRACT_ZRAISE                0   // (mm) Default retract Z-raise
  #define RETRACT_RECOVER_LENGTH        0   // (mm) Default additional recover length (added to retract length on recover)
  #define RETRACT_RECOVER_LENGTH_SWAP   0   // (mm) Default additional swap recover length (added to retract length on recover from toolchange)
  #define RETRACT_RECOVER_FEEDRATE      8   // (mm/s) Default feedrate for recovering from retraction
  #define RETRACT_RECOVER_FEEDRATE_SWAP 8   // (mm/s) Default feedrate for recovering from swap retraction
  #if ENABLED(MIXING_EXTRUDER)
    //#define RETRACT_SYNC_MIXING           // Retract and restore all mixing steppers simultaneously
  #endif
#endif

/**
 * Universal tool change settings.
 * Applies to all types of extruders except where explicitly noted.
 */
#if HAS_MULTI_EXTRUDER
  // Z raise distance for tool-change, as needed for some extruders
  #define TOOLCHANGE_ZRAISE                 2 // (mm)
  //#define TOOLCHANGE_ZRAISE_BEFORE_RETRACT  // Apply raise before swap retraction (if enabled)
  //#define TOOLCHANGE_NO_RETURN              // Never return to previous position on tool-change
  #if ENABLED(TOOLCHANGE_NO_RETURN)
    //#define EVENT_GCODE_AFTER_TOOLCHANGE "G12X"   // Extra G-code to run after tool-change
  #endif

  /**
   * Extra G-code to run while executing tool-change commands. Can be used to use an additional
   * stepper motor (e.g., I axis in Configuration.h) to drive the tool-changer.
   */
  //#define EVENT_GCODE_TOOLCHANGE_T0 "G28 A\nG1 A0" // Extra G-code to run while executing tool-change command T0
  //#define EVENT_GCODE_TOOLCHANGE_T1 "G1 A10"       // Extra G-code to run while executing tool-change command T1
  //#define EVENT_GCODE_TOOLCHANGE_ALWAYS_RUN        // Always execute above G-code sequences. Use with caution!

  /**
   * Tool Sensors detect when tools have been picked up or dropped.
   * Requires the pins TOOL_SENSOR1_PIN, TOOL_SENSOR2_PIN, etc.
   */
  //#define TOOL_SENSOR

  /**
   * Retract and prime filament on tool-change to reduce
   * ooze and stringing and to get cleaner transitions.
   */
  //#define TOOLCHANGE_FILAMENT_SWAP
  #if ENABLED(TOOLCHANGE_FILAMENT_SWAP)
    // Load / Unload
    #define TOOLCHANGE_FS_LENGTH              12  // (mm) Load / Unload length
    #define TOOLCHANGE_FS_EXTRA_RESUME_LENGTH  0  // (mm) Extra length for better restart. Adjust with LCD or M217 B.
    #define TOOLCHANGE_FS_RETRACT_SPEED   (50*60) // (mm/min) (Unloading)
    #define TOOLCHANGE_FS_UNRETRACT_SPEED (25*60) // (mm/min) (On SINGLENOZZLE or Bowden loading must be slowed down)

    // Longer prime to clean out a SINGLENOZZLE
    #define TOOLCHANGE_FS_EXTRA_PRIME          0  // (mm) Extra priming length
    #define TOOLCHANGE_FS_PRIME_SPEED    (4.6*60) // (mm/min) Extra priming feedrate
    #define TOOLCHANGE_FS_WIPE_RETRACT         0  // (mm) Cutting retraction out of park, for less stringing, better wipe, etc. Adjust with LCD or M217 G.

    // Cool after prime to reduce stringing
    #define TOOLCHANGE_FS_FAN                 -1  // Fan index or -1 to skip
    #define TOOLCHANGE_FS_FAN_SPEED          255  // 0-255
    #define TOOLCHANGE_FS_FAN_TIME            10  // (seconds)

    // Use TOOLCHANGE_FS_PRIME_SPEED feedrate the first time each extruder is primed
    //#define TOOLCHANGE_FS_SLOW_FIRST_PRIME

    /**
     * Prime T0 the first time T0 is sent to the printer:
     *  [ Power-On -> T0 { Activate & Prime T0 } -> T1 { Retract T0, Activate & Prime T1 } ]
     * If disabled, no priming on T0 until switching back to T0 from another extruder:
     *  [ Power-On -> T0 { T0 Activated } -> T1 { Activate & Prime T1 } -> T0 { Retract T1, Activate & Prime T0 } ]
     * Enable with M217 V1 before printing to avoid unwanted priming on host connect.
     */
    //#define TOOLCHANGE_FS_PRIME_FIRST_USED

    /**
     * Tool Change Migration
     * This feature provides G-code and LCD options to switch tools mid-print.
     * All applicable tool properties are migrated so the print can continue.
     * Tools must be closely matching and other restrictions may apply.
     * Useful to:
     *   - Change filament color without interruption
     *   - Switch spools automatically on filament runout
     *   - Switch to a different nozzle on an extruder jam
     */
    #define TOOLCHANGE_MIGRATION_FEATURE

  #endif

  /**
   * Position to park head during tool change.
   * Doesn't apply to SWITCHING_TOOLHEAD, DUAL_X_CARRIAGE, or PARKING_EXTRUDER
   */
  //#define TOOLCHANGE_PARK
  #if ENABLED(TOOLCHANGE_PARK)
    #define TOOLCHANGE_PARK_XY    { X_MIN_POS + 10, Y_MIN_POS + 10 }
    #define TOOLCHANGE_PARK_XY_FEEDRATE 6000  // (mm/min)
    //#define TOOLCHANGE_PARK_X_ONLY          // X axis only move
    //#define TOOLCHANGE_PARK_Y_ONLY          // Y axis only move
  #endif
#endif // HAS_MULTI_EXTRUDER

// @section advanced pause

/**
 * Advanced Pause for Filament Change
 *  - Adds the G-code M600 Filament Change to initiate a filament change.
 *  - This feature is required for the default FILAMENT_RUNOUT_SCRIPT.
 *
 * Requirements:
 *  - For Filament Change parking enable and configure NOZZLE_PARK_FEATURE.
 *  - For user interaction enable an LCD display, HOST_PROMPT_SUPPORT, or EMERGENCY_PARSER.
 *
 * Enable PARK_HEAD_ON_PAUSE to add the G-code M125 Pause and Park.
 */
//#define ADVANCED_PAUSE_FEATURE
#if ENABLED(ADVANCED_PAUSE_FEATURE)
  #define PAUSE_PARK_RETRACT_FEEDRATE         60  // (mm/s) Initial retract feedrate.
  #define PAUSE_PARK_RETRACT_LENGTH            2  // (mm) Initial retract.
                                                  // This short retract is done immediately, before parking the nozzle.
  #define FILAMENT_CHANGE_UNLOAD_FEEDRATE     10  // (mm/s) Unload filament feedrate. This can be pretty fast.
  #define FILAMENT_CHANGE_UNLOAD_ACCEL        25  // (mm/s^2) Lower acceleration may allow a faster feedrate.
  #define FILAMENT_CHANGE_UNLOAD_LENGTH      100  // (mm) The length of filament for a complete unload.
                                                  //   For Bowden, the full length of the tube and nozzle.
                                                  //   For direct drive, the full length of the nozzle.
                                                  //   Set to 0 for manual unloading.
  #define FILAMENT_CHANGE_SLOW_LOAD_FEEDRATE   6  // (mm/s) Slow move when starting load.
  #define FILAMENT_CHANGE_SLOW_LOAD_LENGTH     0  // (mm) Slow length, to allow time to insert material.
                                                  // 0 to disable start loading and skip to fast load only
  #define FILAMENT_CHANGE_FAST_LOAD_FEEDRATE   6  // (mm/s) Load filament feedrate. This can be pretty fast.
  #define FILAMENT_CHANGE_FAST_LOAD_ACCEL     25  // (mm/s^2) Lower acceleration may allow a faster feedrate.
  #define FILAMENT_CHANGE_FAST_LOAD_LENGTH     0  // (mm) Load length of filament, from extruder gear to nozzle.
                                                  //   For Bowden, the full length of the tube and nozzle.
                                                  //   For direct drive, the full length of the nozzle.
  //#define ADVANCED_PAUSE_CONTINUOUS_PURGE       // Purge continuously up to the purge length until interrupted.
  #define ADVANCED_PAUSE_PURGE_FEEDRATE        3  // (mm/s) Extrude feedrate (after loading). Should be slower than load feedrate.
  #define ADVANCED_PAUSE_PURGE_LENGTH         50  // (mm) Length to extrude after loading.
                                                  //   Set to 0 for manual extrusion.
                                                  //   Filament can be extruded repeatedly from the Filament Change menu
                                                  //   until extrusion is consistent, and to purge old filament.
  #define ADVANCED_PAUSE_RESUME_PRIME          0  // (mm) Extra distance to prime nozzle after returning from park.
  //#define ADVANCED_PAUSE_FANS_PAUSE             // Turn off print-cooling fans while the machine is paused.

                                                  // Filament Unload does a Retract, Delay, and Purge first:
  #define FILAMENT_UNLOAD_PURGE_RETRACT       13  // (mm) Unload initial retract length.
  #define FILAMENT_UNLOAD_PURGE_DELAY       5000  // (ms) Delay for the filament to cool after retract.
  #define FILAMENT_UNLOAD_PURGE_LENGTH         8  // (mm) An unretract is done, then this length is purged.
  #define FILAMENT_UNLOAD_PURGE_FEEDRATE      25  // (mm/s) feedrate to purge before unload

  #define PAUSE_PARK_NOZZLE_TIMEOUT           45  // (seconds) Time limit before the nozzle is turned off for safety.
  #define FILAMENT_CHANGE_ALERT_BEEPS         10  // Number of alert beeps to play when a response is needed.
  #define PAUSE_PARK_NO_STEPPER_TIMEOUT           // Enable for XYZ steppers to stay powered on during filament change.
  //#define FILAMENT_CHANGE_RESUME_ON_INSERT      // Automatically continue / load filament when runout sensor is triggered again.
  //#define PAUSE_REHEAT_FAST_RESUME              // Reduce number of waits by not prompting again post-timeout before continuing.

  //#define PARK_HEAD_ON_PAUSE                    // Park the nozzle during pause and filament change.
  //#define HOME_BEFORE_FILAMENT_CHANGE           // If needed, home before parking for filament change

  //#define FILAMENT_LOAD_UNLOAD_GCODES           // Add M701/M702 Load/Unload G-codes, plus Load/Unload in the LCD Prepare menu.
  //#define FILAMENT_UNLOAD_ALL_EXTRUDERS         // Allow M702 to unload all extruders above a minimum target temp (as set by M302)
#endif

<<<<<<< HEAD
// @section tmc_smart
=======
/**
 * TMC26X Stepper Driver options
 *
 * The TMC26XStepper library is required for this stepper driver.
 * https://github.com/trinamic/TMC26XStepper
 * @section tmc/tmc26x
 */
#if HAS_DRIVER(TMC26X)

  #if AXIS_DRIVER_TYPE_X(TMC26X)
    #define X_MAX_CURRENT     1000  // (mA)
    #define X_SENSE_RESISTOR    91  // (mOhms)
    #define X_MICROSTEPS        16  // Number of microsteps
  #endif

  #if AXIS_DRIVER_TYPE_X2(TMC26X)
    #define X2_MAX_CURRENT    1000
    #define X2_SENSE_RESISTOR   91
    #define X2_MICROSTEPS       X_MICROSTEPS
  #endif

  #if AXIS_DRIVER_TYPE_Y(TMC26X)
    #define Y_MAX_CURRENT     1000
    #define Y_SENSE_RESISTOR    91
    #define Y_MICROSTEPS        16
  #endif

  #if AXIS_DRIVER_TYPE_Y2(TMC26X)
    #define Y2_MAX_CURRENT    1000
    #define Y2_SENSE_RESISTOR   91
    #define Y2_MICROSTEPS       Y_MICROSTEPS
  #endif

  #if AXIS_DRIVER_TYPE_Z(TMC26X)
    #define Z_MAX_CURRENT     1000
    #define Z_SENSE_RESISTOR    91
    #define Z_MICROSTEPS        16
  #endif

  #if AXIS_DRIVER_TYPE_Z2(TMC26X)
    #define Z2_MAX_CURRENT    1000
    #define Z2_SENSE_RESISTOR   91
    #define Z2_MICROSTEPS       Z_MICROSTEPS
  #endif

  #if AXIS_DRIVER_TYPE_Z3(TMC26X)
    #define Z3_MAX_CURRENT    1000
    #define Z3_SENSE_RESISTOR   91
    #define Z3_MICROSTEPS       Z_MICROSTEPS
  #endif

  #if AXIS_DRIVER_TYPE_Z4(TMC26X)
    #define Z4_MAX_CURRENT    1000
    #define Z4_SENSE_RESISTOR   91
    #define Z4_MICROSTEPS       Z_MICROSTEPS
  #endif

  #if AXIS_DRIVER_TYPE_I(TMC26X)
    #define I_MAX_CURRENT    1000
    #define I_SENSE_RESISTOR   91
    #define I_MICROSTEPS       16
  #endif

  #if AXIS_DRIVER_TYPE_J(TMC26X)
    #define J_MAX_CURRENT    1000
    #define J_SENSE_RESISTOR   91
    #define J_MICROSTEPS       16
  #endif

  #if AXIS_DRIVER_TYPE_K(TMC26X)
    #define K_MAX_CURRENT    1000
    #define K_SENSE_RESISTOR   91
    #define K_MICROSTEPS       16
  #endif

  #if AXIS_DRIVER_TYPE_U(TMC26X)
    #define U_MAX_CURRENT    1000
    #define U_SENSE_RESISTOR   91
    #define U_MICROSTEPS       16
  #endif

  #if AXIS_DRIVER_TYPE_V(TMC26X)
    #define V_MAX_CURRENT    1000
    #define V_SENSE_RESISTOR   91
    #define V_MICROSTEPS       16
  #endif

  #if AXIS_DRIVER_TYPE_W(TMC26X)
    #define W_MAX_CURRENT    1000
    #define W_SENSE_RESISTOR   91
    #define W_MICROSTEPS       16
  #endif

  #if AXIS_DRIVER_TYPE_E0(TMC26X)
    #define E0_MAX_CURRENT    1000
    #define E0_SENSE_RESISTOR   91
    #define E0_MICROSTEPS       16
  #endif

  #if AXIS_DRIVER_TYPE_E1(TMC26X)
    #define E1_MAX_CURRENT    1000
    #define E1_SENSE_RESISTOR   91
    #define E1_MICROSTEPS       E0_MICROSTEPS
  #endif

  #if AXIS_DRIVER_TYPE_E2(TMC26X)
    #define E2_MAX_CURRENT    1000
    #define E2_SENSE_RESISTOR   91
    #define E2_MICROSTEPS       E0_MICROSTEPS
  #endif

  #if AXIS_DRIVER_TYPE_E3(TMC26X)
    #define E3_MAX_CURRENT    1000
    #define E3_SENSE_RESISTOR   91
    #define E3_MICROSTEPS       E0_MICROSTEPS
  #endif

  #if AXIS_DRIVER_TYPE_E4(TMC26X)
    #define E4_MAX_CURRENT    1000
    #define E4_SENSE_RESISTOR   91
    #define E4_MICROSTEPS       E0_MICROSTEPS
  #endif

  #if AXIS_DRIVER_TYPE_E5(TMC26X)
    #define E5_MAX_CURRENT    1000
    #define E5_SENSE_RESISTOR   91
    #define E5_MICROSTEPS       E0_MICROSTEPS
  #endif

  #if AXIS_DRIVER_TYPE_E6(TMC26X)
    #define E6_MAX_CURRENT    1000
    #define E6_SENSE_RESISTOR   91
    #define E6_MICROSTEPS       E0_MICROSTEPS
  #endif

  #if AXIS_DRIVER_TYPE_E7(TMC26X)
    #define E7_MAX_CURRENT    1000
    #define E7_SENSE_RESISTOR   91
    #define E7_MICROSTEPS       E0_MICROSTEPS
  #endif

#endif // TMC26X
>>>>>>> e354e1c4

/**
 * Trinamic Smart Drivers
 *
 * To use TMC2130, TMC2160, TMC2660, TMC5130, TMC5160 stepper drivers in SPI mode:
 *  - Connect your SPI pins to the Hardware SPI interface on the board.
 *    Some boards have simple jumper connections! See your board's documentation.
 *  - Define the required Stepper CS pins in your `pins_MYBOARD.h` file.
 *    (See the RAMPS pins, for example.)
 *  - You can also use Software SPI with GPIO pins instead of Hardware SPI.
 *
<<<<<<< HEAD
 * To use TMC220x stepper drivers with Serial UART:
 *  - Connect PDN_UART to the #_SERIAL_TX_PIN through a 1K resistor.
 *    For reading capabilities also connect PDN_UART to #_SERIAL_RX_PIN with no resistor.
 *    Some boards have simple jumper connections! See your board's documentation.
 *  - These drivers can also be used with Hardware Serial.
 *
 * The TMC26XStepper library is required for TMC26X stepper drivers.
 *   https://github.com/MarlinFirmware/TMC26XStepper
 *
 * The TMCStepper library is required for other TMC stepper drivers.
 *   https://github.com/teemuatlut/TMCStepper
=======
 * TMCStepper library is required to use TMC stepper drivers.
 * https://github.com/teemuatlut/TMCStepper
 * @section tmc/config
>>>>>>> e354e1c4
 */
#if HAS_TRINAMIC_CONFIG || HAS_TMC26X

  #define HOLD_MULTIPLIER    0.5  // Scales down the holding current from run current

  /**
   * Interpolate microsteps to 256
   * Override for each driver with <driver>_INTERPOLATE settings below
   */
  #define INTERPOLATE      true

  #if AXIS_IS_TMC_CONFIG(X)
    #define X_CURRENT       800        // (mA) RMS current. Multiply by 1.414 for peak current.
    #define X_CURRENT_HOME  X_CURRENT  // (mA) RMS current for sensorless homing
    #define X_MICROSTEPS     16        // 0..256
    #define X_RSENSE          0.11     // Multiplied x1000 for TMC26X
    #define X_CHAIN_POS      -1        // -1..0: Not chained. 1: MCU MOSI connected. 2: Next in chain, ...
    //#define X_INTERPOLATE  true      // Enable to override 'INTERPOLATE' for the X axis
    //#define X_HOLD_MULTIPLIER 0.5    // Enable to override 'HOLD_MULTIPLIER' for the X axis
  #endif

  #if AXIS_IS_TMC_CONFIG(X2)
    #define X2_CURRENT      800
    #define X2_CURRENT_HOME X2_CURRENT
    #define X2_MICROSTEPS    X_MICROSTEPS
    #define X2_RSENSE         0.11
    #define X2_CHAIN_POS     -1
    //#define X2_INTERPOLATE true
    //#define X2_HOLD_MULTIPLIER 0.5
  #endif

  #if AXIS_IS_TMC_CONFIG(Y)
    #define Y_CURRENT       800
    #define Y_CURRENT_HOME  Y_CURRENT
    #define Y_MICROSTEPS     16
    #define Y_RSENSE          0.11
    #define Y_CHAIN_POS      -1
    //#define Y_INTERPOLATE  true
    //#define Y_HOLD_MULTIPLIER 0.5
  #endif

  #if AXIS_IS_TMC_CONFIG(Y2)
    #define Y2_CURRENT      800
    #define Y2_CURRENT_HOME Y2_CURRENT
    #define Y2_MICROSTEPS    Y_MICROSTEPS
    #define Y2_RSENSE         0.11
    #define Y2_CHAIN_POS     -1
    //#define Y2_INTERPOLATE true
    //#define Y2_HOLD_MULTIPLIER 0.5
  #endif

  #if AXIS_IS_TMC_CONFIG(Z)
    #define Z_CURRENT       800
    #define Z_CURRENT_HOME  Z_CURRENT
    #define Z_MICROSTEPS     16
    #define Z_RSENSE          0.11
    #define Z_CHAIN_POS      -1
    //#define Z_INTERPOLATE  true
    //#define Z_HOLD_MULTIPLIER 0.5
  #endif

  #if AXIS_IS_TMC_CONFIG(Z2)
    #define Z2_CURRENT      800
    #define Z2_CURRENT_HOME Z2_CURRENT
    #define Z2_MICROSTEPS    Z_MICROSTEPS
    #define Z2_RSENSE         0.11
    #define Z2_CHAIN_POS     -1
    //#define Z2_INTERPOLATE true
    //#define Z2_HOLD_MULTIPLIER 0.5
  #endif

  #if AXIS_IS_TMC_CONFIG(Z3)
    #define Z3_CURRENT      800
    #define Z3_CURRENT_HOME Z3_CURRENT
    #define Z3_MICROSTEPS    Z_MICROSTEPS
    #define Z3_RSENSE         0.11
    #define Z3_CHAIN_POS     -1
    //#define Z3_INTERPOLATE true
    //#define Z3_HOLD_MULTIPLIER 0.5
  #endif

  #if AXIS_IS_TMC_CONFIG(Z4)
    #define Z4_CURRENT      800
    #define Z4_CURRENT_HOME Z4_CURRENT
    #define Z4_MICROSTEPS    Z_MICROSTEPS
    #define Z4_RSENSE         0.11
    #define Z4_CHAIN_POS     -1
    //#define Z4_INTERPOLATE true
    //#define Z4_HOLD_MULTIPLIER 0.5
  #endif

  #if AXIS_IS_TMC_CONFIG(I)
    #define I_CURRENT      800
    #define I_CURRENT_HOME I_CURRENT
    #define I_MICROSTEPS    16
    #define I_RSENSE         0.11
    #define I_CHAIN_POS     -1
    //#define I_INTERPOLATE  true
    //#define I_HOLD_MULTIPLIER 0.5
  #endif

  #if AXIS_IS_TMC_CONFIG(J)
    #define J_CURRENT      800
    #define J_CURRENT_HOME J_CURRENT
    #define J_MICROSTEPS    16
    #define J_RSENSE         0.11
    #define J_CHAIN_POS     -1
    //#define J_INTERPOLATE  true
    //#define J_HOLD_MULTIPLIER 0.5
  #endif

  #if AXIS_IS_TMC_CONFIG(K)
    #define K_CURRENT      800
    #define K_CURRENT_HOME K_CURRENT
    #define K_MICROSTEPS    16
    #define K_RSENSE         0.11
    #define K_CHAIN_POS     -1
    //#define K_INTERPOLATE  true
    //#define K_HOLD_MULTIPLIER 0.5
  #endif

  #if AXIS_IS_TMC_CONFIG(U)
    #define U_CURRENT      800
    #define U_CURRENT_HOME U_CURRENT
    #define U_MICROSTEPS     8
    #define U_RSENSE         0.11
    #define U_CHAIN_POS     -1
    //#define U_INTERPOLATE  true
    //#define U_HOLD_MULTIPLIER 0.5
  #endif

  #if AXIS_IS_TMC_CONFIG(V)
    #define V_CURRENT      800
    #define V_CURRENT_HOME V_CURRENT
    #define V_MICROSTEPS     8
    #define V_RSENSE         0.11
    #define V_CHAIN_POS     -1
    //#define V_INTERPOLATE  true
    //#define V_HOLD_MULTIPLIER 0.5
  #endif

  #if AXIS_IS_TMC_CONFIG(W)
    #define W_CURRENT      800
    #define W_CURRENT_HOME W_CURRENT
    #define W_MICROSTEPS     8
    #define W_RSENSE         0.11
    #define W_CHAIN_POS     -1
    //#define W_INTERPOLATE  true
    //#define W_HOLD_MULTIPLIER 0.5
  #endif

  #if AXIS_IS_TMC_CONFIG(E0)
    #define E0_CURRENT      800
    #define E0_MICROSTEPS    16
    #define E0_RSENSE         0.11
    #define E0_CHAIN_POS     -1
    //#define E0_INTERPOLATE true
    //#define E0_HOLD_MULTIPLIER 0.5
  #endif

  #if AXIS_IS_TMC_CONFIG(E1)
    #define E1_CURRENT      800
    #define E1_MICROSTEPS   E0_MICROSTEPS
    #define E1_RSENSE         0.11
    #define E1_CHAIN_POS     -1
    //#define E1_INTERPOLATE true
    //#define E1_HOLD_MULTIPLIER 0.5
  #endif

  #if AXIS_IS_TMC_CONFIG(E2)
    #define E2_CURRENT      800
    #define E2_MICROSTEPS   E0_MICROSTEPS
    #define E2_RSENSE         0.11
    #define E2_CHAIN_POS     -1
    //#define E2_INTERPOLATE true
    //#define E2_HOLD_MULTIPLIER 0.5
  #endif

  #if AXIS_IS_TMC_CONFIG(E3)
    #define E3_CURRENT      800
    #define E3_MICROSTEPS   E0_MICROSTEPS
    #define E3_RSENSE         0.11
    #define E3_CHAIN_POS     -1
    //#define E3_INTERPOLATE true
    //#define E3_HOLD_MULTIPLIER 0.5
  #endif

  #if AXIS_IS_TMC_CONFIG(E4)
    #define E4_CURRENT      800
    #define E4_MICROSTEPS   E0_MICROSTEPS
    #define E4_RSENSE         0.11
    #define E4_CHAIN_POS     -1
    //#define E4_INTERPOLATE true
    //#define E4_HOLD_MULTIPLIER 0.5
  #endif

  #if AXIS_IS_TMC_CONFIG(E5)
    #define E5_CURRENT      800
    #define E5_MICROSTEPS   E0_MICROSTEPS
    #define E5_RSENSE         0.11
    #define E5_CHAIN_POS     -1
    //#define E5_INTERPOLATE true
    //#define E5_HOLD_MULTIPLIER 0.5
  #endif

  #if AXIS_IS_TMC_CONFIG(E6)
    #define E6_CURRENT      800
    #define E6_MICROSTEPS   E0_MICROSTEPS
    #define E6_RSENSE         0.11
    #define E6_CHAIN_POS     -1
    //#define E6_INTERPOLATE true
    //#define E6_HOLD_MULTIPLIER 0.5
  #endif

  #if AXIS_IS_TMC_CONFIG(E7)
    #define E7_CURRENT      800
    #define E7_MICROSTEPS   E0_MICROSTEPS
    #define E7_RSENSE         0.11
    #define E7_CHAIN_POS     -1
    //#define E7_INTERPOLATE true
    //#define E7_HOLD_MULTIPLIER 0.5
  #endif

  // @section tmc/spi

  /**
   * Override default SPI pins for TMC2130, TMC2160, TMC2660, TMC5130 and TMC5160 drivers here.
   * The default pins can be found in your board's pins file.
   */
  //#define X_CS_PIN          -1
  //#define Y_CS_PIN          -1
  //#define Z_CS_PIN          -1
  //#define X2_CS_PIN         -1
  //#define Y2_CS_PIN         -1
  //#define Z2_CS_PIN         -1
  //#define Z3_CS_PIN         -1
  //#define Z4_CS_PIN         -1
  //#define I_CS_PIN          -1
  //#define J_CS_PIN          -1
  //#define K_CS_PIN          -1
  //#define U_CS_PIN          -1
  //#define V_CS_PIN          -1
  //#define W_CS_PIN          -1
  //#define E0_CS_PIN         -1
  //#define E1_CS_PIN         -1
  //#define E2_CS_PIN         -1
  //#define E3_CS_PIN         -1
  //#define E4_CS_PIN         -1
  //#define E5_CS_PIN         -1
  //#define E6_CS_PIN         -1
  //#define E7_CS_PIN         -1

  /**
   * Software option for SPI driven drivers (TMC2130, TMC2160, TMC2660, TMC5130 and TMC5160).
   * The default SW SPI pins are defined the respective pins files,
   * but you can override or define them here.
   */
  //#define TMC_USE_SW_SPI
  //#define TMC_SW_MOSI       -1
  //#define TMC_SW_MISO       -1
  //#define TMC_SW_SCK        -1

  // @section tmc/serial

  /**
   * Four TMC2209 drivers can use the same HW/SW serial port with hardware configured addresses.
   * Set the address using jumpers on pins MS1 and MS2.
   * Address | MS1  | MS2
   *       0 | LOW  | LOW
   *       1 | HIGH | LOW
   *       2 | LOW  | HIGH
   *       3 | HIGH | HIGH
   *
   * Set *_SERIAL_TX_PIN and *_SERIAL_RX_PIN to match for all drivers
   * on the same serial port, either here or in your board's pins file.
   */
  //#define  X_SLAVE_ADDRESS 0
  //#define  Y_SLAVE_ADDRESS 0
  //#define  Z_SLAVE_ADDRESS 0
  //#define X2_SLAVE_ADDRESS 0
  //#define Y2_SLAVE_ADDRESS 0
  //#define Z2_SLAVE_ADDRESS 0
  //#define Z3_SLAVE_ADDRESS 0
  //#define Z4_SLAVE_ADDRESS 0
  //#define  I_SLAVE_ADDRESS 0
  //#define  J_SLAVE_ADDRESS 0
  //#define  K_SLAVE_ADDRESS 0
  //#define  U_SLAVE_ADDRESS 0
  //#define  V_SLAVE_ADDRESS 0
  //#define  W_SLAVE_ADDRESS 0
  //#define E0_SLAVE_ADDRESS 0
  //#define E1_SLAVE_ADDRESS 0
  //#define E2_SLAVE_ADDRESS 0
  //#define E3_SLAVE_ADDRESS 0
  //#define E4_SLAVE_ADDRESS 0
  //#define E5_SLAVE_ADDRESS 0
  //#define E6_SLAVE_ADDRESS 0
  //#define E7_SLAVE_ADDRESS 0

  // @section tmc/smart

  /**
   * Software enable
   *
   * Use for drivers that do not use a dedicated enable pin, but rather handle the same
   * function through a communication line such as SPI or UART.
   */
  //#define SOFTWARE_DRIVER_ENABLE

  // @section tmc/stealthchop

  /**
   * TMC2130, TMC2160, TMC2208, TMC2209, TMC5130 and TMC5160 only
   * Use Trinamic's ultra quiet stepping mode.
   * When disabled, Marlin will use spreadCycle stepping mode.
   */
  #if HAS_STEALTHCHOP
    #define STEALTHCHOP_XY
    #define STEALTHCHOP_Z
    #define STEALTHCHOP_I
    #define STEALTHCHOP_J
    #define STEALTHCHOP_K
    #define STEALTHCHOP_U
    #define STEALTHCHOP_V
    #define STEALTHCHOP_W
    #define STEALTHCHOP_E
  #endif

  /**
   * Optimize spreadCycle chopper parameters by using predefined parameter sets
   * or with the help of an example included in the library.
   * Provided parameter sets are
   * CHOPPER_DEFAULT_12V
   * CHOPPER_DEFAULT_19V
   * CHOPPER_DEFAULT_24V
   * CHOPPER_DEFAULT_36V
   * CHOPPER_09STEP_24V   // 0.9 degree steppers (24V)
   * CHOPPER_PRUSAMK3_24V // Imported parameters from the official Průša firmware for MK3 (24V)
   * CHOPPER_MARLIN_119   // Old defaults from Marlin v1.1.9
   *
   * Define your own with:
   * { <off_time[1..15]>, <hysteresis_end[-3..12]>, hysteresis_start[1..8] }
   */
  #define CHOPPER_TIMING CHOPPER_DEFAULT_12V        // All axes (override below)
  //#define CHOPPER_TIMING_X  CHOPPER_TIMING        // For X Axes (override below)
  //#define CHOPPER_TIMING_X2 CHOPPER_TIMING_X
  //#define CHOPPER_TIMING_Y  CHOPPER_TIMING        // For Y Axes (override below)
  //#define CHOPPER_TIMING_Y2 CHOPPER_TIMING_Y
  //#define CHOPPER_TIMING_Z  CHOPPER_TIMING        // For Z Axes (override below)
  //#define CHOPPER_TIMING_Z2 CHOPPER_TIMING_Z
  //#define CHOPPER_TIMING_Z3 CHOPPER_TIMING_Z
  //#define CHOPPER_TIMING_Z4 CHOPPER_TIMING_Z
  //#define CHOPPER_TIMING_I  CHOPPER_TIMING        // For I Axis
  //#define CHOPPER_TIMING_J  CHOPPER_TIMING        // For J Axis
  //#define CHOPPER_TIMING_K  CHOPPER_TIMING        // For K Axis
  //#define CHOPPER_TIMING_U  CHOPPER_TIMING        // For U Axis
  //#define CHOPPER_TIMING_V  CHOPPER_TIMING        // For V Axis
  //#define CHOPPER_TIMING_W  CHOPPER_TIMING        // For W Axis
  //#define CHOPPER_TIMING_E  CHOPPER_TIMING        // For Extruders (override below)
  //#define CHOPPER_TIMING_E1 CHOPPER_TIMING_E
  //#define CHOPPER_TIMING_E2 CHOPPER_TIMING_E
  //#define CHOPPER_TIMING_E3 CHOPPER_TIMING_E
  //#define CHOPPER_TIMING_E4 CHOPPER_TIMING_E
  //#define CHOPPER_TIMING_E5 CHOPPER_TIMING_E
  //#define CHOPPER_TIMING_E6 CHOPPER_TIMING_E
  //#define CHOPPER_TIMING_E7 CHOPPER_TIMING_E

  // @section tmc/status

  /**
   * Monitor Trinamic drivers
   * for error conditions like overtemperature and short to ground.
   * To manage over-temp Marlin can decrease the driver current until the error condition clears.
   * Other detected conditions can be used to stop the current print.
   * Relevant G-codes:
   * M906 - Set or get motor current in milliamps using axis codes X, Y, Z, E. Report values if no axis codes given.
   * M911 - Report stepper driver overtemperature pre-warn condition.
   * M912 - Clear stepper driver overtemperature pre-warn condition flag.
   * M122 - Report driver parameters (Requires TMC_DEBUG)
   */
  //#define MONITOR_DRIVER_STATUS

  #if ENABLED(MONITOR_DRIVER_STATUS)
    #define CURRENT_STEP_DOWN     50  // [mA]
    #define REPORT_CURRENT_CHANGE
    #define STOP_ON_ERROR
  #endif

  // @section tmc/hybrid

  /**
   * TMC2130, TMC2160, TMC2208, TMC2209, TMC5130 and TMC5160 only
   * The driver will switch to spreadCycle when stepper speed is over HYBRID_THRESHOLD.
   * This mode allows for faster movements at the expense of higher noise levels.
   * STEALTHCHOP_(XY|Z|E) must be enabled to use HYBRID_THRESHOLD.
   * M913 X/Y/Z/E to live tune the setting
   */
  //#define HYBRID_THRESHOLD

  #define X_HYBRID_THRESHOLD     100  // [mm/s]
  #define X2_HYBRID_THRESHOLD    100
  #define Y_HYBRID_THRESHOLD     100
  #define Y2_HYBRID_THRESHOLD    100
  #define Z_HYBRID_THRESHOLD       3
  #define Z2_HYBRID_THRESHOLD      3
  #define Z3_HYBRID_THRESHOLD      3
  #define Z4_HYBRID_THRESHOLD      3
  #define I_HYBRID_THRESHOLD       3  // [linear=mm/s, rotational=°/s]
  #define J_HYBRID_THRESHOLD       3  // [linear=mm/s, rotational=°/s]
  #define K_HYBRID_THRESHOLD       3  // [linear=mm/s, rotational=°/s]
  #define U_HYBRID_THRESHOLD       3  // [mm/s]
  #define V_HYBRID_THRESHOLD       3
  #define W_HYBRID_THRESHOLD       3
  #define E0_HYBRID_THRESHOLD     30
  #define E1_HYBRID_THRESHOLD     30
  #define E2_HYBRID_THRESHOLD     30
  #define E3_HYBRID_THRESHOLD     30
  #define E4_HYBRID_THRESHOLD     30
  #define E5_HYBRID_THRESHOLD     30
  #define E6_HYBRID_THRESHOLD     30
  #define E7_HYBRID_THRESHOLD     30

  /**
   * Use StallGuard to home / probe X, Y, Z.
   *
   * TMC2130, TMC2160, TMC2209, TMC2660, TMC5130, and TMC5160 only
   * Connect the stepper driver's DIAG1 pin to the X/Y endstop pin.
   * X, Y, and Z homing will always be done in spreadCycle mode.
   *
   * X/Y/Z_STALL_SENSITIVITY is the default stall threshold.
   * Use M914 X Y Z to set the stall threshold at runtime:
   *
   *  Sensitivity   TMC2209   Others
   *    HIGHEST       255      -64    (Too sensitive => False positive)
   *    LOWEST         0        63    (Too insensitive => No trigger)
   *
   * It is recommended to set HOMING_BUMP_MM to { 0, 0, 0 }.
   *
   * SPI_ENDSTOPS  *** Beta feature! *** TMC2130/TMC5160 Only ***
   * Poll the driver through SPI to determine load when homing.
   * Removes the need for a wire from DIAG1 to an endstop pin.
   *
   * IMPROVE_HOMING_RELIABILITY tunes acceleration and jerk when
   * homing and adds a guard period for endstop triggering.
   *
   * Comment *_STALL_SENSITIVITY to disable sensorless homing for that axis.
   * @section tmc/stallguard
   */
  //#define SENSORLESS_HOMING // StallGuard capable drivers only

  #if EITHER(SENSORLESS_HOMING, SENSORLESS_PROBING)
    // TMC2209: 0...255. TMC2130: -64...63
    #define X_STALL_SENSITIVITY  8
    #define X2_STALL_SENSITIVITY X_STALL_SENSITIVITY
    #define Y_STALL_SENSITIVITY  8
    #define Y2_STALL_SENSITIVITY Y_STALL_SENSITIVITY
    //#define Z_STALL_SENSITIVITY  8
    //#define Z2_STALL_SENSITIVITY Z_STALL_SENSITIVITY
    //#define Z3_STALL_SENSITIVITY Z_STALL_SENSITIVITY
    //#define Z4_STALL_SENSITIVITY Z_STALL_SENSITIVITY
    //#define I_STALL_SENSITIVITY  8
    //#define J_STALL_SENSITIVITY  8
    //#define K_STALL_SENSITIVITY  8
    //#define U_STALL_SENSITIVITY  8
    //#define V_STALL_SENSITIVITY  8
    //#define W_STALL_SENSITIVITY  8
    //#define SPI_ENDSTOPS              // TMC2130 only
    //#define IMPROVE_HOMING_RELIABILITY
  #endif

  // @section tmc/config

  /**
   * TMC Homing stepper phase.
   *
   * Improve homing repeatability by homing to stepper coil's nearest absolute
   * phase position. Trinamic drivers use a stepper phase table with 1024 values
   * spanning 4 full steps with 256 positions each (ergo, 1024 positions).
   * Full step positions (128, 384, 640, 896) have the highest holding torque.
   *
   * Values from 0..1023, -1 to disable homing phase for that axis.
   */
   //#define TMC_HOME_PHASE { 896, 896, 896 }

  /**
   * Beta feature!
   * Create a 50/50 square wave step pulse optimal for stepper drivers.
   */
  //#define SQUARE_WAVE_STEPPING

  /**
   * Enable M122 debugging command for TMC stepper drivers.
   * M122 S0/1 will enable continuous reporting.
   */
  //#define TMC_DEBUG

  /**
   * You can set your own advanced settings by filling in predefined functions.
   * A list of available functions can be found on the library github page
   * https://github.com/teemuatlut/TMCStepper
   *
   * Example:
   * #define TMC_ADV() { \
   *   stepperX.diag0_otpw(1); \
   *   stepperY.intpol(0); \
   * }
   */
  #define TMC_ADV() {  }

#endif // HAS_TRINAMIC_CONFIG || HAS_TMC26X

// @section i2cbus

//
// I2C Master ID for LPC176x LCD and Digital Current control
// Does not apply to other peripherals based on the Wire library.
//
//#define I2C_MASTER_ID  1  // Set a value from 0 to 2

/**
 * TWI/I2C BUS
 *
 * This feature is an EXPERIMENTAL feature so it shall not be used on production
 * machines. Enabling this will allow you to send and receive I2C data from slave
 * devices on the bus.
 *
 * ; Example #1
 * ; This macro send the string "Marlin" to the slave device with address 0x63 (99)
 * ; It uses multiple M260 commands with one B<base 10> arg
 * M260 A99  ; Target slave address
 * M260 B77  ; M
 * M260 B97  ; a
 * M260 B114 ; r
 * M260 B108 ; l
 * M260 B105 ; i
 * M260 B110 ; n
 * M260 S1   ; Send the current buffer
 *
 * ; Example #2
 * ; Request 6 bytes from slave device with address 0x63 (99)
 * M261 A99 B5
 *
 * ; Example #3
 * ; Example serial output of a M261 request
 * echo:i2c-reply: from:99 bytes:5 data:hello
 */

//#define EXPERIMENTAL_I2CBUS
#if ENABLED(EXPERIMENTAL_I2CBUS)
  #define I2C_SLAVE_ADDRESS  0  // Set a value from 8 to 127 to act as a slave
#endif

// @section photo

/**
 * Photo G-code
 * Add the M240 G-code to take a photo.
 * The photo can be triggered by a digital pin or a physical movement.
 */
//#define PHOTO_GCODE
#if ENABLED(PHOTO_GCODE)
  // A position to move to (and raise Z) before taking the photo
  //#define PHOTO_POSITION { X_MAX_POS - 5, Y_MAX_POS, 0 }  // { xpos, ypos, zraise } (M240 X Y Z)
  //#define PHOTO_DELAY_MS   100                            // (ms) Duration to pause before moving back (M240 P)
  //#define PHOTO_RETRACT_MM   6.5                          // (mm) E retract/recover for the photo move (M240 R S)

  // Canon RC-1 or homebrew digital camera trigger
  // Data from: https://www.doc-diy.net/photo/rc-1_hacked/
  //#define PHOTOGRAPH_PIN 23

  // Canon Hack Development Kit
  // https://captain-slow.dk/2014/03/09/3d-printing-timelapses/
  //#define CHDK_PIN        4

  // Optional second move with delay to trigger the camera shutter
  //#define PHOTO_SWITCH_POSITION { X_MAX_POS, Y_MAX_POS }  // { xpos, ypos } (M240 I J)

  // Duration to hold the switch or keep CHDK_PIN high
  //#define PHOTO_SWITCH_MS   50 // (ms) (M240 D)

  /**
   * PHOTO_PULSES_US may need adjustment depending on board and camera model.
   * Pin must be running at 48.4kHz.
   * Be sure to use a PHOTOGRAPH_PIN which can rise and fall quick enough.
   * (e.g., MKS SBase temp sensor pin was too slow, so used P1.23 on J8.)
   *
   *  Example pulse data for Nikon: https://bit.ly/2FKD0Aq
   *                     IR Wiring: https://git.io/JvJf7
   */
  //#define PHOTO_PULSES_US { 2000, 27850, 400, 1580, 400, 3580, 400 }  // (µs) Durations for each 48.4kHz oscillation
  #ifdef PHOTO_PULSES_US
    #define PHOTO_PULSE_DELAY_US 13 // (µs) Approximate duration of each HIGH and LOW pulse in the oscillation
  #endif
#endif

// @section cnc

/**
 * Spindle & Laser control
 *
 * Add the M3, M4, and M5 commands to turn the spindle/laser on and off, and
 * to set spindle speed, spindle direction, and laser power.
 *
 * SuperPid is a router/spindle speed controller used in the CNC milling community.
 * Marlin can be used to turn the spindle on and off. It can also be used to set
 * the spindle speed from 5,000 to 30,000 RPM.
 *
 * You'll need to select a pin for the ON/OFF function and optionally choose a 0-5V
 * hardware PWM pin for the speed control and a pin for the rotation direction.
 *
 * See https://marlinfw.org/docs/configuration/2.0.9/laser_spindle.html for more config details.
 */
//#define SPINDLE_FEATURE
//#define LASER_FEATURE
#if EITHER(SPINDLE_FEATURE, LASER_FEATURE)
  #define SPINDLE_LASER_ACTIVE_STATE    LOW    // Set to "HIGH" if SPINDLE_LASER_ENA_PIN is active HIGH

  #define SPINDLE_LASER_USE_PWM                // Enable if your controller supports setting the speed/power
  #if ENABLED(SPINDLE_LASER_USE_PWM)
    #define SPINDLE_LASER_PWM_INVERT    false  // Set to "true" if the speed/power goes up when you want it to go slower
    #define SPINDLE_LASER_FREQUENCY     2500   // (Hz) Spindle/laser frequency (only on supported HALs: AVR, ESP32, and LPC)
                                               // ESP32: If SPINDLE_LASER_PWM_PIN is onboard then <=78125Hz. For I2S expander
                                               //  the frequency determines the PWM resolution. 2500Hz = 0-100, 977Hz = 0-255, ...
                                               //  (250000 / SPINDLE_LASER_FREQUENCY) = max value.
  #endif

  //#define AIR_EVACUATION                     // Cutter Vacuum / Laser Blower motor control with G-codes M10-M11
  #if ENABLED(AIR_EVACUATION)
    #define AIR_EVACUATION_ACTIVE       LOW    // Set to "HIGH" if the on/off function is active HIGH
    //#define AIR_EVACUATION_PIN        42     // Override the default Cutter Vacuum or Laser Blower pin
  #endif

  //#define AIR_ASSIST                         // Air Assist control with G-codes M8-M9
  #if ENABLED(AIR_ASSIST)
    #define AIR_ASSIST_ACTIVE           LOW    // Active state on air assist pin
    //#define AIR_ASSIST_PIN            44     // Override the default Air Assist pin
  #endif

  //#define SPINDLE_SERVO                      // A servo converting an angle to spindle power
  #ifdef SPINDLE_SERVO
    #define SPINDLE_SERVO_NR   0               // Index of servo used for spindle control
    #define SPINDLE_SERVO_MIN 10               // Minimum angle for servo spindle
  #endif

  /**
   * Speed / Power can be set ('M3 S') and displayed in terms of:
   *  - PWM255  (S0 - S255)
   *  - PERCENT (S0 - S100)
   *  - RPM     (S0 - S50000)  Best for use with a spindle
   *  - SERVO   (S0 - S180)
   */
  #define CUTTER_POWER_UNIT PWM255

  /**
   * Relative Cutter Power
   * Normally, 'M3 O<power>' sets
   * OCR power is relative to the range SPEED_POWER_MIN...SPEED_POWER_MAX.
   * so input powers of 0...255 correspond to SPEED_POWER_MIN...SPEED_POWER_MAX
   * instead of normal range (0 to SPEED_POWER_MAX).
   * Best used with (e.g.) SuperPID router controller: S0 = 5,000 RPM and S255 = 30,000 RPM
   */
  //#define CUTTER_POWER_RELATIVE              // Set speed proportional to [SPEED_POWER_MIN...SPEED_POWER_MAX]

  #if ENABLED(SPINDLE_FEATURE)
    //#define SPINDLE_CHANGE_DIR               // Enable if your spindle controller can change spindle direction
    #define SPINDLE_CHANGE_DIR_STOP            // Enable if the spindle should stop before changing spin direction
    #define SPINDLE_INVERT_DIR          false  // Set to "true" if the spin direction is reversed

    #define SPINDLE_LASER_POWERUP_DELAY   5000 // (ms) Delay to allow the spindle/laser to come up to speed/power
    #define SPINDLE_LASER_POWERDOWN_DELAY 5000 // (ms) Delay to allow the spindle to stop

    /**
     * M3/M4 Power Equation
     *
     * Each tool uses different value ranges for speed / power control.
     * These parameters are used to convert between tool power units and PWM.
     *
     * Speed/Power = (PWMDC / 255 * 100 - SPEED_POWER_INTERCEPT) / SPEED_POWER_SLOPE
     * PWMDC = (spdpwr - SPEED_POWER_MIN) / (SPEED_POWER_MAX - SPEED_POWER_MIN) / SPEED_POWER_SLOPE
     */
    #if ENABLED(SPINDLE_LASER_USE_PWM)
      #define SPEED_POWER_INTERCEPT       0    // (%) 0-100 i.e., Minimum power percentage
      #define SPEED_POWER_MIN          5000    // (RPM)
      #define SPEED_POWER_MAX         30000    // (RPM) SuperPID router controller 0 - 30,000 RPM
      #define SPEED_POWER_STARTUP     25000    // (RPM) M3/M4 speed/power default (with no arguments)
    #endif

  #else

    #if ENABLED(SPINDLE_LASER_USE_PWM)
      #define SPEED_POWER_INTERCEPT       0    // (%) 0-100 i.e., Minimum power percentage
      #define SPEED_POWER_MIN             0    // (%) 0-100
      #define SPEED_POWER_MAX           100    // (%) 0-100
      #define SPEED_POWER_STARTUP        80    // (%) M3/M4 speed/power default (with no arguments)
    #endif

    // Define the minimum and maximum test pulse time values for a laser test fire function
    #define LASER_TEST_PULSE_MIN           1   // (ms) Used with Laser Control Menu
    #define LASER_TEST_PULSE_MAX         999   // (ms) Caution: Menu may not show more than 3 characters

    #define SPINDLE_LASER_POWERUP_DELAY   50   // (ms) Delay to allow the spindle/laser to come up to speed/power
    #define SPINDLE_LASER_POWERDOWN_DELAY 50   // (ms) Delay to allow the spindle to stop

   /**
    * Laser Safety Timeout
    *
    * The laser should be turned off when there is no movement for a period of time.
    * Consider material flammability, cut rate, and G-code order when setting this
    * value. Too low and it could turn off during a very slow move; too high and
    * the material could ignite.
    */
    #define LASER_SAFETY_TIMEOUT_MS     1000   // (ms)

    /**
     * Any M3 or G1/2/3/5 command with the 'I' parameter enables continuous inline power mode.
     *
     * e.g., 'M3 I' enables continuous inline power which is processed by the planner.
     * Power is stored in move blocks and applied when blocks are processed by the Stepper ISR.
     *
     * 'M4 I' sets dynamic mode which uses the current feedrate to calculate a laser power OCR value.
     *
     * Any move in dynamic mode will use the current feedrate to calculate the laser power.
     * Feed rates are set by the F parameter of a move command e.g. G1 X0 Y10 F6000
     * Laser power would be calculated by bit shifting off 8 LSB's. In binary this is div 256.
     * The calculation gives us ocr values from 0 to 255, values over F65535 will be set as 255 .
     * More refined power control such as compesation for accell/decell will be addressed in future releases.
     *
     * M5 I clears inline mode and set power to 0, M5 sets the power output to 0 but leaves inline mode on.
     */

    /**
     * Enable M3 commands for laser mode inline power planner syncing.
     * This feature enables any M3 S-value to be injected into the block buffers while in
     * CUTTER_MODE_CONTINUOUS. The option allows M3 laser power to be commited without waiting
     * for a planner syncronization
     */
    //#define LASER_POWER_SYNC

    /**
     * Scale the laser's power in proportion to the movement rate.
     *
     * - Sets the entry power proportional to the entry speed over the nominal speed.
     * - Ramps the power up every N steps to approximate the speed trapezoid.
     * - Due to the limited power resolution this is only approximate.
     */
    //#define LASER_POWER_TRAP

    //
    // Laser I2C Ammeter (High precision INA226 low/high side module)
    //
    //#define I2C_AMMETER
    #if ENABLED(I2C_AMMETER)
      #define I2C_AMMETER_IMAX            0.1    // (Amps) Calibration value for the expected current range
      #define I2C_AMMETER_SHUNT_RESISTOR  0.1    // (Ohms) Calibration shunt resistor value
    #endif

    //
    // Laser Coolant Flow Meter
    //
    //#define LASER_COOLANT_FLOW_METER
    #if ENABLED(LASER_COOLANT_FLOW_METER)
      #define FLOWMETER_PIN         20  // Requires an external interrupt-enabled pin (e.g., RAMPS 2,3,18,19,20,21)
      #define FLOWMETER_PPL       5880  // (pulses/liter) Flow meter pulses-per-liter on the input pin
      #define FLOWMETER_INTERVAL  1000  // (ms) Flow rate calculation interval in milliseconds
      #define FLOWMETER_SAFETY          // Prevent running the laser without the minimum flow rate set below
      #if ENABLED(FLOWMETER_SAFETY)
        #define FLOWMETER_MIN_LITERS_PER_MINUTE 1.5 // (liters/min) Minimum flow required when enabled
      #endif
    #endif

  #endif
#endif // SPINDLE_FEATURE || LASER_FEATURE

/**
 * Synchronous Laser Control with M106/M107
 *
 * Marlin normally applies M106/M107 fan speeds at a time "soon after" processing
 * a planner block. This is too inaccurate for a PWM/TTL laser attached to the fan
 * header (as with some add-on laser kits). Enable this option to set fan/laser
 * speeds with much more exact timing for improved print fidelity.
 *
 * NOTE: This option sacrifices some cooling fan speed options.
 */
//#define LASER_SYNCHRONOUS_M106_M107

/**
 * Coolant Control
 *
 * Add the M7, M8, and M9 commands to turn mist or flood coolant on and off.
 *
 * Note: COOLANT_MIST_PIN and/or COOLANT_FLOOD_PIN must also be defined.
 */
//#define COOLANT_CONTROL
#if ENABLED(COOLANT_CONTROL)
  #define COOLANT_MIST                // Enable if mist coolant is present
  #define COOLANT_FLOOD               // Enable if flood coolant is present
  #define COOLANT_MIST_INVERT  false  // Set "true" if the on/off function is reversed
  #define COOLANT_FLOOD_INVERT false  // Set "true" if the on/off function is reversed
#endif

// @section filament width

/**
 * Filament Width Sensor
 *
 * Measures the filament width in real-time and adjusts
 * flow rate to compensate for any irregularities.
 *
 * Also allows the measured filament diameter to set the
 * extrusion rate, so the slicer only has to specify the
 * volume.
 *
 * Only a single extruder is supported at this time.
 *
 *  34 RAMPS_14    : Analog input 5 on the AUX2 connector
 *  81 PRINTRBOARD : Analog input 2 on the Exp1 connector (version B,C,D,E)
 * 301 RAMBO       : Analog input 3
 *
 * Note: May require analog pins to be defined for other boards.
 */
//#define FILAMENT_WIDTH_SENSOR

#if ENABLED(FILAMENT_WIDTH_SENSOR)
  #define FILAMENT_SENSOR_EXTRUDER_NUM 0    // Index of the extruder that has the filament sensor. :[0,1,2,3,4]
  #define MEASUREMENT_DELAY_CM        14    // (cm) The distance from the filament sensor to the melting chamber

  #define FILWIDTH_ERROR_MARGIN        1.0  // (mm) If a measurement differs too much from nominal width ignore it
  #define MAX_MEASUREMENT_DELAY       20    // (bytes) Buffer size for stored measurements (1 byte per cm). Must be larger than MEASUREMENT_DELAY_CM.

  #define DEFAULT_MEASURED_FILAMENT_DIA DEFAULT_NOMINAL_FILAMENT_DIA // Set measured to nominal initially

  // Display filament width on the LCD status line. Status messages will expire after 5 seconds.
  //#define FILAMENT_LCD_DISPLAY
#endif

// @section power

/**
 * Power Monitor
 * Monitor voltage (V) and/or current (A), and -when possible- power (W)
 *
 * Read and configure with M430
 *
 * The current sensor feeds DC voltage (relative to the measured current) to an analog pin
 * The voltage sensor feeds DC voltage (relative to the measured voltage) to an analog pin
 */
//#define POWER_MONITOR_CURRENT   // Monitor the system current
//#define POWER_MONITOR_VOLTAGE   // Monitor the system voltage

#if ENABLED(POWER_MONITOR_CURRENT)
  #define POWER_MONITOR_VOLTS_PER_AMP    0.05000  // Input voltage to the MCU analog pin per amp  - DO NOT apply more than ADC_VREF!
  #define POWER_MONITOR_CURRENT_OFFSET   0        // Offset (in amps) applied to the calculated current
  #define POWER_MONITOR_FIXED_VOLTAGE   13.6      // Voltage for a current sensor with no voltage sensor (for power display)
#endif

#if ENABLED(POWER_MONITOR_VOLTAGE)
  #define POWER_MONITOR_VOLTS_PER_VOLT  0.077933  // Input voltage to the MCU analog pin per volt - DO NOT apply more than ADC_VREF!
  #define POWER_MONITOR_VOLTAGE_OFFSET  0         // Offset (in volts) applied to the calculated voltage
#endif

// @section safety

/**
 * Stepper Driver Anti-SNAFU Protection
 *
 * If the SAFE_POWER_PIN is defined for your board, Marlin will check
 * that stepper drivers are properly plugged in before applying power.
 * Disable protection if your stepper drivers don't support the feature.
 */
//#define DISABLE_DRIVER_SAFE_POWER_PROTECT

// @section cnc

/**
 * CNC Coordinate Systems
 *
 * Enables G53 and G54-G59.3 commands to select coordinate systems
 * and G92.1 to reset the workspace to native machine space.
 */
//#define CNC_COORDINATE_SYSTEMS

// @section reporting

/**
 * Auto-report fan speed with M123 S<seconds>
 * Requires fans with tachometer pins
 */
//#define AUTO_REPORT_FANS

/**
 * Auto-report temperatures with M155 S<seconds>
 */
#define AUTO_REPORT_TEMPERATURES
#if ENABLED(AUTO_REPORT_TEMPERATURES) && TEMP_SENSOR_REDUNDANT
  //#define AUTO_REPORT_REDUNDANT // Include the "R" sensor in the auto-report
#endif

/**
 * Auto-report position with M154 S<seconds>
 */
//#define AUTO_REPORT_POSITION

/**
 * Include capabilities in M115 output
 */
#define EXTENDED_CAPABILITIES_REPORT
#if ENABLED(EXTENDED_CAPABILITIES_REPORT)
  //#define M115_GEOMETRY_REPORT
#endif

// @section security

/**
 * Expected Printer Check
 * Add the M16 G-code to compare a string to the MACHINE_NAME.
 * M16 with a non-matching string causes the printer to halt.
 */
//#define EXPECTED_PRINTER_CHECK

// @section volumetrics

/**
 * Disable all Volumetric extrusion options
 */
//#define NO_VOLUMETRICS

#if DISABLED(NO_VOLUMETRICS)
  /**
   * Volumetric extrusion default state
   * Activate to make volumetric extrusion the default method,
   * with DEFAULT_NOMINAL_FILAMENT_DIA as the default diameter.
   *
   * M200 D0 to disable, M200 Dn to set a new diameter (and enable volumetric).
   * M200 S0/S1 to disable/enable volumetric extrusion.
   */
  //#define VOLUMETRIC_DEFAULT_ON

  //#define VOLUMETRIC_EXTRUDER_LIMIT
  #if ENABLED(VOLUMETRIC_EXTRUDER_LIMIT)
    /**
     * Default volumetric extrusion limit in cubic mm per second (mm^3/sec).
     * This factory setting applies to all extruders.
     * Use 'M200 [T<extruder>] L<limit>' to override and 'M502' to reset.
     * A non-zero value activates Volume-based Extrusion Limiting.
     */
    #define DEFAULT_VOLUMETRIC_EXTRUDER_LIMIT 0.00      // (mm^3/sec)
  #endif
#endif

// @section reporting

// Extra options for the M114 "Current Position" report
//#define M114_DETAIL         // Use 'M114` for details to check planner calculations
//#define M114_REALTIME       // Real current position based on forward kinematics
//#define M114_LEGACY         // M114 used to synchronize on every call. Enable if needed.

//#define REPORT_FAN_CHANGE   // Report the new fan speed when changed by M106 (and others)

// @section gcode

/**
 * Spend 28 bytes of SRAM to optimize the G-code parser
 */
#define FASTER_GCODE_PARSER

#if ENABLED(FASTER_GCODE_PARSER)
  //#define GCODE_QUOTED_STRINGS  // Support for quoted string parameters
#endif

// Support for MeatPack G-code compression (https://github.com/scottmudge/OctoPrint-MeatPack)
//#define MEATPACK_ON_SERIAL_PORT_1
//#define MEATPACK_ON_SERIAL_PORT_2

//#define GCODE_CASE_INSENSITIVE  // Accept G-code sent to the firmware in lowercase

//#define REPETIER_GCODE_M360     // Add commands originally from Repetier FW

/**
 * Enable this option for a leaner build of Marlin that removes all
 * workspace offsets, simplifying coordinate transformations, leveling, etc.
 *
 *  - M206 and M428 are disabled.
 *  - G92 will revert to its behavior from Marlin 1.0.
 */
//#define NO_WORKSPACE_OFFSETS

/**
 * CNC G-code options
 * Support CNC-style G-code dialects used by laser cutters, drawing machine cams, etc.
 * Note that G0 feedrates should be used with care for 3D printing (if used at all).
 * High feedrates may cause ringing and harm print quality.
 */
//#define PAREN_COMMENTS      // Support for parentheses-delimited comments
//#define GCODE_MOTION_MODES  // Remember the motion mode (G0 G1 G2 G3 G5 G38.X) and apply for X Y Z E F, etc.

// Enable and set a (default) feedrate for all G0 moves
//#define G0_FEEDRATE 3000 // (mm/min)
#ifdef G0_FEEDRATE
  //#define VARIABLE_G0_FEEDRATE // The G0 feedrate is set by F in G0 motion mode
#endif

// @section gcode

/**
 * Startup commands
 *
 * Execute certain G-code commands immediately after power-on.
 */
//#define STARTUP_COMMANDS "M17 Z"

/**
 * G-code Macros
 *
 * Add G-codes M810-M819 to define and run G-code macros.
 * Macros are not saved to EEPROM.
 */
//#define GCODE_MACROS
#if ENABLED(GCODE_MACROS)
  #define GCODE_MACROS_SLOTS       5  // Up to 10 may be used
  #define GCODE_MACROS_SLOT_SIZE  50  // Maximum length of a single macro
#endif

/**
 * User-defined menu items to run custom G-code.
 * Up to 25 may be defined, but the actual number is LCD-dependent.
 */

// @section custom main menu

// Custom Menu: Main Menu
//#define CUSTOM_MENU_MAIN
#if ENABLED(CUSTOM_MENU_MAIN)
  //#define CUSTOM_MENU_MAIN_TITLE "Custom Commands"
  #define CUSTOM_MENU_MAIN_SCRIPT_DONE "M117 User Script Done"
  #define CUSTOM_MENU_MAIN_SCRIPT_AUDIBLE_FEEDBACK
  //#define CUSTOM_MENU_MAIN_SCRIPT_RETURN   // Return to status screen after a script
  #define CUSTOM_MENU_MAIN_ONLY_IDLE         // Only show custom menu when the machine is idle

  #define MAIN_MENU_ITEM_1_DESC "Home & UBL Info"
  #define MAIN_MENU_ITEM_1_GCODE "G28\nG29 W"
  //#define MAIN_MENU_ITEM_1_CONFIRM          // Show a confirmation dialog before this action

  #define MAIN_MENU_ITEM_2_DESC "Preheat for " PREHEAT_1_LABEL
  #define MAIN_MENU_ITEM_2_GCODE "M140 S" STRINGIFY(PREHEAT_1_TEMP_BED) "\nM104 S" STRINGIFY(PREHEAT_1_TEMP_HOTEND)
  //#define MAIN_MENU_ITEM_2_CONFIRM

  //#define MAIN_MENU_ITEM_3_DESC "Preheat for " PREHEAT_2_LABEL
  //#define MAIN_MENU_ITEM_3_GCODE "M140 S" STRINGIFY(PREHEAT_2_TEMP_BED) "\nM104 S" STRINGIFY(PREHEAT_2_TEMP_HOTEND)
  //#define MAIN_MENU_ITEM_3_CONFIRM

  //#define MAIN_MENU_ITEM_4_DESC "Heat Bed/Home/Level"
  //#define MAIN_MENU_ITEM_4_GCODE "M140 S" STRINGIFY(PREHEAT_2_TEMP_BED) "\nG28\nG29"
  //#define MAIN_MENU_ITEM_4_CONFIRM

  //#define MAIN_MENU_ITEM_5_DESC "Home & Info"
  //#define MAIN_MENU_ITEM_5_GCODE "G28\nM503"
  //#define MAIN_MENU_ITEM_5_CONFIRM
#endif

// @section custom config menu

// Custom Menu: Configuration Menu
//#define CUSTOM_MENU_CONFIG
#if ENABLED(CUSTOM_MENU_CONFIG)
  //#define CUSTOM_MENU_CONFIG_TITLE "Custom Commands"
  #define CUSTOM_MENU_CONFIG_SCRIPT_DONE "M117 Wireless Script Done"
  #define CUSTOM_MENU_CONFIG_SCRIPT_AUDIBLE_FEEDBACK
  //#define CUSTOM_MENU_CONFIG_SCRIPT_RETURN  // Return to status screen after a script
  #define CUSTOM_MENU_CONFIG_ONLY_IDLE        // Only show custom menu when the machine is idle

  #define CONFIG_MENU_ITEM_1_DESC "Wifi ON"
  #define CONFIG_MENU_ITEM_1_GCODE "M118 [ESP110] WIFI-STA pwd=12345678"
  //#define CONFIG_MENU_ITEM_1_CONFIRM        // Show a confirmation dialog before this action

  #define CONFIG_MENU_ITEM_2_DESC "Bluetooth ON"
  #define CONFIG_MENU_ITEM_2_GCODE "M118 [ESP110] BT pwd=12345678"
  //#define CONFIG_MENU_ITEM_2_CONFIRM

  //#define CONFIG_MENU_ITEM_3_DESC "Radio OFF"
  //#define CONFIG_MENU_ITEM_3_GCODE "M118 [ESP110] OFF pwd=12345678"
  //#define CONFIG_MENU_ITEM_3_CONFIRM

  //#define CONFIG_MENU_ITEM_4_DESC "Wifi ????"
  //#define CONFIG_MENU_ITEM_4_GCODE "M118 ????"
  //#define CONFIG_MENU_ITEM_4_CONFIRM

  //#define CONFIG_MENU_ITEM_5_DESC "Wifi ????"
  //#define CONFIG_MENU_ITEM_5_GCODE "M118 ????"
  //#define CONFIG_MENU_ITEM_5_CONFIRM
#endif

// @section custom buttons

/**
 * User-defined buttons to run custom G-code.
 * Up to 25 may be defined.
 */
//#define CUSTOM_USER_BUTTONS
#if ENABLED(CUSTOM_USER_BUTTONS)
  //#define BUTTON1_PIN -1
  #if PIN_EXISTS(BUTTON1)
    #define BUTTON1_HIT_STATE     LOW       // State of the triggered button. NC=LOW. NO=HIGH.
    #define BUTTON1_WHEN_PRINTING false     // Button allowed to trigger during printing?
    #define BUTTON1_GCODE         "G28"
    #define BUTTON1_DESC          "Homing"  // Optional string to set the LCD status
  #endif

  //#define BUTTON2_PIN -1
  #if PIN_EXISTS(BUTTON2)
    #define BUTTON2_HIT_STATE     LOW
    #define BUTTON2_WHEN_PRINTING false
    #define BUTTON2_GCODE         "M140 S" STRINGIFY(PREHEAT_1_TEMP_BED) "\nM104 S" STRINGIFY(PREHEAT_1_TEMP_HOTEND)
    #define BUTTON2_DESC          "Preheat for " PREHEAT_1_LABEL
  #endif

  //#define BUTTON3_PIN -1
  #if PIN_EXISTS(BUTTON3)
    #define BUTTON3_HIT_STATE     LOW
    #define BUTTON3_WHEN_PRINTING false
    #define BUTTON3_GCODE         "M140 S" STRINGIFY(PREHEAT_2_TEMP_BED) "\nM104 S" STRINGIFY(PREHEAT_2_TEMP_HOTEND)
    #define BUTTON3_DESC          "Preheat for " PREHEAT_2_LABEL
  #endif
#endif

// @section host

/**
 * Host Action Commands
 *
 * Define host streamer action commands in compliance with the standard.
 *
 * See https://reprap.org/wiki/G-code#Action_commands
 * Common commands ........ poweroff, pause, paused, resume, resumed, cancel
 * G29_RETRY_AND_RECOVER .. probe_rewipe, probe_failed
 *
 * Some features add reason codes to extend these commands.
 *
 * Host Prompt Support enables Marlin to use the host for user prompts so
 * filament runout and other processes can be managed from the host side.
 */
//#define HOST_ACTION_COMMANDS
#if ENABLED(HOST_ACTION_COMMANDS)
  //#define HOST_PAUSE_M76                // Tell the host to pause in response to M76
  //#define HOST_PROMPT_SUPPORT           // Initiate host prompts to get user feedback
  #if ENABLED(HOST_PROMPT_SUPPORT)
    //#define HOST_STATUS_NOTIFICATIONS   // Send some status messages to the host as notifications
  #endif
  //#define HOST_START_MENU_ITEM          // Add a menu item that tells the host to start
  //#define HOST_SHUTDOWN_MENU_ITEM       // Add a menu item that tells the host to shut down
#endif

// @section extras

/**
 * Cancel Objects
 *
 * Implement M486 to allow Marlin to skip objects
 */
//#define CANCEL_OBJECTS
#if ENABLED(CANCEL_OBJECTS)
  #define CANCEL_OBJECTS_REPORTING // Emit the current object as a status message
#endif

/**
 * I2C position encoders for closed loop control.
 * Developed by Chris Barr at Aus3D.
 *
 * Wiki: https://wiki.aus3d.com.au/Magnetic_Encoder
 * Github: https://github.com/Aus3D/MagneticEncoder
 *
 * Supplier: https://aus3d.com.au/magnetic-encoder-module
 * Alternative Supplier: https://reliabuild3d.com/
 *
 * Reliabuild encoders have been modified to improve reliability.
 * @section i2c encoders
 */

//#define I2C_POSITION_ENCODERS
#if ENABLED(I2C_POSITION_ENCODERS)

  #define I2CPE_ENCODER_CNT         1                       // The number of encoders installed; max of 5
                                                            // encoders supported currently.

  #define I2CPE_ENC_1_ADDR          I2CPE_PRESET_ADDR_X     // I2C address of the encoder. 30-200.
  #define I2CPE_ENC_1_AXIS          X_AXIS                  // Axis the encoder module is installed on.  <X|Y|Z|E>_AXIS.
  #define I2CPE_ENC_1_TYPE          I2CPE_ENC_TYPE_LINEAR   // Type of encoder:  I2CPE_ENC_TYPE_LINEAR -or-
                                                            // I2CPE_ENC_TYPE_ROTARY.
  #define I2CPE_ENC_1_TICKS_UNIT    2048                    // 1024 for magnetic strips with 2mm poles; 2048 for
                                                            // 1mm poles. For linear encoders this is ticks / mm,
                                                            // for rotary encoders this is ticks / revolution.
  //#define I2CPE_ENC_1_TICKS_REV     (16 * 200)            // Only needed for rotary encoders; number of stepper
                                                            // steps per full revolution (motor steps/rev * microstepping)
  //#define I2CPE_ENC_1_INVERT                              // Invert the direction of axis travel.
  #define I2CPE_ENC_1_EC_METHOD     I2CPE_ECM_MICROSTEP     // Type of error error correction.
  #define I2CPE_ENC_1_EC_THRESH     0.10                    // Threshold size for error (in mm) above which the
                                                            // printer will attempt to correct the error; errors
                                                            // smaller than this are ignored to minimize effects of
                                                            // measurement noise / latency (filter).

  #define I2CPE_ENC_2_ADDR          I2CPE_PRESET_ADDR_Y     // Same as above, but for encoder 2.
  #define I2CPE_ENC_2_AXIS          Y_AXIS
  #define I2CPE_ENC_2_TYPE          I2CPE_ENC_TYPE_LINEAR
  #define I2CPE_ENC_2_TICKS_UNIT    2048
  //#define I2CPE_ENC_2_TICKS_REV   (16 * 200)
  //#define I2CPE_ENC_2_INVERT
  #define I2CPE_ENC_2_EC_METHOD     I2CPE_ECM_MICROSTEP
  #define I2CPE_ENC_2_EC_THRESH     0.10

  #define I2CPE_ENC_3_ADDR          I2CPE_PRESET_ADDR_Z     // Encoder 3.  Add additional configuration options
  #define I2CPE_ENC_3_AXIS          Z_AXIS                  // as above, or use defaults below.

  #define I2CPE_ENC_4_ADDR          I2CPE_PRESET_ADDR_E     // Encoder 4.
  #define I2CPE_ENC_4_AXIS          E_AXIS

  #define I2CPE_ENC_5_ADDR          34                      // Encoder 5.
  #define I2CPE_ENC_5_AXIS          E_AXIS

  // Default settings for encoders which are enabled, but without settings configured above.
  #define I2CPE_DEF_TYPE            I2CPE_ENC_TYPE_LINEAR
  #define I2CPE_DEF_ENC_TICKS_UNIT  2048
  #define I2CPE_DEF_TICKS_REV       (16 * 200)
  #define I2CPE_DEF_EC_METHOD       I2CPE_ECM_NONE
  #define I2CPE_DEF_EC_THRESH       0.1

  //#define I2CPE_ERR_THRESH_ABORT  100.0                   // Threshold size for error (in mm) error on any given
                                                            // axis after which the printer will abort. Comment out to
                                                            // disable abort behavior.

  #define I2CPE_TIME_TRUSTED        10000                   // After an encoder fault, there must be no further fault
                                                            // for this amount of time (in ms) before the encoder
                                                            // is trusted again.

  /**
   * Position is checked every time a new command is executed from the buffer but during long moves,
   * this setting determines the minimum update time between checks. A value of 100 works well with
   * error rolling average when attempting to correct only for skips and not for vibration.
   */
  #define I2CPE_MIN_UPD_TIME_MS     4                       // (ms) Minimum time between encoder checks.

  // Use a rolling average to identify persistent errors that indicate skips, as opposed to vibration and noise.
  #define I2CPE_ERR_ROLLING_AVERAGE

#endif // I2C_POSITION_ENCODERS

/**
 * Analog Joystick(s)
 * @section joystick
 */
//#define JOYSTICK
#if ENABLED(JOYSTICK)
  #define JOY_X_PIN    5  // RAMPS: Suggested pin A5  on AUX2
  #define JOY_Y_PIN   10  // RAMPS: Suggested pin A10 on AUX2
  #define JOY_Z_PIN   12  // RAMPS: Suggested pin A12 on AUX2
  #define JOY_EN_PIN  44  // RAMPS: Suggested pin D44 on AUX2

  //#define INVERT_JOY_X  // Enable if X direction is reversed
  //#define INVERT_JOY_Y  // Enable if Y direction is reversed
  //#define INVERT_JOY_Z  // Enable if Z direction is reversed

  // Use M119 with JOYSTICK_DEBUG to find reasonable values after connecting:
  #define JOY_X_LIMITS { 5600, 8190-100, 8190+100, 10800 } // min, deadzone start, deadzone end, max
  #define JOY_Y_LIMITS { 5600, 8250-100, 8250+100, 11000 }
  #define JOY_Z_LIMITS { 4800, 8080-100, 8080+100, 11550 }
  //#define JOYSTICK_DEBUG
#endif

/**
 * Mechanical Gantry Calibration
 * Modern replacement for the Průša TMC_Z_CALIBRATION.
 * Adds capability to work with any adjustable current drivers.
 * Implemented as G34 because M915 is deprecated.
 * @section calibrate
 */
//#define MECHANICAL_GANTRY_CALIBRATION
#if ENABLED(MECHANICAL_GANTRY_CALIBRATION)
  #define GANTRY_CALIBRATION_CURRENT          600     // Default calibration current in ma
  #define GANTRY_CALIBRATION_EXTRA_HEIGHT      15     // Extra distance in mm past Z_###_POS to move
  #define GANTRY_CALIBRATION_FEEDRATE         500     // Feedrate for correction move
  //#define GANTRY_CALIBRATION_TO_MIN                 // Enable to calibrate Z in the MIN direction

  //#define GANTRY_CALIBRATION_SAFE_POSITION XY_CENTER // Safe position for nozzle
  //#define GANTRY_CALIBRATION_XY_PARK_FEEDRATE 3000  // XY Park Feedrate - MMM
  //#define GANTRY_CALIBRATION_COMMANDS_PRE   ""
  #define GANTRY_CALIBRATION_COMMANDS_POST  "G28"     // G28 highly recommended to ensure an accurate position
#endif

/**
 * Instant freeze / unfreeze functionality
 * Potentially useful for emergency stop that allows being resumed.
 * @section interface
 */
//#define FREEZE_FEATURE
#if ENABLED(FREEZE_FEATURE)
  //#define FREEZE_PIN 41   // Override the default (KILL) pin here
  #define FREEZE_STATE LOW  // State of pin indicating freeze
#endif

/**
 * MAX7219 Debug Matrix
 *
 * Add support for a low-cost 8x8 LED Matrix based on the Max7219 chip as a realtime status display.
 * Requires 3 signal wires. Some useful debug options are included to demonstrate its usage.
 * @section debug matrix
 */
//#define MAX7219_DEBUG
#if ENABLED(MAX7219_DEBUG)
  #define MAX7219_CLK_PIN   64
  #define MAX7219_DIN_PIN   57
  #define MAX7219_LOAD_PIN  44

  //#define MAX7219_GCODE          // Add the M7219 G-code to control the LED matrix
  #define MAX7219_INIT_TEST    2   // Test pattern at startup: 0=none, 1=sweep, 2=spiral
  #define MAX7219_NUMBER_UNITS 1   // Number of Max7219 units in chain.
  #define MAX7219_ROTATE       0   // Rotate the display clockwise (in multiples of +/- 90°)
                                   // connector at:  right=0   bottom=-90  top=90  left=180
  //#define MAX7219_REVERSE_ORDER  // The order of the LED matrix units may be reversed
  //#define MAX7219_REVERSE_EACH   // The LEDs in each matrix unit row may be reversed
  //#define MAX7219_SIDE_BY_SIDE   // Big chip+matrix boards can be chained side-by-side

  /**
   * Sample debug features
   * If you add more debug displays, be careful to avoid conflicts!
   */
  #define MAX7219_DEBUG_PRINTER_ALIVE    // Blink corner LED of 8x8 matrix to show that the firmware is functioning
  #define MAX7219_DEBUG_PLANNER_HEAD  2  // Show the planner queue head position on this and the next LED matrix row
  #define MAX7219_DEBUG_PLANNER_TAIL  4  // Show the planner queue tail position on this and the next LED matrix row

  #define MAX7219_DEBUG_PLANNER_QUEUE 0  // Show the current planner queue depth on this and the next LED matrix row
                                         // If you experience stuttering, reboots, etc. this option can reveal how
                                         // tweaks made to the configuration are affecting the printer in real-time.
  #define MAX7219_DEBUG_PROFILE       6  // Display the fraction of CPU time spent in profiled code on this LED matrix
                                         // row. By default idle() is profiled so this shows how "idle" the processor is.
                                         // See class CodeProfiler.
#endif

/**
 * NanoDLP Sync support
 *
 * Support for Synchronized Z moves when used with NanoDLP. G0/G1 axis moves will
 * output a "Z_move_comp" string to enable synchronization with DLP projector exposure.
 * This feature allows you to use [[WaitForDoneMessage]] instead of M400 commands.
 * @section nanodlp
 */
//#define NANODLP_Z_SYNC
#if ENABLED(NANODLP_Z_SYNC)
  //#define NANODLP_ALL_AXIS  // Send a "Z_move_comp" report for any axis move (not just Z).
#endif

/**
 * Ethernet. Use M552 to enable and set the IP address.
 * @section network
 */
#if HAS_ETHERNET
  #define MAC_ADDRESS { 0xDE, 0xAD, 0xBE, 0xEF, 0xF0, 0x0D }  // A MAC address unique to your network
#endif

/**
 * WiFi Support (Espressif ESP32 WiFi)
 */
//#define WIFISUPPORT         // Marlin embedded WiFi management
//#define ESP3D_WIFISUPPORT   // ESP3D Library WiFi management (https://github.com/luc-github/ESP3DLib)

#if EITHER(WIFISUPPORT, ESP3D_WIFISUPPORT)
  //#define WEBSUPPORT          // Start a webserver (which may include auto-discovery)
  //#define OTASUPPORT          // Support over-the-air firmware updates
  //#define WIFI_CUSTOM_COMMAND // Accept feature config commands (e.g., WiFi ESP3D) from the host

  /**
   * To set a default WiFi SSID / Password, create a file called Configuration_Secure.h with
   * the following defines, customized for your network. This specific file is excluded via
   * .gitignore to prevent it from accidentally leaking to the public.
   *
   *   #define WIFI_SSID "WiFi SSID"
   *   #define WIFI_PWD  "WiFi Password"
   */
  //#include "Configuration_Secure.h" // External file with WiFi SSID / Password
#endif

// @section multi-material

/**
 * Průša Multi-Material Unit (MMU)
 * Enable in Configuration.h
 *
 * These devices allow a single stepper driver on the board to drive
 * multi-material feeders with any number of stepper motors.
 */
#if HAS_PRUSA_MMU1
  /**
   * This option only allows the multiplexer to switch on tool-change.
   * Additional options to configure custom E moves are pending.
   *
   * Override the default DIO selector pins here, if needed.
   * Some pins files may provide defaults for these pins.
   */
  //#define E_MUX0_PIN 40  // Always Required
  //#define E_MUX1_PIN 42  // Needed for 3 to 8 inputs
  //#define E_MUX2_PIN 44  // Needed for 5 to 8 inputs
#elif HAS_PRUSA_MMU2
  // Serial port used for communication with MMU2.
  #define MMU2_SERIAL_PORT 2

  // Use hardware reset for MMU if a pin is defined for it
  //#define MMU2_RST_PIN 23

  // Enable if the MMU2 has 12V stepper motors (MMU2 Firmware 1.0.2 and up)
  //#define MMU2_MODE_12V

  // G-code to execute when MMU2 F.I.N.D.A. probe detects filament runout
  #define MMU2_FILAMENT_RUNOUT_SCRIPT "M600"

  // Add an LCD menu for MMU2
  //#define MMU2_MENUS
  #if EITHER(MMU2_MENUS, HAS_PRUSA_MMU2S)
    // Settings for filament load / unload from the LCD menu.
    // This is for Průša MK3-style extruders. Customize for your hardware.
    #define MMU2_FILAMENTCHANGE_EJECT_FEED 80.0
    #define MMU2_LOAD_TO_NOZZLE_SEQUENCE \
      {  7.2, 1145 }, \
      { 14.4,  871 }, \
      { 36.0, 1393 }, \
      { 14.4,  871 }, \
      { 50.0,  198 }

    #define MMU2_RAMMING_SEQUENCE \
      {   1.0, 1000 }, \
      {   1.0, 1500 }, \
      {   2.0, 2000 }, \
      {   1.5, 3000 }, \
      {   2.5, 4000 }, \
      { -15.0, 5000 }, \
      { -14.0, 1200 }, \
      {  -6.0,  600 }, \
      {  10.0,  700 }, \
      { -10.0,  400 }, \
      { -50.0, 2000 }
  #endif

  /**
   * Using a sensor like the MMU2S
   * This mode requires a MK3S extruder with a sensor at the extruder idler, like the MMU2S.
   * See https://help.prusa3d.com/en/guide/3b-mk3s-mk2-5s-extruder-upgrade_41560, step 11
   */
  #if HAS_PRUSA_MMU2S
    #define MMU2_C0_RETRY   5             // Number of retries (total time = timeout*retries)

    #define MMU2_CAN_LOAD_FEEDRATE 800    // (mm/min)
    #define MMU2_CAN_LOAD_SEQUENCE \
      {  0.1, MMU2_CAN_LOAD_FEEDRATE }, \
      {  60.0, MMU2_CAN_LOAD_FEEDRATE }, \
      { -52.0, MMU2_CAN_LOAD_FEEDRATE }

    #define MMU2_CAN_LOAD_RETRACT   6.0   // (mm) Keep under the distance between Load Sequence values
    #define MMU2_CAN_LOAD_DEVIATION 0.8   // (mm) Acceptable deviation

    #define MMU2_CAN_LOAD_INCREMENT 0.2   // (mm) To reuse within MMU2 module
    #define MMU2_CAN_LOAD_INCREMENT_SEQUENCE \
      { -MMU2_CAN_LOAD_INCREMENT, MMU2_CAN_LOAD_FEEDRATE }

  #else

    /**
     * MMU1 Extruder Sensor
     *
     * Support for a Průša (or other) IR Sensor to detect filament near the extruder
     * and make loading more reliable. Suitable for an extruder equipped with a filament
     * sensor less than 38mm from the gears.
     *
     * During loading the extruder will stop when the sensor is triggered, then do a last
     * move up to the gears. If no filament is detected, the MMU2 can make some more attempts.
     * If all attempts fail, a filament runout will be triggered.
     */
    //#define MMU_EXTRUDER_SENSOR
    #if ENABLED(MMU_EXTRUDER_SENSOR)
      #define MMU_LOADING_ATTEMPTS_NR 5 // max. number of attempts to load filament if first load fail
    #endif

  #endif

  //#define MMU2_DEBUG  // Write debug info to serial output

#endif // HAS_PRUSA_MMU2

/**
 * Advanced Print Counter settings
 * @section stats
 */
#if ENABLED(PRINTCOUNTER)
  #define SERVICE_WARNING_BUZZES  3
  // Activate up to 3 service interval watchdogs
  //#define SERVICE_NAME_1      "Service S"
  //#define SERVICE_INTERVAL_1  100 // print hours
  //#define SERVICE_NAME_2      "Service L"
  //#define SERVICE_INTERVAL_2  200 // print hours
  //#define SERVICE_NAME_3      "Service 3"
  //#define SERVICE_INTERVAL_3    1 // print hours
#endif

// @section develop

//
// M100 Free Memory Watcher to debug memory usage
//
//#define M100_FREE_MEMORY_WATCHER

//
// M42 - Set pin states
//
//#define DIRECT_PIN_CONTROL

//
// M43 - display pin status, toggle pins, watch pins, watch endstops & toggle LED, test servo probe
//
//#define PINS_DEBUGGING

// Enable Tests that will run at startup and produce a report
//#define MARLIN_TEST_BUILD

// Enable Marlin dev mode which adds some special commands
//#define MARLIN_DEV_MODE

#if ENABLED(MARLIN_DEV_MODE)
  /**
   * D576 - Buffer Monitoring
   * To help diagnose print quality issues stemming from empty command buffers.
   */
  //#define BUFFER_MONITORING
#endif

/**
 * Postmortem Debugging captures misbehavior and outputs the CPU status and backtrace to serial.
 * When running in the debugger it will break for debugging. This is useful to help understand
 * a crash from a remote location. Requires ~400 bytes of SRAM and 5Kb of flash.
 */
//#define POSTMORTEM_DEBUGGING

/**
 * Software Reset options
 */
//#define SOFT_RESET_VIA_SERIAL         // 'KILL' and '^X' commands will soft-reset the controller
//#define SOFT_RESET_ON_KILL            // Use a digital button to soft-reset the controller after KILL

// Report uncleaned reset reason from register r2 instead of MCUSR. Supported by Optiboot on AVR.
//#define OPTIBOOT_RESET_REASON<|MERGE_RESOLUTION|>--- conflicted
+++ resolved
@@ -2669,152 +2669,7 @@
   //#define FILAMENT_UNLOAD_ALL_EXTRUDERS         // Allow M702 to unload all extruders above a minimum target temp (as set by M302)
 #endif
 
-<<<<<<< HEAD
 // @section tmc_smart
-=======
-/**
- * TMC26X Stepper Driver options
- *
- * The TMC26XStepper library is required for this stepper driver.
- * https://github.com/trinamic/TMC26XStepper
- * @section tmc/tmc26x
- */
-#if HAS_DRIVER(TMC26X)
-
-  #if AXIS_DRIVER_TYPE_X(TMC26X)
-    #define X_MAX_CURRENT     1000  // (mA)
-    #define X_SENSE_RESISTOR    91  // (mOhms)
-    #define X_MICROSTEPS        16  // Number of microsteps
-  #endif
-
-  #if AXIS_DRIVER_TYPE_X2(TMC26X)
-    #define X2_MAX_CURRENT    1000
-    #define X2_SENSE_RESISTOR   91
-    #define X2_MICROSTEPS       X_MICROSTEPS
-  #endif
-
-  #if AXIS_DRIVER_TYPE_Y(TMC26X)
-    #define Y_MAX_CURRENT     1000
-    #define Y_SENSE_RESISTOR    91
-    #define Y_MICROSTEPS        16
-  #endif
-
-  #if AXIS_DRIVER_TYPE_Y2(TMC26X)
-    #define Y2_MAX_CURRENT    1000
-    #define Y2_SENSE_RESISTOR   91
-    #define Y2_MICROSTEPS       Y_MICROSTEPS
-  #endif
-
-  #if AXIS_DRIVER_TYPE_Z(TMC26X)
-    #define Z_MAX_CURRENT     1000
-    #define Z_SENSE_RESISTOR    91
-    #define Z_MICROSTEPS        16
-  #endif
-
-  #if AXIS_DRIVER_TYPE_Z2(TMC26X)
-    #define Z2_MAX_CURRENT    1000
-    #define Z2_SENSE_RESISTOR   91
-    #define Z2_MICROSTEPS       Z_MICROSTEPS
-  #endif
-
-  #if AXIS_DRIVER_TYPE_Z3(TMC26X)
-    #define Z3_MAX_CURRENT    1000
-    #define Z3_SENSE_RESISTOR   91
-    #define Z3_MICROSTEPS       Z_MICROSTEPS
-  #endif
-
-  #if AXIS_DRIVER_TYPE_Z4(TMC26X)
-    #define Z4_MAX_CURRENT    1000
-    #define Z4_SENSE_RESISTOR   91
-    #define Z4_MICROSTEPS       Z_MICROSTEPS
-  #endif
-
-  #if AXIS_DRIVER_TYPE_I(TMC26X)
-    #define I_MAX_CURRENT    1000
-    #define I_SENSE_RESISTOR   91
-    #define I_MICROSTEPS       16
-  #endif
-
-  #if AXIS_DRIVER_TYPE_J(TMC26X)
-    #define J_MAX_CURRENT    1000
-    #define J_SENSE_RESISTOR   91
-    #define J_MICROSTEPS       16
-  #endif
-
-  #if AXIS_DRIVER_TYPE_K(TMC26X)
-    #define K_MAX_CURRENT    1000
-    #define K_SENSE_RESISTOR   91
-    #define K_MICROSTEPS       16
-  #endif
-
-  #if AXIS_DRIVER_TYPE_U(TMC26X)
-    #define U_MAX_CURRENT    1000
-    #define U_SENSE_RESISTOR   91
-    #define U_MICROSTEPS       16
-  #endif
-
-  #if AXIS_DRIVER_TYPE_V(TMC26X)
-    #define V_MAX_CURRENT    1000
-    #define V_SENSE_RESISTOR   91
-    #define V_MICROSTEPS       16
-  #endif
-
-  #if AXIS_DRIVER_TYPE_W(TMC26X)
-    #define W_MAX_CURRENT    1000
-    #define W_SENSE_RESISTOR   91
-    #define W_MICROSTEPS       16
-  #endif
-
-  #if AXIS_DRIVER_TYPE_E0(TMC26X)
-    #define E0_MAX_CURRENT    1000
-    #define E0_SENSE_RESISTOR   91
-    #define E0_MICROSTEPS       16
-  #endif
-
-  #if AXIS_DRIVER_TYPE_E1(TMC26X)
-    #define E1_MAX_CURRENT    1000
-    #define E1_SENSE_RESISTOR   91
-    #define E1_MICROSTEPS       E0_MICROSTEPS
-  #endif
-
-  #if AXIS_DRIVER_TYPE_E2(TMC26X)
-    #define E2_MAX_CURRENT    1000
-    #define E2_SENSE_RESISTOR   91
-    #define E2_MICROSTEPS       E0_MICROSTEPS
-  #endif
-
-  #if AXIS_DRIVER_TYPE_E3(TMC26X)
-    #define E3_MAX_CURRENT    1000
-    #define E3_SENSE_RESISTOR   91
-    #define E3_MICROSTEPS       E0_MICROSTEPS
-  #endif
-
-  #if AXIS_DRIVER_TYPE_E4(TMC26X)
-    #define E4_MAX_CURRENT    1000
-    #define E4_SENSE_RESISTOR   91
-    #define E4_MICROSTEPS       E0_MICROSTEPS
-  #endif
-
-  #if AXIS_DRIVER_TYPE_E5(TMC26X)
-    #define E5_MAX_CURRENT    1000
-    #define E5_SENSE_RESISTOR   91
-    #define E5_MICROSTEPS       E0_MICROSTEPS
-  #endif
-
-  #if AXIS_DRIVER_TYPE_E6(TMC26X)
-    #define E6_MAX_CURRENT    1000
-    #define E6_SENSE_RESISTOR   91
-    #define E6_MICROSTEPS       E0_MICROSTEPS
-  #endif
-
-  #if AXIS_DRIVER_TYPE_E7(TMC26X)
-    #define E7_MAX_CURRENT    1000
-    #define E7_SENSE_RESISTOR   91
-    #define E7_MICROSTEPS       E0_MICROSTEPS
-  #endif
-
-#endif // TMC26X
->>>>>>> e354e1c4
 
 /**
  * Trinamic Smart Drivers
@@ -2826,7 +2681,6 @@
  *    (See the RAMPS pins, for example.)
  *  - You can also use Software SPI with GPIO pins instead of Hardware SPI.
  *
-<<<<<<< HEAD
  * To use TMC220x stepper drivers with Serial UART:
  *  - Connect PDN_UART to the #_SERIAL_TX_PIN through a 1K resistor.
  *    For reading capabilities also connect PDN_UART to #_SERIAL_RX_PIN with no resistor.
@@ -2838,11 +2692,8 @@
  *
  * The TMCStepper library is required for other TMC stepper drivers.
  *   https://github.com/teemuatlut/TMCStepper
-=======
- * TMCStepper library is required to use TMC stepper drivers.
- * https://github.com/teemuatlut/TMCStepper
+ *
  * @section tmc/config
->>>>>>> e354e1c4
  */
 #if HAS_TRINAMIC_CONFIG || HAS_TMC26X
 
