--- conflicted
+++ resolved
@@ -1051,14 +1051,9 @@
 
 // @section lcd
 
-<<<<<<< HEAD
 #if EITHER(ULTIPANEL, EXTENSIBLE_UI)
   #define MANUAL_FEEDRATE_XYZ 50*60
-  #define MANUAL_FEEDRATE { MANUAL_FEEDRATE_XYZ, MANUAL_FEEDRATE_XYZ, MANUAL_FEEDRATE_XYZ, 60 } // (mm/m) Feedrates for manual moves along X, Y, Z, E from panel
-=======
-#if EITHER(IS_ULTIPANEL, EXTENSIBLE_UI)
-  #define MANUAL_FEEDRATE { 50*60, 50*60, 4*60, 2*60 } // (mm/min) Feedrates for manual moves along X, Y, Z, E from panel
->>>>>>> b0f0dc68
+  #define MANUAL_FEEDRATE { MANUAL_FEEDRATE_XYZ, MANUAL_FEEDRATE_XYZ, MANUAL_FEEDRATE_XYZ, 2*60 } // (mm/m) Feedrates for manual moves along X, Y, Z, E from panel
   #define SHORT_MANUAL_Z_MOVE 0.025 // (mm) Smallest manual Z move (< 0.1mm)
   #if IS_ULTIPANEL
     #define MANUAL_E_MOVES_RELATIVE // Display extruder move distance rather than "position"
@@ -2463,7 +2458,7 @@
    */
   #define STEALTHCHOP_XY
   #define STEALTHCHOP_Z
-  #define STEALTHCHOP_E
+  //#define STEALTHCHOP_E
 
   /**
    * Optimize spreadCycle chopper parameters by using predefined parameter sets
@@ -2480,10 +2475,7 @@
    * Define your own with:
    * { <off_time[1..15]>, <hysteresis_end[-3..12]>, hysteresis_start[1..8] }
    */
-<<<<<<< HEAD
-  #define CHOPPER_TIMING CHOPPER_DEFAULT_24V //TMC Have set this to 24V mode
-=======
-  #define CHOPPER_TIMING CHOPPER_DEFAULT_12V        // All axes (override below)
+  #define CHOPPER_TIMING CHOPPER_DEFAULT_24V        // All axes (override below)
   //#define CHOPPER_TIMING_X  CHOPPER_DEFAULT_12V   // For X Axes (override below)
   //#define CHOPPER_TIMING_X2 CHOPPER_DEFAULT_12V
   //#define CHOPPER_TIMING_Y  CHOPPER_DEFAULT_12V   // For Y Axes (override below)
@@ -2500,7 +2492,6 @@
   //#define CHOPPER_TIMING_E5 CHOPPER_DEFAULT_12V
   //#define CHOPPER_TIMING_E6 CHOPPER_DEFAULT_12V
   //#define CHOPPER_TIMING_E7 CHOPPER_DEFAULT_12V
->>>>>>> b0f0dc68
 
   /**
    * Monitor Trinamic drivers
@@ -2530,15 +2521,15 @@
    */
   #define HYBRID_THRESHOLD    //TMC
 
-  #define X_HYBRID_THRESHOLD     100  // [mm/s]
+  #define X_HYBRID_THRESHOLD     150  // [mm/s]
   #define X2_HYBRID_THRESHOLD    100
-  #define Y_HYBRID_THRESHOLD     100
+  #define Y_HYBRID_THRESHOLD     150
   #define Y2_HYBRID_THRESHOLD    100
-  #define Z_HYBRID_THRESHOLD     100
+  #define Z_HYBRID_THRESHOLD     150
   #define Z2_HYBRID_THRESHOLD      3
   #define Z3_HYBRID_THRESHOLD      3
   #define Z4_HYBRID_THRESHOLD      3
-  #define E0_HYBRID_THRESHOLD     30
+  #define E0_HYBRID_THRESHOLD    150
   #define E1_HYBRID_THRESHOLD     30
   #define E2_HYBRID_THRESHOLD     30
   #define E3_HYBRID_THRESHOLD     30
@@ -2580,7 +2571,7 @@
     #define X2_STALL_SENSITIVITY X_STALL_SENSITIVITY
     #define Y_STALL_SENSITIVITY  8
     #define Y2_STALL_SENSITIVITY Y_STALL_SENSITIVITY
-    //#define Z_STALL_SENSITIVITY  8
+    #define Z_STALL_SENSITIVITY  8
     //#define Z2_STALL_SENSITIVITY Z_STALL_SENSITIVITY
     //#define Z3_STALL_SENSITIVITY Z_STALL_SENSITIVITY
     //#define Z4_STALL_SENSITIVITY Z_STALL_SENSITIVITY
@@ -2604,7 +2595,7 @@
    * Beta feature!
    * Create a 50/50 square wave step pulse optimal for stepper drivers.
    */
-  //#define SQUARE_WAVE_STEPPING
+  #define SQUARE_WAVE_STEPPING
 
   /**
    * Enable M122 debugging command for TMC stepper drivers.
