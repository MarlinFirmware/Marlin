/**
 * Marlin 3D Printer Firmware
 * Copyright (c) 2020 MarlinFirmware [https://github.com/MarlinFirmware/Marlin]
 *
 * Based on Sprinter and grbl.
 * Copyright (c) 2011 Camiel Gubbels / Erik van der Zalm
 *
 * This program is free software: you can redistribute it and/or modify
 * it under the terms of the GNU General Public License as published by
 * the Free Software Foundation, either version 3 of the License, or
 * (at your option) any later version.
 *
 * This program is distributed in the hope that it will be useful,
 * but WITHOUT ANY WARRANTY; without even the implied warranty of
 * MERCHANTABILITY or FITNESS FOR A PARTICULAR PURPOSE.  See the
 * GNU General Public License for more details.
 *
 * You should have received a copy of the GNU General Public License
 * along with this program.  If not, see <https://www.gnu.org/licenses/>.
 *
 */
#pragma once

#define CONFIG_EXAMPLES_DIR "delta/FLSUN/QQS-Pro"

/**
 * Configuration_adv.h
 *
 * Advanced settings.
 * Only change these if you know exactly what you're doing.
 * Some of these settings can damage your printer if improperly set!
 *
 * Basic settings can be found in Configuration.h
 */
#define CONFIGURATION_ADV_H_VERSION 020008

//===========================================================================
//============================= Thermal Settings ============================
//===========================================================================
// @section temperature

/**
 * Thermocouple sensors are quite sensitive to noise.  Any noise induced in
 * the sensor wires, such as by stepper motor wires run in parallel to them,
 * may result in the thermocouple sensor reporting spurious errors.  This
 * value is the number of errors which can occur in a row before the error
 * is reported.  This allows us to ignore intermittent error conditions while
 * still detecting an actual failure, which should result in a continuous
 * stream of errors from the sensor.
 *
 * Set this value to 0 to fail on the first error to occur.
 */
#define THERMOCOUPLE_MAX_ERRORS 15

//
// Custom Thermistor 1000 parameters
//
#if TEMP_SENSOR_0 == 1000
  #define HOTEND0_PULLUP_RESISTOR_OHMS 4700    // Pullup resistor
  #define HOTEND0_RESISTANCE_25C_OHMS  100000  // Resistance at 25C
  #define HOTEND0_BETA                 3950    // Beta value
#endif

#if TEMP_SENSOR_1 == 1000
  #define HOTEND1_PULLUP_RESISTOR_OHMS 4700    // Pullup resistor
  #define HOTEND1_RESISTANCE_25C_OHMS  100000  // Resistance at 25C
  #define HOTEND1_BETA                 3950    // Beta value
#endif

#if TEMP_SENSOR_2 == 1000
  #define HOTEND2_PULLUP_RESISTOR_OHMS 4700    // Pullup resistor
  #define HOTEND2_RESISTANCE_25C_OHMS  100000  // Resistance at 25C
  #define HOTEND2_BETA                 3950    // Beta value
#endif

#if TEMP_SENSOR_3 == 1000
  #define HOTEND3_PULLUP_RESISTOR_OHMS 4700    // Pullup resistor
  #define HOTEND3_RESISTANCE_25C_OHMS  100000  // Resistance at 25C
  #define HOTEND3_BETA                 3950    // Beta value
#endif

#if TEMP_SENSOR_4 == 1000
  #define HOTEND4_PULLUP_RESISTOR_OHMS 4700    // Pullup resistor
  #define HOTEND4_RESISTANCE_25C_OHMS  100000  // Resistance at 25C
  #define HOTEND4_BETA                 3950    // Beta value
#endif

#if TEMP_SENSOR_5 == 1000
  #define HOTEND5_PULLUP_RESISTOR_OHMS 4700    // Pullup resistor
  #define HOTEND5_RESISTANCE_25C_OHMS  100000  // Resistance at 25C
  #define HOTEND5_BETA                 3950    // Beta value
#endif

#if TEMP_SENSOR_6 == 1000
  #define HOTEND6_PULLUP_RESISTOR_OHMS 4700    // Pullup resistor
  #define HOTEND6_RESISTANCE_25C_OHMS  100000  // Resistance at 25C
  #define HOTEND6_BETA                 3950    // Beta value
#endif

#if TEMP_SENSOR_7 == 1000
  #define HOTEND7_PULLUP_RESISTOR_OHMS 4700    // Pullup resistor
  #define HOTEND7_RESISTANCE_25C_OHMS  100000  // Resistance at 25C
  #define HOTEND7_BETA                 3950    // Beta value
#endif

#if TEMP_SENSOR_BED == 1000
  #define BED_PULLUP_RESISTOR_OHMS     4700    // Pullup resistor
  #define BED_RESISTANCE_25C_OHMS      100000  // Resistance at 25C
  #define BED_BETA                     3950    // Beta value
#endif

#if TEMP_SENSOR_CHAMBER == 1000
  #define CHAMBER_PULLUP_RESISTOR_OHMS 4700    // Pullup resistor
  #define CHAMBER_RESISTANCE_25C_OHMS  100000  // Resistance at 25C
  #define CHAMBER_BETA                 3950    // Beta value
#endif

//
// Hephestos 2 24V heated bed upgrade kit.
// https://store.bq.com/en/heated-bed-kit-hephestos2
//
//#define HEPHESTOS2_HEATED_BED_KIT
#if ENABLED(HEPHESTOS2_HEATED_BED_KIT)
  #undef TEMP_SENSOR_BED
  #define TEMP_SENSOR_BED 70
  #define HEATER_BED_INVERTING true
#endif

//
// Heated Bed Bang-Bang options
//
#if DISABLED(PIDTEMPBED)
  #define BED_CHECK_INTERVAL 5000   // (ms) Interval between checks in bang-bang control
  #if ENABLED(BED_LIMIT_SWITCHING)
    #define BED_HYSTERESIS 2        // (°C) Only set the relevant heater state when ABS(T-target) > BED_HYSTERESIS
  #endif
#endif

//
// Heated Chamber options
//
#if TEMP_SENSOR_CHAMBER
  #define CHAMBER_MINTEMP             5
  #define CHAMBER_MAXTEMP            60
  #define TEMP_CHAMBER_HYSTERESIS     1   // (°C) Temperature proximity considered "close enough" to the target
  //#define CHAMBER_LIMIT_SWITCHING
  //#define HEATER_CHAMBER_PIN       44   // Chamber heater on/off pin
  //#define HEATER_CHAMBER_INVERTING false

  //#define CHAMBER_FAN               // Enable a fan on the chamber
  #if ENABLED(CHAMBER_FAN)
    #define CHAMBER_FAN_MODE 2        // Fan control mode: 0=Static; 1=Linear increase when temp is higher than target; 2=V-shaped curve.
    #if CHAMBER_FAN_MODE == 0
      #define CHAMBER_FAN_BASE  255   // Chamber fan PWM (0-255)
    #elif CHAMBER_FAN_MODE == 1
      #define CHAMBER_FAN_BASE  128   // Base chamber fan PWM (0-255); turns on when chamber temperature is above the target
      #define CHAMBER_FAN_FACTOR 25   // PWM increase per °C above target
    #elif CHAMBER_FAN_MODE == 2
      #define CHAMBER_FAN_BASE  128   // Minimum chamber fan PWM (0-255)
      #define CHAMBER_FAN_FACTOR 25   // PWM increase per °C difference from target
    #endif
  #endif

  //#define CHAMBER_VENT              // Enable a servo-controlled vent on the chamber
  #if ENABLED(CHAMBER_VENT)
    #define CHAMBER_VENT_SERVO_NR  1  // Index of the vent servo
    #define HIGH_EXCESS_HEAT_LIMIT 5  // How much above target temp to consider there is excess heat in the chamber
    #define LOW_EXCESS_HEAT_LIMIT 3
    #define MIN_COOLING_SLOPE_TIME_CHAMBER_VENT 20
    #define MIN_COOLING_SLOPE_DEG_CHAMBER_VENT 1.5
  #endif
#endif

/**
 * Thermal Protection provides additional protection to your printer from damage
 * and fire. Marlin always includes safe min and max temperature ranges which
 * protect against a broken or disconnected thermistor wire.
 *
 * The issue: If a thermistor falls out, it will report the much lower
 * temperature of the air in the room, and the the firmware will keep
 * the heater on.
 *
 * The solution: Once the temperature reaches the target, start observing.
 * If the temperature stays too far below the target (hysteresis) for too
 * long (period), the firmware will halt the machine as a safety precaution.
 *
 * If you get false positives for "Thermal Runaway", increase
 * THERMAL_PROTECTION_HYSTERESIS and/or THERMAL_PROTECTION_PERIOD
 */
#if ENABLED(THERMAL_PROTECTION_HOTENDS)
  #define THERMAL_PROTECTION_PERIOD 40        // Seconds
  #define THERMAL_PROTECTION_HYSTERESIS 10    // Degrees Celsius
  
  //#define ADAPTIVE_FAN_SLOWING              // Slow part cooling fan if temperature drops
  #if BOTH(ADAPTIVE_FAN_SLOWING, PIDTEMP)
    //#define NO_FAN_SLOWING_IN_PID_TUNING    // Don't slow fan speed during M303
  #endif

  /**
   * Whenever an M104, M109, or M303 increases the target temperature, the
   * firmware will wait for the WATCH_TEMP_PERIOD to expire. If the temperature
   * hasn't increased by WATCH_TEMP_INCREASE degrees, the machine is halted and
   * requires a hard reset. This test restarts with any M104/M109/M303, but only
   * if the current temperature is far enough below the target for a reliable
   * test.
   *
   * If you get false positives for "Heating failed", increase WATCH_TEMP_PERIOD
   * and/or decrease WATCH_TEMP_INCREASE. WATCH_TEMP_INCREASE should not be set
   * below 2.
   */
  #define WATCH_TEMP_PERIOD 20                // Seconds
  #define WATCH_TEMP_INCREASE 2               // Degrees Celsius
#endif

/**
 * Thermal Protection parameters for the bed are just as above for hotends.
 */
#if ENABLED(THERMAL_PROTECTION_BED)
  #define THERMAL_PROTECTION_BED_PERIOD        20 // Seconds
  #define THERMAL_PROTECTION_BED_HYSTERESIS     2 // Degrees Celsius

  /**
   * As described above, except for the bed (M140/M190/M303).
   */
  #define WATCH_BED_TEMP_PERIOD                60 // Seconds
  #define WATCH_BED_TEMP_INCREASE               2 // Degrees Celsius
#endif

/**
 * Thermal Protection parameters for the heated chamber.
 */
#if ENABLED(THERMAL_PROTECTION_CHAMBER)
  #define THERMAL_PROTECTION_CHAMBER_PERIOD    20 // Seconds
  #define THERMAL_PROTECTION_CHAMBER_HYSTERESIS 2 // Degrees Celsius

  /**
   * Heated chamber watch settings (M141/M191).
   */
  #define WATCH_CHAMBER_TEMP_PERIOD            60 // Seconds
  #define WATCH_CHAMBER_TEMP_INCREASE           2 // Degrees Celsius
#endif

#if ENABLED(PIDTEMP)
  // Add an experimental additional term to the heater power, proportional to the extrusion speed.
  // A well-chosen Kc value should add just enough power to melt the increased material volume.
  //#define PID_EXTRUSION_SCALING
  #if ENABLED(PID_EXTRUSION_SCALING)
    #define DEFAULT_Kc (100) // heating power = Kc * e_speed
    #define LPQ_MAX_LEN 50
  #endif

  /**
   * Add an experimental additional term to the heater power, proportional to the fan speed.
   * A well-chosen Kf value should add just enough power to compensate for power-loss from the cooling fan.
   * You can either just add a constant compensation with the DEFAULT_Kf value
   * or follow the instruction below to get speed-dependent compensation.
   *
   * Constant compensation (use only with fanspeeds of 0% and 100%)
   * ---------------------------------------------------------------------
   * A good starting point for the Kf-value comes from the calculation:
   *   kf = (power_fan * eff_fan) / power_heater * 255
   * where eff_fan is between 0.0 and 1.0, based on fan-efficiency and airflow to the nozzle / heater.
   *
   * Example:
   *   Heater: 40W, Fan: 0.1A * 24V = 2.4W, eff_fan = 0.8
   *   Kf = (2.4W * 0.8) / 40W * 255 = 12.24
   *
   * Fan-speed dependent compensation
   * --------------------------------
   * 1. To find a good Kf value, set the hotend temperature, wait for it to settle, and enable the fan (100%).
   *    Make sure PID_FAN_SCALING_LIN_FACTOR is 0 and PID_FAN_SCALING_ALTERNATIVE_DEFINITION is not enabled.
   *    If you see the temperature drop repeat the test, increasing the Kf value slowly, until the temperature
   *    drop goes away. If the temperature overshoots after enabling the fan, the Kf value is too big.
   * 2. Note the Kf-value for fan-speed at 100%
   * 3. Determine a good value for PID_FAN_SCALING_MIN_SPEED, which is around the speed, where the fan starts moving.
   * 4. Repeat step 1. and 2. for this fan speed.
   * 5. Enable PID_FAN_SCALING_ALTERNATIVE_DEFINITION and enter the two identified Kf-values in
   *    PID_FAN_SCALING_AT_FULL_SPEED and PID_FAN_SCALING_AT_MIN_SPEED. Enter the minimum speed in PID_FAN_SCALING_MIN_SPEED
   */
  //#define PID_FAN_SCALING
  #if ENABLED(PID_FAN_SCALING)
    //#define PID_FAN_SCALING_ALTERNATIVE_DEFINITION
    #if ENABLED(PID_FAN_SCALING_ALTERNATIVE_DEFINITION)
      // The alternative definition is used for an easier configuration.
      // Just figure out Kf at fullspeed (255) and PID_FAN_SCALING_MIN_SPEED.
      // DEFAULT_Kf and PID_FAN_SCALING_LIN_FACTOR are calculated accordingly.

      #define PID_FAN_SCALING_AT_FULL_SPEED 13.0        //=PID_FAN_SCALING_LIN_FACTOR*255+DEFAULT_Kf
      #define PID_FAN_SCALING_AT_MIN_SPEED 6.0          //=PID_FAN_SCALING_LIN_FACTOR*PID_FAN_SCALING_MIN_SPEED+DEFAULT_Kf
      #define PID_FAN_SCALING_MIN_SPEED 10.0            // Minimum fan speed at which to enable PID_FAN_SCALING

      #define DEFAULT_Kf (255.0*PID_FAN_SCALING_AT_MIN_SPEED-PID_FAN_SCALING_AT_FULL_SPEED*PID_FAN_SCALING_MIN_SPEED)/(255.0-PID_FAN_SCALING_MIN_SPEED)
      #define PID_FAN_SCALING_LIN_FACTOR (PID_FAN_SCALING_AT_FULL_SPEED-DEFAULT_Kf)/255.0

    #else
      #define PID_FAN_SCALING_LIN_FACTOR (0)             // Power loss due to cooling = Kf * (fan_speed)
      #define DEFAULT_Kf 10                              // A constant value added to the PID-tuner
      #define PID_FAN_SCALING_MIN_SPEED 10               // Minimum fan speed at which to enable PID_FAN_SCALING
    #endif
  #endif
#endif

/**
 * Automatic Temperature Mode
 *
 * Dynamically adjust the hotend target temperature based on planned E moves.
 *
 * (Contrast with PID_EXTRUSION_SCALING, which tracks E movement and adjusts PID
 *  behavior using an additional kC value.)
 *
 * Autotemp is calculated by (mintemp + factor * mm_per_sec), capped to maxtemp.
 *
 * Enable Autotemp Mode with M104/M109 F<factor> S<mintemp> B<maxtemp>.
 * Disable by sending M104/M109 with no F parameter (or F0 with AUTOTEMP_PROPORTIONAL).
 */
#define AUTOTEMP
#if ENABLED(AUTOTEMP)
  #define AUTOTEMP_OLDWEIGHT    0.98
  // Turn on AUTOTEMP on M104/M109 by default using proportions set here
  //#define AUTOTEMP_PROPORTIONAL
  #if ENABLED(AUTOTEMP_PROPORTIONAL)
    #define AUTOTEMP_MIN_P      0 // (°C) Added to the target temperature
    #define AUTOTEMP_MAX_P      5 // (°C) Added to the target temperature
    #define AUTOTEMP_FACTOR_P   1 // Apply this F parameter by default (overridden by M104/M109 F)
  #endif
#endif

// Show Temperature ADC value
// Enable for M105 to include ADC values read from temperature sensors.
//#define SHOW_TEMP_ADC_VALUES

/**
 * High Temperature Thermistor Support
 *
 * Thermistors able to support high temperature tend to have a hard time getting
 * good readings at room and lower temperatures. This means HEATER_X_RAW_LO_TEMP
 * will probably be caught when the heating element first turns on during the
 * preheating process, which will trigger a min_temp_error as a safety measure
 * and force stop everything.
 * To circumvent this limitation, we allow for a preheat time (during which,
 * min_temp_error won't be triggered) and add a min_temp buffer to handle
 * aberrant readings.
 *
 * If you want to enable this feature for your hotend thermistor(s)
 * uncomment and set values > 0 in the constants below
 */

// The number of consecutive low temperature errors that can occur
// before a min_temp_error is triggered. (Shouldn't be more than 10.)
//#define MAX_CONSECUTIVE_LOW_TEMPERATURE_ERROR_ALLOWED 0

// The number of milliseconds a hotend will preheat before starting to check
// the temperature. This value should NOT be set to the time it takes the
// hot end to reach the target temperature, but the time it takes to reach
// the minimum temperature your thermistor can read. The lower the better/safer.
// This shouldn't need to be more than 30 seconds (30000)
//#define MILLISECONDS_PREHEAT_TIME 0

// @section extruder

// Extruder runout prevention.
// If the machine is idle and the temperature over MINTEMP
// then extrude some filament every couple of SECONDS.
//#define EXTRUDER_RUNOUT_PREVENT
#if ENABLED(EXTRUDER_RUNOUT_PREVENT)
  #define EXTRUDER_RUNOUT_MINTEMP 190
  #define EXTRUDER_RUNOUT_SECONDS 30
  #define EXTRUDER_RUNOUT_SPEED 1500  // (mm/min)
  #define EXTRUDER_RUNOUT_EXTRUDE 5   // (mm)
#endif

/**
 * Hotend Idle Timeout
 * Prevent filament in the nozzle from charring and causing a critical jam.
 */
//#define HOTEND_IDLE_TIMEOUT
#if ENABLED(HOTEND_IDLE_TIMEOUT)
  #define HOTEND_IDLE_TIMEOUT_SEC (5*60)    // (seconds) Time without extruder movement to trigger protection
  #define HOTEND_IDLE_MIN_TRIGGER   180     // (°C) Minimum temperature to enable hotend protection
  #define HOTEND_IDLE_NOZZLE_TARGET   0     // (°C) Safe temperature for the nozzle after timeout
  #define HOTEND_IDLE_BED_TARGET      0     // (°C) Safe temperature for the bed after timeout
#endif

// @section temperature

// Calibration for AD595 / AD8495 sensor to adjust temperature measurements.
// The final temperature is calculated as (measuredTemp * GAIN) + OFFSET.
#define TEMP_SENSOR_AD595_OFFSET  0.0
#define TEMP_SENSOR_AD595_GAIN    1.0
#define TEMP_SENSOR_AD8495_OFFSET 0.0
#define TEMP_SENSOR_AD8495_GAIN   1.0

/**
 * Controller Fan
 * To cool down the stepper drivers and MOSFETs.
 *
 * The fan turns on automatically whenever any driver is enabled and turns
 * off (or reduces to idle speed) shortly after drivers are turned off.
 */
//#define USE_CONTROLLER_FAN
#if ENABLED(USE_CONTROLLER_FAN)
  //#define CONTROLLER_FAN_PIN -1        // Set a custom pin for the controller fan
  //#define CONTROLLER_FAN_USE_Z_ONLY    // With this option only the Z axis is considered
  //#define CONTROLLER_FAN_IGNORE_Z      // Ignore Z stepper. Useful when stepper timeout is disabled.
  #define CONTROLLERFAN_SPEED_MIN      0 // (0-255) Minimum speed. (If set below this value the fan is turned off.)
  #define CONTROLLERFAN_SPEED_ACTIVE 255 // (0-255) Active speed, used when any motor is enabled
  #define CONTROLLERFAN_SPEED_IDLE     0 // (0-255) Idle speed, used when motors are disabled
  #define CONTROLLERFAN_IDLE_TIME     60 // (seconds) Extra time to keep the fan running after disabling motors
  //#define CONTROLLER_FAN_EDITABLE      // Enable M710 configurable settings
  #if ENABLED(CONTROLLER_FAN_EDITABLE)
    #define CONTROLLER_FAN_MENU          // Enable the Controller Fan submenu
  #endif
#endif

// When first starting the main fan, run it at full speed for the
// given number of milliseconds.  This gets the fan spinning reliably
// before setting a PWM value. (Does not work with software PWM for fan on Sanguinololu)
//#define FAN_KICKSTART_TIME 100

// Some coolers may require a non-zero "off" state.
//#define FAN_OFF_PWM  1

/**
 * PWM Fan Scaling
 *
 * Define the min/max speeds for PWM fans (as set with M106).
 *
 * With these options the M106 0-255 value range is scaled to a subset
 * to ensure that the fan has enough power to spin, or to run lower
 * current fans with higher current. (e.g., 5V/12V fans with 12V/24V)
 * Value 0 always turns off the fan.
 *
 * Define one or both of these to override the default 0-255 range.
 */
//#define FAN_MIN_PWM 50
//#define FAN_MAX_PWM 128

/**
 * FAST PWM FAN Settings
 *
 * Use to change the FAST FAN PWM frequency (if enabled in Configuration.h)
 * Combinations of PWM Modes, prescale values and TOP resolutions are used internally to produce a
 * frequency as close as possible to the desired frequency.
 *
 * FAST_PWM_FAN_FREQUENCY [undefined by default]
 *   Set this to your desired frequency.
 *   If left undefined this defaults to F = F_CPU/(2*255*1)
 *   i.e., F = 31.4kHz on 16MHz microcontrollers or F = 39.2kHz on 20MHz microcontrollers.
 *   These defaults are the same as with the old FAST_PWM_FAN implementation - no migration is required
 *   NOTE: Setting very low frequencies (< 10 Hz) may result in unexpected timer behavior.
 *
 * USE_OCR2A_AS_TOP [undefined by default]
 *   Boards that use TIMER2 for PWM have limitations resulting in only a few possible frequencies on TIMER2:
 *   16MHz MCUs: [62.5KHz, 31.4KHz (default), 7.8KHz, 3.92KHz, 1.95KHz, 977Hz, 488Hz, 244Hz, 60Hz, 122Hz, 30Hz]
 *   20MHz MCUs: [78.1KHz, 39.2KHz (default), 9.77KHz, 4.9KHz, 2.44KHz, 1.22KHz, 610Hz, 305Hz, 153Hz, 76Hz, 38Hz]
 *   A greater range can be achieved by enabling USE_OCR2A_AS_TOP. But note that this option blocks the use of
 *   PWM on pin OC2A. Only use this option if you don't need PWM on 0C2A. (Check your schematic.)
 *   USE_OCR2A_AS_TOP sacrifices duty cycle control resolution to achieve this broader range of frequencies.
 */
#if ENABLED(FAST_PWM_FAN)
  //#define FAST_PWM_FAN_FREQUENCY 31400
  //#define USE_OCR2A_AS_TOP
#endif

// @section extruder

/**
 * Extruder cooling fans
 *
 * Extruder auto fans automatically turn on when their extruders'
 * temperatures go above EXTRUDER_AUTO_FAN_TEMPERATURE.
 *
 * Your board's pins file specifies the recommended pins. Override those here
 * or set to -1 to disable completely.
 *
 * Multiple extruders can be assigned to the same pin in which case
 * the fan will turn on when any selected extruder is above the threshold.
 */
#define E0_AUTO_FAN_PIN -1
#define E1_AUTO_FAN_PIN -1
#define E2_AUTO_FAN_PIN -1
#define E3_AUTO_FAN_PIN -1
#define E4_AUTO_FAN_PIN -1
#define E5_AUTO_FAN_PIN -1
#define E6_AUTO_FAN_PIN -1
#define E7_AUTO_FAN_PIN -1
#define CHAMBER_AUTO_FAN_PIN -1

#define EXTRUDER_AUTO_FAN_TEMPERATURE 50
#define EXTRUDER_AUTO_FAN_SPEED 255   // 255 == full speed
#define CHAMBER_AUTO_FAN_TEMPERATURE 30
#define CHAMBER_AUTO_FAN_SPEED 255

/**
 * Part-Cooling Fan Multiplexer
 *
 * This feature allows you to digitally multiplex the fan output.
 * The multiplexer is automatically switched at tool-change.
 * Set FANMUX[012]_PINs below for up to 2, 4, or 8 multiplexed fans.
 */
#define FANMUX0_PIN -1
#define FANMUX1_PIN -1
#define FANMUX2_PIN -1

/**
 * M355 Case Light on-off / brightness
 */
//#define CASE_LIGHT_ENABLE
#if ENABLED(CASE_LIGHT_ENABLE)
  //#define CASE_LIGHT_PIN 4                  // Override the default pin if needed
  #define INVERT_CASE_LIGHT false             // Set true if Case Light is ON when pin is LOW
  #define CASE_LIGHT_DEFAULT_ON true          // Set default power-up state on
  #define CASE_LIGHT_DEFAULT_BRIGHTNESS 105   // Set default power-up brightness (0-255, requires PWM pin)
  //#define CASE_LIGHT_MAX_PWM 128            // Limit pwm
  //#define CASE_LIGHT_MENU                   // Add Case Light options to the LCD menu
  //#define CASE_LIGHT_NO_BRIGHTNESS          // Disable brightness control. Enable for non-PWM lighting.
  //#define CASE_LIGHT_USE_NEOPIXEL           // Use NeoPixel LED as case light, requires NEOPIXEL_LED.
  #if ENABLED(CASE_LIGHT_USE_NEOPIXEL)
    #define CASE_LIGHT_NEOPIXEL_COLOR { 255, 255, 255, 255 } // { Red, Green, Blue, White }
  #endif
#endif

// @section homing

// If you want endstops to stay on (by default) even when not homing
// enable this option. Override at any time with M120, M121.
//#define ENDSTOPS_ALWAYS_ON_DEFAULT

// @section extras

//#define Z_LATE_ENABLE // Enable Z the last moment. Needed if your Z driver overheats.

// Employ an external closed loop controller. Override pins here if needed.
//#define EXTERNAL_CLOSED_LOOP_CONTROLLER
#if ENABLED(EXTERNAL_CLOSED_LOOP_CONTROLLER)
  //#define CLOSED_LOOP_ENABLE_PIN        -1
  //#define CLOSED_LOOP_MOVE_COMPLETE_PIN -1
#endif

/**
 * Dual Steppers / Dual Endstops
 *
 * This section will allow you to use extra E drivers to drive a second motor for X, Y, or Z axes.
 *
 * For example, set X_DUAL_STEPPER_DRIVERS setting to use a second motor. If the motors need to
 * spin in opposite directions set INVERT_X2_VS_X_DIR. If the second motor needs its own endstop
 * set X_DUAL_ENDSTOPS. This can adjust for "racking." Use X2_USE_ENDSTOP to set the endstop plug
 * that should be used for the second endstop. Extra endstops will appear in the output of 'M119'.
 *
 * Use X_DUAL_ENDSTOP_ADJUSTMENT to adjust for mechanical imperfection. After homing both motors
 * this offset is applied to the X2 motor. To find the offset home the X axis, and measure the error
 * in X2. Dual endstop offsets can be set at runtime with 'M666 X<offset> Y<offset> Z<offset>'.
 */

//#define X_DUAL_STEPPER_DRIVERS
#if ENABLED(X_DUAL_STEPPER_DRIVERS)
  #define INVERT_X2_VS_X_DIR true   // Set 'true' if X motors should rotate in opposite directions
  //#define X_DUAL_ENDSTOPS
  #if ENABLED(X_DUAL_ENDSTOPS)
    #define X2_USE_ENDSTOP _XMAX_
    #define X2_ENDSTOP_ADJUSTMENT  0
  #endif
#endif

//#define Y_DUAL_STEPPER_DRIVERS
#if ENABLED(Y_DUAL_STEPPER_DRIVERS)
  #define INVERT_Y2_VS_Y_DIR true   // Set 'true' if Y motors should rotate in opposite directions
  //#define Y_DUAL_ENDSTOPS
  #if ENABLED(Y_DUAL_ENDSTOPS)
    #define Y2_USE_ENDSTOP _YMAX_
    #define Y2_ENDSTOP_ADJUSTMENT  0
  #endif
#endif

//
// For Z set the number of stepper drivers
//
#define NUM_Z_STEPPER_DRIVERS 1   // (1-4) Z options change based on how many

#if NUM_Z_STEPPER_DRIVERS > 1
  //#define Z_MULTI_ENDSTOPS
  #if ENABLED(Z_MULTI_ENDSTOPS)
    #define Z2_USE_ENDSTOP          _XMAX_
    #define Z2_ENDSTOP_ADJUSTMENT   0
    #if NUM_Z_STEPPER_DRIVERS >= 3
      #define Z3_USE_ENDSTOP        _YMAX_
      #define Z3_ENDSTOP_ADJUSTMENT 0
    #endif
    #if NUM_Z_STEPPER_DRIVERS >= 4
      #define Z4_USE_ENDSTOP        _ZMAX_
      #define Z4_ENDSTOP_ADJUSTMENT 0
    #endif
  #endif
#endif

/**
 * Dual X Carriage
 *
 * This setup has two X carriages that can move independently, each with its own hotend.
 * The carriages can be used to print an object with two colors or materials, or in
 * "duplication mode" it can print two identical or X-mirrored objects simultaneously.
 * The inactive carriage is parked automatically to prevent oozing.
 * X1 is the left carriage, X2 the right. They park and home at opposite ends of the X axis.
 * By default the X2 stepper is assigned to the first unused E plug on the board.
 *
 * The following Dual X Carriage modes can be selected with M605 S<mode>:
 *
 *   0 : (FULL_CONTROL) The slicer has full control over both X-carriages and can achieve optimal travel
 *       results as long as it supports dual X-carriages. (M605 S0)
 *
 *   1 : (AUTO_PARK) The firmware automatically parks and unparks the X-carriages on tool-change so
 *       that additional slicer support is not required. (M605 S1)
 *
 *   2 : (DUPLICATION) The firmware moves the second X-carriage and extruder in synchronization with
 *       the first X-carriage and extruder, to print 2 copies of the same object at the same time.
 *       Set the constant X-offset and temperature differential with M605 S2 X[offs] R[deg] and
 *       follow with M605 S2 to initiate duplicated movement.
 *
 *   3 : (MIRRORED) Formbot/Vivedino-inspired mirrored mode in which the second extruder duplicates
 *       the movement of the first except the second extruder is reversed in the X axis.
 *       Set the initial X offset and temperature differential with M605 S2 X[offs] R[deg] and
 *       follow with M605 S3 to initiate mirrored movement.
 */
//#define DUAL_X_CARRIAGE
#if ENABLED(DUAL_X_CARRIAGE)
  #define X1_MIN_POS X_MIN_POS   // Set to X_MIN_POS
  #define X1_MAX_POS X_BED_SIZE  // Set a maximum so the first X-carriage can't hit the parked second X-carriage
  #define X2_MIN_POS    80       // Set a minimum to ensure the  second X-carriage can't hit the parked first X-carriage
  #define X2_MAX_POS   353       // Set this to the distance between toolheads when both heads are homed
  #define X2_HOME_DIR    1       // Set to 1. The second X-carriage always homes to the maximum endstop position
  #define X2_HOME_POS X2_MAX_POS // Default X2 home position. Set to X2_MAX_POS.
                      // However: In this mode the HOTEND_OFFSET_X value for the second extruder provides a software
                      // override for X2_HOME_POS. This also allow recalibration of the distance between the two endstops
                      // without modifying the firmware (through the "M218 T1 X???" command).
                      // Remember: you should set the second extruder x-offset to 0 in your slicer.

  // This is the default power-up mode which can be later using M605.
  #define DEFAULT_DUAL_X_CARRIAGE_MODE DXC_AUTO_PARK_MODE

  // Default x offset in duplication mode (typically set to half print bed width)
  #define DEFAULT_DUPLICATION_X_OFFSET 100

  // Default action to execute following M605 mode change commands. Typically G28X to apply new mode.
  //#define EVENT_GCODE_IDEX_AFTER_MODECHANGE "G28X"
#endif

// Activate a solenoid on the active extruder with M380. Disable all with M381.
// Define SOL0_PIN, SOL1_PIN, etc., for each extruder that has a solenoid.
//#define EXT_SOLENOID

// @section homing

/**
 * Homing Procedure
 * Homing (G28) does an indefinite move towards the endstops to establish
 * the position of the toolhead relative to the workspace.
 */

//#define SENSORLESS_BACKOFF_MM  { 2, 2 }     // (mm) Backoff from endstops before sensorless homing

#define HOMING_BUMP_MM      { 5, 5, 5 }       // (mm) Backoff from endstops after first bump
                                              // For delta all values must be the same
#define HOMING_BUMP_DIVISOR { 10, 10, 10 }       // Re-Bump Speed Divisor (Divides the Homing Feedrate)

//#define HOMING_BACKOFF_POST_MM { 2, 2, 2 }  // (mm) Backoff from endstops after homing

//#define QUICK_HOME                          // If G28 contains XY do a diagonal move first
//#define HOME_Y_BEFORE_X                     // If G28 contains XY home Y before X
//#define HOME_Z_FIRST                        // Home Z first. Requires a Z-MIN endstop (not a probe).
//#define CODEPENDENT_XY_HOMING               // If X/Y can't home without homing Y/X first

// @section bltouch

#if ENABLED(BLTOUCH)
  /**
   * Either: Use the defaults (recommended) or: For special purposes, use the following DEFINES
   * Do not activate settings that the probe might not understand. Clones might misunderstand
   * advanced commands.
   *
   * Note: If the probe is not deploying, do a "Reset" and "Self-Test" and then check the
   *       wiring of the BROWN, RED and ORANGE wires.
   *
   * Note: If the trigger signal of your probe is not being recognized, it has been very often
   *       because the BLACK and WHITE wires needed to be swapped. They are not "interchangeable"
   *       like they would be with a real switch. So please check the wiring first.
   *
   * Settings for all BLTouch and clone probes:
   */

  // Safety: The probe needs time to recognize the command.
  //         Minimum command delay (ms). Enable and increase if needed.
  //#define BLTOUCH_DELAY 500

  /**
   * Settings for BLTOUCH Classic 1.2, 1.3 or BLTouch Smart 1.0, 2.0, 2.2, 3.0, 3.1, and most clones:
   */

  // Feature: Switch into SW mode after a deploy. It makes the output pulse longer. Can be useful
  //          in special cases, like noisy or filtered input configurations.
  //#define BLTOUCH_FORCE_SW_MODE

  /**
   * Settings for BLTouch Smart 3.0 and 3.1
   * Summary:
   *   - Voltage modes: 5V and OD (open drain - "logic voltage free") output modes
   *   - High-Speed mode
   *   - Disable LCD voltage options
   */

  /**
   * Danger: Don't activate 5V mode unless attached to a 5V-tolerant controller!
   * V3.0 or 3.1: Set default mode to 5V mode at Marlin startup.
   * If disabled, OD mode is the hard-coded default on 3.0
   * On startup, Marlin will compare its eeprom to this value. If the selected mode
   * differs, a mode set eeprom write will be completed at initialization.
   * Use the option below to force an eeprom write to a V3.1 probe regardless.
   */
  //#define BLTOUCH_SET_5V_MODE

  /**
   * Safety: Activate if connecting a probe with an unknown voltage mode.
   * V3.0: Set a probe into mode selected above at Marlin startup. Required for 5V mode on 3.0
   * V3.1: Force a probe with unknown mode into selected mode at Marlin startup ( = Probe EEPROM write )
   * To preserve the life of the probe, use this once then turn it off and re-flash.
   */
  //#define BLTOUCH_FORCE_MODE_SET

  /**
   * Use "HIGH SPEED" mode for probing.
   * Danger: Disable if your probe sometimes fails. Only suitable for stable well-adjusted systems.
   * This feature was designed for Delta's with very fast Z moves however higher speed cartesians may function
   * If the machine cannot raise the probe fast enough after a trigger, it may enter a fault state.
   */
  //#define BLTOUCH_HS_MODE

  // Safety: Enable voltage mode settings in the LCD menu.
  //#define BLTOUCH_LCD_VOLTAGE_MENU

#endif // BLTOUCH

// @section extras

/**
 * Z Steppers Auto-Alignment
 * Add the G34 command to align multiple Z steppers using a bed probe.
 */
//#define Z_STEPPER_AUTO_ALIGN
#if ENABLED(Z_STEPPER_AUTO_ALIGN)
  // Define probe X and Y positions for Z1, Z2 [, Z3 [, Z4]]
  // If not defined, probe limits will be used.
  // Override with 'M422 S<index> X<pos> Y<pos>'
  //#define Z_STEPPER_ALIGN_XY { {  10, 190 }, { 100,  10 }, { 190, 190 } }

  /**
   * Orientation for the automatically-calculated probe positions.
   * Override Z stepper align points with 'M422 S<index> X<pos> Y<pos>'
   *
   * 2 Steppers:  (0)     (1)
   *               |       |   2   |
   *               | 1   2 |       |
   *               |       |   1   |
   *
   * 3 Steppers:  (0)     (1)     (2)     (3)
   *               |   3   | 1     | 2   1 |     2 |
   *               |       |     3 |       | 3     |
   *               | 1   2 | 2     |   3   |     1 |
   *
   * 4 Steppers:  (0)     (1)     (2)     (3)
   *               | 4   3 | 1   4 | 2   1 | 3   2 |
   *               |       |       |       |       |
   *               | 1   2 | 2   3 | 3   4 | 4   1 |
   */
  #ifndef Z_STEPPER_ALIGN_XY
    //#define Z_STEPPERS_ORIENTATION 0
  #endif

  // Provide Z stepper positions for more rapid convergence in bed alignment.
  // Requires triple stepper drivers (i.e., set NUM_Z_STEPPER_DRIVERS to 3)
  //#define Z_STEPPER_ALIGN_KNOWN_STEPPER_POSITIONS
  #if ENABLED(Z_STEPPER_ALIGN_KNOWN_STEPPER_POSITIONS)
    // Define Stepper XY positions for Z1, Z2, Z3 corresponding to
    // the Z screw positions in the bed carriage.
    // Define one position per Z stepper in stepper driver order.
    #define Z_STEPPER_ALIGN_STEPPER_XY { { 210.7, 102.5 }, { 152.6, 220.0 }, { 94.5, 102.5 } }
  #else
    // Amplification factor. Used to scale the correction step up or down in case
    // the stepper (spindle) position is farther out than the test point.
    #define Z_STEPPER_ALIGN_AMP 1.0       // Use a value > 1.0 NOTE: This may cause instability!
  #endif

  // On a 300mm bed a 5% grade would give a misalignment of ~1.5cm
  #define G34_MAX_GRADE              5    // (%) Maximum incline that G34 will handle
  #define Z_STEPPER_ALIGN_ITERATIONS 5    // Number of iterations to apply during alignment
  #define Z_STEPPER_ALIGN_ACC        0.02 // Stop iterating early if the accuracy is better than this
  #define RESTORE_LEVELING_AFTER_G34      // Restore leveling after G34 is done?
  // After G34, re-home Z (G28 Z) or just calculate it from the last probe heights?
  // Re-homing might be more precise in reproducing the actual 'G28 Z' homing height, especially on an uneven bed.
  #define HOME_AFTER_G34
#endif

//
// Add the G35 command to read bed corners to help adjust screws. Requires a bed probe.
//
//#define ASSISTED_TRAMMING
#if ENABLED(ASSISTED_TRAMMING)

  // Define positions for probe points.
  #define TRAMMING_POINT_XY { {  20, 20 }, { 180,  20 }, { 180, 180 }, { 20, 180 } }

  // Define position names for probe points.
  #define TRAMMING_POINT_NAME_1 "Front-Left"
  #define TRAMMING_POINT_NAME_2 "Front-Right"
  #define TRAMMING_POINT_NAME_3 "Back-Right"
  #define TRAMMING_POINT_NAME_4 "Back-Left"

  #define RESTORE_LEVELING_AFTER_G35    // Enable to restore leveling setup after operation
  //#define REPORT_TRAMMING_MM          // Report Z deviation (mm) for each point relative to the first

  //#define ASSISTED_TRAMMING_MENU_ITEM // Add a menu item to run G35 Assisted Tramming (MarlinUI)
  //#define ASSISTED_TRAMMING_WIZARD    // Make the menu item open a Tramming Wizard sub-menu
  //#define ASSISTED_TRAMMING_WAIT_POSITION { X_CENTER, Y_CENTER, 30 } // Move the nozzle out of the way for adjustment

  /**
   * Screw thread:
   *   M3: 30 = Clockwise, 31 = Counter-Clockwise
   *   M4: 40 = Clockwise, 41 = Counter-Clockwise
   *   M5: 50 = Clockwise, 51 = Counter-Clockwise
   */
  #define TRAMMING_SCREW_THREAD 30

#endif

// @section motion

#define AXIS_RELATIVE_MODES { false, false, false, false }

// Add a Duplicate option for well-separated conjoined nozzles
//#define MULTI_NOZZLE_DUPLICATION

// By default pololu step drivers require an active high signal. However, some high power drivers require an active low signal as step.
#define INVERT_X_STEP_PIN false
#define INVERT_Y_STEP_PIN false
#define INVERT_Z_STEP_PIN false
#define INVERT_E_STEP_PIN false

/**
 * Idle Stepper Shutdown
 * Set DISABLE_INACTIVE_? 'true' to shut down axis steppers after an idle period.
 * The Deactive Time can be overridden with M18 and M84. Set to 0 for No Timeout.
 */
#define DEFAULT_STEPPER_DEACTIVE_TIME (5*60)
#define DISABLE_INACTIVE_X true
#define DISABLE_INACTIVE_Y true
#define DISABLE_INACTIVE_Z true  // Set 'false' if the nozzle could fall onto your printed part!
#define DISABLE_INACTIVE_E true

// If the Nozzle or Bed falls when the Z stepper is disabled, set its resting position here.
#define Z_AFTER_DEACTIVATE Z_HOME_POS
//#define HOME_AFTER_DEACTIVATE  // Require rehoming after steppers are deactivated

// Default Minimum Feedrates for printing and travel moves
#define DEFAULT_MINIMUMFEEDRATE       0.0     // (mm/s) Minimum feedrate. Set with M205 S.
#define DEFAULT_MINTRAVELFEEDRATE     0.0     // (mm/s) Minimum travel feedrate. Set with M205 T.

// Minimum time that a segment needs to take as the buffer gets emptied
#define DEFAULT_MINSEGMENTTIME        20000   // (µs) Set with M205 B.

// Slow down the machine if the lookahead buffer is (by default) half full.
// Increase the slowdown divisor for larger buffer sizes.
//#define SLOWDOWN
#if ENABLED(SLOWDOWN)
  #define SLOWDOWN_DIVISOR 2
#endif

/**
 * XY Frequency limit
 * Reduce resonance by limiting the frequency of small zigzag infill moves.
 * See https://hydraraptor.blogspot.com/2010/12/frequency-limit.html
 * Use M201 F<freq> G<min%> to change limits at runtime.
 */
//#define XY_FREQUENCY_LIMIT      10 // (Hz) Maximum frequency of small zigzag infill moves. Set with M201 F<hertz>.
#ifdef XY_FREQUENCY_LIMIT
  #define XY_FREQUENCY_MIN_PERCENT 5 // (percent) Minimum FR percentage to apply. Set with M201 G<min%>.
#endif

// Minimum planner junction speed. Sets the default minimum speed the planner plans for at the end
// of the buffer and all stops. This should not be much greater than zero and should only be changed
// if unwanted behavior is observed on a user's machine when running at very slow speeds.
#define MINIMUM_PLANNER_SPEED 0.05 // (mm/s)

//
// Backlash Compensation
// Adds extra movement to axes on direction-changes to account for backlash.
//
//#define BACKLASH_COMPENSATION
#if ENABLED(BACKLASH_COMPENSATION)
  // Define values for backlash distance and correction.
  // If BACKLASH_GCODE is enabled these values are the defaults.
  #define BACKLASH_DISTANCE_MM { 0, 0, 0 } // (mm)
  #define BACKLASH_CORRECTION    0.0       // 0.0 = no correction; 1.0 = full correction

  // Set BACKLASH_SMOOTHING_MM to spread backlash correction over multiple segments
  // to reduce print artifacts. (Enabling this is costly in memory and computation!)
  //#define BACKLASH_SMOOTHING_MM 3 // (mm)

  // Add runtime configuration and tuning of backlash values (M425)
  //#define BACKLASH_GCODE

  #if ENABLED(BACKLASH_GCODE)
    // Measure the Z backlash when probing (G29) and set with "M425 Z"
    #define MEASURE_BACKLASH_WHEN_PROBING

    #if ENABLED(MEASURE_BACKLASH_WHEN_PROBING)
      // When measuring, the probe will move up to BACKLASH_MEASUREMENT_LIMIT
      // mm away from point of contact in BACKLASH_MEASUREMENT_RESOLUTION
      // increments while checking for the contact to be broken.
      #define BACKLASH_MEASUREMENT_LIMIT       0.5   // (mm)
      #define BACKLASH_MEASUREMENT_RESOLUTION  0.005 // (mm)
      #define BACKLASH_MEASUREMENT_FEEDRATE    Z_PROBE_SPEED_SLOW // (mm/min)
    #endif
  #endif
#endif

/**
 * Automatic backlash, position and hotend offset calibration
 *
 * Enable G425 to run automatic calibration using an electrically-
 * conductive cube, bolt, or washer mounted on the bed.
 *
 * G425 uses the probe to touch the top and sides of the calibration object
 * on the bed and measures and/or correct positional offsets, axis backlash
 * and hotend offsets.
 *
 * Note: HOTEND_OFFSET and CALIBRATION_OBJECT_CENTER must be set to within
 *       ±5mm of true values for G425 to succeed.
 */
//#define CALIBRATION_GCODE
#if ENABLED(CALIBRATION_GCODE)

  //#define CALIBRATION_SCRIPT_PRE  "M117 Starting Auto-Calibration\nT0\nG28\nG12\nM117 Calibrating..."
  //#define CALIBRATION_SCRIPT_POST "M500\nM117 Calibration data saved"

  #define CALIBRATION_MEASUREMENT_RESOLUTION     0.01 // mm

  #define CALIBRATION_FEEDRATE_SLOW             60    // mm/min
  #define CALIBRATION_FEEDRATE_FAST           1200    // mm/min
  #define CALIBRATION_FEEDRATE_TRAVEL         3000    // mm/min

  // The following parameters refer to the conical section of the nozzle tip.
  #define CALIBRATION_NOZZLE_TIP_HEIGHT          1.0  // mm
  #define CALIBRATION_NOZZLE_OUTER_DIAMETER      2.0  // mm

  // Uncomment to enable reporting (required for "G425 V", but consumes PROGMEM).
  //#define CALIBRATION_REPORTING

  // The true location and dimension the cube/bolt/washer on the bed.
  #define CALIBRATION_OBJECT_CENTER     { 264.0, -22.0,  -2.0 } // mm
  #define CALIBRATION_OBJECT_DIMENSIONS {  10.0,  10.0,  10.0 } // mm

  // Comment out any sides which are unreachable by the probe. For best
  // auto-calibration results, all sides must be reachable.
  #define CALIBRATION_MEASURE_RIGHT
  #define CALIBRATION_MEASURE_FRONT
  #define CALIBRATION_MEASURE_LEFT
  #define CALIBRATION_MEASURE_BACK

  // Probing at the exact top center only works if the center is flat. If
  // probing on a screwhead or hollow washer, probe near the edges.
  //#define CALIBRATION_MEASURE_AT_TOP_EDGES

  // Define the pin to read during calibration
  #ifndef CALIBRATION_PIN
    #define CALIBRATION_PIN -1            // Define here to override the default pin
    #define CALIBRATION_PIN_INVERTING false // Set to true to invert the custom pin
    //#define CALIBRATION_PIN_PULLDOWN
    #define CALIBRATION_PIN_PULLUP
  #endif
#endif

/**
 * Adaptive Step Smoothing increases the resolution of multi-axis moves, particularly at step frequencies
 * below 1kHz (for AVR) or 10kHz (for ARM), where aliasing between axes in multi-axis moves causes audible
 * vibration and surface artifacts. The algorithm adapts to provide the best possible step smoothing at the
 * lowest stepping frequencies.
 */
//#define ADAPTIVE_STEP_SMOOTHING

/**
 * Custom Microstepping
 * Override as-needed for your setup. Up to 3 MS pins are supported.
 */
//#define MICROSTEP1 LOW,LOW,LOW
//#define MICROSTEP2 HIGH,LOW,LOW
//#define MICROSTEP4 LOW,HIGH,LOW
//#define MICROSTEP8 HIGH,HIGH,LOW
//#define MICROSTEP16 LOW,LOW,HIGH
//#define MICROSTEP32 HIGH,LOW,HIGH

// Microstep settings (Requires a board with pins named X_MS1, X_MS2, etc.)
#define MICROSTEP_MODES { 16, 16, 16, 16, 16, 16 } // [1,2,4,8,16]

/**
 *  @section  stepper motor current
 *
 *  Some boards have a means of setting the stepper motor current via firmware.
 *
 *  The power on motor currents are set by:
 *    PWM_MOTOR_CURRENT - used by MINIRAMBO & ULTIMAIN_2
 *                         known compatible chips: A4982
 *    DIGIPOT_MOTOR_CURRENT - used by BQ_ZUM_MEGA_3D, RAMBO & SCOOVO_X9H
 *                         known compatible chips: AD5206
 *    DAC_MOTOR_CURRENT_DEFAULT - used by PRINTRBOARD_REVF & RIGIDBOARD_V2
 *                         known compatible chips: MCP4728
 *    DIGIPOT_I2C_MOTOR_CURRENTS - used by 5DPRINT, AZTEEG_X3_PRO, AZTEEG_X5_MINI_WIFI, MIGHTYBOARD_REVE
 *                         known compatible chips: MCP4451, MCP4018
 *
 *  Motor currents can also be set by M907 - M910 and by the LCD.
 *    M907 - applies to all.
 *    M908 - BQ_ZUM_MEGA_3D, RAMBO, PRINTRBOARD_REVF, RIGIDBOARD_V2 & SCOOVO_X9H
 *    M909, M910 & LCD - only PRINTRBOARD_REVF & RIGIDBOARD_V2
 */
//#define PWM_MOTOR_CURRENT { 1300, 1300, 1250 }          // Values in milliamps
//#define DIGIPOT_MOTOR_CURRENT { 135,135,135,135,135 }   // Values 0-255 (RAMBO 135 = ~0.75A, 185 = ~1A)
//#define DAC_MOTOR_CURRENT_DEFAULT { 70, 80, 90, 80 }    // Default drive percent - X, Y, Z, E axis

/**
 * I2C-based DIGIPOTs (e.g., Azteeg X3 Pro)
 */
//#define DIGIPOT_MCP4018             // Requires https://github.com/felias-fogg/SlowSoftI2CMaster
//#define DIGIPOT_MCP4451
#if EITHER(DIGIPOT_MCP4018, DIGIPOT_MCP4451)
  #define DIGIPOT_I2C_NUM_CHANNELS 8  // 5DPRINT:4   AZTEEG_X3_PRO:8   MKS_SBASE:5   MIGHTYBOARD_REVE:5

  // Actual motor currents in Amps. The number of entries must match DIGIPOT_I2C_NUM_CHANNELS.
  // These correspond to the physical drivers, so be mindful if the order is changed.
  #define DIGIPOT_I2C_MOTOR_CURRENTS { 1.0, 1.0, 1.0, 1.0, 1.0, 1.0, 1.0, 1.0 } // AZTEEG_X3_PRO

  //#define DIGIPOT_USE_RAW_VALUES    // Use DIGIPOT_MOTOR_CURRENT raw wiper values (instead of A4988 motor currents)

  /**
   * Common slave addresses:
   *
   *                        A   (A shifted)   B   (B shifted)  IC
   * Smoothie              0x2C (0x58)       0x2D (0x5A)       MCP4451
   * AZTEEG_X3_PRO         0x2C (0x58)       0x2E (0x5C)       MCP4451
   * AZTEEG_X5_MINI        0x2C (0x58)       0x2E (0x5C)       MCP4451
   * AZTEEG_X5_MINI_WIFI         0x58              0x5C        MCP4451
   * MIGHTYBOARD_REVE      0x2F (0x5E)                         MCP4018
   */
  //#define DIGIPOT_I2C_ADDRESS_A 0x2C  // Unshifted slave address for first DIGIPOT
  //#define DIGIPOT_I2C_ADDRESS_B 0x2D  // Unshifted slave address for second DIGIPOT
#endif

//===========================================================================
//=============================Additional Features===========================
//===========================================================================

// @section lcd

#if EITHER(IS_ULTIPANEL, EXTENSIBLE_UI)
  #define MANUAL_FEEDRATE_XYZ 50*60
  #define MANUAL_FEEDRATE { MANUAL_FEEDRATE_XYZ, MANUAL_FEEDRATE_XYZ, MANUAL_FEEDRATE_XYZ, 2*60 } // (mm/min) Feedrates for manual moves along X, Y, Z, E from panel
  #define FINE_MANUAL_MOVE 0.025    // (mm) Smallest manual move (< 0.1mm) applying to Z on most machines
  #if IS_ULTIPANEL
    #define MANUAL_E_MOVES_RELATIVE // Display extruder move distance rather than "position"
    #define ULTIPANEL_FEEDMULTIPLY  // Encoder sets the feedrate multiplier on the Status Screen
  #endif
#endif

// Change values more rapidly when the encoder is rotated faster
#define ENCODER_RATE_MULTIPLIER
#if ENABLED(ENCODER_RATE_MULTIPLIER)
  #define ENCODER_10X_STEPS_PER_SEC   30  // (steps/s) Encoder rate for 10x speed
  #define ENCODER_100X_STEPS_PER_SEC  80  // (steps/s) Encoder rate for 100x speed
#endif

// Play a beep when the feedrate is changed from the Status Screen
//#define BEEP_ON_FEEDRATE_CHANGE
#if ENABLED(BEEP_ON_FEEDRATE_CHANGE)
  #define FEEDRATE_CHANGE_BEEP_DURATION   10
  #define FEEDRATE_CHANGE_BEEP_FREQUENCY 440
#endif

#if HAS_LCD_MENU

  // Add Probe Z Offset calibration to the Z Probe Offsets menu
  #if HAS_BED_PROBE
    //#define PROBE_OFFSET_WIZARD // Define on QQS_Config
    #if ENABLED(PROBE_OFFSET_WIZARD)
      //
      // Enable to init the Probe Z-Offset when starting the Wizard.
      // Use a height slightly above the estimated nozzle-to-probe Z offset.
      // For example, with an offset of -5, consider a starting height of -4.
      //
      //#define PROBE_OFFSET_WIZARD_START_Z -4.0

      // Set a convenient position to do the calibration (probing point and nozzle/bed-distance)
      //#define PROBE_OFFSET_WIZARD_XY_POS { X_CENTER, Y_CENTER }
    #endif
  #endif

  // Include a page of printer information in the LCD Main Menu
  //#define LCD_INFO_MENU //Define on QQS_Config
  #if ENABLED(LCD_INFO_MENU)
    //#define LCD_PRINTER_INFO_IS_BOOTSCREEN // Show bootscreen(s) instead of Printer Info pages
  #endif

  // BACK menu items keep the highlight at the top
  //#define TURBO_BACK_MENU_ITEM

  // Add a mute option to the LCD menu
  //#define SOUND_MENU_ITEM

  /**
   * LED Control Menu
   * Add LED Control to the LCD menu
   */
  //#define LED_CONTROL_MENU  // Define on QQS_Config
  #if ENABLED(LED_CONTROL_MENU)
    #define LED_COLOR_PRESETS                 // Enable the Preset Color menu option
    //#define NEO2_COLOR_PRESETS              // Enable a second NeoPixel Preset Color menu option
    #if ENABLED(LED_COLOR_PRESETS)
      #define LED_USER_PRESET_RED        255  // User defined RED value
      #define LED_USER_PRESET_GREEN      128  // User defined GREEN value
      #define LED_USER_PRESET_BLUE         0  // User defined BLUE value
      #define LED_USER_PRESET_WHITE      255  // User defined WHITE value
      #define LED_USER_PRESET_BRIGHTNESS 255  // User defined intensity
      #define LED_USER_PRESET_STARTUP       // Have the printer display the user preset color on startup
    #endif
    #if ENABLED(NEO2_COLOR_PRESETS)
      #define NEO2_USER_PRESET_RED        255  // User defined RED value
      #define NEO2_USER_PRESET_GREEN      128  // User defined GREEN value
      #define NEO2_USER_PRESET_BLUE         0  // User defined BLUE value
      #define NEO2_USER_PRESET_WHITE      255  // User defined WHITE value
      #define NEO2_USER_PRESET_BRIGHTNESS 255  // User defined intensity
      //#define NEO2_USER_PRESET_STARTUP       // Have the printer display the user preset color on startup for the second strip
    #endif
  #endif

#endif // HAS_LCD_MENU

<<<<<<< HEAD
// Scroll a longer status message into view
#define STATUS_MESSAGE_SCROLLING
=======
#if HAS_DISPLAY
  // The timeout (in ms) to return to the status screen from sub-menus
  //#define LCD_TIMEOUT_TO_STATUS 15000
>>>>>>> b421de66

  #if ENABLED(SHOW_BOOTSCREEN)
    #define BOOTSCREEN_TIMEOUT 4000      // (ms) Total Duration to display the boot screen(s)
    #if EITHER(HAS_MARLINUI_U8GLIB, TFT_COLOR_UI)
      #define BOOT_MARLIN_LOGO_SMALL     // Show a smaller Marlin logo on the Boot Screen (saving lots of flash)
    #endif
  #endif

<<<<<<< HEAD
// The timeout (in ms) to return to the status screen from sub-menus
#define LCD_TIMEOUT_TO_STATUS 15000

// Add an 'M73' G-code to set the current percentage
#define LCD_SET_PROGRESS_MANUALLY
=======
  // Scroll a longer status message into view
  //#define STATUS_MESSAGE_SCROLLING

  // On the Info Screen, display XY with one decimal place when possible
  //#define LCD_DECIMAL_SMALL_XY
>>>>>>> b421de66

  // Add an 'M73' G-code to set the current percentage
  //#define LCD_SET_PROGRESS_MANUALLY

  // Show the E position (filament used) during printing
  //#define LCD_SHOW_E_TOTAL
#endif

<<<<<<< HEAD
#if EITHER(SDSUPPORT, LCD_SET_PROGRESS_MANUALLY) && ANY(HAS_MARLINUI_U8GLIB, HAS_MARLINUI_HD44780, IS_TFTGLCD_PANEL)
  //#define PRINT_PROGRESS_SHOW_DECIMALS // Show progress with decimal digits
  #define SHOW_REMAINING_TIME          // Display estimated time to completion
=======
#if EITHER(SDSUPPORT, LCD_SET_PROGRESS_MANUALLY) && ANY(HAS_MARLINUI_U8GLIB, HAS_MARLINUI_HD44780, IS_TFTGLCD_PANEL, EXTENSIBLE_UI)
  //#define SHOW_REMAINING_TIME       // Display estimated time to completion
>>>>>>> b421de66
  #if ENABLED(SHOW_REMAINING_TIME)
    #define USE_M73_REMAINING_TIME     // Use remaining time from M73 command instead of estimation
    #define ROTATE_PROGRESS_DISPLAY    // Display (P)rogress, (E)lapsed, and (R)emaining time
  #endif

  #if EITHER(HAS_MARLINUI_U8GLIB, EXTENSIBLE_UI)
    //#define PRINT_PROGRESS_SHOW_DECIMALS // Show progress with decimal digits
  #endif

  #if EITHER(HAS_MARLINUI_HD44780, IS_TFTGLCD_PANEL)
    //#define LCD_PROGRESS_BAR            // Show a progress bar on HD44780 LCDs for SD printing
    #if ENABLED(LCD_PROGRESS_BAR)
      #define PROGRESS_BAR_BAR_TIME 2000  // (ms) Amount of time to show the bar
      #define PROGRESS_BAR_MSG_TIME 3000  // (ms) Amount of time to show the status message
      #define PROGRESS_MSG_EXPIRE   0     // (ms) Amount of time to retain the status message (0=forever)
      //#define PROGRESS_MSG_ONCE         // Show the message for MSG_TIME then clear it
      //#define LCD_PROGRESS_BAR_TEST     // Add a menu item to test the progress bar
    #endif
  #endif
#endif

#if ENABLED(SDSUPPORT)

  // The standard SD detect circuit reads LOW when media is inserted and HIGH when empty.
  // Enable this option and set to HIGH if your SD cards are incorrectly detected.
  //#define SD_DETECT_STATE HIGH

  //#define SD_IGNORE_AT_STARTUP            // Don't mount the SD card when starting up
  //#define SDCARD_READONLY                 // Read-only SD card (to save over 2K of flash)

  //#define GCODE_REPEAT_MARKERS            // Enable G-code M808 to set repeat markers and do looping

  #define SD_PROCEDURE_DEPTH 1              // Increase if you need more nested M32 calls

  #define SD_FINISHED_STEPPERRELEASE true   // Disable steppers when SD Print is finished
  #define SD_FINISHED_RELEASECOMMAND "M84"  // Use "M84XYE" to keep Z enabled so your bed stays in place

  // Reverse SD sort to show "more recent" files first, according to the card's FAT.
  // Since the FAT gets out of order with usage, SDCARD_SORT_ALPHA is recommended.
  #define SDCARD_RATHERRECENTFIRST

  #define SD_MENU_CONFIRM_START             // Confirm the selected SD file before printing

  //#define NO_SD_AUTOSTART                 // Remove auto#.g file support completely to save some Flash, SRAM
  //#define MENU_ADDAUTOSTART               // Add a menu option to run auto#.g files

  //#define BROWSE_MEDIA_ON_INSERT          // Open the file browser when media is inserted

  #define EVENT_GCODE_SD_ABORT "G28"        // G-code to run on SD Abort Print (e.g., "G28XY" or "G27")

  #if ENABLED(PRINTER_EVENT_LEDS)
    #define PE_LEDS_COMPLETED_TIME  (30*60) // (seconds) Time to keep the LED "done" color before restoring normal illumination
  #endif

  /**
   * Continue after Power-Loss (Creality3D)
   *
   * Store the current state to the SD Card at the start of each layer
   * during SD printing. If the recovery file is found at boot time, present
   * an option on the LCD screen to continue the print from the last-known
   * point in the file.
   */
  #define POWER_LOSS_RECOVERY
  #if ENABLED(POWER_LOSS_RECOVERY)
    #define PLR_ENABLED_DEFAULT   true  // Power Loss Recovery enabled by default. (Set with 'M413 Sn' & M500)
    //#define BACKUP_POWER_SUPPLY       // Backup power / UPS to move the steppers on power loss
    //#define POWER_LOSS_RECOVER_ZHOME  // Z homing is needed for proper recovery. 99.9% of the time this should be disabled!
    //#define POWER_LOSS_ZRAISE       2 // (mm) Z axis raise on resume (on power loss with UPS)
    #define POWER_LOSS_PIN           -1 // Pin to detect power loss. Set to -1 to disable default pin on boards without module.
    //#define POWER_LOSS_STATE     HIGH // State of pin indicating power loss
    //#define POWER_LOSS_PULLUP         // Set pullup / pulldown as appropriate for your sensor
    //#define POWER_LOSS_PULLDOWN
    //#define POWER_LOSS_PURGE_LEN   20 // (mm) Length of filament to purge on resume
    //#define POWER_LOSS_RETRACT_LEN 10 // (mm) Length of filament to retract on fail. Requires backup power.

    // Without a POWER_LOSS_PIN the following option helps reduce wear on the SD card,
    // especially with "vase mode" printing. Set too high and vases cannot be continued.
    #define POWER_LOSS_MIN_Z_CHANGE 0.05 // (mm) Minimum Z change before saving power-loss data
  #endif

  /**
   * Sort SD file listings in alphabetical order.
   *
   * With this option enabled, items on SD cards will be sorted
   * by name for easier navigation.
   *
   * By default...
   *
   *  - Use the slowest -but safest- method for sorting.
   *  - Folders are sorted to the top.
   *  - The sort key is statically allocated.
   *  - No added G-code (M34) support.
   *  - 40 item sorting limit. (Items after the first 40 are unsorted.)
   *
   * SD sorting uses static allocation (as set by SDSORT_LIMIT), allowing the
   * compiler to calculate the worst-case usage and throw an error if the SRAM
   * limit is exceeded.
   *
   *  - SDSORT_USES_RAM provides faster sorting via a static directory buffer.
   *  - SDSORT_USES_STACK does the same, but uses a local stack-based buffer.
   *  - SDSORT_CACHE_NAMES will retain the sorted file listing in RAM. (Expensive!)
   *  - SDSORT_DYNAMIC_RAM only uses RAM when the SD menu is visible. (Use with caution!)
   */
  //#define SDCARD_SORT_ALPHA

  // SD Card Sorting options
  #if ENABLED(SDCARD_SORT_ALPHA)
    #define SDSORT_LIMIT       40     // Maximum number of sorted items (10-256). Costs 27 bytes each.
    #define FOLDER_SORTING     -1     // -1=above  0=none  1=below
    #define SDSORT_GCODE       false  // Allow turning sorting on/off with LCD and M34 G-code.
    #define SDSORT_USES_RAM    false  // Pre-allocate a static array for faster pre-sorting.
    #define SDSORT_USES_STACK  false  // Prefer the stack for pre-sorting to give back some SRAM. (Negated by next 2 options.)
    #define SDSORT_CACHE_NAMES false  // Keep sorted items in RAM longer for speedy performance. Most expensive option.
    #define SDSORT_DYNAMIC_RAM false  // Use dynamic allocation (within SD menus). Least expensive option. Set SDSORT_LIMIT before use!
    #define SDSORT_CACHE_VFATS 2      // Maximum number of 13-byte VFAT entries to use for sorting.
                                      // Note: Only affects SCROLL_LONG_FILENAMES with SDSORT_CACHE_NAMES but not SDSORT_DYNAMIC_RAM.
  #endif

  // Allow international symbols in long filenames. To display correctly, the
  // LCD's font must contain the characters. Check your selected LCD language.
  //#define UTF_FILENAME_SUPPORT

  // This allows hosts to request long names for files and folders with M33
  #define LONG_FILENAME_HOST_SUPPORT

  // Enable this option to scroll long filenames in the SD card menu
  #define SCROLL_LONG_FILENAMES

  // Leave the heaters on after Stop Print (not recommended!)
  //#define SD_ABORT_NO_COOLDOWN

  /**
   * This option allows you to abort SD printing when any endstop is triggered.
   * This feature must be enabled with "M540 S1" or from the LCD menu.
   * To have any effect, endstops must be enabled during SD printing.
   */
  //#define SD_ABORT_ON_ENDSTOP_HIT

  /**
   * This option makes it easier to print the same SD Card file again.
   * On print completion the LCD Menu will open with the file selected.
   * You can just click to start the print, or navigate elsewhere.
   */
  //#define SD_REPRINT_LAST_SELECTED_FILE

  /**
   * Auto-report SdCard status with M27 S<seconds>
   */
  //#define AUTO_REPORT_SD_STATUS

  /**
   * Support for USB thumb drives using an Arduino USB Host Shield or
   * equivalent MAX3421E breakout board. The USB thumb drive will appear
   * to Marlin as an SD card.
   *
   * The MAX3421E can be assigned the same pins as the SD card reader, with
   * the following pin mapping:
   *
   *    SCLK, MOSI, MISO --> SCLK, MOSI, MISO
   *    INT              --> SD_DETECT_PIN [1]
   *    SS               --> SDSS
   *
   * [1] On AVR an interrupt-capable pin is best for UHS3 compatibility.
   */
  //#define USB_FLASH_DRIVE_SUPPORT
  #if ENABLED(USB_FLASH_DRIVE_SUPPORT)
    /**
     * USB Host Shield Library
     *
     * - UHS2 uses no interrupts and has been production-tested
     *   on a LulzBot TAZ Pro with a 32-bit Archim board.
     *
     * - UHS3 is newer code with better USB compatibility. But it
     *   is less tested and is known to interfere with Servos.
     *   [1] This requires USB_INTR_PIN to be interrupt-capable.
     */
    //#define USE_UHS2_USB
    //#define USE_UHS3_USB

    /**
     * Native USB Host supported by some boards (USB OTG)
     */
    //#define USE_OTG_USB_HOST

    #if DISABLED(USE_OTG_USB_HOST)
      #define USB_CS_PIN    SDSS
      #define USB_INTR_PIN  SD_DETECT_PIN
    #endif
  #endif

  /**
   * When using a bootloader that supports SD-Firmware-Flashing,
   * add a menu item to activate SD-FW-Update on the next reboot.
   *
   * Requires ATMEGA2560 (Arduino Mega)
   *
   * Tested with this bootloader:
   *   https://github.com/FleetProbe/MicroBridge-Arduino-ATMega2560
   */
  //#define SD_FIRMWARE_UPDATE
  #if ENABLED(SD_FIRMWARE_UPDATE)
    #define SD_FIRMWARE_UPDATE_EEPROM_ADDR    0x1FF
    #define SD_FIRMWARE_UPDATE_ACTIVE_VALUE   0xF0
    #define SD_FIRMWARE_UPDATE_INACTIVE_VALUE 0xFF
  #endif

  // Add an optimized binary file transfer mode, initiated with 'M28 B1'
  //#define BINARY_FILE_TRANSFER  // Define on QQS_Config

  /**
   * Set this option to one of the following (or the board's defaults apply):
   *
   *           LCD - Use the SD drive in the external LCD controller.
   *       ONBOARD - Use the SD drive on the control board. (No SD_DETECT_PIN. M21 to init.)
   *  CUSTOM_CABLE - Use a custom cable to access the SD (as defined in a pins file).
   *
   * :[ 'LCD', 'ONBOARD', 'CUSTOM_CABLE' ]
   */
  //#define SDCARD_CONNECTION LCD

#endif // SDSUPPORT

/**
 * By default an onboard SD card reader may be shared as a USB mass-
 * storage device. This option hides the SD card from the host PC.
 */
//#define NO_SD_HOST_DRIVE   // Disable SD Card access over USB (for security).

/**
 * Additional options for Graphical Displays
 *
 * Use the optimizations here to improve printing performance,
 * which can be adversely affected by graphical display drawing,
 * especially when doing several short moves, and when printing
 * on DELTA and SCARA machines.
 *
 * Some of these options may result in the display lagging behind
 * controller events, as there is a trade-off between reliable
 * printing performance versus fast display updates.
 */
#if HAS_MARLINUI_U8GLIB
  // Show SD percentage next to the progress bar
  //#define DOGM_SD_PERCENT

  // Save many cycles by drawing a hollow frame or no frame on the Info Screen
  //#define XYZ_NO_FRAME
  #define XYZ_HOLLOW_FRAME

  // Enable to save many cycles by drawing a hollow frame on Menu Screens
  #define MENU_HOLLOW_FRAME

  // A bigger font is available for edit items. Costs 3120 bytes of PROGMEM.
  // Western only. Not available for Cyrillic, Kana, Turkish, Greek, or Chinese.
  //#define USE_BIG_EDIT_FONT

  // A smaller font may be used on the Info Screen. Costs 2434 bytes of PROGMEM.
  // Western only. Not available for Cyrillic, Kana, Turkish, Greek, or Chinese.
  #define USE_SMALL_INFOFONT

  // Swap the CW/CCW indicators in the graphics overlay
  //#define OVERLAY_GFX_REVERSE

  /**
   * ST7920-based LCDs can emulate a 16 x 4 character display using
   * the ST7920 character-generator for very fast screen updates.
   * Enable LIGHTWEIGHT_UI to use this special display mode.
   *
   * Since LIGHTWEIGHT_UI has limited space, the position and status
   * message occupy the same line. Set STATUS_EXPIRE_SECONDS to the
   * length of time to display the status message before clearing.
   *
   * Set STATUS_EXPIRE_SECONDS to zero to never clear the status.
   * This will prevent position updates from being displayed.
   */
  #if ENABLED(U8GLIB_ST7920)
    // Enable this option and reduce the value to optimize screen updates.
    // The normal delay is 10µs. Use the lowest value that still gives a reliable display.
    //#define DOGM_SPI_DELAY_US 5

    //#define LIGHTWEIGHT_UI
    #if ENABLED(LIGHTWEIGHT_UI)
      #define STATUS_EXPIRE_SECONDS 20
    #endif
  #endif

  /**
   * Status (Info) Screen customizations
   * These options may affect code size and screen render time.
   * Custom status screens can forcibly override these settings.
   */
  //#define STATUS_COMBINE_HEATERS    // Use combined heater images instead of separate ones
  //#define STATUS_HOTEND_NUMBERLESS  // Use plain hotend icons instead of numbered ones (with 2+ hotends)
  #define STATUS_HOTEND_INVERTED      // Show solid nozzle bitmaps when heating (Requires STATUS_HOTEND_ANIM)
  #define STATUS_HOTEND_ANIM          // Use a second bitmap to indicate hotend heating
  #define STATUS_BED_ANIM             // Use a second bitmap to indicate bed heating
  #define STATUS_CHAMBER_ANIM         // Use a second bitmap to indicate chamber heating
  //#define STATUS_CUTTER_ANIM        // Use a second bitmap to indicate spindle / laser active
  #define STATUS_ALT_BED_BITMAP     // Use the alternative bed bitmap
  //#define STATUS_ALT_FAN_BITMAP     // Use the alternative fan bitmap
  #define STATUS_FAN_FRAMES 4       // :[0,1,2,3,4] Number of fan animation frames
  //#define STATUS_HEAT_PERCENT       // Show heating in a progress bar
  //#define BOOT_MARLIN_LOGO_ANIMATED // Animated Marlin logo. Costs ~‭3260 (or ~940) bytes of PROGMEM.

  // Frivolous Game Options
  //#define MARLIN_BRICKOUT
  //#define MARLIN_INVADERS
  //#define MARLIN_SNAKE
  //#define GAMES_EASTER_EGG          // Add extra blank lines above the "Games" sub-menu

#endif // HAS_MARLINUI_U8GLIB

//
// Additional options for DGUS / DWIN displays
//
#if HAS_DGUS_LCD
  #define LCD_SERIAL_PORT 3
  #define LCD_BAUDRATE 115200

  #define DGUS_RX_BUFFER_SIZE 128
  #define DGUS_TX_BUFFER_SIZE 48
  //#define SERIAL_STATS_RX_BUFFER_OVERRUNS  // Fix Rx overrun situation (Currently only for AVR)

  #define DGUS_UPDATE_INTERVAL_MS  500    // (ms) Interval between automatic screen updates

  #if EITHER(DGUS_LCD_UI_FYSETC, DGUS_LCD_UI_HIPRECY)
    #define DGUS_PRINT_FILENAME           // Display the filename during printing
    #define DGUS_PREHEAT_UI               // Display a preheat screen during heatup

    #if ENABLED(DGUS_LCD_UI_FYSETC)
      //#define DGUS_UI_MOVE_DIS_OPTION   // Disabled by default for UI_FYSETC
    #else
      #define DGUS_UI_MOVE_DIS_OPTION     // Enabled by default for UI_HIPRECY
    #endif

    #define DGUS_FILAMENT_LOADUNLOAD
    #if ENABLED(DGUS_FILAMENT_LOADUNLOAD)
      #define DGUS_FILAMENT_PURGE_LENGTH 10
      #define DGUS_FILAMENT_LOAD_LENGTH_PER_TIME 0.5 // (mm) Adjust in proportion to DGUS_UPDATE_INTERVAL_MS
    #endif

    #define DGUS_UI_WAITING               // Show a "waiting" screen between some screens
    #if ENABLED(DGUS_UI_WAITING)
      #define DGUS_UI_WAITING_STATUS 10
      #define DGUS_UI_WAITING_STATUS_PERIOD 8 // Increase to slower waiting status looping
    #endif
  #endif
#endif // HAS_DGUS_LCD

//
// Touch UI for the FTDI Embedded Video Engine (EVE)
//
#if ENABLED(TOUCH_UI_FTDI_EVE)
  // Display board used
  //#define LCD_FTDI_VM800B35A        // FTDI 3.5" with FT800 (320x240)
  //#define LCD_4DSYSTEMS_4DLCD_FT843 // 4D Systems 4.3" (480x272)
  //#define LCD_HAOYU_FT800CB         // Haoyu with 4.3" or 5" (480x272)
  //#define LCD_HAOYU_FT810CB         // Haoyu with 5" (800x480)
  //#define LCD_ALEPHOBJECTS_CLCD_UI  // Aleph Objects Color LCD UI
  //#define LCD_FYSETC_TFT81050       // FYSETC with 5" (800x480)

  // Correct the resolution if not using the stock TFT panel.
  //#define TOUCH_UI_320x240
  //#define TOUCH_UI_480x272
  //#define TOUCH_UI_800x480

  // Mappings for boards with a standard RepRapDiscount Display connector
  //#define AO_EXP1_PINMAP      // AlephObjects CLCD UI EXP1 mapping
  //#define AO_EXP2_PINMAP      // AlephObjects CLCD UI EXP2 mapping
  //#define CR10_TFT_PINMAP     // Rudolph Riedel's CR10 pin mapping
  //#define S6_TFT_PINMAP       // FYSETC S6 pin mapping
  //#define F6_TFT_PINMAP       // FYSETC F6 pin mapping

  //#define OTHER_PIN_LAYOUT  // Define pins manually below
  #if ENABLED(OTHER_PIN_LAYOUT)
    // Pins for CS and MOD_RESET (PD) must be chosen
    #define CLCD_MOD_RESET  9
    #define CLCD_SPI_CS    10

    // If using software SPI, specify pins for SCLK, MOSI, MISO
    //#define CLCD_USE_SOFT_SPI
    #if ENABLED(CLCD_USE_SOFT_SPI)
      #define CLCD_SOFT_SPI_MOSI 11
      #define CLCD_SOFT_SPI_MISO 12
      #define CLCD_SOFT_SPI_SCLK 13
    #endif
  #endif

  // Display Orientation. An inverted (i.e. upside-down) display
  // is supported on the FT800. The FT810 and beyond also support
  // portrait and mirrored orientations.
  //#define TOUCH_UI_INVERTED
  //#define TOUCH_UI_PORTRAIT
  //#define TOUCH_UI_MIRRORED

  // UTF8 processing and rendering.
  // Unsupported characters are shown as '?'.
  //#define TOUCH_UI_USE_UTF8
  #if ENABLED(TOUCH_UI_USE_UTF8)
    // Western accents support. These accented characters use
    // combined bitmaps and require relatively little storage.
    #define TOUCH_UI_UTF8_WESTERN_CHARSET
    #if ENABLED(TOUCH_UI_UTF8_WESTERN_CHARSET)
      // Additional character groups. These characters require
      // full bitmaps and take up considerable storage:
      //#define TOUCH_UI_UTF8_SUPERSCRIPTS  // ¹ ² ³
      //#define TOUCH_UI_UTF8_COPYRIGHT     // © ®
      //#define TOUCH_UI_UTF8_GERMANIC      // ß
      //#define TOUCH_UI_UTF8_SCANDINAVIAN  // Æ Ð Ø Þ æ ð ø þ
      //#define TOUCH_UI_UTF8_PUNCTUATION   // « » ¿ ¡
      //#define TOUCH_UI_UTF8_CURRENCY      // ¢ £ ¤ ¥
      //#define TOUCH_UI_UTF8_ORDINALS      // º ª
      //#define TOUCH_UI_UTF8_MATHEMATICS   // ± × ÷
      //#define TOUCH_UI_UTF8_FRACTIONS     // ¼ ½ ¾
      //#define TOUCH_UI_UTF8_SYMBOLS       // µ ¶ ¦ § ¬
    #endif

    // Cyrillic character set, costs about 27KiB of flash
    //#define TOUCH_UI_UTF8_CYRILLIC_CHARSET
  #endif

  // Use a smaller font when labels don't fit buttons
  #define TOUCH_UI_FIT_TEXT

  // Allow language selection from menu at run-time (otherwise use LCD_LANGUAGE)
  //#define LCD_LANGUAGE_1 en
  //#define LCD_LANGUAGE_2 fr
  //#define LCD_LANGUAGE_3 de
  //#define LCD_LANGUAGE_4 es
  //#define LCD_LANGUAGE_5 it

  // Use a numeric passcode for "Screen lock" keypad.
  // (recommended for smaller displays)
  //#define TOUCH_UI_PASSCODE

  // Output extra debug info for Touch UI events
  //#define TOUCH_UI_DEBUG

  // Developer menu (accessed by touching "About Printer" copyright text)
  //#define TOUCH_UI_DEVELOPER_MENU
#endif

//
// Classic UI Options
//
#if TFT_SCALED_DOGLCD
  //#define TFT_MARLINUI_COLOR 0xFFFF // White
  //#define TFT_MARLINBG_COLOR 0x0000 // Black
  //#define TFT_DISABLED_COLOR 0x0003 // Almost black
  //#define TFT_BTCANCEL_COLOR 0xF800 // Red
  //#define TFT_BTARROWS_COLOR 0xDEE6 // 11011 110111 00110 Yellow
  //#define TFT_BTOKMENU_COLOR 0x145F // 00010 100010 11111 Cyan
#endif

//
// ADC Button Debounce
//
#if HAS_ADC_BUTTONS
  #define ADC_BUTTON_DEBOUNCE_DELAY 16  // Increase if buttons bounce or repeat too fast
#endif

// @section safety

/**
 * The watchdog hardware timer will do a reset and disable all outputs
 * if the firmware gets too overloaded to read the temperature sensors.
 *
 * If you find that watchdog reboot causes your AVR board to hang forever,
 * enable WATCHDOG_RESET_MANUAL to use a custom timer instead of WDTO.
 * NOTE: This method is less reliable as it can only catch hangups while
 * interrupts are enabled.
 */
#define USE_WATCHDOG
#if ENABLED(USE_WATCHDOG)
  //#define WATCHDOG_RESET_MANUAL
#endif

// @section lcd

/**
 * Babystepping enables movement of the axes by tiny increments without changing
 * the current position values. This feature is used primarily to adjust the Z
 * axis in the first layer of a print in real-time.
 *
 * Warning: Does not respect endstops!
 */
#define BABYSTEPPING
#if ENABLED(BABYSTEPPING)
  //#define INTEGRATED_BABYSTEPPING         // EXPERIMENTAL integration of babystepping into the Stepper ISR
  //#define BABYSTEP_WITHOUT_HOMING
  #define BABYSTEP_ALWAYS_AVAILABLE       // Allow babystepping at all times (not just during movement).
  //#define BABYSTEP_XY                     // Also enable X/Y Babystepping. Not supported on DELTA!
  #define BABYSTEP_INVERT_Z false           // Change if Z babysteps should go the other way
  //#define BABYSTEP_MILLIMETER_UNITS       // Specify BABYSTEP_MULTIPLICATOR_(XY|Z) in mm instead of micro-steps
  #define BABYSTEP_MULTIPLICATOR_Z  1       // (steps or mm) Steps or millimeter distance for each Z babystep
  //#define BABYSTEP_MULTIPLICATOR_XY 1       // (steps or mm) Steps or millimeter distance for each XY babystep

  #define DOUBLECLICK_FOR_Z_BABYSTEPPING  // Double-click on the Status Screen for Z Babystepping.
  #if ENABLED(DOUBLECLICK_FOR_Z_BABYSTEPPING)
    #define DOUBLECLICK_MAX_INTERVAL 1250   // Maximum interval between clicks, in milliseconds.
                                            // Note: Extra time may be added to mitigate controller latency.
    //#define MOVE_Z_WHEN_IDLE              // Jump to the move Z menu on doubleclick when printer is idle.
    #if ENABLED(MOVE_Z_WHEN_IDLE)
      #define MOVE_Z_IDLE_MULTIPLICATOR 1   // Multiply 1mm by this factor for the move step size.
    #endif
  #endif

  //#define BABYSTEP_DISPLAY_TOTAL          // Display total babysteps since last G28

  #define BABYSTEP_ZPROBE_OFFSET          // Combine M851 Z and Babystepping
  #if ENABLED(BABYSTEP_ZPROBE_OFFSET)
    //#define BABYSTEP_HOTEND_Z_OFFSET      // For multiple hotends, babystep relative Z offsets
    //#define BABYSTEP_ZPROBE_GFX_OVERLAY   // Enable graphical overlay on Z-offset editor
  #endif
#endif

// @section extruder

/**
 * Linear Pressure Control v1.5
 *
 * Assumption: advance [steps] = k * (delta velocity [steps/s])
 * K=0 means advance disabled.
 *
 * NOTE: K values for LIN_ADVANCE 1.5 differ from earlier versions!
 *
 * Set K around 0.22 for 3mm PLA Direct Drive with ~6.5cm between the drive gear and heatbreak.
 * Larger K values will be needed for flexible filament and greater distances.
 * If this algorithm produces a higher speed offset than the extruder can handle (compared to E jerk)
 * print acceleration will be reduced during the affected moves to keep within the limit.
 *
 * See https://marlinfw.org/docs/features/lin_advance.html for full instructions.
 */
//#define LIN_ADVANCE   //Define on QQS_Config
#if ENABLED(LIN_ADVANCE)
  //#define EXTRA_LIN_ADVANCE_K // Enable for second linear advance constants
  #define LIN_ADVANCE_K 0 //.22    // Unit: mm compression per 1mm/s extruder speed
  //#define LA_DEBUG            // If enabled, this will generate debug information output over USB.
  #define EXPERIMENTAL_SCURVE // Enable this option to permit S-Curve Acceleration
#endif

// @section leveling

/**
 * Points to probe for all 3-point Leveling procedures.
 * Override if the automatically selected points are inadequate.
 */
#if EITHER(AUTO_BED_LEVELING_3POINT, AUTO_BED_LEVELING_UBL)
  //#define PROBE_PT_1_X 15
  //#define PROBE_PT_1_Y 180
  //#define PROBE_PT_2_X 15
  //#define PROBE_PT_2_Y 20
  //#define PROBE_PT_3_X 170
  //#define PROBE_PT_3_Y 20
#endif

/**
 * Probing Margins
 *
 * Override PROBING_MARGIN for each side of the build plate
 * Useful to get probe points to exact positions on targets or
 * to allow leveling to avoid plate clamps on only specific
 * sides of the bed. With NOZZLE_AS_PROBE negative values are
 * allowed, to permit probing outside the bed.
 *
 * If you are replacing the prior *_PROBE_BED_POSITION options,
 * LEFT and FRONT values in most cases will map directly over
 * RIGHT and REAR would be the inverse such as
 * (X/Y_BED_SIZE - RIGHT/BACK_PROBE_BED_POSITION)
 *
 * This will allow all positions to match at compilation, however
 * should the probe position be modified with M851XY then the
 * probe points will follow. This prevents any change from causing
 * the probe to be unable to reach any points.
 */
#if PROBE_SELECTED && !IS_KINEMATIC
  //#define PROBING_MARGIN_LEFT PROBING_MARGIN
  //#define PROBING_MARGIN_RIGHT PROBING_MARGIN
  //#define PROBING_MARGIN_FRONT PROBING_MARGIN
  //#define PROBING_MARGIN_BACK PROBING_MARGIN
#endif

#if EITHER(MESH_BED_LEVELING, AUTO_BED_LEVELING_UBL)
  // Override the mesh area if the automatic (max) area is too large
  //#define MESH_MIN_X MESH_INSET
  //#define MESH_MIN_Y MESH_INSET
  //#define MESH_MAX_X X_BED_SIZE - (MESH_INSET)
  //#define MESH_MAX_Y Y_BED_SIZE - (MESH_INSET)
#endif

#if BOTH(AUTO_BED_LEVELING_UBL, EEPROM_SETTINGS)
  //#define OPTIMIZED_MESH_STORAGE  // Store mesh with less precision to save EEPROM space
#endif

/**
 * Repeatedly attempt G29 leveling until it succeeds.
 * Stop after G29_MAX_RETRIES attempts.
 */
//#define G29_RETRY_AND_RECOVER
#if ENABLED(G29_RETRY_AND_RECOVER)
  #define G29_MAX_RETRIES 3
  #define G29_HALT_ON_FAILURE
  /**
   * Specify the GCODE commands that will be executed when leveling succeeds,
   * between attempts, and after the maximum number of retries have been tried.
   */
  #define G29_SUCCESS_COMMANDS "M117 Bed leveling done."
  #define G29_RECOVER_COMMANDS "M117 Probe failed. Rewiping.\nG28\nG12 P0 S12 T0"
  #define G29_FAILURE_COMMANDS "M117 Bed leveling failed.\nG0 Z10\nM300 P25 S880\nM300 P50 S0\nM300 P25 S880\nM300 P50 S0\nM300 P25 S880\nM300 P50 S0\nG4 S1"

#endif

/**
 * Thermal Probe Compensation
 * Probe measurements are adjusted to compensate for temperature distortion.
 * Use G76 to calibrate this feature. Use M871 to set values manually.
 * For a more detailed explanation of the process see G76_M871.cpp.
 */
#if HAS_BED_PROBE && TEMP_SENSOR_PROBE && TEMP_SENSOR_BED
  // Enable thermal first layer compensation using bed and probe temperatures
  #define PROBE_TEMP_COMPENSATION

  // Add additional compensation depending on hotend temperature
  // Note: this values cannot be calibrated and have to be set manually
  #if ENABLED(PROBE_TEMP_COMPENSATION)
    // Park position to wait for probe cooldown
    #define PTC_PARK_POS   { 0, 0, 100 }

    // Probe position to probe and wait for probe to reach target temperature
    #define PTC_PROBE_POS  { 90, 100 }

    // Enable additional compensation using hotend temperature
    // Note: this values cannot be calibrated automatically but have to be set manually
    //#define USE_TEMP_EXT_COMPENSATION

    // Probe temperature calibration generates a table of values starting at PTC_SAMPLE_START
    // (e.g. 30), in steps of PTC_SAMPLE_RES (e.g. 5) with PTC_SAMPLE_COUNT (e.g. 10) samples.

    //#define PTC_SAMPLE_START  30.0f
    //#define PTC_SAMPLE_RES    5.0f
    //#define PTC_SAMPLE_COUNT  10U

    // Bed temperature calibration builds a similar table.

    //#define BTC_SAMPLE_START  60.0f
    //#define BTC_SAMPLE_RES    5.0f
    //#define BTC_SAMPLE_COUNT  10U

    // The temperature the probe should be at while taking measurements during bed temperature
    // calibration.
    //#define BTC_PROBE_TEMP 30.0f

    // Height above Z=0.0f to raise the nozzle. Lowering this can help the probe to heat faster.
    // Note: the Z=0.0f offset is determined by the probe offset which can be set using M851.
    //#define PTC_PROBE_HEATING_OFFSET 0.5f

    // Height to raise the Z-probe between heating and taking the next measurement. Some probes
    // may fail to untrigger if they have been triggered for a long time, which can be solved by
    // increasing the height the probe is raised to.
    //#define PTC_PROBE_RAISE 15U

    // If the probe is outside of the defined range, use linear extrapolation using the closest
    // point and the PTC_LINEAR_EXTRAPOLATION'th next point. E.g. if set to 4 it will use data[0]
    // and data[4] to perform linear extrapolation for values below PTC_SAMPLE_START.
    //#define PTC_LINEAR_EXTRAPOLATION 4
  #endif
#endif

// @section extras

//
// G60/G61 Position Save and Return
//
//#define SAVED_POSITIONS 1         // Each saved position slot costs 12 bytes

//
// G2/G3 Arc Support
//
//#define ARC_SUPPORT    // Define on QQS_Config  // Disable this feature to save ~3226 bytes
#if ENABLED(ARC_SUPPORT)
  #define MM_PER_ARC_SEGMENT      1 // (mm) Length (or minimum length) of each arc segment
  //#define ARC_SEGMENTS_PER_R    1 // Max segment length, MM_PER = Min
  #define MIN_ARC_SEGMENTS       24 // Minimum number of segments in a complete circle
  //#define ARC_SEGMENTS_PER_SEC 50 // Use feedrate to choose segment length (with MM_PER_ARC_SEGMENT as the minimum)
  #define N_ARC_CORRECTION       25 // Number of interpolated segments between corrections
  //#define ARC_P_CIRCLES           // Enable the 'P' parameter to specify complete circles
  //#define CNC_WORKSPACE_PLANES    // Allow G2/G3 to operate in XY, ZX, or YZ planes
  //#define SF_ARC_FIX              // Enable only if using SkeinForge with "Arc Point" fillet procedure
#endif

// Support for G5 with XYZE destination and IJPQ offsets. Requires ~2666 bytes.
//#define BEZIER_CURVE_SUPPORT

/**
 * Direct Stepping
 *
 * Comparable to the method used by Klipper, G6 direct stepping significantly
 * reduces motion calculations, increases top printing speeds, and results in
 * less step aliasing by calculating all motions in advance.
 * Preparing your G-code: https://github.com/colinrgodsey/step-daemon
 */
//#define DIRECT_STEPPING

/**
 * G38 Probe Target
 *
 * This option adds G38.2 and G38.3 (probe towards target)
 * and optionally G38.4 and G38.5 (probe away from target).
 * Set MULTIPLE_PROBING for G38 to probe more than once.
 */
//#define G38_PROBE_TARGET
#if ENABLED(G38_PROBE_TARGET)
  //#define G38_PROBE_AWAY        // Include G38.4 and G38.5 to probe away from target
  #define G38_MINIMUM_MOVE 0.0275 // (mm) Minimum distance that will produce a move.
#endif

// Moves (or segments) with fewer steps than this will be joined with the next move
#define MIN_STEPS_PER_SEGMENT 1

/**
 * Minimum delay before and after setting the stepper DIR (in ns)
 *     0 : No delay (Expect at least 10µS since one Stepper ISR must transpire)
 *    20 : Minimum for TMC2xxx drivers
 *   200 : Minimum for A4988 drivers
 *   400 : Minimum for A5984 drivers
 *   500 : Minimum for LV8729 drivers (guess, no info in datasheet)
 *   650 : Minimum for DRV8825 drivers
 *  1500 : Minimum for TB6600 drivers (guess, no info in datasheet)
 * 15000 : Minimum for TB6560 drivers (guess, no info in datasheet)
 *
 * Override the default value based on the driver type set in Configuration.h.
 */
//#define MINIMUM_STEPPER_POST_DIR_DELAY 20
//#define MINIMUM_STEPPER_PRE_DIR_DELAY 20

/**
 * Minimum stepper driver pulse width (in µs)
 *   0 : Smallest possible width the MCU can produce, compatible with TMC2xxx drivers
 *   0 : Minimum 500ns for LV8729, adjusted in stepper.h
 *   1 : Minimum for A4988 and A5984 stepper drivers
 *   2 : Minimum for DRV8825 stepper drivers
 *   3 : Minimum for TB6600 stepper drivers
 *  30 : Minimum for TB6560 stepper drivers
 *
 * Override the default value based on the driver type set in Configuration.h.
 */
//#define MINIMUM_STEPPER_PULSE 2

/**
 * Maximum stepping rate (in Hz) the stepper driver allows
 *  If undefined, defaults to 1MHz / (2 * MINIMUM_STEPPER_PULSE)
 *  5000000 : Maximum for TMC2xxx stepper drivers
 *  1000000 : Maximum for LV8729 stepper driver
 *  500000  : Maximum for A4988 stepper driver
 *  250000  : Maximum for DRV8825 stepper driver
 *  150000  : Maximum for TB6600 stepper driver
 *   15000  : Maximum for TB6560 stepper driver
 *
 * Override the default value based on the driver type set in Configuration.h.
 */
//#define MAXIMUM_STEPPER_RATE 250000

// @section temperature

// Control heater 0 and heater 1 in parallel.
//#define HEATERS_PARALLEL

//===========================================================================
//================================= Buffers =================================
//===========================================================================

// @section motion

// The number of linear moves that can be in the planner at once.
// The value of BLOCK_BUFFER_SIZE must be a power of 2 (e.g. 8, 16, 32)
#if BOTH(SDSUPPORT, DIRECT_STEPPING)
  #define BLOCK_BUFFER_SIZE  8
#elif ENABLED(SDSUPPORT)
  #define BLOCK_BUFFER_SIZE 16
#else
  #define BLOCK_BUFFER_SIZE 16
#endif

// @section serial

// The ASCII buffer for serial input
#define MAX_CMD_SIZE 96
#define BUFSIZE 16  //28

// Transmission to Host Buffer Size
// To save 386 bytes of PROGMEM (and TX_BUFFER_SIZE+3 bytes of RAM) set to 0.
// To buffer a simple "ok" you need 4 bytes.
// For ADVANCED_OK (M105) you need 32 bytes.
// For debug-echo: 128 bytes for the optimal speed.
// Other output doesn't need to be that speedy.
// :[0, 2, 4, 8, 16, 32, 64, 128, 256]
#define TX_BUFFER_SIZE 16 //32

// Host Receive Buffer Size
// Without XON/XOFF flow control (see SERIAL_XON_XOFF below) 32 bytes should be enough.
// To use flow control, set this buffer size to at least 1024 bytes.
// :[0, 2, 4, 8, 16, 32, 64, 128, 256, 512, 1024, 2048]
//#define RX_BUFFER_SIZE 1024

#if RX_BUFFER_SIZE >= 1024
  // Enable to have the controller send XON/XOFF control characters to
  // the host to signal the RX buffer is becoming full.
  //#define SERIAL_XON_XOFF
#endif

// Add M575 G-code to change the baud rate
//#define BAUD_RATE_GCODE

#if ENABLED(SDSUPPORT)
  // Enable this option to collect and display the maximum
  // RX queue usage after transferring a file to SD.
  //#define SERIAL_STATS_MAX_RX_QUEUED

  // Enable this option to collect and display the number
  // of dropped bytes after a file transfer to SD.
  //#define SERIAL_STATS_DROPPED_RX
#endif

/**
 * Emergency Command Parser
 *
 * Add a low-level parser to intercept certain commands as they
 * enter the serial receive buffer, so they cannot be blocked.
 * Currently handles M108, M112, M410, M876
 * NOTE: Not yet implemented for all platforms.
 */
//#define EMERGENCY_PARSER

// Bad Serial-connections can miss a received command by sending an 'ok'
// Therefore some clients abort after 30 seconds in a timeout.
// Some other clients start sending commands while receiving a 'wait'.
// This "wait" is only sent when the buffer is empty. 1 second is a good value here.
//#define NO_TIMEOUTS 1000 // Milliseconds

// Some clients will have this feature soon. This could make the NO_TIMEOUTS unnecessary.
//#define ADVANCED_OK

// Printrun may have trouble receiving long strings all at once.
// This option inserts short delays between lines of serial output.
#define SERIAL_OVERRUN_PROTECTION

// For serial echo, the number of digits after the decimal point
//#define SERIAL_FLOAT_PRECISION 4

// @section extras

/**
 * Extra Fan Speed
 * Adds a secondary fan speed for each print-cooling fan.
 *   'M106 P<fan> T3-255' : Set a secondary speed for <fan>
 *   'M106 P<fan> T2'     : Use the set secondary speed
 *   'M106 P<fan> T1'     : Restore the previous fan speed
 */
//#define EXTRA_FAN_SPEED

/**
 * Firmware-based and LCD-controlled retract
 *
 * Add G10 / G11 commands for automatic firmware-based retract / recover.
 * Use M207 and M208 to define parameters for retract / recover.
 *
 * Use M209 to enable or disable auto-retract.
 * With auto-retract enabled, all G1 E moves within the set range
 * will be converted to firmware-based retract/recover moves.
 *
 * Be sure to turn off auto-retract during filament change.
 *
 * Note that M207 / M208 / M209 settings are saved to EEPROM.
 */
//#define FWRETRACT
#if ENABLED(FWRETRACT)
  #define FWRETRACT_AUTORETRACT           // Override slicer retractions
  #if ENABLED(FWRETRACT_AUTORETRACT)
    #define MIN_AUTORETRACT 0.1           // (mm) Don't convert E moves under this length
    #define MAX_AUTORETRACT 10.0          // (mm) Don't convert E moves over this length
  #endif
  #define RETRACT_LENGTH 3                // (mm) Default retract length (positive value)
  #define RETRACT_LENGTH_SWAP 13          // (mm) Default swap retract length (positive value)
  #define RETRACT_FEEDRATE 45             // (mm/s) Default feedrate for retracting
  #define RETRACT_ZRAISE 0                // (mm) Default retract Z-raise
  #define RETRACT_RECOVER_LENGTH 0        // (mm) Default additional recover length (added to retract length on recover)
  #define RETRACT_RECOVER_LENGTH_SWAP 0   // (mm) Default additional swap recover length (added to retract length on recover from toolchange)
  #define RETRACT_RECOVER_FEEDRATE 8      // (mm/s) Default feedrate for recovering from retraction
  #define RETRACT_RECOVER_FEEDRATE_SWAP 8 // (mm/s) Default feedrate for recovering from swap retraction
  #if ENABLED(MIXING_EXTRUDER)
    //#define RETRACT_SYNC_MIXING         // Retract and restore all mixing steppers simultaneously
  #endif
#endif

/**
 * Universal tool change settings.
 * Applies to all types of extruders except where explicitly noted.
 */
#if HAS_MULTI_EXTRUDER
  // Z raise distance for tool-change, as needed for some extruders
  #define TOOLCHANGE_ZRAISE                 2 // (mm)
  //#define TOOLCHANGE_ZRAISE_BEFORE_RETRACT  // Apply raise before swap retraction (if enabled)
  //#define TOOLCHANGE_NO_RETURN              // Never return to previous position on tool-change
  #if ENABLED(TOOLCHANGE_NO_RETURN)
    //#define EVENT_GCODE_AFTER_TOOLCHANGE "G12X"   // Extra G-code to run after tool-change
  #endif

  /**
   * Retract and prime filament on tool-change to reduce
   * ooze and stringing and to get cleaner transitions.
   */
  //#define TOOLCHANGE_FILAMENT_SWAP
  #if ENABLED(TOOLCHANGE_FILAMENT_SWAP)
    // Load / Unload
    #define TOOLCHANGE_FS_LENGTH              12  // (mm) Load / Unload length
    #define TOOLCHANGE_FS_EXTRA_RESUME_LENGTH  0  // (mm) Extra length for better restart, fine tune by LCD/Gcode)
    #define TOOLCHANGE_FS_RETRACT_SPEED   (50*60) // (mm/min) (Unloading)
    #define TOOLCHANGE_FS_UNRETRACT_SPEED (25*60) // (mm/min) (On SINGLENOZZLE or Bowden loading must be slowed down)

    // Longer prime to clean out a SINGLENOZZLE
    #define TOOLCHANGE_FS_EXTRA_PRIME          0  // (mm) Extra priming length
    #define TOOLCHANGE_FS_PRIME_SPEED    (4.6*60) // (mm/min) Extra priming feedrate
    #define TOOLCHANGE_FS_WIPE_RETRACT         0  // (mm/min) Retract before cooling for less stringing, better wipe, etc.

    // Cool after prime to reduce stringing
    #define TOOLCHANGE_FS_FAN                 -1  // Fan index or -1 to skip
    #define TOOLCHANGE_FS_FAN_SPEED          255  // 0-255
    #define TOOLCHANGE_FS_FAN_TIME            10  // (seconds)

    // Swap uninitialized extruder with TOOLCHANGE_FS_PRIME_SPEED for all lengths (recover + prime)
    // (May break filament if not retracted beforehand.)
    //#define TOOLCHANGE_FS_INIT_BEFORE_SWAP

    // Prime on the first T0 (If other, TOOLCHANGE_FS_INIT_BEFORE_SWAP applied)
    // Enable it (M217 V[0/1]) before printing, to avoid unwanted priming on host connect
    //#define TOOLCHANGE_FS_PRIME_FIRST_USED

    /**
     * Tool Change Migration
     * This feature provides G-code and LCD options to switch tools mid-print.
     * All applicable tool properties are migrated so the print can continue.
     * Tools must be closely matching and other restrictions may apply.
     * Useful to:
     *   - Change filament color without interruption
     *   - Switch spools automatically on filament runout
     *   - Switch to a different nozzle on an extruder jam
     */
    #define TOOLCHANGE_MIGRATION_FEATURE

  #endif

  /**
   * Position to park head during tool change.
   * Doesn't apply to SWITCHING_TOOLHEAD, DUAL_X_CARRIAGE, or PARKING_EXTRUDER
   */
  //#define TOOLCHANGE_PARK
  #if ENABLED(TOOLCHANGE_PARK)
    #define TOOLCHANGE_PARK_XY    { X_MIN_POS + 10, Y_MIN_POS + 10 }
    #define TOOLCHANGE_PARK_XY_FEEDRATE 6000  // (mm/min)
    //#define TOOLCHANGE_PARK_X_ONLY          // X axis only move
    //#define TOOLCHANGE_PARK_Y_ONLY          // Y axis only move
  #endif
#endif // HAS_MULTI_EXTRUDER

/**
 * Advanced Pause
 * Experimental feature for filament change support and for parking the nozzle when paused.
 * Adds the GCode M600 for initiating filament change.
 * If PARK_HEAD_ON_PAUSE enabled, adds the GCode M125 to pause printing and park the nozzle.
 *
 * Requires an LCD display.
 * Requires NOZZLE_PARK_FEATURE.
 * This feature is required for the default FILAMENT_RUNOUT_SCRIPT.
 */
#define ADVANCED_PAUSE_FEATURE
#if ENABLED(ADVANCED_PAUSE_FEATURE)
  #define PAUSE_PARK_RETRACT_FEEDRATE         60  // (mm/s) Initial retract feedrate.
  #define PAUSE_PARK_RETRACT_LENGTH            3  // (mm) Initial retract.
                                                  // This short retract is done immediately, before parking the nozzle.
  #define FILAMENT_CHANGE_UNLOAD_FEEDRATE     50  // (mm/s) Unload filament feedrate. This can be pretty fast.
  #define FILAMENT_CHANGE_UNLOAD_ACCEL        25  // (mm/s^2) Lower acceleration may allow a faster feedrate.
  #define FILAMENT_CHANGE_UNLOAD_LENGTH      850  // (mm) The length of filament for a complete unload.
                                                  //   For Bowden, the full length of the tube and nozzle.
                                                  //   For direct drive, the full length of the nozzle.
                                                  //   Set to 0 for manual unloading.
  #define FILAMENT_CHANGE_SLOW_LOAD_FEEDRATE   6  // (mm/s) Slow move when starting load.
  #define FILAMENT_CHANGE_SLOW_LOAD_LENGTH     0  // (mm) Slow length, to allow time to insert material.
                                                  // 0 to disable start loading and skip to fast load only
  #define FILAMENT_CHANGE_FAST_LOAD_FEEDRATE  50  // (mm/s) Load filament feedrate. This can be pretty fast.
  #define FILAMENT_CHANGE_FAST_LOAD_ACCEL     20  // (mm/s^2) Lower acceleration may allow a faster feedrate.
  #define FILAMENT_CHANGE_FAST_LOAD_LENGTH   730  // (mm) Load length of filament, from extruder gear to nozzle.
                                                  //   For Bowden, the full length of the tube and nozzle.
                                                  //   For direct drive, the full length of the nozzle.
  //#define ADVANCED_PAUSE_CONTINUOUS_PURGE         // Purge continuously up to the purge length until interrupted.
  #define ADVANCED_PAUSE_PURGE_FEEDRATE        3  // (mm/s) Extrude feedrate (after loading). Should be slower than load feedrate.
  #define ADVANCED_PAUSE_PURGE_LENGTH         50  // (mm) Length to extrude after loading.
                                                  //   Set to 0 for manual extrusion.
                                                  //   Filament can be extruded repeatedly from the Filament Change menu
                                                  //   until extrusion is consistent, and to purge old filament.
  #define ADVANCED_PAUSE_RESUME_PRIME          0  // (mm) Extra distance to prime nozzle after returning from park.
  //#define ADVANCED_PAUSE_FANS_PAUSE             // Turn off print-cooling fans while the machine is paused.

                                                  // Filament Unload does a Retract, Delay, and Purge first:
  #define FILAMENT_UNLOAD_PURGE_RETRACT       13  // (mm) Unload initial retract length.
  #define FILAMENT_UNLOAD_PURGE_DELAY       5000  // (ms) Delay for the filament to cool after retract.
  #define FILAMENT_UNLOAD_PURGE_LENGTH         8  // (mm) An unretract is done, then this length is purged.
  #define FILAMENT_UNLOAD_PURGE_FEEDRATE      25  // (mm/s) feedrate to purge before unload

  #define PAUSE_PARK_NOZZLE_TIMEOUT           45  // (seconds) Time limit before the nozzle is turned off for safety.
  #define FILAMENT_CHANGE_ALERT_BEEPS         10  // Number of alert beeps to play when a response is needed.
  #define PAUSE_PARK_NO_STEPPER_TIMEOUT           // Enable for XYZ steppers to stay powered on during filament change.

  #define PARK_HEAD_ON_PAUSE                    // Park the nozzle during pause and filament change.
  //#define HOME_BEFORE_FILAMENT_CHANGE           // If needed, home before parking for filament change

  #define FILAMENT_LOAD_UNLOAD_GCODES           // Add M701/M702 Load/Unload G-codes, plus Load/Unload in the LCD Prepare menu.
  //#define FILAMENT_UNLOAD_ALL_EXTRUDERS         // Allow M702 to unload all extruders above a minimum target temp (as set by M302)
#endif

// @section tmc

/**
 * TMC26X Stepper Driver options
 *
 * The TMC26XStepper library is required for this stepper driver.
 * https://github.com/trinamic/TMC26XStepper
 */
#if HAS_DRIVER(TMC26X)

  #if AXIS_DRIVER_TYPE_X(TMC26X)
    #define X_MAX_CURRENT     1000  // (mA)
    #define X_SENSE_RESISTOR    91  // (mOhms)
    #define X_MICROSTEPS        16  // Number of microsteps
  #endif

  #if AXIS_DRIVER_TYPE_X2(TMC26X)
    #define X2_MAX_CURRENT    1000
    #define X2_SENSE_RESISTOR   91
    #define X2_MICROSTEPS       16
  #endif

  #if AXIS_DRIVER_TYPE_Y(TMC26X)
    #define Y_MAX_CURRENT     1000
    #define Y_SENSE_RESISTOR    91
    #define Y_MICROSTEPS        16
  #endif

  #if AXIS_DRIVER_TYPE_Y2(TMC26X)
    #define Y2_MAX_CURRENT    1000
    #define Y2_SENSE_RESISTOR   91
    #define Y2_MICROSTEPS       16
  #endif

  #if AXIS_DRIVER_TYPE_Z(TMC26X)
    #define Z_MAX_CURRENT     1000
    #define Z_SENSE_RESISTOR    91
    #define Z_MICROSTEPS        16
  #endif

  #if AXIS_DRIVER_TYPE_Z2(TMC26X)
    #define Z2_MAX_CURRENT    1000
    #define Z2_SENSE_RESISTOR   91
    #define Z2_MICROSTEPS       16
  #endif

  #if AXIS_DRIVER_TYPE_Z3(TMC26X)
    #define Z3_MAX_CURRENT    1000
    #define Z3_SENSE_RESISTOR   91
    #define Z3_MICROSTEPS       16
  #endif

  #if AXIS_DRIVER_TYPE_Z4(TMC26X)
    #define Z4_MAX_CURRENT    1000
    #define Z4_SENSE_RESISTOR   91
    #define Z4_MICROSTEPS       16
  #endif

  #if AXIS_DRIVER_TYPE_E0(TMC26X)
    #define E0_MAX_CURRENT    1000
    #define E0_SENSE_RESISTOR   91
    #define E0_MICROSTEPS       16
  #endif

  #if AXIS_DRIVER_TYPE_E1(TMC26X)
    #define E1_MAX_CURRENT    1000
    #define E1_SENSE_RESISTOR   91
    #define E1_MICROSTEPS       16
  #endif

  #if AXIS_DRIVER_TYPE_E2(TMC26X)
    #define E2_MAX_CURRENT    1000
    #define E2_SENSE_RESISTOR   91
    #define E2_MICROSTEPS       16
  #endif

  #if AXIS_DRIVER_TYPE_E3(TMC26X)
    #define E3_MAX_CURRENT    1000
    #define E3_SENSE_RESISTOR   91
    #define E3_MICROSTEPS       16
  #endif

  #if AXIS_DRIVER_TYPE_E4(TMC26X)
    #define E4_MAX_CURRENT    1000
    #define E4_SENSE_RESISTOR   91
    #define E4_MICROSTEPS       16
  #endif

  #if AXIS_DRIVER_TYPE_E5(TMC26X)
    #define E5_MAX_CURRENT    1000
    #define E5_SENSE_RESISTOR   91
    #define E5_MICROSTEPS       16
  #endif

  #if AXIS_DRIVER_TYPE_E6(TMC26X)
    #define E6_MAX_CURRENT    1000
    #define E6_SENSE_RESISTOR   91
    #define E6_MICROSTEPS       16
  #endif

  #if AXIS_DRIVER_TYPE_E7(TMC26X)
    #define E7_MAX_CURRENT    1000
    #define E7_SENSE_RESISTOR   91
    #define E7_MICROSTEPS       16
  #endif

#endif // TMC26X

// @section tmc_smart

/**
 * To use TMC2130, TMC2160, TMC2660, TMC5130, TMC5160 stepper drivers in SPI mode
 * connect your SPI pins to the hardware SPI interface on your board and define
 * the required CS pins in your `pins_MYBOARD.h` file. (e.g., RAMPS 1.4 uses AUX3
 * pins `X_CS_PIN 53`, `Y_CS_PIN 49`, etc.).
 * You may also use software SPI if you wish to use general purpose IO pins.
 *
 * To use TMC2208 stepper UART-configurable stepper drivers connect #_SERIAL_TX_PIN
 * to the driver side PDN_UART pin with a 1K resistor.
 * To use the reading capabilities, also connect #_SERIAL_RX_PIN to PDN_UART without
 * a resistor.
 * The drivers can also be used with hardware serial.
 *
 * TMCStepper library is required to use TMC stepper drivers.
 * https://github.com/teemuatlut/TMCStepper
 */
#if HAS_TRINAMIC_CONFIG

  #define HOLD_MULTIPLIER    0.5  // Scales down the holding current from run current

  /**
   * Interpolate microsteps to 256
   * Override for each driver with <driver>_INTERPOLATE settings below
   */
  #define INTERPOLATE      true

  // test
  //#define XYZ_CURRENT       900
  //#define XYZ_CURRENT_HOME  800
  //#define E_CURRENT         850

  #if AXIS_IS_TMC(X)
    #define X_CURRENT       XYZ_CURRENT        // (mA) RMS current. Multiply by 1.414 for peak current.
    #define X_CURRENT_HOME  XYZ_CURRENT_HOME   // (mA) RMS current for sensorless homing
    #define X_MICROSTEPS    XYZ_MICROSTEPS     // 0..256
    #define X_RSENSE          0.11
    #define X_CHAIN_POS      -1        // -1..0: Not chained. 1: MCU MOSI connected. 2: Next in chain, ...
    //#define X_INTERPOLATE  true      // Enable to override 'INTERPOLATE' for the X axis
  #endif

  #if AXIS_IS_TMC(X2)
    #define X2_CURRENT      800
    #define X2_CURRENT_HOME X2_CURRENT
    #define X2_MICROSTEPS    16
    #define X2_RSENSE         0.11
    #define X2_CHAIN_POS     -1
    //#define X2_INTERPOLATE true
  #endif

  #if AXIS_IS_TMC(Y)
    #define Y_CURRENT       XYZ_CURRENT
    #define Y_CURRENT_HOME  XYZ_CURRENT_HOME
    #define Y_MICROSTEPS    XYZ_MICROSTEPS
    #define Y_RSENSE          0.11
    #define Y_CHAIN_POS      -1
    //#define Y_INTERPOLATE  true
  #endif

  #if AXIS_IS_TMC(Y2)
    #define Y2_CURRENT      800
    #define Y2_CURRENT_HOME Y2_CURRENT
    #define Y2_MICROSTEPS    16
    #define Y2_RSENSE         0.11
    #define Y2_CHAIN_POS     -1
    //#define Y2_INTERPOLATE true
  #endif

  #if AXIS_IS_TMC(Z)
    #define Z_CURRENT       XYZ_CURRENT
    #define Z_CURRENT_HOME  XYZ_CURRENT_HOME
    #define Z_MICROSTEPS    XYZ_MICROSTEPS
    #define Z_RSENSE          0.11
    #define Z_CHAIN_POS      -1
    //#define Z_INTERPOLATE  true
  #endif

  #if AXIS_IS_TMC(Z2)
    #define Z2_CURRENT      800
    #define Z2_CURRENT_HOME Z2_CURRENT
    #define Z2_MICROSTEPS    16
    #define Z2_RSENSE         0.11
    #define Z2_CHAIN_POS     -1
    //#define Z2_INTERPOLATE true
  #endif

  #if AXIS_IS_TMC(Z3)
    #define Z3_CURRENT      800
    #define Z3_CURRENT_HOME Z3_CURRENT
    #define Z3_MICROSTEPS    16
    #define Z3_RSENSE         0.11
    #define Z3_CHAIN_POS     -1
    //#define Z3_INTERPOLATE true
  #endif

  #if AXIS_IS_TMC(Z4)
    #define Z4_CURRENT      800
    #define Z4_CURRENT_HOME Z4_CURRENT
    #define Z4_MICROSTEPS    16
    #define Z4_RSENSE         0.11
    #define Z4_CHAIN_POS     -1
    //#define Z4_INTERPOLATE true
  #endif

  #if AXIS_IS_TMC(E0)
    #define E0_CURRENT      E_CURRENT
    #define E0_MICROSTEPS   E_MICROSTEPS
    #define E0_RSENSE         0.11
    #define E0_CHAIN_POS     -1
    //#define E0_INTERPOLATE true
  #endif

  #if AXIS_IS_TMC(E1)
    #define E1_CURRENT      E_CURRENT
    #define E1_MICROSTEPS   E_MICROSTEPS
    #define E1_RSENSE         0.11
    #define E1_CHAIN_POS     -1
    //#define E1_INTERPOLATE true
  #endif

  #if AXIS_IS_TMC(E2)
    #define E2_CURRENT      E_CURRENT
    #define E2_MICROSTEPS   E_MICROSTEPS
    #define E2_RSENSE         0.11
    #define E2_CHAIN_POS     -1
    //#define E2_INTERPOLATE true
  #endif

  #if AXIS_IS_TMC(E3)
    #define E3_CURRENT      800
    #define E3_MICROSTEPS    16
    #define E3_RSENSE         0.11
    #define E3_CHAIN_POS     -1
    //#define E3_INTERPOLATE true
  #endif

  #if AXIS_IS_TMC(E4)
    #define E4_CURRENT      800
    #define E4_MICROSTEPS    16
    #define E4_RSENSE         0.11
    #define E4_CHAIN_POS     -1
    //#define E4_INTERPOLATE true
  #endif

  #if AXIS_IS_TMC(E5)
    #define E5_CURRENT      800
    #define E5_MICROSTEPS    16
    #define E5_RSENSE         0.11
    #define E5_CHAIN_POS     -1
    //#define E5_INTERPOLATE true
  #endif

  #if AXIS_IS_TMC(E6)
    #define E6_CURRENT      800
    #define E6_MICROSTEPS    16
    #define E6_RSENSE         0.11
    #define E6_CHAIN_POS     -1
    //#define E6_INTERPOLATE true
  #endif

  #if AXIS_IS_TMC(E7)
    #define E7_CURRENT      800
    #define E7_MICROSTEPS    16
    #define E7_RSENSE         0.11
    #define E7_CHAIN_POS     -1
    //#define E7_INTERPOLATE true
  #endif

  /**
   * Override default SPI pins for TMC2130, TMC2160, TMC2660, TMC5130 and TMC5160 drivers here.
   * The default pins can be found in your board's pins file.
   */
  //#define X_CS_PIN          -1
  //#define Y_CS_PIN          -1
  //#define Z_CS_PIN          -1
  //#define X2_CS_PIN         -1
  //#define Y2_CS_PIN         -1
  //#define Z2_CS_PIN         -1
  //#define Z3_CS_PIN         -1
  //#define E0_CS_PIN         -1
  //#define E1_CS_PIN         -1
  //#define E2_CS_PIN         -1
  //#define E3_CS_PIN         -1
  //#define E4_CS_PIN         -1
  //#define E5_CS_PIN         -1
  //#define E6_CS_PIN         -1
  //#define E7_CS_PIN         -1

  /**
   * Software option for SPI driven drivers (TMC2130, TMC2160, TMC2660, TMC5130 and TMC5160).
   * The default SW SPI pins are defined the respective pins files,
   * but you can override or define them here.
   */
  //#define TMC_USE_SW_SPI
  //#define TMC_SW_MOSI       -1
  //#define TMC_SW_MISO       -1
  //#define TMC_SW_SCK        -1

  /**
   * Four TMC2209 drivers can use the same HW/SW serial port with hardware configured addresses.
   * Set the address using jumpers on pins MS1 and MS2.
   * Address | MS1  | MS2
   *       0 | LOW  | LOW
   *       1 | HIGH | LOW
   *       2 | LOW  | HIGH
   *       3 | HIGH | HIGH
   *
   * Set *_SERIAL_TX_PIN and *_SERIAL_RX_PIN to match for all drivers
   * on the same serial port, either here or in your board's pins file.
   */
  //#define  X_SLAVE_ADDRESS 0
  //#define  Y_SLAVE_ADDRESS 0
  //#define  Z_SLAVE_ADDRESS 0
  //#define X2_SLAVE_ADDRESS 0
  //#define Y2_SLAVE_ADDRESS 0
  //#define Z2_SLAVE_ADDRESS 0
  //#define Z3_SLAVE_ADDRESS 0
  //#define Z4_SLAVE_ADDRESS 0
  //#define E0_SLAVE_ADDRESS 0
  //#define E1_SLAVE_ADDRESS 0
  //#define E2_SLAVE_ADDRESS 0
  //#define E3_SLAVE_ADDRESS 0
  //#define E4_SLAVE_ADDRESS 0
  //#define E5_SLAVE_ADDRESS 0
  //#define E6_SLAVE_ADDRESS 0
  //#define E7_SLAVE_ADDRESS 0

  /**
   * Software enable
   *
   * Use for drivers that do not use a dedicated enable pin, but rather handle the same
   * function through a communication line such as SPI or UART.
   */
  //#define SOFTWARE_DRIVER_ENABLE

  /**
   * TMC2130, TMC2160, TMC2208, TMC2209, TMC5130 and TMC5160 only
   * Use Trinamic's ultra quiet stepping mode.
   * When disabled, Marlin will use spreadCycle stepping mode.
   */
  #define STEALTHCHOP_XY
  #define STEALTHCHOP_Z
  //#define STEALTHCHOP_E

  /**
   * Optimize spreadCycle chopper parameters by using predefined parameter sets
   * or with the help of an example included in the library.
   * Provided parameter sets are
   * CHOPPER_DEFAULT_12V
   * CHOPPER_DEFAULT_19V
   * CHOPPER_DEFAULT_24V
   * CHOPPER_DEFAULT_36V
   * CHOPPER_09STEP_24V   // 0.9 degree steppers (24V)
   * CHOPPER_PRUSAMK3_24V // Imported parameters from the official Průša firmware for MK3 (24V)
   * CHOPPER_MARLIN_119   // Old defaults from Marlin v1.1.9
   *
   * Define your own with:
   * { <off_time[1..15]>, <hysteresis_end[-3..12]>, hysteresis_start[1..8] }
   */
  #define CHOPPER_TIMING CHOPPER_DEFAULT_24V        // All axes (override below)
  //#define CHOPPER_TIMING_X  CHOPPER_DEFAULT_12V   // For X Axes (override below)
  //#define CHOPPER_TIMING_X2 CHOPPER_DEFAULT_12V
  //#define CHOPPER_TIMING_Y  CHOPPER_DEFAULT_12V   // For Y Axes (override below)
  //#define CHOPPER_TIMING_Y2 CHOPPER_DEFAULT_12V
  //#define CHOPPER_TIMING_Z  CHOPPER_DEFAULT_12V   // For Z Axes (override below)
  //#define CHOPPER_TIMING_Z2 CHOPPER_DEFAULT_12V
  //#define CHOPPER_TIMING_Z3 CHOPPER_DEFAULT_12V
  //#define CHOPPER_TIMING_Z4 CHOPPER_DEFAULT_12V
  //#define CHOPPER_TIMING_E  CHOPPER_DEFAULT_12V   // For Extruders (override below)
  //#define CHOPPER_TIMING_E1 CHOPPER_DEFAULT_12V
  //#define CHOPPER_TIMING_E2 CHOPPER_DEFAULT_12V
  //#define CHOPPER_TIMING_E3 CHOPPER_DEFAULT_12V
  //#define CHOPPER_TIMING_E4 CHOPPER_DEFAULT_12V
  //#define CHOPPER_TIMING_E5 CHOPPER_DEFAULT_12V
  //#define CHOPPER_TIMING_E6 CHOPPER_DEFAULT_12V
  //#define CHOPPER_TIMING_E7 CHOPPER_DEFAULT_12V

  /**
   * Monitor Trinamic drivers
   * for error conditions like overtemperature and short to ground.
   * To manage over-temp Marlin can decrease the driver current until the error condition clears.
   * Other detected conditions can be used to stop the current print.
   * Relevant G-codes:
   * M906 - Set or get motor current in milliamps using axis codes X, Y, Z, E. Report values if no axis codes given.
   * M911 - Report stepper driver overtemperature pre-warn condition.
   * M912 - Clear stepper driver overtemperature pre-warn condition flag.
   * M122 - Report driver parameters (Requires TMC_DEBUG)
   */
  //#define MONITOR_DRIVER_STATUS

  #if ENABLED(MONITOR_DRIVER_STATUS)
    #define CURRENT_STEP_DOWN     50  // [mA]
    #define REPORT_CURRENT_CHANGE
    #define STOP_ON_ERROR
  #endif

  /**
   * TMC2130, TMC2160, TMC2208, TMC2209, TMC5130 and TMC5160 only
   * The driver will switch to spreadCycle when stepper speed is over HYBRID_THRESHOLD.
   * This mode allows for faster movements at the expense of higher noise levels.
   * STEALTHCHOP_(XY|Z|E) must be enabled to use HYBRID_THRESHOLD.
   * M913 X/Y/Z/E to live tune the setting
   */
  #define HYBRID_THRESHOLD

  #define X_HYBRID_THRESHOLD     150  // [mm/s]
  #define X2_HYBRID_THRESHOLD    100
  #define Y_HYBRID_THRESHOLD     150
  #define Y2_HYBRID_THRESHOLD    100
  #define Z_HYBRID_THRESHOLD     150
  #define Z2_HYBRID_THRESHOLD      3
  #define Z3_HYBRID_THRESHOLD      3
  #define Z4_HYBRID_THRESHOLD      3
  #define E0_HYBRID_THRESHOLD     30
  #define E1_HYBRID_THRESHOLD     30
  #define E2_HYBRID_THRESHOLD     30
  #define E3_HYBRID_THRESHOLD     30
  #define E4_HYBRID_THRESHOLD     30
  #define E5_HYBRID_THRESHOLD     30
  #define E6_HYBRID_THRESHOLD     30
  #define E7_HYBRID_THRESHOLD     30

  /**
   * Use StallGuard to home / probe X, Y, Z.
   *
   * TMC2130, TMC2160, TMC2209, TMC2660, TMC5130, and TMC5160 only
   * Connect the stepper driver's DIAG1 pin to the X/Y endstop pin.
   * X, Y, and Z homing will always be done in spreadCycle mode.
   *
   * X/Y/Z_STALL_SENSITIVITY is the default stall threshold.
   * Use M914 X Y Z to set the stall threshold at runtime:
   *
   *  Sensitivity   TMC2209   Others
   *    HIGHEST       255      -64    (Too sensitive => False positive)
   *    LOWEST         0        63    (Too insensitive => No trigger)
   *
   * It is recommended to set HOMING_BUMP_MM to { 0, 0, 0 }.
   *
   * SPI_ENDSTOPS  *** Beta feature! *** TMC2130 Only ***
   * Poll the driver through SPI to determine load when homing.
   * Removes the need for a wire from DIAG1 to an endstop pin.
   *
   * IMPROVE_HOMING_RELIABILITY tunes acceleration and jerk when
   * homing and adds a guard period for endstop triggering.
   *
   * Comment *_STALL_SENSITIVITY to disable sensorless homing for that axis.
   */
  //#define SENSORLESS_HOMING // StallGuard capable drivers only

  #if EITHER(SENSORLESS_HOMING, SENSORLESS_PROBING)
    // TMC2209: 0...255. TMC2130: -64...63
    #define X_STALL_SENSITIVITY  8
    #define X2_STALL_SENSITIVITY X_STALL_SENSITIVITY
    #define Y_STALL_SENSITIVITY  8
    #define Y2_STALL_SENSITIVITY Y_STALL_SENSITIVITY
    #define Z_STALL_SENSITIVITY  8
    //#define Z2_STALL_SENSITIVITY Z_STALL_SENSITIVITY
    //#define Z3_STALL_SENSITIVITY Z_STALL_SENSITIVITY
    //#define Z4_STALL_SENSITIVITY Z_STALL_SENSITIVITY
    //#define SPI_ENDSTOPS              // TMC2130 only
    //#define IMPROVE_HOMING_RELIABILITY
  #endif

  /**
   * TMC Homing stepper phase.
   *
   * Improve homing repeatability by homing to stepper coil's nearest absolute
   * phase position. Trinamic drivers use a stepper phase table with 1024 values
   * spanning 4 full steps with 256 positions each (ergo, 1024 positions).
   * Full step positions (128, 384, 640, 896) have the highest holding torque.
   *
   * Values from 0..1023, -1 to disable homing phase for that axis.
   */
  //#define TMC_HOME_PHASE { 896, 896, 896 }

  /**
   * Beta feature!
   * Create a 50/50 square wave step pulse optimal for stepper drivers.
   */
  #define SQUARE_WAVE_STEPPING

  /**
   * Enable M122 debugging command for TMC stepper drivers.
   * M122 S0/1 will enable continous reporting.
   */
  #define TMC_DEBUG

  /**
   * You can set your own advanced settings by filling in predefined functions.
   * A list of available functions can be found on the library github page
   * https://github.com/teemuatlut/TMCStepper
   *
   * Example:
   * #define TMC_ADV() { \
   *   stepperX.diag0_otpw(1); \
   *   stepperY.intpol(0); \
   * }
   */
  #define TMC_ADV() {  }

#endif // HAS_TRINAMIC_CONFIG

// @section L64XX

/**
 * L64XX Stepper Driver options
 *
 * Arduino-L6470 library (0.8.0 or higher) is required.
 * https://github.com/ameyer/Arduino-L6470
 *
 * Requires the following to be defined in your pins_YOUR_BOARD file
 *     L6470_CHAIN_SCK_PIN
 *     L6470_CHAIN_MISO_PIN
 *     L6470_CHAIN_MOSI_PIN
 *     L6470_CHAIN_SS_PIN
 *     ENABLE_RESET_L64XX_CHIPS(Q)  where Q is 1 to enable and 0 to reset
 */

#if HAS_L64XX

  //#define L6470_CHITCHAT        // Display additional status info

  #if AXIS_IS_L64XX(X)
    #define X_MICROSTEPS       128  // Number of microsteps (VALID: 1, 2, 4, 8, 16, 32, 128) - L6474 max is 16
    #define X_OVERCURRENT     2000  // (mA) Current where the driver detects an over current
                                    //   L6470 & L6474 - VALID: 375 x (1 - 16) - 6A max - rounds down
                                    //   POWERSTEP01: VALID: 1000 x (1 - 32) - 32A max - rounds down
    #define X_STALLCURRENT    1500  // (mA) Current where the driver detects a stall (VALID: 31.25 * (1-128) -  4A max - rounds down)
                                    //   L6470 & L6474 - VALID: 31.25 * (1-128) -  4A max - rounds down
                                    //   POWERSTEP01: VALID: 200 x (1 - 32) - 6.4A max - rounds down
                                    //   L6474 - STALLCURRENT setting is used to set the nominal (TVAL) current
    #define X_MAX_VOLTAGE      127  // 0-255, Maximum effective voltage seen by stepper - not used by L6474
    #define X_CHAIN_POS         -1  // Position in SPI chain, 0=Not in chain, 1=Nearest MOSI
    #define X_SLEW_RATE          1  // 0-3, Slew 0 is slowest, 3 is fastest
  #endif

  #if AXIS_IS_L64XX(X2)
    #define X2_MICROSTEPS      128
    #define X2_OVERCURRENT    2000
    #define X2_STALLCURRENT   1500
    #define X2_MAX_VOLTAGE     127
    #define X2_CHAIN_POS        -1
    #define X2_SLEW_RATE         1
  #endif

  #if AXIS_IS_L64XX(Y)
    #define Y_MICROSTEPS       128
    #define Y_OVERCURRENT     2000
    #define Y_STALLCURRENT    1500
    #define Y_MAX_VOLTAGE      127
    #define Y_CHAIN_POS         -1
    #define Y_SLEW_RATE          1
  #endif

  #if AXIS_IS_L64XX(Y2)
    #define Y2_MICROSTEPS      128
    #define Y2_OVERCURRENT    2000
    #define Y2_STALLCURRENT   1500
    #define Y2_MAX_VOLTAGE     127
    #define Y2_CHAIN_POS        -1
    #define Y2_SLEW_RATE         1
  #endif

  #if AXIS_IS_L64XX(Z)
    #define Z_MICROSTEPS       128
    #define Z_OVERCURRENT     2000
    #define Z_STALLCURRENT    1500
    #define Z_MAX_VOLTAGE      127
    #define Z_CHAIN_POS         -1
    #define Z_SLEW_RATE          1
  #endif

  #if AXIS_IS_L64XX(Z2)
    #define Z2_MICROSTEPS      128
    #define Z2_OVERCURRENT    2000
    #define Z2_STALLCURRENT   1500
    #define Z2_MAX_VOLTAGE     127
    #define Z2_CHAIN_POS        -1
    #define Z2_SLEW_RATE         1
  #endif

  #if AXIS_IS_L64XX(Z3)
    #define Z3_MICROSTEPS      128
    #define Z3_OVERCURRENT    2000
    #define Z3_STALLCURRENT   1500
    #define Z3_MAX_VOLTAGE     127
    #define Z3_CHAIN_POS        -1
    #define Z3_SLEW_RATE         1
  #endif

  #if AXIS_IS_L64XX(Z4)
    #define Z4_MICROSTEPS      128
    #define Z4_OVERCURRENT    2000
    #define Z4_STALLCURRENT   1500
    #define Z4_MAX_VOLTAGE     127
    #define Z4_CHAIN_POS        -1
    #define Z4_SLEW_RATE         1
  #endif

  #if AXIS_IS_L64XX(E0)
    #define E0_MICROSTEPS      128
    #define E0_OVERCURRENT    2000
    #define E0_STALLCURRENT   1500
    #define E0_MAX_VOLTAGE     127
    #define E0_CHAIN_POS        -1
    #define E0_SLEW_RATE         1
  #endif

  #if AXIS_IS_L64XX(E1)
    #define E1_MICROSTEPS      128
    #define E1_OVERCURRENT    2000
    #define E1_STALLCURRENT   1500
    #define E1_MAX_VOLTAGE     127
    #define E1_CHAIN_POS        -1
    #define E1_SLEW_RATE         1
  #endif

  #if AXIS_IS_L64XX(E2)
    #define E2_MICROSTEPS      128
    #define E2_OVERCURRENT    2000
    #define E2_STALLCURRENT   1500
    #define E2_MAX_VOLTAGE     127
    #define E2_CHAIN_POS        -1
    #define E2_SLEW_RATE         1
  #endif

  #if AXIS_IS_L64XX(E3)
    #define E3_MICROSTEPS      128
    #define E3_OVERCURRENT    2000
    #define E3_STALLCURRENT   1500
    #define E3_MAX_VOLTAGE     127
    #define E3_CHAIN_POS        -1
    #define E3_SLEW_RATE         1
  #endif

  #if AXIS_IS_L64XX(E4)
    #define E4_MICROSTEPS      128
    #define E4_OVERCURRENT    2000
    #define E4_STALLCURRENT   1500
    #define E4_MAX_VOLTAGE     127
    #define E4_CHAIN_POS        -1
    #define E4_SLEW_RATE         1
  #endif

  #if AXIS_IS_L64XX(E5)
    #define E5_MICROSTEPS      128
    #define E5_OVERCURRENT    2000
    #define E5_STALLCURRENT   1500
    #define E5_MAX_VOLTAGE     127
    #define E5_CHAIN_POS        -1
    #define E5_SLEW_RATE         1
  #endif

  #if AXIS_IS_L64XX(E6)
    #define E6_MICROSTEPS      128
    #define E6_OVERCURRENT    2000
    #define E6_STALLCURRENT   1500
    #define E6_MAX_VOLTAGE     127
    #define E6_CHAIN_POS        -1
    #define E6_SLEW_RATE         1
  #endif

  #if AXIS_IS_L64XX(E7)
    #define E7_MICROSTEPS      128
    #define E7_OVERCURRENT    2000
    #define E7_STALLCURRENT   1500
    #define E7_MAX_VOLTAGE     127
    #define E7_CHAIN_POS        -1
    #define E7_SLEW_RATE         1
  #endif

  /**
   * Monitor L6470 drivers for error conditions like over temperature and over current.
   * In the case of over temperature Marlin can decrease the drive until the error condition clears.
   * Other detected conditions can be used to stop the current print.
   * Relevant G-codes:
   * M906 - I1/2/3/4/5  Set or get motor drive level using axis codes X, Y, Z, E. Report values if no axis codes given.
   *         I not present or I0 or I1 - X, Y, Z or E0
   *         I2 - X2, Y2, Z2 or E1
   *         I3 - Z3 or E3
   *         I4 - Z4 or E4
   *         I5 - E5
   * M916 - Increase drive level until get thermal warning
   * M917 - Find minimum current thresholds
   * M918 - Increase speed until max or error
   * M122 S0/1 - Report driver parameters
   */
  //#define MONITOR_L6470_DRIVER_STATUS

  #if ENABLED(MONITOR_L6470_DRIVER_STATUS)
    #define KVAL_HOLD_STEP_DOWN     1
    //#define L6470_STOP_ON_ERROR
  #endif

#endif // HAS_L64XX

// @section i2cbus

//
// I2C Master ID for LPC176x LCD and Digital Current control
// Does not apply to other peripherals based on the Wire library.
//
//#define I2C_MASTER_ID  1  // Set a value from 0 to 2

/**
 * TWI/I2C BUS
 *
 * This feature is an EXPERIMENTAL feature so it shall not be used on production
 * machines. Enabling this will allow you to send and receive I2C data from slave
 * devices on the bus.
 *
 * ; Example #1
 * ; This macro send the string "Marlin" to the slave device with address 0x63 (99)
 * ; It uses multiple M260 commands with one B<base 10> arg
 * M260 A99  ; Target slave address
 * M260 B77  ; M
 * M260 B97  ; a
 * M260 B114 ; r
 * M260 B108 ; l
 * M260 B105 ; i
 * M260 B110 ; n
 * M260 S1   ; Send the current buffer
 *
 * ; Example #2
 * ; Request 6 bytes from slave device with address 0x63 (99)
 * M261 A99 B5
 *
 * ; Example #3
 * ; Example serial output of a M261 request
 * echo:i2c-reply: from:99 bytes:5 data:hello
 */

//#define EXPERIMENTAL_I2CBUS
#if ENABLED(EXPERIMENTAL_I2CBUS)
  #define I2C_SLAVE_ADDRESS  0  // Set a value from 8 to 127 to act as a slave
#endif

// @section extras

/**
 * Photo G-code
 * Add the M240 G-code to take a photo.
 * The photo can be triggered by a digital pin or a physical movement.
 */
//#define PHOTO_GCODE
#if ENABLED(PHOTO_GCODE)
  // A position to move to (and raise Z) before taking the photo
  //#define PHOTO_POSITION { X_MAX_POS - 5, Y_MAX_POS, 0 }  // { xpos, ypos, zraise } (M240 X Y Z)
  //#define PHOTO_DELAY_MS   100                            // (ms) Duration to pause before moving back (M240 P)
  //#define PHOTO_RETRACT_MM   6.5                          // (mm) E retract/recover for the photo move (M240 R S)

  // Canon RC-1 or homebrew digital camera trigger
  // Data from: https://www.doc-diy.net/photo/rc-1_hacked/
  //#define PHOTOGRAPH_PIN 23

  // Canon Hack Development Kit
  // https://captain-slow.dk/2014/03/09/3d-printing-timelapses/
  //#define CHDK_PIN        4

  // Optional second move with delay to trigger the camera shutter
  //#define PHOTO_SWITCH_POSITION { X_MAX_POS, Y_MAX_POS }  // { xpos, ypos } (M240 I J)

  // Duration to hold the switch or keep CHDK_PIN high
  //#define PHOTO_SWITCH_MS   50 // (ms) (M240 D)

  /**
   * PHOTO_PULSES_US may need adjustment depending on board and camera model.
   * Pin must be running at 48.4kHz.
   * Be sure to use a PHOTOGRAPH_PIN which can rise and fall quick enough.
   * (e.g., MKS SBase temp sensor pin was too slow, so used P1.23 on J8.)
   *
   *  Example pulse data for Nikon: https://bit.ly/2FKD0Aq
   *                     IR Wiring: https://git.io/JvJf7
   */
  //#define PHOTO_PULSES_US { 2000, 27850, 400, 1580, 400, 3580, 400 }  // (µs) Durations for each 48.4kHz oscillation
  #ifdef PHOTO_PULSES_US
    #define PHOTO_PULSE_DELAY_US 13 // (µs) Approximate duration of each HIGH and LOW pulse in the oscillation
  #endif
#endif

/**
 * Spindle & Laser control
 *
 * Add the M3, M4, and M5 commands to turn the spindle/laser on and off, and
 * to set spindle speed, spindle direction, and laser power.
 *
 * SuperPid is a router/spindle speed controller used in the CNC milling community.
 * Marlin can be used to turn the spindle on and off. It can also be used to set
 * the spindle speed from 5,000 to 30,000 RPM.
 *
 * You'll need to select a pin for the ON/OFF function and optionally choose a 0-5V
 * hardware PWM pin for the speed control and a pin for the rotation direction.
 *
 * See https://marlinfw.org/docs/configuration/laser_spindle.html for more config details.
 */
//#define SPINDLE_FEATURE
//#define LASER_FEATURE
#if EITHER(SPINDLE_FEATURE, LASER_FEATURE)
  #define SPINDLE_LASER_ACTIVE_STATE    LOW    // Set to "HIGH" if the on/off function is active HIGH
  #define SPINDLE_LASER_PWM             true   // Set to "true" if your controller supports setting the speed/power
  #define SPINDLE_LASER_PWM_INVERT      false  // Set to "true" if the speed/power goes up when you want it to go slower

  #define SPINDLE_LASER_FREQUENCY       2500   // (Hz) Spindle/laser frequency (only on supported HALs: AVR and LPC)

  //#define SPINDLE_SERVO         // A servo converting an angle to spindle power
  #ifdef SPINDLE_SERVO
    #define SPINDLE_SERVO_NR   0  // Index of servo used for spindle control
    #define SPINDLE_SERVO_MIN 10  // Minimum angle for servo spindle
  #endif

  /**
   * Speed / Power can be set ('M3 S') and displayed in terms of:
   *  - PWM255  (S0 - S255)
   *  - PERCENT (S0 - S100)
   *  - RPM     (S0 - S50000)  Best for use with a spindle
   *  - SERVO   (S0 - S180)
   */
  #define CUTTER_POWER_UNIT PWM255

  /**
   * Relative Cutter Power
   * Normally, 'M3 O<power>' sets
   * OCR power is relative to the range SPEED_POWER_MIN...SPEED_POWER_MAX.
   * so input powers of 0...255 correspond to SPEED_POWER_MIN...SPEED_POWER_MAX
   * instead of normal range (0 to SPEED_POWER_MAX).
   * Best used with (e.g.) SuperPID router controller: S0 = 5,000 RPM and S255 = 30,000 RPM
   */
  //#define CUTTER_POWER_RELATIVE              // Set speed proportional to [SPEED_POWER_MIN...SPEED_POWER_MAX]

  #if ENABLED(SPINDLE_FEATURE)
    //#define SPINDLE_CHANGE_DIR               // Enable if your spindle controller can change spindle direction
    #define SPINDLE_CHANGE_DIR_STOP            // Enable if the spindle should stop before changing spin direction
    #define SPINDLE_INVERT_DIR          false  // Set to "true" if the spin direction is reversed

    #define SPINDLE_LASER_POWERUP_DELAY   5000 // (ms) Delay to allow the spindle/laser to come up to speed/power
    #define SPINDLE_LASER_POWERDOWN_DELAY 5000 // (ms) Delay to allow the spindle to stop

    /**
     * M3/M4 Power Equation
     *
     * Each tool uses different value ranges for speed / power control.
     * These parameters are used to convert between tool power units and PWM.
     *
     * Speed/Power = (PWMDC / 255 * 100 - SPEED_POWER_INTERCEPT) / SPEED_POWER_SLOPE
     * PWMDC = (spdpwr - SPEED_POWER_MIN) / (SPEED_POWER_MAX - SPEED_POWER_MIN) / SPEED_POWER_SLOPE
     */
    #define SPEED_POWER_INTERCEPT         0    // (%) 0-100 i.e., Minimum power percentage
    #define SPEED_POWER_MIN            5000    // (RPM)
    #define SPEED_POWER_MAX           30000    // (RPM) SuperPID router controller 0 - 30,000 RPM
    #define SPEED_POWER_STARTUP       25000    // (RPM) M3/M4 speed/power default (with no arguments)

  #else

    #define SPEED_POWER_INTERCEPT         0    // (%) 0-100 i.e., Minimum power percentage
    #define SPEED_POWER_MIN               0    // (%) 0-100
    #define SPEED_POWER_MAX             100    // (%) 0-100
    #define SPEED_POWER_STARTUP          80    // (%) M3/M4 speed/power default (with no arguments)

    /**
     * Enable inline laser power to be handled in the planner / stepper routines.
     * Inline power is specified by the I (inline) flag in an M3 command (e.g., M3 S20 I)
     * or by the 'S' parameter in G0/G1/G2/G3 moves (see LASER_MOVE_POWER).
     *
     * This allows the laser to keep in perfect sync with the planner and removes
     * the powerup/down delay since lasers require negligible time.
     */
    //#define LASER_POWER_INLINE

    #if ENABLED(LASER_POWER_INLINE)
      /**
       * Scale the laser's power in proportion to the movement rate.
       *
       * - Sets the entry power proportional to the entry speed over the nominal speed.
       * - Ramps the power up every N steps to approximate the speed trapezoid.
       * - Due to the limited power resolution this is only approximate.
       */
      #define LASER_POWER_INLINE_TRAPEZOID

      /**
       * Continuously calculate the current power (nominal_power * current_rate / nominal_rate).
       * Required for accurate power with non-trapezoidal acceleration (e.g., S_CURVE_ACCELERATION).
       * This is a costly calculation so this option is discouraged on 8-bit AVR boards.
       *
       * LASER_POWER_INLINE_TRAPEZOID_CONT_PER defines how many step cycles there are between power updates. If your
       * board isn't able to generate steps fast enough (and you are using LASER_POWER_INLINE_TRAPEZOID_CONT), increase this.
       * Note that when this is zero it means it occurs every cycle; 1 means a delay wait one cycle then run, etc.
       */
      //#define LASER_POWER_INLINE_TRAPEZOID_CONT

      /**
       * Stepper iterations between power updates. Increase this value if the board
       * can't keep up with the processing demands of LASER_POWER_INLINE_TRAPEZOID_CONT.
       * Disable (or set to 0) to recalculate power on every stepper iteration.
       */
      //#define LASER_POWER_INLINE_TRAPEZOID_CONT_PER 10

      /**
       * Include laser power in G0/G1/G2/G3/G5 commands with the 'S' parameter
       */
      //#define LASER_MOVE_POWER

      #if ENABLED(LASER_MOVE_POWER)
        // Turn off the laser on G0 moves with no power parameter.
        // If a power parameter is provided, use that instead.
        //#define LASER_MOVE_G0_OFF

        // Turn off the laser on G28 homing.
        //#define LASER_MOVE_G28_OFF
      #endif

      /**
       * Inline flag inverted
       *
       * WARNING: M5 will NOT turn off the laser unless another move
       *          is done (so G-code files must end with 'M5 I').
       */
      //#define LASER_POWER_INLINE_INVERT

      /**
       * Continuously apply inline power. ('M3 S3' == 'G1 S3' == 'M3 S3 I')
       *
       * The laser might do some weird things, so only enable this
       * feature if you understand the implications.
       */
      //#define LASER_POWER_INLINE_CONTINUOUS

    #else

      #define SPINDLE_LASER_POWERUP_DELAY     50 // (ms) Delay to allow the spindle/laser to come up to speed/power
      #define SPINDLE_LASER_POWERDOWN_DELAY   50 // (ms) Delay to allow the spindle to stop

    #endif
  #endif
#endif

/**
 * Coolant Control
 *
 * Add the M7, M8, and M9 commands to turn mist or flood coolant on and off.
 *
 * Note: COOLANT_MIST_PIN and/or COOLANT_FLOOD_PIN must also be defined.
 */
//#define COOLANT_CONTROL
#if ENABLED(COOLANT_CONTROL)
  #define COOLANT_MIST                // Enable if mist coolant is present
  #define COOLANT_FLOOD               // Enable if flood coolant is present
  #define COOLANT_MIST_INVERT  false  // Set "true" if the on/off function is reversed
  #define COOLANT_FLOOD_INVERT false  // Set "true" if the on/off function is reversed
#endif

/**
 * Filament Width Sensor
 *
 * Measures the filament width in real-time and adjusts
 * flow rate to compensate for any irregularities.
 *
 * Also allows the measured filament diameter to set the
 * extrusion rate, so the slicer only has to specify the
 * volume.
 *
 * Only a single extruder is supported at this time.
 *
 *  34 RAMPS_14    : Analog input 5 on the AUX2 connector
 *  81 PRINTRBOARD : Analog input 2 on the Exp1 connector (version B,C,D,E)
 * 301 RAMBO       : Analog input 3
 *
 * Note: May require analog pins to be defined for other boards.
 */
//#define FILAMENT_WIDTH_SENSOR

#if ENABLED(FILAMENT_WIDTH_SENSOR)
  #define FILAMENT_SENSOR_EXTRUDER_NUM 0    // Index of the extruder that has the filament sensor. :[0,1,2,3,4]
  #define MEASUREMENT_DELAY_CM        14    // (cm) The distance from the filament sensor to the melting chamber

  #define FILWIDTH_ERROR_MARGIN        1.0  // (mm) If a measurement differs too much from nominal width ignore it
  #define MAX_MEASUREMENT_DELAY       20    // (bytes) Buffer size for stored measurements (1 byte per cm). Must be larger than MEASUREMENT_DELAY_CM.

  #define DEFAULT_MEASURED_FILAMENT_DIA DEFAULT_NOMINAL_FILAMENT_DIA // Set measured to nominal initially

  // Display filament width on the LCD status line. Status messages will expire after 5 seconds.
  //#define FILAMENT_LCD_DISPLAY
#endif

/**
 * Power Monitor
 * Monitor voltage (V) and/or current (A), and -when possible- power (W)
 *
 * Read and configure with M430
 *
 * The current sensor feeds DC voltage (relative to the measured current) to an analog pin
 * The voltage sensor feeds DC voltage (relative to the measured voltage) to an analog pin
 */
//#define POWER_MONITOR_CURRENT   // Monitor the system current
//#define POWER_MONITOR_VOLTAGE   // Monitor the system voltage
#if EITHER(POWER_MONITOR_CURRENT, POWER_MONITOR_VOLTAGE)
  #define POWER_MONITOR_VOLTS_PER_AMP   0.05000   // Input voltage to the MCU analog pin per amp  - DO NOT apply more than ADC_VREF!
  #define POWER_MONITOR_CURRENT_OFFSET -1         // Offset value for current sensors with linear function output
  #define POWER_MONITOR_VOLTS_PER_VOLT  0.11786   // Input voltage to the MCU analog pin per volt - DO NOT apply more than ADC_VREF!
  #define POWER_MONITOR_FIXED_VOLTAGE   13.6      // Voltage for a current sensor with no voltage sensor (for power display)
#endif

/**
 * CNC Coordinate Systems
 *
 * Enables G53 and G54-G59.3 commands to select coordinate systems
 * and G92.1 to reset the workspace to native machine space.
 */
//#define CNC_COORDINATE_SYSTEMS

/**
 * Auto-report temperatures with M155 S<seconds>
 */
#define AUTO_REPORT_TEMPERATURES

/**
 * Include capabilities in M115 output
 */
#define EXTENDED_CAPABILITIES_REPORT
#if ENABLED(EXTENDED_CAPABILITIES_REPORT)
  //#define M115_GEOMETRY_REPORT
#endif

/**
 * Expected Printer Check
 * Add the M16 G-code to compare a string to the MACHINE_NAME.
 * M16 with a non-matching string causes the printer to halt.
 */
//#define EXPECTED_PRINTER_CHECK

/**
 * Disable all Volumetric extrusion options
 */
//#define NO_VOLUMETRICS

#if DISABLED(NO_VOLUMETRICS)
  /**
   * Volumetric extrusion default state
   * Activate to make volumetric extrusion the default method,
   * with DEFAULT_NOMINAL_FILAMENT_DIA as the default diameter.
   *
   * M200 D0 to disable, M200 Dn to set a new diameter (and enable volumetric).
   * M200 S0/S1 to disable/enable volumetric extrusion.
   */
  //#define VOLUMETRIC_DEFAULT_ON

  //#define VOLUMETRIC_EXTRUDER_LIMIT
  #if ENABLED(VOLUMETRIC_EXTRUDER_LIMIT)
    /**
     * Default volumetric extrusion limit in cubic mm per second (mm^3/sec).
     * This factory setting applies to all extruders.
     * Use 'M200 [T<extruder>] L<limit>' to override and 'M502' to reset.
     * A non-zero value activates Volume-based Extrusion Limiting.
     */
    #define DEFAULT_VOLUMETRIC_EXTRUDER_LIMIT 0.00      // (mm^3/sec)
  #endif
#endif

/**
 * Enable this option for a leaner build of Marlin that removes all
 * workspace offsets, simplifying coordinate transformations, leveling, etc.
 *
 *  - M206 and M428 are disabled.
 *  - G92 will revert to its behavior from Marlin 1.0.
 */
//#define NO_WORKSPACE_OFFSETS

// Extra options for the M114 "Current Position" report
//#define M114_DETAIL         // Use 'M114` for details to check planner calculations
//#define M114_REALTIME       // Real current position based on forward kinematics
//#define M114_LEGACY         // M114 used to synchronize on every call. Enable if needed.

//#define REPORT_FAN_CHANGE   // Report the new fan speed when changed by M106 (and others)

/**
 * Set the number of proportional font spaces required to fill up a typical character space.
 * This can help to better align the output of commands like `G29 O` Mesh Output.
 *
 * For clients that use a fixed-width font (like OctoPrint), leave this set to 1.0.
 * Otherwise, adjust according to your client and font.
 */
#define PROPORTIONAL_FONT_RATIO 1.0

/**
 * Spend 28 bytes of SRAM to optimize the GCode parser
 */
#define FASTER_GCODE_PARSER

#if ENABLED(FASTER_GCODE_PARSER)
  //#define GCODE_QUOTED_STRINGS  // Support for quoted string parameters
#endif

//#define GCODE_CASE_INSENSITIVE  // Accept G-code sent to the firmware in lowercase

//#define REPETIER_GCODE_M360     // Add commands originally from Repetier FW

/**
 * CNC G-code options
 * Support CNC-style G-code dialects used by laser cutters, drawing machine cams, etc.
 * Note that G0 feedrates should be used with care for 3D printing (if used at all).
 * High feedrates may cause ringing and harm print quality.
 */
//#define PAREN_COMMENTS      // Support for parentheses-delimited comments
//#define GCODE_MOTION_MODES  // Remember the motion mode (G0 G1 G2 G3 G5 G38.X) and apply for X Y Z E F, etc.

// Enable and set a (default) feedrate for all G0 moves
//#define G0_FEEDRATE 3000 // (mm/min)
#ifdef G0_FEEDRATE
  //#define VARIABLE_G0_FEEDRATE // The G0 feedrate is set by F in G0 motion mode
#endif

/**
 * Startup commands
 *
 * Execute certain G-code commands immediately after power-on.
 */
//#define STARTUP_COMMANDS "M17 Z"

/**
 * G-code Macros
 *
 * Add G-codes M810-M819 to define and run G-code macros.
 * Macros are not saved to EEPROM.
 */
//#define GCODE_MACROS
#if ENABLED(GCODE_MACROS)
  #define GCODE_MACROS_SLOTS       5  // Up to 10 may be used
  #define GCODE_MACROS_SLOT_SIZE  50  // Maximum length of a single macro
#endif

/**
 * User-defined menu items that execute custom GCode
 */
//#define CUSTOM_USER_MENUS
#if ENABLED(CUSTOM_USER_MENUS)
  //#define CUSTOM_USER_MENU_TITLE "Custom Commands"
  #define USER_SCRIPT_DONE "M117 User Script Done"
  #define USER_SCRIPT_AUDIBLE_FEEDBACK
  //#define USER_SCRIPT_RETURN  // Return to status screen after a script

  #define USER_DESC_1 "Home & UBL Info"
  #define USER_GCODE_1 "G28\nG29 W"

  #define USER_DESC_2 "Preheat for " PREHEAT_1_LABEL
  #define USER_GCODE_2 "M140 S" STRINGIFY(PREHEAT_1_TEMP_BED) "\nM104 S" STRINGIFY(PREHEAT_1_TEMP_HOTEND)

  #define USER_DESC_3 "Preheat for " PREHEAT_2_LABEL
  #define USER_GCODE_3 "M140 S" STRINGIFY(PREHEAT_2_TEMP_BED) "\nM104 S" STRINGIFY(PREHEAT_2_TEMP_HOTEND)

  #define USER_DESC_4 "Heat Bed/Home/Level"
  #define USER_GCODE_4 "M140 S" STRINGIFY(PREHEAT_2_TEMP_BED) "\nG28\nG29"

  #define USER_DESC_5 "Home & Info"
  #define USER_GCODE_5 "G28\nM503"
#endif

/**
 * Host Action Commands
 *
 * Define host streamer action commands in compliance with the standard.
 *
 * See https://reprap.org/wiki/G-code#Action_commands
 * Common commands ........ poweroff, pause, paused, resume, resumed, cancel
 * G29_RETRY_AND_RECOVER .. probe_rewipe, probe_failed
 *
 * Some features add reason codes to extend these commands.
 *
 * Host Prompt Support enables Marlin to use the host for user prompts so
 * filament runout and other processes can be managed from the host side.
 */
//#define HOST_ACTION_COMMANDS     // Define on QQS_Config
#if ENABLED(HOST_ACTION_COMMANDS)
  #define HOST_PROMPT_SUPPORT
  //#define HOST_START_MENU_ITEM  // Add a menu item that tells the host to start
#endif

/**
 * Cancel Objects
 *
 * Implement M486 to allow Marlin to skip objects
 */
//#define CANCEL_OBJECTS  //Define on QQS_Config OCTO

/**
 * I2C position encoders for closed loop control.
 * Developed by Chris Barr at Aus3D.
 *
 * Wiki: https://wiki.aus3d.com.au/Magnetic_Encoder
 * Github: https://github.com/Aus3D/MagneticEncoder
 *
 * Supplier: https://aus3d.com.au/magnetic-encoder-module
 * Alternative Supplier: https://reliabuild3d.com/
 *
 * Reliabuild encoders have been modified to improve reliability.
 */

//#define I2C_POSITION_ENCODERS
#if ENABLED(I2C_POSITION_ENCODERS)

  #define I2CPE_ENCODER_CNT         1                       // The number of encoders installed; max of 5
                                                            // encoders supported currently.

  #define I2CPE_ENC_1_ADDR          I2CPE_PRESET_ADDR_X     // I2C address of the encoder. 30-200.
  #define I2CPE_ENC_1_AXIS          X_AXIS                  // Axis the encoder module is installed on.  <X|Y|Z|E>_AXIS.
  #define I2CPE_ENC_1_TYPE          I2CPE_ENC_TYPE_LINEAR   // Type of encoder:  I2CPE_ENC_TYPE_LINEAR -or-
                                                            // I2CPE_ENC_TYPE_ROTARY.
  #define I2CPE_ENC_1_TICKS_UNIT    2048                    // 1024 for magnetic strips with 2mm poles; 2048 for
                                                            // 1mm poles. For linear encoders this is ticks / mm,
                                                            // for rotary encoders this is ticks / revolution.
  //#define I2CPE_ENC_1_TICKS_REV     (16 * 200)            // Only needed for rotary encoders; number of stepper
                                                            // steps per full revolution (motor steps/rev * microstepping)
  //#define I2CPE_ENC_1_INVERT                              // Invert the direction of axis travel.
  #define I2CPE_ENC_1_EC_METHOD     I2CPE_ECM_MICROSTEP     // Type of error error correction.
  #define I2CPE_ENC_1_EC_THRESH     0.10                    // Threshold size for error (in mm) above which the
                                                            // printer will attempt to correct the error; errors
                                                            // smaller than this are ignored to minimize effects of
                                                            // measurement noise / latency (filter).

  #define I2CPE_ENC_2_ADDR          I2CPE_PRESET_ADDR_Y     // Same as above, but for encoder 2.
  #define I2CPE_ENC_2_AXIS          Y_AXIS
  #define I2CPE_ENC_2_TYPE          I2CPE_ENC_TYPE_LINEAR
  #define I2CPE_ENC_2_TICKS_UNIT    2048
  //#define I2CPE_ENC_2_TICKS_REV   (16 * 200)
  //#define I2CPE_ENC_2_INVERT
  #define I2CPE_ENC_2_EC_METHOD     I2CPE_ECM_MICROSTEP
  #define I2CPE_ENC_2_EC_THRESH     0.10

  #define I2CPE_ENC_3_ADDR          I2CPE_PRESET_ADDR_Z     // Encoder 3.  Add additional configuration options
  #define I2CPE_ENC_3_AXIS          Z_AXIS                  // as above, or use defaults below.

  #define I2CPE_ENC_4_ADDR          I2CPE_PRESET_ADDR_E     // Encoder 4.
  #define I2CPE_ENC_4_AXIS          E_AXIS

  #define I2CPE_ENC_5_ADDR          34                      // Encoder 5.
  #define I2CPE_ENC_5_AXIS          E_AXIS

  // Default settings for encoders which are enabled, but without settings configured above.
  #define I2CPE_DEF_TYPE            I2CPE_ENC_TYPE_LINEAR
  #define I2CPE_DEF_ENC_TICKS_UNIT  2048
  #define I2CPE_DEF_TICKS_REV       (16 * 200)
  #define I2CPE_DEF_EC_METHOD       I2CPE_ECM_NONE
  #define I2CPE_DEF_EC_THRESH       0.1

  //#define I2CPE_ERR_THRESH_ABORT  100.0                   // Threshold size for error (in mm) error on any given
                                                            // axis after which the printer will abort. Comment out to
                                                            // disable abort behavior.

  #define I2CPE_TIME_TRUSTED        10000                   // After an encoder fault, there must be no further fault
                                                            // for this amount of time (in ms) before the encoder
                                                            // is trusted again.

  /**
   * Position is checked every time a new command is executed from the buffer but during long moves,
   * this setting determines the minimum update time between checks. A value of 100 works well with
   * error rolling average when attempting to correct only for skips and not for vibration.
   */
  #define I2CPE_MIN_UPD_TIME_MS     4                       // (ms) Minimum time between encoder checks.

  // Use a rolling average to identify persistant errors that indicate skips, as opposed to vibration and noise.
  #define I2CPE_ERR_ROLLING_AVERAGE

#endif // I2C_POSITION_ENCODERS

/**
 * Analog Joystick(s)
 */
//#define JOYSTICK
#if ENABLED(JOYSTICK)
  #define JOY_X_PIN    5  // RAMPS: Suggested pin A5  on AUX2
  #define JOY_Y_PIN   10  // RAMPS: Suggested pin A10 on AUX2
  #define JOY_Z_PIN   12  // RAMPS: Suggested pin A12 on AUX2
  #define JOY_EN_PIN  44  // RAMPS: Suggested pin D44 on AUX2

  //#define INVERT_JOY_X  // Enable if X direction is reversed
  //#define INVERT_JOY_Y  // Enable if Y direction is reversed
  //#define INVERT_JOY_Z  // Enable if Z direction is reversed

  // Use M119 with JOYSTICK_DEBUG to find reasonable values after connecting:
  #define JOY_X_LIMITS { 5600, 8190-100, 8190+100, 10800 } // min, deadzone start, deadzone end, max
  #define JOY_Y_LIMITS { 5600, 8250-100, 8250+100, 11000 }
  #define JOY_Z_LIMITS { 4800, 8080-100, 8080+100, 11550 }
  //#define JOYSTICK_DEBUG
#endif

/**
 * Mechanical Gantry Calibration
 * Modern replacement for the Prusa TMC_Z_CALIBRATION.
 * Adds capability to work with any adjustable current drivers.
 * Implemented as G34 because M915 is deprecated.
 */
//#define MECHANICAL_GANTRY_CALIBRATION
#if ENABLED(MECHANICAL_GANTRY_CALIBRATION)
  #define GANTRY_CALIBRATION_CURRENT          600     // Default calibration current in ma
  #define GANTRY_CALIBRATION_EXTRA_HEIGHT      15     // Extra distance in mm past Z_###_POS to move
  #define GANTRY_CALIBRATION_FEEDRATE         500     // Feedrate for correction move
  //#define GANTRY_CALIBRATION_TO_MIN                 // Enable to calibrate Z in the MIN direction

  //#define GANTRY_CALIBRATION_SAFE_POSITION XY_CENTER // Safe position for nozzle
  //#define GANTRY_CALIBRATION_XY_PARK_FEEDRATE 3000  // XY Park Feedrate - MMM
  //#define GANTRY_CALIBRATION_COMMANDS_PRE   ""
  #define GANTRY_CALIBRATION_COMMANDS_POST  "G28"     // G28 highly recommended to ensure an accurate position
#endif

/**
 * MAX7219 Debug Matrix
 *
 * Add support for a low-cost 8x8 LED Matrix based on the Max7219 chip as a realtime status display.
 * Requires 3 signal wires. Some useful debug options are included to demonstrate its usage.
 */
//#define MAX7219_DEBUG
#if ENABLED(MAX7219_DEBUG)
  #define MAX7219_CLK_PIN   64
  #define MAX7219_DIN_PIN   57
  #define MAX7219_LOAD_PIN  44

  //#define MAX7219_GCODE          // Add the M7219 G-code to control the LED matrix
  #define MAX7219_INIT_TEST    2   // Test pattern at startup: 0=none, 1=sweep, 2=spiral
  #define MAX7219_NUMBER_UNITS 1   // Number of Max7219 units in chain.
  #define MAX7219_ROTATE       0   // Rotate the display clockwise (in multiples of +/- 90°)
                                   // connector at:  right=0   bottom=-90  top=90  left=180
  //#define MAX7219_REVERSE_ORDER  // The individual LED matrix units may be in reversed order
  //#define MAX7219_SIDE_BY_SIDE   // Big chip+matrix boards can be chained side-by-side

  /**
   * Sample debug features
   * If you add more debug displays, be careful to avoid conflicts!
   */
  #define MAX7219_DEBUG_PRINTER_ALIVE    // Blink corner LED of 8x8 matrix to show that the firmware is functioning
  #define MAX7219_DEBUG_PLANNER_HEAD  3  // Show the planner queue head position on this and the next LED matrix row
  #define MAX7219_DEBUG_PLANNER_TAIL  5  // Show the planner queue tail position on this and the next LED matrix row

  #define MAX7219_DEBUG_PLANNER_QUEUE 0  // Show the current planner queue depth on this and the next LED matrix row
                                         // If you experience stuttering, reboots, etc. this option can reveal how
                                         // tweaks made to the configuration are affecting the printer in real-time.
#endif

/**
 * NanoDLP Sync support
 *
 * Add support for Synchronized Z moves when using with NanoDLP. G0/G1 axis moves will output "Z_move_comp"
 * string to enable synchronization with DLP projector exposure. This change will allow to use
 * [[WaitForDoneMessage]] instead of populating your gcode with M400 commands
 */
//#define NANODLP_Z_SYNC
#if ENABLED(NANODLP_Z_SYNC)
  //#define NANODLP_ALL_AXIS  // Enables "Z_move_comp" output on any axis move.
                              // Default behavior is limited to Z axis only.
#endif

/**
 * Ethernet. Use M552 to enable and set the IP address.
 */
#if HAS_ETHERNET
  #define MAC_ADDRESS { 0xDE, 0xAD, 0xBE, 0xEF, 0xF0, 0x0D }  // A MAC address unique to your network
#endif

/**
 * WiFi Support (Espressif ESP32 WiFi)
 */
//#define WIFISUPPORT         // Marlin embedded WiFi managenent
//#define ESP3D_WIFISUPPORT   // ESP3D Library WiFi management (https://github.com/luc-github/ESP3DLib)

#if EITHER(WIFISUPPORT, ESP3D_WIFISUPPORT)
  //#define WEBSUPPORT          // Start a webserver (which may include auto-discovery)
  //#define OTASUPPORT          // Support over-the-air firmware updates
  //#define WIFI_CUSTOM_COMMAND // Accept feature config commands (e.g., WiFi ESP3D) from the host

  /**
   * To set a default WiFi SSID / Password, create a file called Configuration_Secure.h with
   * the following defines, customized for your network. This specific file is excluded via
   * .gitignore to prevent it from accidentally leaking to the public.
   *
   *   #define WIFI_SSID "WiFi SSID"
   *   #define WIFI_PWD  "WiFi Password"
   */
  //#include "Configuration_Secure.h" // External file with WiFi SSID / Password
#endif

/**
 * Průša Multi-Material Unit (MMU)
 * Enable in Configuration.h
 *
 * These devices allow a single stepper driver on the board to drive
 * multi-material feeders with any number of stepper motors.
 */
#if HAS_PRUSA_MMU1
  /**
   * This option only allows the multiplexer to switch on tool-change.
   * Additional options to configure custom E moves are pending.
   *
   * Override the default DIO selector pins here, if needed.
   * Some pins files may provide defaults for these pins.
   */
  //#define E_MUX0_PIN 40  // Always Required
  //#define E_MUX1_PIN 42  // Needed for 3 to 8 inputs
  //#define E_MUX2_PIN 44  // Needed for 5 to 8 inputs
#elif HAS_PRUSA_MMU2
  // Serial port used for communication with MMU2.
  // For AVR enable the UART port used for the MMU. (e.g., mmuSerial)
  // For 32-bit boards check your HAL for available serial ports. (e.g., Serial2)
  #define MMU2_SERIAL_PORT 2
  #define MMU2_SERIAL mmuSerial

  // Use hardware reset for MMU if a pin is defined for it
  //#define MMU2_RST_PIN 23

  // Enable if the MMU2 has 12V stepper motors (MMU2 Firmware 1.0.2 and up)
  //#define MMU2_MODE_12V

  // G-code to execute when MMU2 F.I.N.D.A. probe detects filament runout
  #define MMU2_FILAMENT_RUNOUT_SCRIPT "M600"

  // Add an LCD menu for MMU2
  //#define MMU2_MENUS
  #if EITHER(MMU2_MENUS, HAS_PRUSA_MMU2S)
    // Settings for filament load / unload from the LCD menu.
    // This is for Průša MK3-style extruders. Customize for your hardware.
    #define MMU2_FILAMENTCHANGE_EJECT_FEED 80.0
    #define MMU2_LOAD_TO_NOZZLE_SEQUENCE \
      {  7.2, 1145 }, \
      { 14.4,  871 }, \
      { 36.0, 1393 }, \
      { 14.4,  871 }, \
      { 50.0,  198 }

    #define MMU2_RAMMING_SEQUENCE \
      {   1.0, 1000 }, \
      {   1.0, 1500 }, \
      {   2.0, 2000 }, \
      {   1.5, 3000 }, \
      {   2.5, 4000 }, \
      { -15.0, 5000 }, \
      { -14.0, 1200 }, \
      {  -6.0,  600 }, \
      {  10.0,  700 }, \
      { -10.0,  400 }, \
      { -50.0, 2000 }
  #endif

  /**
   * Using a sensor like the MMU2S
   * This mode requires a MK3S extruder with a sensor at the extruder idler, like the MMU2S.
   * See https://help.prusa3d.com/en/guide/3b-mk3s-mk2-5s-extruder-upgrade_41560, step 11
   */
  #if HAS_PRUSA_MMU2S
    #define MMU2_C0_RETRY   5             // Number of retries (total time = timeout*retries)

    #define MMU2_CAN_LOAD_FEEDRATE 800    // (mm/min)
    #define MMU2_CAN_LOAD_SEQUENCE \
      {  0.1, MMU2_CAN_LOAD_FEEDRATE }, \
      {  60.0, MMU2_CAN_LOAD_FEEDRATE }, \
      { -52.0, MMU2_CAN_LOAD_FEEDRATE }

    #define MMU2_CAN_LOAD_RETRACT   6.0   // (mm) Keep under the distance between Load Sequence values
    #define MMU2_CAN_LOAD_DEVIATION 0.8   // (mm) Acceptable deviation

    #define MMU2_CAN_LOAD_INCREMENT 0.2   // (mm) To reuse within MMU2 module
    #define MMU2_CAN_LOAD_INCREMENT_SEQUENCE \
      { -MMU2_CAN_LOAD_INCREMENT, MMU2_CAN_LOAD_FEEDRATE }

  #else

    /**
     * MMU1 Extruder Sensor
     *
     * Support for a Průša (or other) IR Sensor to detect filament near the extruder
     * and make loading more reliable. Suitable for an extruder equipped with a filament
     * sensor less than 38mm from the gears.
     *
     * During loading the extruder will stop when the sensor is triggered, then do a last
     * move up to the gears. If no filament is detected, the MMU2 can make some more attempts.
     * If all attempts fail, a filament runout will be triggered.
     */
    //#define MMU_EXTRUDER_SENSOR
    #if ENABLED(MMU_EXTRUDER_SENSOR)
      #define MMU_LOADING_ATTEMPTS_NR 5 // max. number of attempts to load filament if first load fail
    #endif

  #endif

  //#define MMU2_DEBUG  // Write debug info to serial output

#endif // HAS_PRUSA_MMU2

/**
 * Advanced Print Counter settings
 */
#if ENABLED(PRINTCOUNTER)
  #define SERVICE_WARNING_BUZZES  3
  // Activate up to 3 service interval watchdogs
  //#define SERVICE_NAME_1      "Service S"
  //#define SERVICE_INTERVAL_1  100 // print hours
  //#define SERVICE_NAME_2      "Service L"
  //#define SERVICE_INTERVAL_2  200 // print hours
  //#define SERVICE_NAME_3      "Service 3"
  //#define SERVICE_INTERVAL_3    1 // print hours
#endif

// @section develop

//
// M100 Free Memory Watcher to debug memory usage
//
//#define M100_FREE_MEMORY_WATCHER

//
// M42 - Set pin states
//
//#define DIRECT_PIN_CONTROL

//
// M43 - display pin status, toggle pins, watch pins, watch endstops & toggle LED, test servo probe
//
//#define PINS_DEBUGGING

// Enable Marlin dev mode which adds some special commands
//#define MARLIN_DEV_MODE<|MERGE_RESOLUTION|>--- conflicted
+++ resolved
@@ -1139,14 +1139,9 @@
 
 #endif // HAS_LCD_MENU
 
-<<<<<<< HEAD
-// Scroll a longer status message into view
-#define STATUS_MESSAGE_SCROLLING
-=======
 #if HAS_DISPLAY
   // The timeout (in ms) to return to the status screen from sub-menus
-  //#define LCD_TIMEOUT_TO_STATUS 15000
->>>>>>> b421de66
+  #define LCD_TIMEOUT_TO_STATUS 15000
 
   #if ENABLED(SHOW_BOOTSCREEN)
     #define BOOTSCREEN_TIMEOUT 4000      // (ms) Total Duration to display the boot screen(s)
@@ -1155,19 +1150,11 @@
     #endif
   #endif
 
-<<<<<<< HEAD
-// The timeout (in ms) to return to the status screen from sub-menus
-#define LCD_TIMEOUT_TO_STATUS 15000
-
-// Add an 'M73' G-code to set the current percentage
-#define LCD_SET_PROGRESS_MANUALLY
-=======
   // Scroll a longer status message into view
-  //#define STATUS_MESSAGE_SCROLLING
+  #define STATUS_MESSAGE_SCROLLING
 
   // On the Info Screen, display XY with one decimal place when possible
   //#define LCD_DECIMAL_SMALL_XY
->>>>>>> b421de66
 
   // Add an 'M73' G-code to set the current percentage
   //#define LCD_SET_PROGRESS_MANUALLY
@@ -1176,14 +1163,8 @@
   //#define LCD_SHOW_E_TOTAL
 #endif
 
-<<<<<<< HEAD
-#if EITHER(SDSUPPORT, LCD_SET_PROGRESS_MANUALLY) && ANY(HAS_MARLINUI_U8GLIB, HAS_MARLINUI_HD44780, IS_TFTGLCD_PANEL)
-  //#define PRINT_PROGRESS_SHOW_DECIMALS // Show progress with decimal digits
-  #define SHOW_REMAINING_TIME          // Display estimated time to completion
-=======
 #if EITHER(SDSUPPORT, LCD_SET_PROGRESS_MANUALLY) && ANY(HAS_MARLINUI_U8GLIB, HAS_MARLINUI_HD44780, IS_TFTGLCD_PANEL, EXTENSIBLE_UI)
   //#define SHOW_REMAINING_TIME       // Display estimated time to completion
->>>>>>> b421de66
   #if ENABLED(SHOW_REMAINING_TIME)
     #define USE_M73_REMAINING_TIME     // Use remaining time from M73 command instead of estimation
     #define ROTATE_PROGRESS_DISPLAY    // Display (P)rogress, (E)lapsed, and (R)emaining time
