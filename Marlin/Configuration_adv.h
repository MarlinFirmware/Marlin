--- conflicted
+++ resolved
@@ -1331,15 +1331,9 @@
 
   //#define BROWSE_MEDIA_ON_INSERT          // Open the file browser when media is inserted
 
-<<<<<<< HEAD
   #define MEDIA_MENU_AT_TOP               // Force the media menu to be listed on the top of the main menu
 
   #define EVENT_GCODE_SD_ABORT "G28XY\nM84" // G-code to run on SD Abort Print (e.g., "G28XY" or "G27")
-=======
-  //#define MEDIA_MENU_AT_TOP               // Force the media menu to be listed on the top of the main menu
-
-  #define EVENT_GCODE_SD_ABORT "G28XY"      // G-code to run on SD Abort Print (e.g., "G28XY" or "G27")
->>>>>>> b878127e
 
   #if ENABLED(PRINTER_EVENT_LEDS)
     #define PE_LEDS_COMPLETED_TIME  (30*60) // (seconds) Time to keep the LED "done" color before restoring normal illumination
@@ -2761,7 +2755,6 @@
    * Set *_SERIAL_TX_PIN and *_SERIAL_RX_PIN to match for all drivers
    * on the same serial port, either here or in your board's pins file.
    */
-<<<<<<< HEAD
   #define  X_SLAVE_ADDRESS 0
   #define  Y_SLAVE_ADDRESS 0
   #define  Z_SLAVE_ADDRESS 0
@@ -2778,27 +2771,6 @@
   #define E5_SLAVE_ADDRESS 0
   #define E6_SLAVE_ADDRESS 0
   #define E7_SLAVE_ADDRESS 0
-=======
-  //#define  X_SLAVE_ADDRESS 0
-  //#define  Y_SLAVE_ADDRESS 0
-  //#define  Z_SLAVE_ADDRESS 0
-  //#define X2_SLAVE_ADDRESS 0
-  //#define Y2_SLAVE_ADDRESS 0
-  //#define Z2_SLAVE_ADDRESS 0
-  //#define Z3_SLAVE_ADDRESS 0
-  //#define Z4_SLAVE_ADDRESS 0
-  //#define  I_SLAVE_ADDRESS 0
-  //#define  J_SLAVE_ADDRESS 0
-  //#define  K_SLAVE_ADDRESS 0
-  //#define E0_SLAVE_ADDRESS 0
-  //#define E1_SLAVE_ADDRESS 0
-  //#define E2_SLAVE_ADDRESS 0
-  //#define E3_SLAVE_ADDRESS 0
-  //#define E4_SLAVE_ADDRESS 0
-  //#define E5_SLAVE_ADDRESS 0
-  //#define E6_SLAVE_ADDRESS 0
-  //#define E7_SLAVE_ADDRESS 0
->>>>>>> b878127e
 
   /**
    * Software enable
