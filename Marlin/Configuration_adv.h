/**
 * Marlin 3D Printer Firmware
 * Copyright (c) 2020 MarlinFirmware [https://github.com/MarlinFirmware/Marlin]
 *
 * Based on Sprinter and grbl.
 * Copyright (c) 2011 Camiel Gubbels / Erik van der Zalm
 *
 * This program is free software: you can redistribute it and/or modify
 * it under the terms of the GNU General Public License as published by
 * the Free Software Foundation, either version 3 of the License, or
 * (at your option) any later version.
 *
 * This program is distributed in the hope that it will be useful,
 * but WITHOUT ANY WARRANTY; without even the implied warranty of
 * MERCHANTABILITY or FITNESS FOR A PARTICULAR PURPOSE.  See the
 * GNU General Public License for more details.
 *
 * You should have received a copy of the GNU General Public License
 * along with this program.  If not, see <https://www.gnu.org/licenses/>.
 *
 */
#pragma once

/**
 * Configuration_adv.h
 *
 * Advanced settings.
 * Only change these if you know exactly what you're doing.
 * Some of these settings can damage your printer if improperly set!
 *
 * Basic settings can be found in Configuration.h
 */
#define CONFIGURATION_ADV_H_VERSION 020007

//===========================================================================
//============================= Thermal Settings ============================
//===========================================================================
// @section temperature

/**
 * Thermocouple sensors are quite sensitive to noise.  Any noise induced in
 * the sensor wires, such as by stepper motor wires run in parallel to them,
 * may result in the thermocouple sensor reporting spurious errors.  This
 * value is the number of errors which can occur in a row before the error
 * is reported.  This allows us to ignore intermittent error conditions while
 * still detecting an actual failure, which should result in a continuous
 * stream of errors from the sensor.
 *
 * Set this value to 0 to fail on the first error to occur.
 */
#define THERMOCOUPLE_MAX_ERRORS 15

//
// Custom Thermistor 1000 parameters
//
#if TEMP_SENSOR_0 == 1000
  #define HOTEND0_PULLUP_RESISTOR_OHMS 4700    // Pullup resistor
  #define HOTEND0_RESISTANCE_25C_OHMS  100000  // Resistance at 25C
  #define HOTEND0_BETA                 3950    // Beta value
#endif

#if TEMP_SENSOR_1 == 1000
  #define HOTEND1_PULLUP_RESISTOR_OHMS 4700    // Pullup resistor
  #define HOTEND1_RESISTANCE_25C_OHMS  100000  // Resistance at 25C
  #define HOTEND1_BETA                 3950    // Beta value
#endif

#if TEMP_SENSOR_2 == 1000
  #define HOTEND2_PULLUP_RESISTOR_OHMS 4700    // Pullup resistor
  #define HOTEND2_RESISTANCE_25C_OHMS  100000  // Resistance at 25C
  #define HOTEND2_BETA                 3950    // Beta value
#endif

#if TEMP_SENSOR_3 == 1000
  #define HOTEND3_PULLUP_RESISTOR_OHMS 4700    // Pullup resistor
  #define HOTEND3_RESISTANCE_25C_OHMS  100000  // Resistance at 25C
  #define HOTEND3_BETA                 3950    // Beta value
#endif

#if TEMP_SENSOR_4 == 1000
  #define HOTEND4_PULLUP_RESISTOR_OHMS 4700    // Pullup resistor
  #define HOTEND4_RESISTANCE_25C_OHMS  100000  // Resistance at 25C
  #define HOTEND4_BETA                 3950    // Beta value
#endif

#if TEMP_SENSOR_5 == 1000
  #define HOTEND5_PULLUP_RESISTOR_OHMS 4700    // Pullup resistor
  #define HOTEND5_RESISTANCE_25C_OHMS  100000  // Resistance at 25C
  #define HOTEND5_BETA                 3950    // Beta value
#endif

#if TEMP_SENSOR_6 == 1000
  #define HOTEND6_PULLUP_RESISTOR_OHMS 4700    // Pullup resistor
  #define HOTEND6_RESISTANCE_25C_OHMS  100000  // Resistance at 25C
  #define HOTEND6_BETA                 3950    // Beta value
#endif

#if TEMP_SENSOR_7 == 1000
  #define HOTEND7_PULLUP_RESISTOR_OHMS 4700    // Pullup resistor
  #define HOTEND7_RESISTANCE_25C_OHMS  100000  // Resistance at 25C
  #define HOTEND7_BETA                 3950    // Beta value
#endif

#if TEMP_SENSOR_BED == 1000
  #define BED_PULLUP_RESISTOR_OHMS     4700    // Pullup resistor
  #define BED_RESISTANCE_25C_OHMS      100000  // Resistance at 25C
  #define BED_BETA                     3950    // Beta value
#endif

#if TEMP_SENSOR_CHAMBER == 1000
  #define CHAMBER_PULLUP_RESISTOR_OHMS 4700    // Pullup resistor
  #define CHAMBER_RESISTANCE_25C_OHMS  100000  // Resistance at 25C
  #define CHAMBER_BETA                 3950    // Beta value
#endif

//
// Hephestos 2 24V heated bed upgrade kit.
// https://store.bq.com/en/heated-bed-kit-hephestos2
//
//#define HEPHESTOS2_HEATED_BED_KIT
#if ENABLED(HEPHESTOS2_HEATED_BED_KIT)
  #undef TEMP_SENSOR_BED
  #define TEMP_SENSOR_BED 70
  #define HEATER_BED_INVERTING true
#endif

//
// Heated Bed Bang-Bang options
//
#if DISABLED(PIDTEMPBED)
  #define BED_CHECK_INTERVAL 5000   // (ms) Interval between checks in bang-bang control
  #if ENABLED(BED_LIMIT_SWITCHING)
    #define BED_HYSTERESIS 2        // (°C) Only set the relevant heater state when ABS(T-target) > BED_HYSTERESIS
  #endif
#endif

//
// Heated Chamber options
//
#if TEMP_SENSOR_CHAMBER
  #define CHAMBER_MINTEMP             5
  #define CHAMBER_MAXTEMP            60
  #define TEMP_CHAMBER_HYSTERESIS     1   // (°C) Temperature proximity considered "close enough" to the target
  //#define CHAMBER_LIMIT_SWITCHING
  //#define HEATER_CHAMBER_PIN       44   // Chamber heater on/off pin
  //#define HEATER_CHAMBER_INVERTING false

  //#define CHAMBER_FAN               // Enable a fan on the chamber
  #if ENABLED(CHAMBER_FAN)
    #define CHAMBER_FAN_MODE 2        // Fan control mode: 0=Static; 1=Linear increase when temp is higher than target; 2=V-shaped curve.
    #if CHAMBER_FAN_MODE == 0
      #define CHAMBER_FAN_BASE  255   // Chamber fan PWM (0-255)
    #elif CHAMBER_FAN_MODE == 1
      #define CHAMBER_FAN_BASE  128   // Base chamber fan PWM (0-255); turns on when chamber temperature is above the target
      #define CHAMBER_FAN_FACTOR 25   // PWM increase per °C above target
    #elif CHAMBER_FAN_MODE == 2
      #define CHAMBER_FAN_BASE  128   // Minimum chamber fan PWM (0-255)
      #define CHAMBER_FAN_FACTOR 25   // PWM increase per °C difference from target
    #endif
  #endif

  //#define CHAMBER_VENT              // Enable a servo-controlled vent on the chamber
  #if ENABLED(CHAMBER_VENT)
    #define CHAMBER_VENT_SERVO_NR  1  // Index of the vent servo
    #define HIGH_EXCESS_HEAT_LIMIT 5  // How much above target temp to consider there is excess heat in the chamber
    #define LOW_EXCESS_HEAT_LIMIT 3
    #define MIN_COOLING_SLOPE_TIME_CHAMBER_VENT 20
    #define MIN_COOLING_SLOPE_DEG_CHAMBER_VENT 1.5
  #endif
#endif

/**
 * Thermal Protection provides additional protection to your printer from damage
 * and fire. Marlin always includes safe min and max temperature ranges which
 * protect against a broken or disconnected thermistor wire.
 *
 * The issue: If a thermistor falls out, it will report the much lower
 * temperature of the air in the room, and the the firmware will keep
 * the heater on.
 *
 * The solution: Once the temperature reaches the target, start observing.
 * If the temperature stays too far below the target (hysteresis) for too
 * long (period), the firmware will halt the machine as a safety precaution.
 *
 * If you get false positives for "Thermal Runaway", increase
 * THERMAL_PROTECTION_HYSTERESIS and/or THERMAL_PROTECTION_PERIOD
 */
#if ENABLED(THERMAL_PROTECTION_HOTENDS)
  #define THERMAL_PROTECTION_PERIOD 40        // Seconds
  #define THERMAL_PROTECTION_HYSTERESIS 4     // Degrees Celsius

  //#define ADAPTIVE_FAN_SLOWING              // Slow part cooling fan if temperature drops
  #if BOTH(ADAPTIVE_FAN_SLOWING, PIDTEMP)
    //#define NO_FAN_SLOWING_IN_PID_TUNING    // Don't slow fan speed during M303
  #endif

  /**
   * Whenever an M104, M109, or M303 increases the target temperature, the
   * firmware will wait for the WATCH_TEMP_PERIOD to expire. If the temperature
   * hasn't increased by WATCH_TEMP_INCREASE degrees, the machine is halted and
   * requires a hard reset. This test restarts with any M104/M109/M303, but only
   * if the current temperature is far enough below the target for a reliable
   * test.
   *
   * If you get false positives for "Heating failed", increase WATCH_TEMP_PERIOD
   * and/or decrease WATCH_TEMP_INCREASE. WATCH_TEMP_INCREASE should not be set
   * below 2.
   */
  #define WATCH_TEMP_PERIOD 20                // Seconds
  #define WATCH_TEMP_INCREASE 2               // Degrees Celsius
#endif

/**
 * Thermal Protection parameters for the bed are just as above for hotends.
 */
#if ENABLED(THERMAL_PROTECTION_BED)
  #define THERMAL_PROTECTION_BED_PERIOD        20 // Seconds
  #define THERMAL_PROTECTION_BED_HYSTERESIS     2 // Degrees Celsius

  /**
   * As described above, except for the bed (M140/M190/M303).
   */
  #define WATCH_BED_TEMP_PERIOD                60 // Seconds
  #define WATCH_BED_TEMP_INCREASE               2 // Degrees Celsius
#endif

/**
 * Thermal Protection parameters for the heated chamber.
 */
#if ENABLED(THERMAL_PROTECTION_CHAMBER)
  #define THERMAL_PROTECTION_CHAMBER_PERIOD    20 // Seconds
  #define THERMAL_PROTECTION_CHAMBER_HYSTERESIS 2 // Degrees Celsius

  /**
   * Heated chamber watch settings (M141/M191).
   */
  #define WATCH_CHAMBER_TEMP_PERIOD            60 // Seconds
  #define WATCH_CHAMBER_TEMP_INCREASE           2 // Degrees Celsius
#endif

#if ENABLED(PIDTEMP)
  // Add an experimental additional term to the heater power, proportional to the extrusion speed.
  // A well-chosen Kc value should add just enough power to melt the increased material volume.
  //#define PID_EXTRUSION_SCALING
  #if ENABLED(PID_EXTRUSION_SCALING)
    #define DEFAULT_Kc (100) // heating power = Kc * e_speed
    #define LPQ_MAX_LEN 50
  #endif

  /**
   * Add an experimental additional term to the heater power, proportional to the fan speed.
   * A well-chosen Kf value should add just enough power to compensate for power-loss from the cooling fan.
   * You can either just add a constant compensation with the DEFAULT_Kf value
   * or follow the instruction below to get speed-dependent compensation.
   *
   * Constant compensation (use only with fanspeeds of 0% and 100%)
   * ---------------------------------------------------------------------
   * A good starting point for the Kf-value comes from the calculation:
   *   kf = (power_fan * eff_fan) / power_heater * 255
   * where eff_fan is between 0.0 and 1.0, based on fan-efficiency and airflow to the nozzle / heater.
   *
   * Example:
   *   Heater: 40W, Fan: 0.1A * 24V = 2.4W, eff_fan = 0.8
   *   Kf = (2.4W * 0.8) / 40W * 255 = 12.24
   *
   * Fan-speed dependent compensation
   * --------------------------------
   * 1. To find a good Kf value, set the hotend temperature, wait for it to settle, and enable the fan (100%).
   *    Make sure PID_FAN_SCALING_LIN_FACTOR is 0 and PID_FAN_SCALING_ALTERNATIVE_DEFINITION is not enabled.
   *    If you see the temperature drop repeat the test, increasing the Kf value slowly, until the temperature
   *    drop goes away. If the temperature overshoots after enabling the fan, the Kf value is too big.
   * 2. Note the Kf-value for fan-speed at 100%
   * 3. Determine a good value for PID_FAN_SCALING_MIN_SPEED, which is around the speed, where the fan starts moving.
   * 4. Repeat step 1. and 2. for this fan speed.
   * 5. Enable PID_FAN_SCALING_ALTERNATIVE_DEFINITION and enter the two identified Kf-values in
   *    PID_FAN_SCALING_AT_FULL_SPEED and PID_FAN_SCALING_AT_MIN_SPEED. Enter the minimum speed in PID_FAN_SCALING_MIN_SPEED
   */
  //#define PID_FAN_SCALING
  #if ENABLED(PID_FAN_SCALING)
    //#define PID_FAN_SCALING_ALTERNATIVE_DEFINITION
    #if ENABLED(PID_FAN_SCALING_ALTERNATIVE_DEFINITION)
      // The alternative definition is used for an easier configuration.
      // Just figure out Kf at fullspeed (255) and PID_FAN_SCALING_MIN_SPEED.
      // DEFAULT_Kf and PID_FAN_SCALING_LIN_FACTOR are calculated accordingly.

      #define PID_FAN_SCALING_AT_FULL_SPEED 13.0        //=PID_FAN_SCALING_LIN_FACTOR*255+DEFAULT_Kf
      #define PID_FAN_SCALING_AT_MIN_SPEED 6.0          //=PID_FAN_SCALING_LIN_FACTOR*PID_FAN_SCALING_MIN_SPEED+DEFAULT_Kf
      #define PID_FAN_SCALING_MIN_SPEED 10.0            // Minimum fan speed at which to enable PID_FAN_SCALING

      #define DEFAULT_Kf (255.0*PID_FAN_SCALING_AT_MIN_SPEED-PID_FAN_SCALING_AT_FULL_SPEED*PID_FAN_SCALING_MIN_SPEED)/(255.0-PID_FAN_SCALING_MIN_SPEED)
      #define PID_FAN_SCALING_LIN_FACTOR (PID_FAN_SCALING_AT_FULL_SPEED-DEFAULT_Kf)/255.0

    #else
      #define PID_FAN_SCALING_LIN_FACTOR (0)             // Power loss due to cooling = Kf * (fan_speed)
      #define DEFAULT_Kf 10                              // A constant value added to the PID-tuner
      #define PID_FAN_SCALING_MIN_SPEED 10               // Minimum fan speed at which to enable PID_FAN_SCALING
    #endif
  #endif
#endif

/**
 * Automatic Temperature Mode
 *
 * Dynamically adjust the hotend target temperature based on planned E moves.
 *
 * (Contrast with PID_EXTRUSION_SCALING, which tracks E movement and adjusts PID
 *  behavior using an additional kC value.)
 *
 * Autotemp is calculated by (mintemp + factor * mm_per_sec), capped to maxtemp.
 *
 * Enable Autotemp Mode with M104/M109 F<factor> S<mintemp> B<maxtemp>.
 * Disable by sending M104/M109 with no F parameter (or F0 with AUTOTEMP_PROPORTIONAL).
 */
#define AUTOTEMP
#if ENABLED(AUTOTEMP)
  #define AUTOTEMP_OLDWEIGHT    0.98
  // Turn on AUTOTEMP on M104/M109 by default using proportions set here
  //#define AUTOTEMP_PROPORTIONAL
  #if ENABLED(AUTOTEMP_PROPORTIONAL)
    #define AUTOTEMP_MIN_P      0 // (°C) Added to the target temperature
    #define AUTOTEMP_MAX_P      5 // (°C) Added to the target temperature
    #define AUTOTEMP_FACTOR_P   1 // Apply this F parameter by default (overridden by M104/M109 F)
  #endif
#endif

// Show Temperature ADC value
// Enable for M105 to include ADC values read from temperature sensors.
//#define SHOW_TEMP_ADC_VALUES

/**
 * High Temperature Thermistor Support
 *
 * Thermistors able to support high temperature tend to have a hard time getting
 * good readings at room and lower temperatures. This means HEATER_X_RAW_LO_TEMP
 * will probably be caught when the heating element first turns on during the
 * preheating process, which will trigger a min_temp_error as a safety measure
 * and force stop everything.
 * To circumvent this limitation, we allow for a preheat time (during which,
 * min_temp_error won't be triggered) and add a min_temp buffer to handle
 * aberrant readings.
 *
 * If you want to enable this feature for your hotend thermistor(s)
 * uncomment and set values > 0 in the constants below
 */

// The number of consecutive low temperature errors that can occur
// before a min_temp_error is triggered. (Shouldn't be more than 10.)
//#define MAX_CONSECUTIVE_LOW_TEMPERATURE_ERROR_ALLOWED 0

// The number of milliseconds a hotend will preheat before starting to check
// the temperature. This value should NOT be set to the time it takes the
// hot end to reach the target temperature, but the time it takes to reach
// the minimum temperature your thermistor can read. The lower the better/safer.
// This shouldn't need to be more than 30 seconds (30000)
//#define MILLISECONDS_PREHEAT_TIME 0

// @section extruder

// Extruder runout prevention.
// If the machine is idle and the temperature over MINTEMP
// then extrude some filament every couple of SECONDS.
//#define EXTRUDER_RUNOUT_PREVENT
#if ENABLED(EXTRUDER_RUNOUT_PREVENT)
  #define EXTRUDER_RUNOUT_MINTEMP 190
  #define EXTRUDER_RUNOUT_SECONDS 30
  #define EXTRUDER_RUNOUT_SPEED 1500  // (mm/min)
  #define EXTRUDER_RUNOUT_EXTRUDE 5   // (mm)
#endif

/**
 * Hotend Idle Timeout
 * Prevent filament in the nozzle from charring and causing a critical jam.
 */
//#define HOTEND_IDLE_TIMEOUT
#if ENABLED(HOTEND_IDLE_TIMEOUT)
  #define HOTEND_IDLE_TIMEOUT_SEC (5*60)    // (seconds) Time without extruder movement to trigger protection
  #define HOTEND_IDLE_MIN_TRIGGER   180     // (°C) Minimum temperature to enable hotend protection
  #define HOTEND_IDLE_NOZZLE_TARGET   0     // (°C) Safe temperature for the nozzle after timeout
  #define HOTEND_IDLE_BED_TARGET      0     // (°C) Safe temperature for the bed after timeout
#endif

// @section temperature

// Calibration for AD595 / AD8495 sensor to adjust temperature measurements.
// The final temperature is calculated as (measuredTemp * GAIN) + OFFSET.
#define TEMP_SENSOR_AD595_OFFSET  0.0
#define TEMP_SENSOR_AD595_GAIN    1.0
#define TEMP_SENSOR_AD8495_OFFSET 0.0
#define TEMP_SENSOR_AD8495_GAIN   1.0

/**
 * Controller Fan
 * To cool down the stepper drivers and MOSFETs.
 *
 * The fan turns on automatically whenever any driver is enabled and turns
 * off (or reduces to idle speed) shortly after drivers are turned off.
 */
//#define USE_CONTROLLER_FAN
#if ENABLED(USE_CONTROLLER_FAN)
  //#define CONTROLLER_FAN_PIN -1        // Set a custom pin for the controller fan
  //#define CONTROLLER_FAN_USE_Z_ONLY    // With this option only the Z axis is considered
  //#define CONTROLLER_FAN_IGNORE_Z      // Ignore Z stepper. Useful when stepper timeout is disabled.
  #define CONTROLLERFAN_SPEED_MIN      0 // (0-255) Minimum speed. (If set below this value the fan is turned off.)
  #define CONTROLLERFAN_SPEED_ACTIVE 255 // (0-255) Active speed, used when any motor is enabled
  #define CONTROLLERFAN_SPEED_IDLE     0 // (0-255) Idle speed, used when motors are disabled
  #define CONTROLLERFAN_IDLE_TIME     60 // (seconds) Extra time to keep the fan running after disabling motors
  //#define CONTROLLER_FAN_EDITABLE      // Enable M710 configurable settings
  #if ENABLED(CONTROLLER_FAN_EDITABLE)
    #define CONTROLLER_FAN_MENU          // Enable the Controller Fan submenu
  #endif
#endif

// When first starting the main fan, run it at full speed for the
// given number of milliseconds.  This gets the fan spinning reliably
// before setting a PWM value. (Does not work with software PWM for fan on Sanguinololu)
//#define FAN_KICKSTART_TIME 100

// Some coolers may require a non-zero "off" state.
//#define FAN_OFF_PWM  1

/**
 * PWM Fan Scaling
 *
 * Define the min/max speeds for PWM fans (as set with M106).
 *
 * With these options the M106 0-255 value range is scaled to a subset
 * to ensure that the fan has enough power to spin, or to run lower
 * current fans with higher current. (e.g., 5V/12V fans with 12V/24V)
 * Value 0 always turns off the fan.
 *
 * Define one or both of these to override the default 0-255 range.
 */
//#define FAN_MIN_PWM 50
//#define FAN_MAX_PWM 128

/**
 * FAST PWM FAN Settings
 *
 * Use to change the FAST FAN PWM frequency (if enabled in Configuration.h)
 * Combinations of PWM Modes, prescale values and TOP resolutions are used internally to produce a
 * frequency as close as possible to the desired frequency.
 *
 * FAST_PWM_FAN_FREQUENCY [undefined by default]
 *   Set this to your desired frequency.
 *   If left undefined this defaults to F = F_CPU/(2*255*1)
 *   i.e., F = 31.4kHz on 16MHz microcontrollers or F = 39.2kHz on 20MHz microcontrollers.
 *   These defaults are the same as with the old FAST_PWM_FAN implementation - no migration is required
 *   NOTE: Setting very low frequencies (< 10 Hz) may result in unexpected timer behavior.
 *
 * USE_OCR2A_AS_TOP [undefined by default]
 *   Boards that use TIMER2 for PWM have limitations resulting in only a few possible frequencies on TIMER2:
 *   16MHz MCUs: [62.5KHz, 31.4KHz (default), 7.8KHz, 3.92KHz, 1.95KHz, 977Hz, 488Hz, 244Hz, 60Hz, 122Hz, 30Hz]
 *   20MHz MCUs: [78.1KHz, 39.2KHz (default), 9.77KHz, 4.9KHz, 2.44KHz, 1.22KHz, 610Hz, 305Hz, 153Hz, 76Hz, 38Hz]
 *   A greater range can be achieved by enabling USE_OCR2A_AS_TOP. But note that this option blocks the use of
 *   PWM on pin OC2A. Only use this option if you don't need PWM on 0C2A. (Check your schematic.)
 *   USE_OCR2A_AS_TOP sacrifices duty cycle control resolution to achieve this broader range of frequencies.
 */
#if ENABLED(FAST_PWM_FAN)
  //#define FAST_PWM_FAN_FREQUENCY 31400
  //#define USE_OCR2A_AS_TOP
#endif

// @section extruder

/**
 * Extruder cooling fans
 *
 * Extruder auto fans automatically turn on when their extruders'
 * temperatures go above EXTRUDER_AUTO_FAN_TEMPERATURE.
 *
 * Your board's pins file specifies the recommended pins. Override those here
 * or set to -1 to disable completely.
 *
 * Multiple extruders can be assigned to the same pin in which case
 * the fan will turn on when any selected extruder is above the threshold.
 */
#define E0_AUTO_FAN_PIN -1
#define E1_AUTO_FAN_PIN -1
#define E2_AUTO_FAN_PIN -1
#define E3_AUTO_FAN_PIN -1
#define E4_AUTO_FAN_PIN -1
#define E5_AUTO_FAN_PIN -1
#define E6_AUTO_FAN_PIN -1
#define E7_AUTO_FAN_PIN -1
#define CHAMBER_AUTO_FAN_PIN -1

#define EXTRUDER_AUTO_FAN_TEMPERATURE 50
#define EXTRUDER_AUTO_FAN_SPEED 255   // 255 == full speed
#define CHAMBER_AUTO_FAN_TEMPERATURE 30
#define CHAMBER_AUTO_FAN_SPEED 255

/**
 * Part-Cooling Fan Multiplexer
 *
 * This feature allows you to digitally multiplex the fan output.
 * The multiplexer is automatically switched at tool-change.
 * Set FANMUX[012]_PINs below for up to 2, 4, or 8 multiplexed fans.
 */
#define FANMUX0_PIN -1
#define FANMUX1_PIN -1
#define FANMUX2_PIN -1

/**
 * M355 Case Light on-off / brightness
 */
//#define CASE_LIGHT_ENABLE
#if ENABLED(CASE_LIGHT_ENABLE)
  //#define CASE_LIGHT_PIN 4                  // Override the default pin if needed
  #define INVERT_CASE_LIGHT false             // Set true if Case Light is ON when pin is LOW
  #define CASE_LIGHT_DEFAULT_ON true          // Set default power-up state on
  #define CASE_LIGHT_DEFAULT_BRIGHTNESS 105   // Set default power-up brightness (0-255, requires PWM pin)
  //#define CASE_LIGHT_MAX_PWM 128            // Limit pwm
  //#define CASE_LIGHT_MENU                   // Add Case Light options to the LCD menu
  //#define CASE_LIGHT_NO_BRIGHTNESS          // Disable brightness control. Enable for non-PWM lighting.
  //#define CASE_LIGHT_USE_NEOPIXEL           // Use NeoPixel LED as case light, requires NEOPIXEL_LED.
  #if ENABLED(CASE_LIGHT_USE_NEOPIXEL)
    #define CASE_LIGHT_NEOPIXEL_COLOR { 255, 255, 255, 255 } // { Red, Green, Blue, White }
  #endif
#endif

// @section homing

// If you want endstops to stay on (by default) even when not homing
// enable this option. Override at any time with M120, M121.
//#define ENDSTOPS_ALWAYS_ON_DEFAULT

// @section extras

//#define Z_LATE_ENABLE // Enable Z the last moment. Needed if your Z driver overheats.

// Employ an external closed loop controller. Override pins here if needed.
//#define EXTERNAL_CLOSED_LOOP_CONTROLLER
#if ENABLED(EXTERNAL_CLOSED_LOOP_CONTROLLER)
  //#define CLOSED_LOOP_ENABLE_PIN        -1
  //#define CLOSED_LOOP_MOVE_COMPLETE_PIN -1
#endif

/**
 * Dual Steppers / Dual Endstops
 *
 * This section will allow you to use extra E drivers to drive a second motor for X, Y, or Z axes.
 *
 * For example, set X_DUAL_STEPPER_DRIVERS setting to use a second motor. If the motors need to
 * spin in opposite directions set INVERT_X2_VS_X_DIR. If the second motor needs its own endstop
 * set X_DUAL_ENDSTOPS. This can adjust for "racking." Use X2_USE_ENDSTOP to set the endstop plug
 * that should be used for the second endstop. Extra endstops will appear in the output of 'M119'.
 *
 * Use X_DUAL_ENDSTOP_ADJUSTMENT to adjust for mechanical imperfection. After homing both motors
 * this offset is applied to the X2 motor. To find the offset home the X axis, and measure the error
 * in X2. Dual endstop offsets can be set at runtime with 'M666 X<offset> Y<offset> Z<offset>'.
 */

//#define X_DUAL_STEPPER_DRIVERS
#if ENABLED(X_DUAL_STEPPER_DRIVERS)
  #define INVERT_X2_VS_X_DIR true   // Set 'true' if X motors should rotate in opposite directions
  //#define X_DUAL_ENDSTOPS
  #if ENABLED(X_DUAL_ENDSTOPS)
    #define X2_USE_ENDSTOP _XMAX_
    #define X2_ENDSTOP_ADJUSTMENT  0
  #endif
#endif

//#define Y_DUAL_STEPPER_DRIVERS
#if ENABLED(Y_DUAL_STEPPER_DRIVERS)
  #define INVERT_Y2_VS_Y_DIR true   // Set 'true' if Y motors should rotate in opposite directions
  //#define Y_DUAL_ENDSTOPS
  #if ENABLED(Y_DUAL_ENDSTOPS)
    #define Y2_USE_ENDSTOP _YMAX_
    #define Y2_ENDSTOP_ADJUSTMENT  0
  #endif
#endif

//
// For Z set the number of stepper drivers
//
#define NUM_Z_STEPPER_DRIVERS 1   // (1-4) Z options change based on how many

#if NUM_Z_STEPPER_DRIVERS > 1
  //#define Z_MULTI_ENDSTOPS
  #if ENABLED(Z_MULTI_ENDSTOPS)
    #define Z2_USE_ENDSTOP          _XMAX_
    #define Z2_ENDSTOP_ADJUSTMENT   0
    #if NUM_Z_STEPPER_DRIVERS >= 3
      #define Z3_USE_ENDSTOP        _YMAX_
      #define Z3_ENDSTOP_ADJUSTMENT 0
    #endif
    #if NUM_Z_STEPPER_DRIVERS >= 4
      #define Z4_USE_ENDSTOP        _ZMAX_
      #define Z4_ENDSTOP_ADJUSTMENT 0
    #endif
  #endif
#endif

/**
 * Dual X Carriage
 *
 * This setup has two X carriages that can move independently, each with its own hotend.
 * The carriages can be used to print an object with two colors or materials, or in
 * "duplication mode" it can print two identical or X-mirrored objects simultaneously.
 * The inactive carriage is parked automatically to prevent oozing.
 * X1 is the left carriage, X2 the right. They park and home at opposite ends of the X axis.
 * By default the X2 stepper is assigned to the first unused E plug on the board.
 *
 * The following Dual X Carriage modes can be selected with M605 S<mode>:
 *
 *   0 : (FULL_CONTROL) The slicer has full control over both X-carriages and can achieve optimal travel
 *       results as long as it supports dual X-carriages. (M605 S0)
 *
 *   1 : (AUTO_PARK) The firmware automatically parks and unparks the X-carriages on tool-change so
 *       that additional slicer support is not required. (M605 S1)
 *
 *   2 : (DUPLICATION) The firmware moves the second X-carriage and extruder in synchronization with
 *       the first X-carriage and extruder, to print 2 copies of the same object at the same time.
 *       Set the constant X-offset and temperature differential with M605 S2 X[offs] R[deg] and
 *       follow with M605 S2 to initiate duplicated movement.
 *
 *   3 : (MIRRORED) Formbot/Vivedino-inspired mirrored mode in which the second extruder duplicates
 *       the movement of the first except the second extruder is reversed in the X axis.
 *       Set the initial X offset and temperature differential with M605 S2 X[offs] R[deg] and
 *       follow with M605 S3 to initiate mirrored movement.
 */
//#define DUAL_X_CARRIAGE
#if ENABLED(DUAL_X_CARRIAGE)
  #define X1_MIN_POS X_MIN_POS   // Set to X_MIN_POS
  #define X1_MAX_POS X_BED_SIZE  // Set a maximum so the first X-carriage can't hit the parked second X-carriage
  #define X2_MIN_POS    80       // Set a minimum to ensure the  second X-carriage can't hit the parked first X-carriage
  #define X2_MAX_POS   353       // Set this to the distance between toolheads when both heads are homed
  #define X2_HOME_DIR    1       // Set to 1. The second X-carriage always homes to the maximum endstop position
  #define X2_HOME_POS X2_MAX_POS // Default X2 home position. Set to X2_MAX_POS.
                      // However: In this mode the HOTEND_OFFSET_X value for the second extruder provides a software
                      // override for X2_HOME_POS. This also allow recalibration of the distance between the two endstops
                      // without modifying the firmware (through the "M218 T1 X???" command).
                      // Remember: you should set the second extruder x-offset to 0 in your slicer.

  // This is the default power-up mode which can be later using M605.
  #define DEFAULT_DUAL_X_CARRIAGE_MODE DXC_AUTO_PARK_MODE

  // Default x offset in duplication mode (typically set to half print bed width)
  #define DEFAULT_DUPLICATION_X_OFFSET 100
#endif

// Activate a solenoid on the active extruder with M380. Disable all with M381.
// Define SOL0_PIN, SOL1_PIN, etc., for each extruder that has a solenoid.
//#define EXT_SOLENOID

// @section homing

/**
 * Homing Procedure
 * Homing (G28) does an indefinite move towards the endstops to establish
 * the position of the toolhead relative to the workspace.
 */

//#define SENSORLESS_BACKOFF_MM  { 2, 2 }     // (mm) Backoff from endstops before sensorless homing

#define HOMING_BUMP_MM      { 5, 5, 2 }       // (mm) Backoff from endstops after first bump
#define HOMING_BUMP_DIVISOR { 2, 2, 4 }       // Re-Bump Speed Divisor (Divides the Homing Feedrate)

//#define HOMING_BACKOFF_POST_MM { 2, 2, 2 }  // (mm) Backoff from endstops after homing

//#define QUICK_HOME                          // If G28 contains XY do a diagonal move first
//#define HOME_Y_BEFORE_X                     // If G28 contains XY home Y before X
//#define CODEPENDENT_XY_HOMING               // If X/Y can't home without homing Y/X first

// @section bltouch

#if ENABLED(BLTOUCH)
  /**
   * Either: Use the defaults (recommended) or: For special purposes, use the following DEFINES
   * Do not activate settings that the probe might not understand. Clones might misunderstand
   * advanced commands.
   *
   * Note: If the probe is not deploying, do a "Reset" and "Self-Test" and then check the
   *       wiring of the BROWN, RED and ORANGE wires.
   *
   * Note: If the trigger signal of your probe is not being recognized, it has been very often
   *       because the BLACK and WHITE wires needed to be swapped. They are not "interchangeable"
   *       like they would be with a real switch. So please check the wiring first.
   *
   * Settings for all BLTouch and clone probes:
   */

  // Safety: The probe needs time to recognize the command.
  //         Minimum command delay (ms). Enable and increase if needed.
  //#define BLTOUCH_DELAY 500

  /**
   * Settings for BLTOUCH Classic 1.2, 1.3 or BLTouch Smart 1.0, 2.0, 2.2, 3.0, 3.1, and most clones:
   */

  // Feature: Switch into SW mode after a deploy. It makes the output pulse longer. Can be useful
  //          in special cases, like noisy or filtered input configurations.
  //#define BLTOUCH_FORCE_SW_MODE

  /**
   * Settings for BLTouch Smart 3.0 and 3.1
   * Summary:
   *   - Voltage modes: 5V and OD (open drain - "logic voltage free") output modes
   *   - High-Speed mode
   *   - Disable LCD voltage options
   */

  /**
   * Danger: Don't activate 5V mode unless attached to a 5V-tolerant controller!
   * V3.0 or 3.1: Set default mode to 5V mode at Marlin startup.
   * If disabled, OD mode is the hard-coded default on 3.0
   * On startup, Marlin will compare its eeprom to this value. If the selected mode
   * differs, a mode set eeprom write will be completed at initialization.
   * Use the option below to force an eeprom write to a V3.1 probe regardless.
   */
  //#define BLTOUCH_SET_5V_MODE

  /**
   * Safety: Activate if connecting a probe with an unknown voltage mode.
   * V3.0: Set a probe into mode selected above at Marlin startup. Required for 5V mode on 3.0
   * V3.1: Force a probe with unknown mode into selected mode at Marlin startup ( = Probe EEPROM write )
   * To preserve the life of the probe, use this once then turn it off and re-flash.
   */
  //#define BLTOUCH_FORCE_MODE_SET

  /**
   * Use "HIGH SPEED" mode for probing.
   * Danger: Disable if your probe sometimes fails. Only suitable for stable well-adjusted systems.
   * This feature was designed for Delta's with very fast Z moves however higher speed cartesians may function
   * If the machine cannot raise the probe fast enough after a trigger, it may enter a fault state.
   */
  //#define BLTOUCH_HS_MODE

  // Safety: Enable voltage mode settings in the LCD menu.
  //#define BLTOUCH_LCD_VOLTAGE_MENU

#endif // BLTOUCH

// @section extras

/**
 * Z Steppers Auto-Alignment
 * Add the G34 command to align multiple Z steppers using a bed probe.
 */
//#define Z_STEPPER_AUTO_ALIGN
#if ENABLED(Z_STEPPER_AUTO_ALIGN)
  // Define probe X and Y positions for Z1, Z2 [, Z3 [, Z4]]
  // If not defined, probe limits will be used.
  // Override with 'M422 S<index> X<pos> Y<pos>'
  //#define Z_STEPPER_ALIGN_XY { {  10, 190 }, { 100,  10 }, { 190, 190 } }

  /**
   * Orientation for the automatically-calculated probe positions.
   * Override Z stepper align points with 'M422 S<index> X<pos> Y<pos>'
   *
   * 2 Steppers:  (0)     (1)
   *               |       |   2   |
   *               | 1   2 |       |
   *               |       |   1   |
   *
   * 3 Steppers:  (0)     (1)     (2)     (3)
   *               |   3   | 1     | 2   1 |     2 |
   *               |       |     3 |       | 3     |
   *               | 1   2 | 2     |   3   |     1 |
   *
   * 4 Steppers:  (0)     (1)     (2)     (3)
   *               | 4   3 | 1   4 | 2   1 | 3   2 |
   *               |       |       |       |       |
   *               | 1   2 | 2   3 | 3   4 | 4   1 |
   */
  #ifndef Z_STEPPER_ALIGN_XY
    //#define Z_STEPPERS_ORIENTATION 0
  #endif

  // Provide Z stepper positions for more rapid convergence in bed alignment.
  // Requires triple stepper drivers (i.e., set NUM_Z_STEPPER_DRIVERS to 3)
  //#define Z_STEPPER_ALIGN_KNOWN_STEPPER_POSITIONS
  #if ENABLED(Z_STEPPER_ALIGN_KNOWN_STEPPER_POSITIONS)
    // Define Stepper XY positions for Z1, Z2, Z3 corresponding to
    // the Z screw positions in the bed carriage.
    // Define one position per Z stepper in stepper driver order.
    #define Z_STEPPER_ALIGN_STEPPER_XY { { 210.7, 102.5 }, { 152.6, 220.0 }, { 94.5, 102.5 } }
  #else
    // Amplification factor. Used to scale the correction step up or down in case
    // the stepper (spindle) position is farther out than the test point.
    #define Z_STEPPER_ALIGN_AMP 1.0       // Use a value > 1.0 NOTE: This may cause instability!
  #endif

  // On a 300mm bed a 5% grade would give a misalignment of ~1.5cm
  #define G34_MAX_GRADE              5    // (%) Maximum incline that G34 will handle
  #define Z_STEPPER_ALIGN_ITERATIONS 5    // Number of iterations to apply during alignment
  #define Z_STEPPER_ALIGN_ACC        0.02 // Stop iterating early if the accuracy is better than this
  #define RESTORE_LEVELING_AFTER_G34      // Restore leveling after G34 is done?
  // After G34, re-home Z (G28 Z) or just calculate it from the last probe heights?
  // Re-homing might be more precise in reproducing the actual 'G28 Z' homing height, especially on an uneven bed.
  #define HOME_AFTER_G34
#endif

//
// Add the G35 command to read bed corners to help adjust screws. Requires a bed probe.
//
//#define ASSISTED_TRAMMING
#if ENABLED(ASSISTED_TRAMMING)

  // Define positions for probing points, use the hotend as reference not the sensor.
  #define TRAMMING_POINT_XY { {  20, 20 }, { 200,  20 }, { 200, 200 }, { 20, 200 } }

  // Define positions names for probing points.
  #define TRAMMING_POINT_NAME_1 "Front-Left"
  #define TRAMMING_POINT_NAME_2 "Front-Right"
  #define TRAMMING_POINT_NAME_3 "Back-Right"
  #define TRAMMING_POINT_NAME_4 "Back-Left"

  #define RESTORE_LEVELING_AFTER_G35    // Enable to restore leveling setup after operation
  //#define REPORT_TRAMMING_MM          // Report Z deviation (mm) for each point relative to the first
  //#define ASSISTED_TRAMMING_MENU_ITEM // Add a menu item for Assisted Tramming

  /**
   * Screw thread:
   *   M3: 30 = Clockwise, 31 = Counter-Clockwise
   *   M4: 40 = Clockwise, 41 = Counter-Clockwise
   *   M5: 50 = Clockwise, 51 = Counter-Clockwise
   */
  #define TRAMMING_SCREW_THREAD 30

#endif

// @section motion

#define AXIS_RELATIVE_MODES { false, false, false, false }

// Add a Duplicate option for well-separated conjoined nozzles
//#define MULTI_NOZZLE_DUPLICATION

// By default pololu step drivers require an active high signal. However, some high power drivers require an active low signal as step.
#define INVERT_X_STEP_PIN false
#define INVERT_Y_STEP_PIN false
#define INVERT_Z_STEP_PIN false
#define INVERT_E_STEP_PIN false

/**
 * Idle Stepper Shutdown
 * Set DISABLE_INACTIVE_? 'true' to shut down axis steppers after an idle period.
 * The Deactive Time can be overridden with M18 and M84. Set to 0 for No Timeout.
 */
#define DEFAULT_STEPPER_DEACTIVE_TIME 120
#define DISABLE_INACTIVE_X true
#define DISABLE_INACTIVE_Y true
#define DISABLE_INACTIVE_Z true  // Set 'false' if the nozzle could fall onto your printed part!
#define DISABLE_INACTIVE_E true

// If the Nozzle or Bed falls when the Z stepper is disabled, set its resting position here.
//#define Z_AFTER_DEACTIVATE Z_HOME_POS

//#define HOME_AFTER_DEACTIVATE  // Require rehoming after steppers are deactivated

// Default Minimum Feedrates for printing and travel moves
#define DEFAULT_MINIMUMFEEDRATE       0.0     // (mm/s) Minimum feedrate. Set with M205 S.
#define DEFAULT_MINTRAVELFEEDRATE     0.0     // (mm/s) Minimum travel feedrate. Set with M205 T.

// Minimum time that a segment needs to take as the buffer gets emptied
#define DEFAULT_MINSEGMENTTIME        20000   // (µs) Set with M205 B.

// Slow down the machine if the lookahead buffer is (by default) half full.
// Increase the slowdown divisor for larger buffer sizes.
#define SLOWDOWN
#if ENABLED(SLOWDOWN)
  #define SLOWDOWN_DIVISOR 2
#endif

/**
 * XY Frequency limit
 * Reduce resonance by limiting the frequency of small zigzag infill moves.
 * See https://hydraraptor.blogspot.com/2010/12/frequency-limit.html
 * Use M201 F<freq> G<min%> to change limits at runtime.
 */
//#define XY_FREQUENCY_LIMIT      10 // (Hz) Maximum frequency of small zigzag infill moves. Set with M201 F<hertz>.
#ifdef XY_FREQUENCY_LIMIT
  #define XY_FREQUENCY_MIN_PERCENT 5 // (percent) Minimum FR percentage to apply. Set with M201 G<min%>.
#endif

// Minimum planner junction speed. Sets the default minimum speed the planner plans for at the end
// of the buffer and all stops. This should not be much greater than zero and should only be changed
// if unwanted behavior is observed on a user's machine when running at very slow speeds.
#define MINIMUM_PLANNER_SPEED 0.05 // (mm/s)

//
// Backlash Compensation
// Adds extra movement to axes on direction-changes to account for backlash.
//
//#define BACKLASH_COMPENSATION
#if ENABLED(BACKLASH_COMPENSATION)
  // Define values for backlash distance and correction.
  // If BACKLASH_GCODE is enabled these values are the defaults.
  #define BACKLASH_DISTANCE_MM { 0, 0, 0 } // (mm)
  #define BACKLASH_CORRECTION    0.0       // 0.0 = no correction; 1.0 = full correction

  // Set BACKLASH_SMOOTHING_MM to spread backlash correction over multiple segments
  // to reduce print artifacts. (Enabling this is costly in memory and computation!)
  //#define BACKLASH_SMOOTHING_MM 3 // (mm)

  // Add runtime configuration and tuning of backlash values (M425)
  //#define BACKLASH_GCODE

  #if ENABLED(BACKLASH_GCODE)
    // Measure the Z backlash when probing (G29) and set with "M425 Z"
    #define MEASURE_BACKLASH_WHEN_PROBING

    #if ENABLED(MEASURE_BACKLASH_WHEN_PROBING)
      // When measuring, the probe will move up to BACKLASH_MEASUREMENT_LIMIT
      // mm away from point of contact in BACKLASH_MEASUREMENT_RESOLUTION
      // increments while checking for the contact to be broken.
      #define BACKLASH_MEASUREMENT_LIMIT       0.5   // (mm)
      #define BACKLASH_MEASUREMENT_RESOLUTION  0.005 // (mm)
      #define BACKLASH_MEASUREMENT_FEEDRATE    Z_PROBE_SPEED_SLOW // (mm/min)
    #endif
  #endif
#endif

/**
 * Automatic backlash, position and hotend offset calibration
 *
 * Enable G425 to run automatic calibration using an electrically-
 * conductive cube, bolt, or washer mounted on the bed.
 *
 * G425 uses the probe to touch the top and sides of the calibration object
 * on the bed and measures and/or correct positional offsets, axis backlash
 * and hotend offsets.
 *
 * Note: HOTEND_OFFSET and CALIBRATION_OBJECT_CENTER must be set to within
 *       ±5mm of true values for G425 to succeed.
 */
//#define CALIBRATION_GCODE
#if ENABLED(CALIBRATION_GCODE)

  //#define CALIBRATION_SCRIPT_PRE  "M117 Starting Auto-Calibration\nT0\nG28\nG12\nM117 Calibrating..."
  //#define CALIBRATION_SCRIPT_POST "M500\nM117 Calibration data saved"

  #define CALIBRATION_MEASUREMENT_RESOLUTION     0.01 // mm

  #define CALIBRATION_FEEDRATE_SLOW             60    // mm/min
  #define CALIBRATION_FEEDRATE_FAST           1200    // mm/min
  #define CALIBRATION_FEEDRATE_TRAVEL         3000    // mm/min

  // The following parameters refer to the conical section of the nozzle tip.
  #define CALIBRATION_NOZZLE_TIP_HEIGHT          1.0  // mm
  #define CALIBRATION_NOZZLE_OUTER_DIAMETER      2.0  // mm

  // Uncomment to enable reporting (required for "G425 V", but consumes PROGMEM).
  //#define CALIBRATION_REPORTING

  // The true location and dimension the cube/bolt/washer on the bed.
  #define CALIBRATION_OBJECT_CENTER     { 264.0, -22.0,  -2.0 } // mm
  #define CALIBRATION_OBJECT_DIMENSIONS {  10.0,  10.0,  10.0 } // mm

  // Comment out any sides which are unreachable by the probe. For best
  // auto-calibration results, all sides must be reachable.
  #define CALIBRATION_MEASURE_RIGHT
  #define CALIBRATION_MEASURE_FRONT
  #define CALIBRATION_MEASURE_LEFT
  #define CALIBRATION_MEASURE_BACK

  // Probing at the exact top center only works if the center is flat. If
  // probing on a screwhead or hollow washer, probe near the edges.
  //#define CALIBRATION_MEASURE_AT_TOP_EDGES

  // Define the pin to read during calibration
  #ifndef CALIBRATION_PIN
    //#define CALIBRATION_PIN -1            // Define here to override the default pin
    #define CALIBRATION_PIN_INVERTING false // Set to true to invert the custom pin
    //#define CALIBRATION_PIN_PULLDOWN
    #define CALIBRATION_PIN_PULLUP
  #endif
#endif

/**
 * Adaptive Step Smoothing increases the resolution of multi-axis moves, particularly at step frequencies
 * below 1kHz (for AVR) or 10kHz (for ARM), where aliasing between axes in multi-axis moves causes audible
 * vibration and surface artifacts. The algorithm adapts to provide the best possible step smoothing at the
 * lowest stepping frequencies.
 */
//#define ADAPTIVE_STEP_SMOOTHING

/**
 * Custom Microstepping
 * Override as-needed for your setup. Up to 3 MS pins are supported.
 */
//#define MICROSTEP1 LOW,LOW,LOW
//#define MICROSTEP2 HIGH,LOW,LOW
//#define MICROSTEP4 LOW,HIGH,LOW
//#define MICROSTEP8 HIGH,HIGH,LOW
//#define MICROSTEP16 LOW,LOW,HIGH
//#define MICROSTEP32 HIGH,LOW,HIGH

// Microstep settings (Requires a board with pins named X_MS1, X_MS2, etc.)
#define MICROSTEP_MODES { 16, 16, 16, 16, 16, 16 } // [1,2,4,8,16]

/**
 *  @section  stepper motor current
 *
 *  Some boards have a means of setting the stepper motor current via firmware.
 *
 *  The power on motor currents are set by:
 *    PWM_MOTOR_CURRENT - used by MINIRAMBO & ULTIMAIN_2
 *                         known compatible chips: A4982
 *    DIGIPOT_MOTOR_CURRENT - used by BQ_ZUM_MEGA_3D, RAMBO & SCOOVO_X9H
 *                         known compatible chips: AD5206
 *    DAC_MOTOR_CURRENT_DEFAULT - used by PRINTRBOARD_REVF & RIGIDBOARD_V2
 *                         known compatible chips: MCP4728
 *    DIGIPOT_I2C_MOTOR_CURRENTS - used by 5DPRINT, AZTEEG_X3_PRO, AZTEEG_X5_MINI_WIFI, MIGHTYBOARD_REVE
 *                         known compatible chips: MCP4451, MCP4018
 *
 *  Motor currents can also be set by M907 - M910 and by the LCD.
 *    M907 - applies to all.
 *    M908 - BQ_ZUM_MEGA_3D, RAMBO, PRINTRBOARD_REVF, RIGIDBOARD_V2 & SCOOVO_X9H
 *    M909, M910 & LCD - only PRINTRBOARD_REVF & RIGIDBOARD_V2
 */
//#define PWM_MOTOR_CURRENT { 1300, 1300, 1250 }          // Values in milliamps
//#define DIGIPOT_MOTOR_CURRENT { 135,135,135,135,135 }   // Values 0-255 (RAMBO 135 = ~0.75A, 185 = ~1A)
//#define DAC_MOTOR_CURRENT_DEFAULT { 70, 80, 90, 80 }    // Default drive percent - X, Y, Z, E axis

/**
 * I2C-based DIGIPOTs (e.g., Azteeg X3 Pro)
 */
//#define DIGIPOT_MCP4018             // Requires https://github.com/stawel/SlowSoftI2CMaster
//#define DIGIPOT_MCP4451
#if EITHER(DIGIPOT_MCP4018, DIGIPOT_MCP4451)
  #define DIGIPOT_I2C_NUM_CHANNELS 8  // 5DPRINT:4   AZTEEG_X3_PRO:8   MKS_SBASE:5   MIGHTYBOARD_REVE:5

  // Actual motor currents in Amps. The number of entries must match DIGIPOT_I2C_NUM_CHANNELS.
  // These correspond to the physical drivers, so be mindful if the order is changed.
  #define DIGIPOT_I2C_MOTOR_CURRENTS { 1.0, 1.0, 1.0, 1.0, 1.0, 1.0, 1.0, 1.0 } // AZTEEG_X3_PRO

  //#define DIGIPOT_USE_RAW_VALUES    // Use DIGIPOT_MOTOR_CURRENT raw wiper values (instead of A4988 motor currents)

  /**
   * Common slave addresses:
   *
   *                        A   (A shifted)   B   (B shifted)  IC
   * Smoothie              0x2C (0x58)       0x2D (0x5A)       MCP4451
   * AZTEEG_X3_PRO         0x2C (0x58)       0x2E (0x5C)       MCP4451
   * AZTEEG_X5_MINI        0x2C (0x58)       0x2E (0x5C)       MCP4451
   * AZTEEG_X5_MINI_WIFI         0x58              0x5C        MCP4451
   * MIGHTYBOARD_REVE      0x2F (0x5E)                         MCP4018
   */
  //#define DIGIPOT_I2C_ADDRESS_A 0x2C  // Unshifted slave address for first DIGIPOT
  //#define DIGIPOT_I2C_ADDRESS_B 0x2D  // Unshifted slave address for second DIGIPOT
#endif

//===========================================================================
//=============================Additional Features===========================
//===========================================================================

// @section lcd

#if EITHER(ULTIPANEL, EXTENSIBLE_UI)
  #define MANUAL_FEEDRATE { 50*60, 50*60, 4*60, 2*60 } // (mm/min) Feedrates for manual moves along X, Y, Z, E from panel
  #define SHORT_MANUAL_Z_MOVE 0.025 // (mm) Smallest manual Z move (< 0.1mm)
  #if ENABLED(ULTIPANEL)
    #define MANUAL_E_MOVES_RELATIVE // Display extruder move distance rather than "position"
    #define ULTIPANEL_FEEDMULTIPLY  // Encoder sets the feedrate multiplier on the Status Screen
  #endif
#endif

// Change values more rapidly when the encoder is rotated faster
#define ENCODER_RATE_MULTIPLIER
#if ENABLED(ENCODER_RATE_MULTIPLIER)
  #define ENCODER_10X_STEPS_PER_SEC   30  // (steps/s) Encoder rate for 10x speed
  #define ENCODER_100X_STEPS_PER_SEC  80  // (steps/s) Encoder rate for 100x speed
#endif

// Play a beep when the feedrate is changed from the Status Screen
//#define BEEP_ON_FEEDRATE_CHANGE
#if ENABLED(BEEP_ON_FEEDRATE_CHANGE)
  #define FEEDRATE_CHANGE_BEEP_DURATION   10
  #define FEEDRATE_CHANGE_BEEP_FREQUENCY 440
#endif

#if HAS_LCD_MENU

  // Add Probe Z Offset calibration to the Z Probe Offsets menu
  #if HAS_BED_PROBE
    //#define PROBE_OFFSET_WIZARD
    #if ENABLED(PROBE_OFFSET_WIZARD)
      #define PROBE_OFFSET_START -4.0   // Estimated nozzle-to-probe Z offset, plus a little extra
    #endif
  #endif

  // Include a page of printer information in the LCD Main Menu
  //#define LCD_INFO_MENU
  #if ENABLED(LCD_INFO_MENU)
    //#define LCD_PRINTER_INFO_IS_BOOTSCREEN // Show bootscreen(s) instead of Printer Info pages
  #endif

  // BACK menu items keep the highlight at the top
  //#define TURBO_BACK_MENU_ITEM

  /**
   * LED Control Menu
   * Add LED Control to the LCD menu
   */
  //#define LED_CONTROL_MENU
  #if ENABLED(LED_CONTROL_MENU)
    #define LED_COLOR_PRESETS                 // Enable the Preset Color menu option
    //#define NEO2_COLOR_PRESETS              // Enable a second NeoPixel Preset Color menu option
    #if ENABLED(LED_COLOR_PRESETS)
      #define LED_USER_PRESET_RED        255  // User defined RED value
      #define LED_USER_PRESET_GREEN      128  // User defined GREEN value
      #define LED_USER_PRESET_BLUE         0  // User defined BLUE value
      #define LED_USER_PRESET_WHITE      255  // User defined WHITE value
      #define LED_USER_PRESET_BRIGHTNESS 255  // User defined intensity
      //#define LED_USER_PRESET_STARTUP       // Have the printer display the user preset color on startup
    #endif
    #if ENABLED(NEO2_COLOR_PRESETS)
      #define NEO2_USER_PRESET_RED        255  // User defined RED value
      #define NEO2_USER_PRESET_GREEN      128  // User defined GREEN value
      #define NEO2_USER_PRESET_BLUE         0  // User defined BLUE value
      #define NEO2_USER_PRESET_WHITE      255  // User defined WHITE value
      #define NEO2_USER_PRESET_BRIGHTNESS 255  // User defined intensity
      //#define NEO2_USER_PRESET_STARTUP       // Have the printer display the user preset color on startup for the second strip
    #endif
  #endif

#endif // HAS_LCD_MENU

// Scroll a longer status message into view
//#define STATUS_MESSAGE_SCROLLING

// On the Info Screen, display XY with one decimal place when possible
//#define LCD_DECIMAL_SMALL_XY

// The timeout (in ms) to return to the status screen from sub-menus
//#define LCD_TIMEOUT_TO_STATUS 15000

// Add an 'M73' G-code to set the current percentage
//#define LCD_SET_PROGRESS_MANUALLY

// Show the E position (filament used) during printing
//#define LCD_SHOW_E_TOTAL

#if ENABLED(SHOW_BOOTSCREEN)
  #define BOOTSCREEN_TIMEOUT 4000        // (ms) Total Duration to display the boot screen(s)
#endif

#if EITHER(SDSUPPORT, LCD_SET_PROGRESS_MANUALLY) && ANY(HAS_MARLINUI_U8GLIB, HAS_MARLINUI_HD44780, IS_TFTGLCD_PANEL)
  //#define SHOW_REMAINING_TIME       // Display estimated time to completion
  #if ENABLED(SHOW_REMAINING_TIME)
    //#define USE_M73_REMAINING_TIME  // Use remaining time from M73 command instead of estimation
    //#define ROTATE_PROGRESS_DISPLAY // Display (P)rogress, (E)lapsed, and (R)emaining time
  #endif

  #if HAS_MARLINUI_U8GLIB
    //#define PRINT_PROGRESS_SHOW_DECIMALS // Show progress with decimal digits
  #endif

  #if EITHER(HAS_MARLINUI_HD44780, IS_TFTGLCD_PANEL)
    //#define LCD_PROGRESS_BAR            // Show a progress bar on HD44780 LCDs for SD printing
    #if ENABLED(LCD_PROGRESS_BAR)
      #define PROGRESS_BAR_BAR_TIME 2000  // (ms) Amount of time to show the bar
      #define PROGRESS_BAR_MSG_TIME 3000  // (ms) Amount of time to show the status message
      #define PROGRESS_MSG_EXPIRE   0     // (ms) Amount of time to retain the status message (0=forever)
      //#define PROGRESS_MSG_ONCE         // Show the message for MSG_TIME then clear it
      //#define LCD_PROGRESS_BAR_TEST     // Add a menu item to test the progress bar
    #endif
  #endif
#endif

#if ENABLED(SDSUPPORT)

  // The standard SD detect circuit reads LOW when media is inserted and HIGH when empty.
  // Enable this option and set to HIGH if your SD cards are incorrectly detected.
  //#define SD_DETECT_STATE HIGH

  //#define SDCARD_READONLY                 // Read-only SD card (to save over 2K of flash)

  #define SD_PROCEDURE_DEPTH 1              // Increase if you need more nested M32 calls

  #define SD_FINISHED_STEPPERRELEASE true   // Disable steppers when SD Print is finished
  #define SD_FINISHED_RELEASECOMMAND "M84"  // Use "M84XYE" to keep Z enabled so your bed stays in place

  // Reverse SD sort to show "more recent" files first, according to the card's FAT.
  // Since the FAT gets out of order with usage, SDCARD_SORT_ALPHA is recommended.
  #define SDCARD_RATHERRECENTFIRST

  #define SD_MENU_CONFIRM_START             // Confirm the selected SD file before printing

  //#define MENU_ADDAUTOSTART               // Add a menu option to run auto#.g files

  #define EVENT_GCODE_SD_ABORT "G28XY"      // G-code to run on SD Abort Print (e.g., "G28XY" or "G27")

  #if ENABLED(PRINTER_EVENT_LEDS)
    #define PE_LEDS_COMPLETED_TIME  (30*60) // (seconds) Time to keep the LED "done" color before restoring normal illumination
  #endif

  /**
   * Continue after Power-Loss (Creality3D)
   *
   * Store the current state to the SD Card at the start of each layer
   * during SD printing. If the recovery file is found at boot time, present
   * an option on the LCD screen to continue the print from the last-known
   * point in the file.
   */
<<<<<<< HEAD
  //#define POWER_LOSS_RECOVERY   //Define on QQS_Config
=======
  //#define POWER_LOSS_RECOVERY
>>>>>>> cb02e44c
  #if ENABLED(POWER_LOSS_RECOVERY)
    #define PLR_ENABLED_DEFAULT   false // Power Loss Recovery enabled by default. (Set with 'M413 Sn' & M500)
    //#define BACKUP_POWER_SUPPLY       // Backup power / UPS to move the steppers on power loss
    //#define POWER_LOSS_RECOVER_ZHOME  // Z homing is needed for proper recovery. 99.9% of the time this should be disabled!
    //#define POWER_LOSS_ZRAISE       2 // (mm) Z axis raise on resume (on power loss with UPS)
    //#define POWER_LOSS_PIN         44 // Pin to detect power loss. Set to -1 to disable default pin on boards without module.
    //#define POWER_LOSS_STATE     HIGH // State of pin indicating power loss
    //#define POWER_LOSS_PULL           // Set pullup / pulldown as appropriate
    //#define POWER_LOSS_PURGE_LEN   20 // (mm) Length of filament to purge on resume
    //#define POWER_LOSS_RETRACT_LEN 10 // (mm) Length of filament to retract on fail. Requires backup power.

    // Without a POWER_LOSS_PIN the following option helps reduce wear on the SD card,
    // especially with "vase mode" printing. Set too high and vases cannot be continued.
    #define POWER_LOSS_MIN_Z_CHANGE 0.05 // (mm) Minimum Z change before saving power-loss data
  #endif

  /**
   * Sort SD file listings in alphabetical order.
   *
   * With this option enabled, items on SD cards will be sorted
   * by name for easier navigation.
   *
   * By default...
   *
   *  - Use the slowest -but safest- method for sorting.
   *  - Folders are sorted to the top.
   *  - The sort key is statically allocated.
   *  - No added G-code (M34) support.
   *  - 40 item sorting limit. (Items after the first 40 are unsorted.)
   *
   * SD sorting uses static allocation (as set by SDSORT_LIMIT), allowing the
   * compiler to calculate the worst-case usage and throw an error if the SRAM
   * limit is exceeded.
   *
   *  - SDSORT_USES_RAM provides faster sorting via a static directory buffer.
   *  - SDSORT_USES_STACK does the same, but uses a local stack-based buffer.
   *  - SDSORT_CACHE_NAMES will retain the sorted file listing in RAM. (Expensive!)
   *  - SDSORT_DYNAMIC_RAM only uses RAM when the SD menu is visible. (Use with caution!)
   */
  //#define SDCARD_SORT_ALPHA

  // SD Card Sorting options
  #if ENABLED(SDCARD_SORT_ALPHA)
    #define SDSORT_LIMIT       40     // Maximum number of sorted items (10-256). Costs 27 bytes each.
    #define FOLDER_SORTING     -1     // -1=above  0=none  1=below
    #define SDSORT_GCODE       false  // Allow turning sorting on/off with LCD and M34 G-code.
    #define SDSORT_USES_RAM    false  // Pre-allocate a static array for faster pre-sorting.
    #define SDSORT_USES_STACK  false  // Prefer the stack for pre-sorting to give back some SRAM. (Negated by next 2 options.)
    #define SDSORT_CACHE_NAMES false  // Keep sorted items in RAM longer for speedy performance. Most expensive option.
    #define SDSORT_DYNAMIC_RAM false  // Use dynamic allocation (within SD menus). Least expensive option. Set SDSORT_LIMIT before use!
    #define SDSORT_CACHE_VFATS 2      // Maximum number of 13-byte VFAT entries to use for sorting.
                                      // Note: Only affects SCROLL_LONG_FILENAMES with SDSORT_CACHE_NAMES but not SDSORT_DYNAMIC_RAM.
  #endif

  // This allows hosts to request long names for files and folders with M33
  //#define LONG_FILENAME_HOST_SUPPORT

  // Enable this option to scroll long filenames in the SD card menu
  //#define SCROLL_LONG_FILENAMES

  // Leave the heaters on after Stop Print (not recommended!)
  //#define SD_ABORT_NO_COOLDOWN

  /**
   * This option allows you to abort SD printing when any endstop is triggered.
   * This feature must be enabled with "M540 S1" or from the LCD menu.
   * To have any effect, endstops must be enabled during SD printing.
   */
  //#define SD_ABORT_ON_ENDSTOP_HIT

  /**
   * This option makes it easier to print the same SD Card file again.
   * On print completion the LCD Menu will open with the file selected.
   * You can just click to start the print, or navigate elsewhere.
   */
  //#define SD_REPRINT_LAST_SELECTED_FILE

  /**
   * Auto-report SdCard status with M27 S<seconds>
   */
  //#define AUTO_REPORT_SD_STATUS

  /**
   * Support for USB thumb drives using an Arduino USB Host Shield or
   * equivalent MAX3421E breakout board. The USB thumb drive will appear
   * to Marlin as an SD card.
   *
   * The MAX3421E can be assigned the same pins as the SD card reader, with
   * the following pin mapping:
   *
   *    SCLK, MOSI, MISO --> SCLK, MOSI, MISO
   *    INT              --> SD_DETECT_PIN [1]
   *    SS               --> SDSS
   *
   * [1] On AVR an interrupt-capable pin is best for UHS3 compatibility.
   */
  //#define USB_FLASH_DRIVE_SUPPORT
  #if ENABLED(USB_FLASH_DRIVE_SUPPORT)
    #define USB_CS_PIN    SDSS
    #define USB_INTR_PIN  SD_DETECT_PIN

    /**
     * USB Host Shield Library
     *
     * - UHS2 uses no interrupts and has been production-tested
     *   on a LulzBot TAZ Pro with a 32-bit Archim board.
     *
     * - UHS3 is newer code with better USB compatibility. But it
     *   is less tested and is known to interfere with Servos.
     *   [1] This requires USB_INTR_PIN to be interrupt-capable.
     */
    //#define USE_UHS3_USB
  #endif

  /**
   * When using a bootloader that supports SD-Firmware-Flashing,
   * add a menu item to activate SD-FW-Update on the next reboot.
   *
   * Requires ATMEGA2560 (Arduino Mega)
   *
   * Tested with this bootloader:
   *   https://github.com/FleetProbe/MicroBridge-Arduino-ATMega2560
   */
  //#define SD_FIRMWARE_UPDATE
  #if ENABLED(SD_FIRMWARE_UPDATE)
    #define SD_FIRMWARE_UPDATE_EEPROM_ADDR    0x1FF
    #define SD_FIRMWARE_UPDATE_ACTIVE_VALUE   0xF0
    #define SD_FIRMWARE_UPDATE_INACTIVE_VALUE 0xFF
  #endif

  // Add an optimized binary file transfer mode, initiated with 'M28 B1'
  //#define BINARY_FILE_TRANSFER

  /**
   * Set this option to one of the following (or the board's defaults apply):
   *
   *           LCD - Use the SD drive in the external LCD controller.
   *       ONBOARD - Use the SD drive on the control board. (No SD_DETECT_PIN. M21 to init.)
   *  CUSTOM_CABLE - Use a custom cable to access the SD (as defined in a pins file).
   *
   * :[ 'LCD', 'ONBOARD', 'CUSTOM_CABLE' ]
   */
  //#define SDCARD_CONNECTION LCD

#endif // SDSUPPORT

/**
 * By default an onboard SD card reader may be shared as a USB mass-
 * storage device. This option hides the SD card from the host PC.
 */
//#define NO_SD_HOST_DRIVE   // Disable SD Card access over USB (for security).

/**
 * Additional options for Graphical Displays
 *
 * Use the optimizations here to improve printing performance,
 * which can be adversely affected by graphical display drawing,
 * especially when doing several short moves, and when printing
 * on DELTA and SCARA machines.
 *
 * Some of these options may result in the display lagging behind
 * controller events, as there is a trade-off between reliable
 * printing performance versus fast display updates.
 */
#if HAS_MARLINUI_U8GLIB
  // Show SD percentage next to the progress bar
  //#define DOGM_SD_PERCENT

  // Save many cycles by drawing a hollow frame or no frame on the Info Screen
  //#define XYZ_NO_FRAME
  #define XYZ_HOLLOW_FRAME

  // Enable to save many cycles by drawing a hollow frame on Menu Screens
  #define MENU_HOLLOW_FRAME

  // A bigger font is available for edit items. Costs 3120 bytes of PROGMEM.
  // Western only. Not available for Cyrillic, Kana, Turkish, Greek, or Chinese.
  //#define USE_BIG_EDIT_FONT

  // A smaller font may be used on the Info Screen. Costs 2434 bytes of PROGMEM.
  // Western only. Not available for Cyrillic, Kana, Turkish, Greek, or Chinese.
  //#define USE_SMALL_INFOFONT

  // Swap the CW/CCW indicators in the graphics overlay
  //#define OVERLAY_GFX_REVERSE

  /**
   * ST7920-based LCDs can emulate a 16 x 4 character display using
   * the ST7920 character-generator for very fast screen updates.
   * Enable LIGHTWEIGHT_UI to use this special display mode.
   *
   * Since LIGHTWEIGHT_UI has limited space, the position and status
   * message occupy the same line. Set STATUS_EXPIRE_SECONDS to the
   * length of time to display the status message before clearing.
   *
   * Set STATUS_EXPIRE_SECONDS to zero to never clear the status.
   * This will prevent position updates from being displayed.
   */
  #if ENABLED(U8GLIB_ST7920)
    // Enable this option and reduce the value to optimize screen updates.
    // The normal delay is 10µs. Use the lowest value that still gives a reliable display.
    //#define DOGM_SPI_DELAY_US 5

    //#define LIGHTWEIGHT_UI
    #if ENABLED(LIGHTWEIGHT_UI)
      #define STATUS_EXPIRE_SECONDS 20
    #endif
  #endif

  /**
   * Status (Info) Screen customizations
   * These options may affect code size and screen render time.
   * Custom status screens can forcibly override these settings.
   */
  //#define STATUS_COMBINE_HEATERS    // Use combined heater images instead of separate ones
  //#define STATUS_HOTEND_NUMBERLESS  // Use plain hotend icons instead of numbered ones (with 2+ hotends)
  #define STATUS_HOTEND_INVERTED      // Show solid nozzle bitmaps when heating (Requires STATUS_HOTEND_ANIM)
  #define STATUS_HOTEND_ANIM          // Use a second bitmap to indicate hotend heating
  #define STATUS_BED_ANIM             // Use a second bitmap to indicate bed heating
  #define STATUS_CHAMBER_ANIM         // Use a second bitmap to indicate chamber heating
  //#define STATUS_CUTTER_ANIM        // Use a second bitmap to indicate spindle / laser active
  //#define STATUS_ALT_BED_BITMAP     // Use the alternative bed bitmap
  //#define STATUS_ALT_FAN_BITMAP     // Use the alternative fan bitmap
  //#define STATUS_FAN_FRAMES 3       // :[0,1,2,3,4] Number of fan animation frames
  //#define STATUS_HEAT_PERCENT       // Show heating in a progress bar
  //#define BOOT_MARLIN_LOGO_SMALL    // Show a smaller Marlin logo on the Boot Screen (saving 399 bytes of flash)
  //#define BOOT_MARLIN_LOGO_ANIMATED // Animated Marlin logo. Costs ~‭3260 (or ~940) bytes of PROGMEM.

  // Frivolous Game Options
  //#define MARLIN_BRICKOUT
  //#define MARLIN_INVADERS
  //#define MARLIN_SNAKE
  //#define GAMES_EASTER_EGG          // Add extra blank lines above the "Games" sub-menu

#endif // HAS_MARLINUI_U8GLIB

//
// Additional options for DGUS / DWIN displays
//
#if HAS_DGUS_LCD
  #define LCD_SERIAL_PORT 3
  #define LCD_BAUDRATE 115200

  #define DGUS_RX_BUFFER_SIZE 128
  #define DGUS_TX_BUFFER_SIZE 48
  //#define SERIAL_STATS_RX_BUFFER_OVERRUNS  // Fix Rx overrun situation (Currently only for AVR)

  #define DGUS_UPDATE_INTERVAL_MS  500    // (ms) Interval between automatic screen updates

  #if EITHER(DGUS_LCD_UI_FYSETC, DGUS_LCD_UI_HIPRECY)
    #define DGUS_PRINT_FILENAME           // Display the filename during printing
    #define DGUS_PREHEAT_UI               // Display a preheat screen during heatup

    #if ENABLED(DGUS_LCD_UI_FYSETC)
      //#define DGUS_UI_MOVE_DIS_OPTION   // Disabled by default for UI_FYSETC
    #else
      #define DGUS_UI_MOVE_DIS_OPTION     // Enabled by default for UI_HIPRECY
    #endif

    #define DGUS_FILAMENT_LOADUNLOAD
    #if ENABLED(DGUS_FILAMENT_LOADUNLOAD)
      #define DGUS_FILAMENT_PURGE_LENGTH 10
      #define DGUS_FILAMENT_LOAD_LENGTH_PER_TIME 0.5 // (mm) Adjust in proportion to DGUS_UPDATE_INTERVAL_MS
    #endif

    #define DGUS_UI_WAITING               // Show a "waiting" screen between some screens
    #if ENABLED(DGUS_UI_WAITING)
      #define DGUS_UI_WAITING_STATUS 10
      #define DGUS_UI_WAITING_STATUS_PERIOD 8 // Increase to slower waiting status looping
    #endif
  #endif
#endif // HAS_DGUS_LCD

//
// Touch UI for the FTDI Embedded Video Engine (EVE)
//
#if ENABLED(TOUCH_UI_FTDI_EVE)
  // Display board used
  //#define LCD_FTDI_VM800B35A        // FTDI 3.5" with FT800 (320x240)
  //#define LCD_4DSYSTEMS_4DLCD_FT843 // 4D Systems 4.3" (480x272)
  //#define LCD_HAOYU_FT800CB         // Haoyu with 4.3" or 5" (480x272)
  //#define LCD_HAOYU_FT810CB         // Haoyu with 5" (800x480)
  //#define LCD_ALEPHOBJECTS_CLCD_UI  // Aleph Objects Color LCD UI
  //#define LCD_FYSETC_TFT81050       // FYSETC with 5" (800x480)

  // Correct the resolution if not using the stock TFT panel.
  //#define TOUCH_UI_320x240
  //#define TOUCH_UI_480x272
  //#define TOUCH_UI_800x480

  // Mappings for boards with a standard RepRapDiscount Display connector
  //#define AO_EXP1_PINMAP      // AlephObjects CLCD UI EXP1 mapping
  //#define AO_EXP2_PINMAP      // AlephObjects CLCD UI EXP2 mapping
  //#define CR10_TFT_PINMAP     // Rudolph Riedel's CR10 pin mapping
  //#define S6_TFT_PINMAP       // FYSETC S6 pin mapping
  //#define F6_TFT_PINMAP       // FYSETC F6 pin mapping

  //#define OTHER_PIN_LAYOUT  // Define pins manually below
  #if ENABLED(OTHER_PIN_LAYOUT)
    // Pins for CS and MOD_RESET (PD) must be chosen
    #define CLCD_MOD_RESET  9
    #define CLCD_SPI_CS    10

    // If using software SPI, specify pins for SCLK, MOSI, MISO
    //#define CLCD_USE_SOFT_SPI
    #if ENABLED(CLCD_USE_SOFT_SPI)
      #define CLCD_SOFT_SPI_MOSI 11
      #define CLCD_SOFT_SPI_MISO 12
      #define CLCD_SOFT_SPI_SCLK 13
    #endif
  #endif

  // Display Orientation. An inverted (i.e. upside-down) display
  // is supported on the FT800. The FT810 and beyond also support
  // portrait and mirrored orientations.
  //#define TOUCH_UI_INVERTED
  //#define TOUCH_UI_PORTRAIT
  //#define TOUCH_UI_MIRRORED

  // UTF8 processing and rendering.
  // Unsupported characters are shown as '?'.
  //#define TOUCH_UI_USE_UTF8
  #if ENABLED(TOUCH_UI_USE_UTF8)
    // Western accents support. These accented characters use
    // combined bitmaps and require relatively little storage.
    #define TOUCH_UI_UTF8_WESTERN_CHARSET
    #if ENABLED(TOUCH_UI_UTF8_WESTERN_CHARSET)
      // Additional character groups. These characters require
      // full bitmaps and take up considerable storage:
      //#define TOUCH_UI_UTF8_SUPERSCRIPTS  // ¹ ² ³
      //#define TOUCH_UI_UTF8_COPYRIGHT     // © ®
      //#define TOUCH_UI_UTF8_GERMANIC      // ß
      //#define TOUCH_UI_UTF8_SCANDINAVIAN  // Æ Ð Ø Þ æ ð ø þ
      //#define TOUCH_UI_UTF8_PUNCTUATION   // « » ¿ ¡
      //#define TOUCH_UI_UTF8_CURRENCY      // ¢ £ ¤ ¥
      //#define TOUCH_UI_UTF8_ORDINALS      // º ª
      //#define TOUCH_UI_UTF8_MATHEMATICS   // ± × ÷
      //#define TOUCH_UI_UTF8_FRACTIONS     // ¼ ½ ¾
      //#define TOUCH_UI_UTF8_SYMBOLS       // µ ¶ ¦ § ¬
    #endif
  #endif

  // Use a smaller font when labels don't fit buttons
  #define TOUCH_UI_FIT_TEXT

  // Allow language selection from menu at run-time (otherwise use LCD_LANGUAGE)
  //#define LCD_LANGUAGE_1 en
  //#define LCD_LANGUAGE_2 fr
  //#define LCD_LANGUAGE_3 de
  //#define LCD_LANGUAGE_4 es
  //#define LCD_LANGUAGE_5 it

  // Use a numeric passcode for "Screen lock" keypad.
  // (recommended for smaller displays)
  //#define TOUCH_UI_PASSCODE

  // Output extra debug info for Touch UI events
  //#define TOUCH_UI_DEBUG

  // Developer menu (accessed by touching "About Printer" copyright text)
  //#define TOUCH_UI_DEVELOPER_MENU
#endif

//
// Classic UI Options
//
#if TFT_SCALED_DOGLCD
  //#define TFT_MARLINUI_COLOR 0xFFFF // White
  //#define TFT_MARLINBG_COLOR 0x0000 // Black
  //#define TFT_DISABLED_COLOR 0x0003 // Almost black
  //#define TFT_BTCANCEL_COLOR 0xF800 // Red
  //#define TFT_BTARROWS_COLOR 0xDEE6 // 11011 110111 00110 Yellow
  //#define TFT_BTOKMENU_COLOR 0x145F // 00010 100010 11111 Cyan
#endif

//
// ADC Button Debounce
//
#if HAS_ADC_BUTTONS
  #define ADC_BUTTON_DEBOUNCE_DELAY 16  // Increase if buttons bounce or repeat too fast
#endif

// @section safety

/**
 * The watchdog hardware timer will do a reset and disable all outputs
 * if the firmware gets too overloaded to read the temperature sensors.
 *
 * If you find that watchdog reboot causes your AVR board to hang forever,
 * enable WATCHDOG_RESET_MANUAL to use a custom timer instead of WDTO.
 * NOTE: This method is less reliable as it can only catch hangups while
 * interrupts are enabled.
 */
#define USE_WATCHDOG
#if ENABLED(USE_WATCHDOG)
  //#define WATCHDOG_RESET_MANUAL
#endif

// @section lcd

/**
 * Babystepping enables movement of the axes by tiny increments without changing
 * the current position values. This feature is used primarily to adjust the Z
 * axis in the first layer of a print in real-time.
 *
 * Warning: Does not respect endstops!
 */
//#define BABYSTEPPING
#if ENABLED(BABYSTEPPING)
  //#define INTEGRATED_BABYSTEPPING         // EXPERIMENTAL integration of babystepping into the Stepper ISR
  //#define BABYSTEP_WITHOUT_HOMING
  //#define BABYSTEP_ALWAYS_AVAILABLE       // Allow babystepping at all times (not just during movement).
  //#define BABYSTEP_XY                     // Also enable X/Y Babystepping. Not supported on DELTA!
  #define BABYSTEP_INVERT_Z false           // Change if Z babysteps should go the other way
  //#define BABYSTEP_MILLIMETER_UNITS       // Specify BABYSTEP_MULTIPLICATOR_(XY|Z) in mm instead of micro-steps
  #define BABYSTEP_MULTIPLICATOR_Z  1       // (steps or mm) Steps or millimeter distance for each Z babystep
  #define BABYSTEP_MULTIPLICATOR_XY 1       // (steps or mm) Steps or millimeter distance for each XY babystep

  //#define DOUBLECLICK_FOR_Z_BABYSTEPPING  // Double-click on the Status Screen for Z Babystepping.
  #if ENABLED(DOUBLECLICK_FOR_Z_BABYSTEPPING)
    #define DOUBLECLICK_MAX_INTERVAL 1250   // Maximum interval between clicks, in milliseconds.
                                            // Note: Extra time may be added to mitigate controller latency.
    //#define MOVE_Z_WHEN_IDLE              // Jump to the move Z menu on doubleclick when printer is idle.
    #if ENABLED(MOVE_Z_WHEN_IDLE)
      #define MOVE_Z_IDLE_MULTIPLICATOR 1   // Multiply 1mm by this factor for the move step size.
    #endif
  #endif

  //#define BABYSTEP_DISPLAY_TOTAL          // Display total babysteps since last G28

  //#define BABYSTEP_ZPROBE_OFFSET          // Combine M851 Z and Babystepping
  #if ENABLED(BABYSTEP_ZPROBE_OFFSET)
    //#define BABYSTEP_HOTEND_Z_OFFSET      // For multiple hotends, babystep relative Z offsets
    //#define BABYSTEP_ZPROBE_GFX_OVERLAY   // Enable graphical overlay on Z-offset editor
  #endif
#endif

// @section extruder

/**
 * Linear Pressure Control v1.5
 *
 * Assumption: advance [steps] = k * (delta velocity [steps/s])
 * K=0 means advance disabled.
 *
 * NOTE: K values for LIN_ADVANCE 1.5 differ from earlier versions!
 *
 * Set K around 0.22 for 3mm PLA Direct Drive with ~6.5cm between the drive gear and heatbreak.
 * Larger K values will be needed for flexible filament and greater distances.
 * If this algorithm produces a higher speed offset than the extruder can handle (compared to E jerk)
 * print acceleration will be reduced during the affected moves to keep within the limit.
 *
 * See https://marlinfw.org/docs/features/lin_advance.html for full instructions.
 */
//#define LIN_ADVANCE
#if ENABLED(LIN_ADVANCE)
  //#define EXTRA_LIN_ADVANCE_K // Enable for second linear advance constants
  #define LIN_ADVANCE_K 0.22    // Unit: mm compression per 1mm/s extruder speed
  //#define LA_DEBUG            // If enabled, this will generate debug information output over USB.
  //#define EXPERIMENTAL_SCURVE // Enable this option to permit S-Curve Acceleration
#endif

// @section leveling

/**
 * Points to probe for all 3-point Leveling procedures.
 * Override if the automatically selected points are inadequate.
 */
#if EITHER(AUTO_BED_LEVELING_3POINT, AUTO_BED_LEVELING_UBL)
  //#define PROBE_PT_1_X 15
  //#define PROBE_PT_1_Y 180
  //#define PROBE_PT_2_X 15
  //#define PROBE_PT_2_Y 20
  //#define PROBE_PT_3_X 170
  //#define PROBE_PT_3_Y 20
#endif

/**
 * Probing Margins
 *
 * Override PROBING_MARGIN for each side of the build plate
 * Useful to get probe points to exact positions on targets or
 * to allow leveling to avoid plate clamps on only specific
 * sides of the bed. With NOZZLE_AS_PROBE negative values are
 * allowed, to permit probing outside the bed.
 *
 * If you are replacing the prior *_PROBE_BED_POSITION options,
 * LEFT and FRONT values in most cases will map directly over
 * RIGHT and REAR would be the inverse such as
 * (X/Y_BED_SIZE - RIGHT/BACK_PROBE_BED_POSITION)
 *
 * This will allow all positions to match at compilation, however
 * should the probe position be modified with M851XY then the
 * probe points will follow. This prevents any change from causing
 * the probe to be unable to reach any points.
 */
#if PROBE_SELECTED && !IS_KINEMATIC
  //#define PROBING_MARGIN_LEFT PROBING_MARGIN
  //#define PROBING_MARGIN_RIGHT PROBING_MARGIN
  //#define PROBING_MARGIN_FRONT PROBING_MARGIN
  //#define PROBING_MARGIN_BACK PROBING_MARGIN
#endif

#if EITHER(MESH_BED_LEVELING, AUTO_BED_LEVELING_UBL)
  // Override the mesh area if the automatic (max) area is too large
  //#define MESH_MIN_X MESH_INSET
  //#define MESH_MIN_Y MESH_INSET
  //#define MESH_MAX_X X_BED_SIZE - (MESH_INSET)
  //#define MESH_MAX_Y Y_BED_SIZE - (MESH_INSET)
#endif

/**
 * Repeatedly attempt G29 leveling until it succeeds.
 * Stop after G29_MAX_RETRIES attempts.
 */
//#define G29_RETRY_AND_RECOVER
#if ENABLED(G29_RETRY_AND_RECOVER)
  #define G29_MAX_RETRIES 3
  #define G29_HALT_ON_FAILURE
  /**
   * Specify the GCODE commands that will be executed when leveling succeeds,
   * between attempts, and after the maximum number of retries have been tried.
   */
  #define G29_SUCCESS_COMMANDS "M117 Bed leveling done."
  #define G29_RECOVER_COMMANDS "M117 Probe failed. Rewiping.\nG28\nG12 P0 S12 T0"
  #define G29_FAILURE_COMMANDS "M117 Bed leveling failed.\nG0 Z10\nM300 P25 S880\nM300 P50 S0\nM300 P25 S880\nM300 P50 S0\nM300 P25 S880\nM300 P50 S0\nG4 S1"

#endif

/**
 * Thermal Probe Compensation
 * Probe measurements are adjusted to compensate for temperature distortion.
 * Use G76 to calibrate this feature. Use M871 to set values manually.
 * For a more detailed explanation of the process see G76_M871.cpp.
 */
#if HAS_BED_PROBE && TEMP_SENSOR_PROBE && TEMP_SENSOR_BED
  // Enable thermal first layer compensation using bed and probe temperatures
  #define PROBE_TEMP_COMPENSATION

  // Add additional compensation depending on hotend temperature
  // Note: this values cannot be calibrated and have to be set manually
  #if ENABLED(PROBE_TEMP_COMPENSATION)
    // Park position to wait for probe cooldown
    #define PTC_PARK_POS   { 0, 0, 100 }

    // Probe position to probe and wait for probe to reach target temperature
    #define PTC_PROBE_POS  { 90, 100 }

    // Enable additional compensation using hotend temperature
    // Note: this values cannot be calibrated automatically but have to be set manually
    //#define USE_TEMP_EXT_COMPENSATION

    // Probe temperature calibration generates a table of values starting at PTC_SAMPLE_START
    // (e.g. 30), in steps of PTC_SAMPLE_RES (e.g. 5) with PTC_SAMPLE_COUNT (e.g. 10) samples.

    //#define PTC_SAMPLE_START  30.0f
    //#define PTC_SAMPLE_RES    5.0f
    //#define PTC_SAMPLE_COUNT  10U

    // Bed temperature calibration builds a similar table.

    //#define BTC_SAMPLE_START  60.0f
    //#define BTC_SAMPLE_RES    5.0f
    //#define BTC_SAMPLE_COUNT  10U

    // The temperature the probe should be at while taking measurements during bed temperature
    // calibration.
    //#define BTC_PROBE_TEMP 30.0f

    // Height above Z=0.0f to raise the nozzle. Lowering this can help the probe to heat faster.
    // Note: the Z=0.0f offset is determined by the probe offset which can be set using M851.
    //#define PTC_PROBE_HEATING_OFFSET 0.5f

    // Height to raise the Z-probe between heating and taking the next measurement. Some probes
    // may fail to untrigger if they have been triggered for a long time, which can be solved by
    // increasing the height the probe is raised to.
    //#define PTC_PROBE_RAISE 15U

    // If the probe is outside of the defined range, use linear extrapolation using the closest
    // point and the PTC_LINEAR_EXTRAPOLATION'th next point. E.g. if set to 4 it will use data[0]
    // and data[4] to perform linear extrapolation for values below PTC_SAMPLE_START.
    //#define PTC_LINEAR_EXTRAPOLATION 4
  #endif
#endif

// @section extras

//
// G60/G61 Position Save and Return
//
//#define SAVED_POSITIONS 1         // Each saved position slot costs 12 bytes

//
// G2/G3 Arc Support
//
#define ARC_SUPPORT                 // Disable this feature to save ~3226 bytes
#if ENABLED(ARC_SUPPORT)
  #define MM_PER_ARC_SEGMENT      1 // (mm) Length (or minimum length) of each arc segment
  //#define ARC_SEGMENTS_PER_R    1 // Max segment length, MM_PER = Min
  #define MIN_ARC_SEGMENTS       24 // Minimum number of segments in a complete circle
  //#define ARC_SEGMENTS_PER_SEC 50 // Use feedrate to choose segment length (with MM_PER_ARC_SEGMENT as the minimum)
  #define N_ARC_CORRECTION       25 // Number of interpolated segments between corrections
  //#define ARC_P_CIRCLES           // Enable the 'P' parameter to specify complete circles
  //#define CNC_WORKSPACE_PLANES    // Allow G2/G3 to operate in XY, ZX, or YZ planes
  //#define SF_ARC_FIX              // Enable only if using SkeinForge with "Arc Point" fillet procedure
#endif

// Support for G5 with XYZE destination and IJPQ offsets. Requires ~2666 bytes.
//#define BEZIER_CURVE_SUPPORT

/**
 * Direct Stepping
 *
 * Comparable to the method used by Klipper, G6 direct stepping significantly
 * reduces motion calculations, increases top printing speeds, and results in
 * less step aliasing by calculating all motions in advance.
 * Preparing your G-code: https://github.com/colinrgodsey/step-daemon
 */
//#define DIRECT_STEPPING

/**
 * G38 Probe Target
 *
 * This option adds G38.2 and G38.3 (probe towards target)
 * and optionally G38.4 and G38.5 (probe away from target).
 * Set MULTIPLE_PROBING for G38 to probe more than once.
 */
//#define G38_PROBE_TARGET
#if ENABLED(G38_PROBE_TARGET)
  //#define G38_PROBE_AWAY        // Include G38.4 and G38.5 to probe away from target
  #define G38_MINIMUM_MOVE 0.0275 // (mm) Minimum distance that will produce a move.
#endif

// Moves (or segments) with fewer steps than this will be joined with the next move
<<<<<<< HEAD
#define MIN_STEPS_PER_SEGMENT 1
=======
#define MIN_STEPS_PER_SEGMENT 6
>>>>>>> cb02e44c

/**
 * Minimum delay before and after setting the stepper DIR (in ns)
 *     0 : No delay (Expect at least 10µS since one Stepper ISR must transpire)
 *    20 : Minimum for TMC2xxx drivers
 *   200 : Minimum for A4988 drivers
 *   400 : Minimum for A5984 drivers
 *   500 : Minimum for LV8729 drivers (guess, no info in datasheet)
 *   650 : Minimum for DRV8825 drivers
 *  1500 : Minimum for TB6600 drivers (guess, no info in datasheet)
 * 15000 : Minimum for TB6560 drivers (guess, no info in datasheet)
 *
 * Override the default value based on the driver type set in Configuration.h.
 */
//#define MINIMUM_STEPPER_POST_DIR_DELAY 650
//#define MINIMUM_STEPPER_PRE_DIR_DELAY 650

/**
 * Minimum stepper driver pulse width (in µs)
 *   0 : Smallest possible width the MCU can produce, compatible with TMC2xxx drivers
 *   0 : Minimum 500ns for LV8729, adjusted in stepper.h
 *   1 : Minimum for A4988 and A5984 stepper drivers
 *   2 : Minimum for DRV8825 stepper drivers
 *   3 : Minimum for TB6600 stepper drivers
 *  30 : Minimum for TB6560 stepper drivers
 *
 * Override the default value based on the driver type set in Configuration.h.
 */
//#define MINIMUM_STEPPER_PULSE 2

/**
 * Maximum stepping rate (in Hz) the stepper driver allows
 *  If undefined, defaults to 1MHz / (2 * MINIMUM_STEPPER_PULSE)
 *  5000000 : Maximum for TMC2xxx stepper drivers
 *  1000000 : Maximum for LV8729 stepper driver
 *  500000  : Maximum for A4988 stepper driver
 *  250000  : Maximum for DRV8825 stepper driver
 *  150000  : Maximum for TB6600 stepper driver
 *   15000  : Maximum for TB6560 stepper driver
 *
 * Override the default value based on the driver type set in Configuration.h.
 */
//#define MAXIMUM_STEPPER_RATE 250000

// @section temperature

// Control heater 0 and heater 1 in parallel.
//#define HEATERS_PARALLEL

//===========================================================================
//================================= Buffers =================================
//===========================================================================

// @section motion

// The number of linear moves that can be in the planner at once.
// The value of BLOCK_BUFFER_SIZE must be a power of 2 (e.g. 8, 16, 32)
#if BOTH(SDSUPPORT, DIRECT_STEPPING)
  #define BLOCK_BUFFER_SIZE  8
#elif ENABLED(SDSUPPORT)
  #define BLOCK_BUFFER_SIZE 16
#else
  #define BLOCK_BUFFER_SIZE 16
#endif

// @section serial

// The ASCII buffer for serial input
#define MAX_CMD_SIZE 96
<<<<<<< HEAD
#define BUFSIZE 128 //4
=======
#define BUFSIZE 4
>>>>>>> cb02e44c

// Transmission to Host Buffer Size
// To save 386 bytes of PROGMEM (and TX_BUFFER_SIZE+3 bytes of RAM) set to 0.
// To buffer a simple "ok" you need 4 bytes.
// For ADVANCED_OK (M105) you need 32 bytes.
// For debug-echo: 128 bytes for the optimal speed.
// Other output doesn't need to be that speedy.
// :[0, 2, 4, 8, 16, 32, 64, 128, 256]
<<<<<<< HEAD
#define TX_BUFFER_SIZE 32 //0
=======
#define TX_BUFFER_SIZE 0
>>>>>>> cb02e44c

// Host Receive Buffer Size
// Without XON/XOFF flow control (see SERIAL_XON_XOFF below) 32 bytes should be enough.
// To use flow control, set this buffer size to at least 1024 bytes.
// :[0, 2, 4, 8, 16, 32, 64, 128, 256, 512, 1024, 2048]
//#define RX_BUFFER_SIZE 1024

#if RX_BUFFER_SIZE >= 1024
  // Enable to have the controller send XON/XOFF control characters to
  // the host to signal the RX buffer is becoming full.
  //#define SERIAL_XON_XOFF
#endif

// Add M575 G-code to change the baud rate
//#define BAUD_RATE_GCODE

#if ENABLED(SDSUPPORT)
  // Enable this option to collect and display the maximum
  // RX queue usage after transferring a file to SD.
  //#define SERIAL_STATS_MAX_RX_QUEUED

  // Enable this option to collect and display the number
  // of dropped bytes after a file transfer to SD.
  //#define SERIAL_STATS_DROPPED_RX
#endif

/**
 * Emergency Command Parser
 *
 * Add a low-level parser to intercept certain commands as they
 * enter the serial receive buffer, so they cannot be blocked.
 * Currently handles M108, M112, M410, M876
 * NOTE: Not yet implemented for all platforms.
 */
//#define EMERGENCY_PARSER

// Bad Serial-connections can miss a received command by sending an 'ok'
// Therefore some clients abort after 30 seconds in a timeout.
// Some other clients start sending commands while receiving a 'wait'.
// This "wait" is only sent when the buffer is empty. 1 second is a good value here.
//#define NO_TIMEOUTS 1000 // Milliseconds

// Some clients will have this feature soon. This could make the NO_TIMEOUTS unnecessary.
//#define ADVANCED_OK

// Printrun may have trouble receiving long strings all at once.
// This option inserts short delays between lines of serial output.
#define SERIAL_OVERRUN_PROTECTION

// For serial echo, the number of digits after the decimal point
//#define SERIAL_FLOAT_PRECISION 4

// @section extras

/**
 * Extra Fan Speed
 * Adds a secondary fan speed for each print-cooling fan.
 *   'M106 P<fan> T3-255' : Set a secondary speed for <fan>
 *   'M106 P<fan> T2'     : Use the set secondary speed
 *   'M106 P<fan> T1'     : Restore the previous fan speed
 */
//#define EXTRA_FAN_SPEED

/**
 * Firmware-based and LCD-controlled retract
 *
 * Add G10 / G11 commands for automatic firmware-based retract / recover.
 * Use M207 and M208 to define parameters for retract / recover.
 *
 * Use M209 to enable or disable auto-retract.
 * With auto-retract enabled, all G1 E moves within the set range
 * will be converted to firmware-based retract/recover moves.
 *
 * Be sure to turn off auto-retract during filament change.
 *
 * Note that M207 / M208 / M209 settings are saved to EEPROM.
 */
//#define FWRETRACT
#if ENABLED(FWRETRACT)
  #define FWRETRACT_AUTORETRACT           // Override slicer retractions
  #if ENABLED(FWRETRACT_AUTORETRACT)
    #define MIN_AUTORETRACT 0.1           // (mm) Don't convert E moves under this length
    #define MAX_AUTORETRACT 10.0          // (mm) Don't convert E moves over this length
  #endif
  #define RETRACT_LENGTH 3                // (mm) Default retract length (positive value)
  #define RETRACT_LENGTH_SWAP 13          // (mm) Default swap retract length (positive value)
  #define RETRACT_FEEDRATE 45             // (mm/s) Default feedrate for retracting
  #define RETRACT_ZRAISE 0                // (mm) Default retract Z-raise
  #define RETRACT_RECOVER_LENGTH 0        // (mm) Default additional recover length (added to retract length on recover)
  #define RETRACT_RECOVER_LENGTH_SWAP 0   // (mm) Default additional swap recover length (added to retract length on recover from toolchange)
  #define RETRACT_RECOVER_FEEDRATE 8      // (mm/s) Default feedrate for recovering from retraction
  #define RETRACT_RECOVER_FEEDRATE_SWAP 8 // (mm/s) Default feedrate for recovering from swap retraction
  #if ENABLED(MIXING_EXTRUDER)
    //#define RETRACT_SYNC_MIXING         // Retract and restore all mixing steppers simultaneously
  #endif
#endif

/**
 * Universal tool change settings.
 * Applies to all types of extruders except where explicitly noted.
 */
#if HAS_MULTI_EXTRUDER
  // Z raise distance for tool-change, as needed for some extruders
  #define TOOLCHANGE_ZRAISE                 2 // (mm)
  //#define TOOLCHANGE_ZRAISE_BEFORE_RETRACT  // Apply raise before swap retraction (if enabled)
  //#define TOOLCHANGE_NO_RETURN              // Never return to previous position on tool-change
  #if ENABLED(TOOLCHANGE_NO_RETURN)
    //#define EVENT_GCODE_AFTER_TOOLCHANGE "G12X"   // Extra G-code to run after tool-change
  #endif

  /**
   * Retract and prime filament on tool-change to reduce
   * ooze and stringing and to get cleaner transitions.
   */
  //#define TOOLCHANGE_FILAMENT_SWAP
  #if ENABLED(TOOLCHANGE_FILAMENT_SWAP)
    // Load / Unload
    #define TOOLCHANGE_FS_LENGTH              12  // (mm) Load / Unload length
    #define TOOLCHANGE_FS_EXTRA_RESUME_LENGTH  0  // (mm) Extra length for better restart, fine tune by LCD/Gcode)
    #define TOOLCHANGE_FS_RETRACT_SPEED   (50*60) // (mm/min) (Unloading)
    #define TOOLCHANGE_FS_UNRETRACT_SPEED (25*60) // (mm/min) (On SINGLENOZZLE or Bowden loading must be slowed down)

    // Longer prime to clean out a SINGLENOZZLE
    #define TOOLCHANGE_FS_EXTRA_PRIME          0  // (mm) Extra priming length
    #define TOOLCHANGE_FS_PRIME_SPEED    (4.6*60) // (mm/min) Extra priming feedrate
    #define TOOLCHANGE_FS_WIPE_RETRACT         0  // (mm/min) Retract before cooling for less stringing, better wipe, etc.

    // Cool after prime to reduce stringing
    #define TOOLCHANGE_FS_FAN                 -1  // Fan index or -1 to skip
    #define TOOLCHANGE_FS_FAN_SPEED          255  // 0-255
    #define TOOLCHANGE_FS_FAN_TIME            10  // (seconds)

    // Swap uninitialized extruder with TOOLCHANGE_FS_PRIME_SPEED for all lengths (recover + prime)
    // (May break filament if not retracted beforehand.)
    //#define TOOLCHANGE_FS_INIT_BEFORE_SWAP

    // Prime on the first T0 (If other, TOOLCHANGE_FS_INIT_BEFORE_SWAP applied)
    // Enable it (M217 V[0/1]) before printing, to avoid unwanted priming on host connect
    //#define TOOLCHANGE_FS_PRIME_FIRST_USED

    /**
     * Tool Change Migration
     * This feature provides G-code and LCD options to switch tools mid-print.
     * All applicable tool properties are migrated so the print can continue.
     * Tools must be closely matching and other restrictions may apply.
     * Useful to:
     *   - Change filament color without interruption
     *   - Switch spools automatically on filament runout
     *   - Switch to a different nozzle on an extruder jam
     */
    #define TOOLCHANGE_MIGRATION_FEATURE

  #endif

  /**
   * Position to park head during tool change.
   * Doesn't apply to SWITCHING_TOOLHEAD, DUAL_X_CARRIAGE, or PARKING_EXTRUDER
   */
  //#define TOOLCHANGE_PARK
  #if ENABLED(TOOLCHANGE_PARK)
    #define TOOLCHANGE_PARK_XY    { X_MIN_POS + 10, Y_MIN_POS + 10 }
    #define TOOLCHANGE_PARK_XY_FEEDRATE 6000  // (mm/min)
    //#define TOOLCHANGE_PARK_X_ONLY          // X axis only move
    //#define TOOLCHANGE_PARK_Y_ONLY          // Y axis only move
  #endif
#endif // HAS_MULTI_EXTRUDER

/**
 * Advanced Pause
 * Experimental feature for filament change support and for parking the nozzle when paused.
 * Adds the GCode M600 for initiating filament change.
 * If PARK_HEAD_ON_PAUSE enabled, adds the GCode M125 to pause printing and park the nozzle.
 *
 * Requires an LCD display.
 * Requires NOZZLE_PARK_FEATURE.
 * This feature is required for the default FILAMENT_RUNOUT_SCRIPT.
 */
//#define ADVANCED_PAUSE_FEATURE
#if ENABLED(ADVANCED_PAUSE_FEATURE)
  #define PAUSE_PARK_RETRACT_FEEDRATE         60  // (mm/s) Initial retract feedrate.
  #define PAUSE_PARK_RETRACT_LENGTH            2  // (mm) Initial retract.
                                                  // This short retract is done immediately, before parking the nozzle.
  #define FILAMENT_CHANGE_UNLOAD_FEEDRATE     10  // (mm/s) Unload filament feedrate. This can be pretty fast.
  #define FILAMENT_CHANGE_UNLOAD_ACCEL        25  // (mm/s^2) Lower acceleration may allow a faster feedrate.
  #define FILAMENT_CHANGE_UNLOAD_LENGTH      100  // (mm) The length of filament for a complete unload.
                                                  //   For Bowden, the full length of the tube and nozzle.
                                                  //   For direct drive, the full length of the nozzle.
                                                  //   Set to 0 for manual unloading.
  #define FILAMENT_CHANGE_SLOW_LOAD_FEEDRATE   6  // (mm/s) Slow move when starting load.
  #define FILAMENT_CHANGE_SLOW_LOAD_LENGTH     0  // (mm) Slow length, to allow time to insert material.
                                                  // 0 to disable start loading and skip to fast load only
  #define FILAMENT_CHANGE_FAST_LOAD_FEEDRATE   6  // (mm/s) Load filament feedrate. This can be pretty fast.
  #define FILAMENT_CHANGE_FAST_LOAD_ACCEL     25  // (mm/s^2) Lower acceleration may allow a faster feedrate.
  #define FILAMENT_CHANGE_FAST_LOAD_LENGTH     0  // (mm) Load length of filament, from extruder gear to nozzle.
                                                  //   For Bowden, the full length of the tube and nozzle.
                                                  //   For direct drive, the full length of the nozzle.
  //#define ADVANCED_PAUSE_CONTINUOUS_PURGE       // Purge continuously up to the purge length until interrupted.
  #define ADVANCED_PAUSE_PURGE_FEEDRATE        3  // (mm/s) Extrude feedrate (after loading). Should be slower than load feedrate.
  #define ADVANCED_PAUSE_PURGE_LENGTH         50  // (mm) Length to extrude after loading.
                                                  //   Set to 0 for manual extrusion.
                                                  //   Filament can be extruded repeatedly from the Filament Change menu
                                                  //   until extrusion is consistent, and to purge old filament.
  #define ADVANCED_PAUSE_RESUME_PRIME          0  // (mm) Extra distance to prime nozzle after returning from park.
  //#define ADVANCED_PAUSE_FANS_PAUSE             // Turn off print-cooling fans while the machine is paused.

                                                  // Filament Unload does a Retract, Delay, and Purge first:
  #define FILAMENT_UNLOAD_PURGE_RETRACT       13  // (mm) Unload initial retract length.
  #define FILAMENT_UNLOAD_PURGE_DELAY       5000  // (ms) Delay for the filament to cool after retract.
  #define FILAMENT_UNLOAD_PURGE_LENGTH         8  // (mm) An unretract is done, then this length is purged.
  #define FILAMENT_UNLOAD_PURGE_FEEDRATE      25  // (mm/s) feedrate to purge before unload

  #define PAUSE_PARK_NOZZLE_TIMEOUT           45  // (seconds) Time limit before the nozzle is turned off for safety.
  #define FILAMENT_CHANGE_ALERT_BEEPS         10  // Number of alert beeps to play when a response is needed.
  #define PAUSE_PARK_NO_STEPPER_TIMEOUT           // Enable for XYZ steppers to stay powered on during filament change.

  //#define PARK_HEAD_ON_PAUSE                    // Park the nozzle during pause and filament change.
  //#define HOME_BEFORE_FILAMENT_CHANGE           // If needed, home before parking for filament change

  //#define FILAMENT_LOAD_UNLOAD_GCODES           // Add M701/M702 Load/Unload G-codes, plus Load/Unload in the LCD Prepare menu.
  //#define FILAMENT_UNLOAD_ALL_EXTRUDERS         // Allow M702 to unload all extruders above a minimum target temp (as set by M302)
#endif

// @section tmc

/**
 * TMC26X Stepper Driver options
 *
 * The TMC26XStepper library is required for this stepper driver.
 * https://github.com/trinamic/TMC26XStepper
 */
#if HAS_DRIVER(TMC26X)

  #if AXIS_DRIVER_TYPE_X(TMC26X)
    #define X_MAX_CURRENT     1000  // (mA)
    #define X_SENSE_RESISTOR    91  // (mOhms)
    #define X_MICROSTEPS        16  // Number of microsteps
  #endif

  #if AXIS_DRIVER_TYPE_X2(TMC26X)
    #define X2_MAX_CURRENT    1000
    #define X2_SENSE_RESISTOR   91
    #define X2_MICROSTEPS       16
  #endif

  #if AXIS_DRIVER_TYPE_Y(TMC26X)
    #define Y_MAX_CURRENT     1000
    #define Y_SENSE_RESISTOR    91
    #define Y_MICROSTEPS        16
  #endif

  #if AXIS_DRIVER_TYPE_Y2(TMC26X)
    #define Y2_MAX_CURRENT    1000
    #define Y2_SENSE_RESISTOR   91
    #define Y2_MICROSTEPS       16
  #endif

  #if AXIS_DRIVER_TYPE_Z(TMC26X)
    #define Z_MAX_CURRENT     1000
    #define Z_SENSE_RESISTOR    91
    #define Z_MICROSTEPS        16
  #endif

  #if AXIS_DRIVER_TYPE_Z2(TMC26X)
    #define Z2_MAX_CURRENT    1000
    #define Z2_SENSE_RESISTOR   91
    #define Z2_MICROSTEPS       16
  #endif

  #if AXIS_DRIVER_TYPE_Z3(TMC26X)
    #define Z3_MAX_CURRENT    1000
    #define Z3_SENSE_RESISTOR   91
    #define Z3_MICROSTEPS       16
  #endif

  #if AXIS_DRIVER_TYPE_Z4(TMC26X)
    #define Z4_MAX_CURRENT    1000
    #define Z4_SENSE_RESISTOR   91
    #define Z4_MICROSTEPS       16
  #endif

  #if AXIS_DRIVER_TYPE_E0(TMC26X)
    #define E0_MAX_CURRENT    1000
    #define E0_SENSE_RESISTOR   91
    #define E0_MICROSTEPS       16
  #endif

  #if AXIS_DRIVER_TYPE_E1(TMC26X)
    #define E1_MAX_CURRENT    1000
    #define E1_SENSE_RESISTOR   91
    #define E1_MICROSTEPS       16
  #endif

  #if AXIS_DRIVER_TYPE_E2(TMC26X)
    #define E2_MAX_CURRENT    1000
    #define E2_SENSE_RESISTOR   91
    #define E2_MICROSTEPS       16
  #endif

  #if AXIS_DRIVER_TYPE_E3(TMC26X)
    #define E3_MAX_CURRENT    1000
    #define E3_SENSE_RESISTOR   91
    #define E3_MICROSTEPS       16
  #endif

  #if AXIS_DRIVER_TYPE_E4(TMC26X)
    #define E4_MAX_CURRENT    1000
    #define E4_SENSE_RESISTOR   91
    #define E4_MICROSTEPS       16
  #endif

  #if AXIS_DRIVER_TYPE_E5(TMC26X)
    #define E5_MAX_CURRENT    1000
    #define E5_SENSE_RESISTOR   91
    #define E5_MICROSTEPS       16
  #endif

  #if AXIS_DRIVER_TYPE_E6(TMC26X)
    #define E6_MAX_CURRENT    1000
    #define E6_SENSE_RESISTOR   91
    #define E6_MICROSTEPS       16
  #endif

  #if AXIS_DRIVER_TYPE_E7(TMC26X)
    #define E7_MAX_CURRENT    1000
    #define E7_SENSE_RESISTOR   91
    #define E7_MICROSTEPS       16
  #endif

#endif // TMC26X

// @section tmc_smart

/**
 * To use TMC2130, TMC2160, TMC2660, TMC5130, TMC5160 stepper drivers in SPI mode
 * connect your SPI pins to the hardware SPI interface on your board and define
 * the required CS pins in your `pins_MYBOARD.h` file. (e.g., RAMPS 1.4 uses AUX3
 * pins `X_CS_PIN 53`, `Y_CS_PIN 49`, etc.).
 * You may also use software SPI if you wish to use general purpose IO pins.
 *
 * To use TMC2208 stepper UART-configurable stepper drivers connect #_SERIAL_TX_PIN
 * to the driver side PDN_UART pin with a 1K resistor.
 * To use the reading capabilities, also connect #_SERIAL_RX_PIN to PDN_UART without
 * a resistor.
 * The drivers can also be used with hardware serial.
 *
 * TMCStepper library is required to use TMC stepper drivers.
 * https://github.com/teemuatlut/TMCStepper
 */
#if HAS_TRINAMIC_CONFIG

  #define HOLD_MULTIPLIER    0.5  // Scales down the holding current from run current
  #define INTERPOLATE       true  // Interpolate X/Y/Z_MICROSTEPS to 256

  #if AXIS_IS_TMC(X)
    #define X_CURRENT       800        // (mA) RMS current. Multiply by 1.414 for peak current.
    #define X_CURRENT_HOME  X_CURRENT  // (mA) RMS current for sensorless homing
    #define X_MICROSTEPS     16    // 0..256
    #define X_RSENSE          0.11
    #define X_CHAIN_POS      -1    // <=0 : Not chained. 1 : MCU MOSI connected. 2 : Next in chain, ...
  #endif

  #if AXIS_IS_TMC(X2)
    #define X2_CURRENT      800
    #define X2_CURRENT_HOME X2_CURRENT
    #define X2_MICROSTEPS    16
    #define X2_RSENSE         0.11
    #define X2_CHAIN_POS     -1
  #endif

  #if AXIS_IS_TMC(Y)
    #define Y_CURRENT       800
    #define Y_CURRENT_HOME  Y_CURRENT
    #define Y_MICROSTEPS     16
    #define Y_RSENSE          0.11
    #define Y_CHAIN_POS      -1
  #endif

  #if AXIS_IS_TMC(Y2)
    #define Y2_CURRENT      800
    #define Y2_CURRENT_HOME Y2_CURRENT
    #define Y2_MICROSTEPS    16
    #define Y2_RSENSE         0.11
    #define Y2_CHAIN_POS     -1
  #endif

  #if AXIS_IS_TMC(Z)
    #define Z_CURRENT       800
    #define Z_CURRENT_HOME  Z_CURRENT
    #define Z_MICROSTEPS     16
    #define Z_RSENSE          0.11
    #define Z_CHAIN_POS      -1
  #endif

  #if AXIS_IS_TMC(Z2)
    #define Z2_CURRENT      800
    #define Z2_CURRENT_HOME Z2_CURRENT
    #define Z2_MICROSTEPS    16
    #define Z2_RSENSE         0.11
    #define Z2_CHAIN_POS     -1
  #endif

  #if AXIS_IS_TMC(Z3)
    #define Z3_CURRENT      800
    #define Z3_CURRENT_HOME Z3_CURRENT
    #define Z3_MICROSTEPS    16
    #define Z3_RSENSE         0.11
    #define Z3_CHAIN_POS     -1
  #endif

  #if AXIS_IS_TMC(Z4)
    #define Z4_CURRENT      800
    #define Z4_CURRENT_HOME Z4_CURRENT
    #define Z4_MICROSTEPS    16
    #define Z4_RSENSE         0.11
    #define Z4_CHAIN_POS     -1
  #endif

  #if AXIS_IS_TMC(E0)
    #define E0_CURRENT      800
    #define E0_MICROSTEPS    16
    #define E0_RSENSE         0.11
    #define E0_CHAIN_POS     -1
  #endif

  #if AXIS_IS_TMC(E1)
    #define E1_CURRENT      800
    #define E1_MICROSTEPS    16
    #define E1_RSENSE         0.11
    #define E1_CHAIN_POS     -1
  #endif

  #if AXIS_IS_TMC(E2)
    #define E2_CURRENT      800
    #define E2_MICROSTEPS    16
    #define E2_RSENSE         0.11
    #define E2_CHAIN_POS     -1
  #endif

  #if AXIS_IS_TMC(E3)
    #define E3_CURRENT      800
    #define E3_MICROSTEPS    16
    #define E3_RSENSE         0.11
    #define E3_CHAIN_POS     -1
  #endif

  #if AXIS_IS_TMC(E4)
    #define E4_CURRENT      800
    #define E4_MICROSTEPS    16
    #define E4_RSENSE         0.11
    #define E4_CHAIN_POS     -1
  #endif

  #if AXIS_IS_TMC(E5)
    #define E5_CURRENT      800
    #define E5_MICROSTEPS    16
    #define E5_RSENSE         0.11
    #define E5_CHAIN_POS     -1
  #endif

  #if AXIS_IS_TMC(E6)
    #define E6_CURRENT      800
    #define E6_MICROSTEPS    16
    #define E6_RSENSE         0.11
    #define E6_CHAIN_POS     -1
  #endif

  #if AXIS_IS_TMC(E7)
    #define E7_CURRENT      800
    #define E7_MICROSTEPS    16
    #define E7_RSENSE         0.11
    #define E7_CHAIN_POS     -1
  #endif

  /**
   * Override default SPI pins for TMC2130, TMC2160, TMC2660, TMC5130 and TMC5160 drivers here.
   * The default pins can be found in your board's pins file.
   */
  //#define X_CS_PIN          -1
  //#define Y_CS_PIN          -1
  //#define Z_CS_PIN          -1
  //#define X2_CS_PIN         -1
  //#define Y2_CS_PIN         -1
  //#define Z2_CS_PIN         -1
  //#define Z3_CS_PIN         -1
  //#define E0_CS_PIN         -1
  //#define E1_CS_PIN         -1
  //#define E2_CS_PIN         -1
  //#define E3_CS_PIN         -1
  //#define E4_CS_PIN         -1
  //#define E5_CS_PIN         -1
  //#define E6_CS_PIN         -1
  //#define E7_CS_PIN         -1

  /**
   * Software option for SPI driven drivers (TMC2130, TMC2160, TMC2660, TMC5130 and TMC5160).
   * The default SW SPI pins are defined the respective pins files,
   * but you can override or define them here.
   */
  //#define TMC_USE_SW_SPI
  //#define TMC_SW_MOSI       -1
  //#define TMC_SW_MISO       -1
  //#define TMC_SW_SCK        -1

  /**
   * Four TMC2209 drivers can use the same HW/SW serial port with hardware configured addresses.
   * Set the address using jumpers on pins MS1 and MS2.
   * Address | MS1  | MS2
   *       0 | LOW  | LOW
   *       1 | HIGH | LOW
   *       2 | LOW  | HIGH
   *       3 | HIGH | HIGH
   *
   * Set *_SERIAL_TX_PIN and *_SERIAL_RX_PIN to match for all drivers
   * on the same serial port, either here or in your board's pins file.
   */
  #define  X_SLAVE_ADDRESS 0
  #define  Y_SLAVE_ADDRESS 0
  #define  Z_SLAVE_ADDRESS 0
  #define X2_SLAVE_ADDRESS 0
  #define Y2_SLAVE_ADDRESS 0
  #define Z2_SLAVE_ADDRESS 0
  #define Z3_SLAVE_ADDRESS 0
  #define Z4_SLAVE_ADDRESS 0
  #define E0_SLAVE_ADDRESS 0
  #define E1_SLAVE_ADDRESS 0
  #define E2_SLAVE_ADDRESS 0
  #define E3_SLAVE_ADDRESS 0
  #define E4_SLAVE_ADDRESS 0
  #define E5_SLAVE_ADDRESS 0
  #define E6_SLAVE_ADDRESS 0
  #define E7_SLAVE_ADDRESS 0

  /**
   * Software enable
   *
   * Use for drivers that do not use a dedicated enable pin, but rather handle the same
   * function through a communication line such as SPI or UART.
   */
  //#define SOFTWARE_DRIVER_ENABLE

  /**
   * TMC2130, TMC2160, TMC2208, TMC2209, TMC5130 and TMC5160 only
   * Use Trinamic's ultra quiet stepping mode.
   * When disabled, Marlin will use spreadCycle stepping mode.
   */
  #define STEALTHCHOP_XY
  #define STEALTHCHOP_Z
  #define STEALTHCHOP_E

  /**
   * Optimize spreadCycle chopper parameters by using predefined parameter sets
   * or with the help of an example included in the library.
   * Provided parameter sets are
   * CHOPPER_DEFAULT_12V
   * CHOPPER_DEFAULT_19V
   * CHOPPER_DEFAULT_24V
   * CHOPPER_DEFAULT_36V
   * CHOPPER_09STEP_24V   // 0.9 degree steppers (24V)
   * CHOPPER_PRUSAMK3_24V // Imported parameters from the official Průša firmware for MK3 (24V)
   * CHOPPER_MARLIN_119   // Old defaults from Marlin v1.1.9
   *
   * Define you own with
   * { <off_time[1..15]>, <hysteresis_end[-3..12]>, hysteresis_start[1..8] }
   */
  #define CHOPPER_TIMING CHOPPER_DEFAULT_12V

  /**
   * Monitor Trinamic drivers
   * for error conditions like overtemperature and short to ground.
   * To manage over-temp Marlin can decrease the driver current until the error condition clears.
   * Other detected conditions can be used to stop the current print.
   * Relevant G-codes:
   * M906 - Set or get motor current in milliamps using axis codes X, Y, Z, E. Report values if no axis codes given.
   * M911 - Report stepper driver overtemperature pre-warn condition.
   * M912 - Clear stepper driver overtemperature pre-warn condition flag.
   * M122 - Report driver parameters (Requires TMC_DEBUG)
   */
  //#define MONITOR_DRIVER_STATUS

  #if ENABLED(MONITOR_DRIVER_STATUS)
    #define CURRENT_STEP_DOWN     50  // [mA]
    #define REPORT_CURRENT_CHANGE
    #define STOP_ON_ERROR
  #endif

  /**
   * TMC2130, TMC2160, TMC2208, TMC2209, TMC5130 and TMC5160 only
   * The driver will switch to spreadCycle when stepper speed is over HYBRID_THRESHOLD.
   * This mode allows for faster movements at the expense of higher noise levels.
   * STEALTHCHOP_(XY|Z|E) must be enabled to use HYBRID_THRESHOLD.
   * M913 X/Y/Z/E to live tune the setting
   */
  //#define HYBRID_THRESHOLD

  #define X_HYBRID_THRESHOLD     100  // [mm/s]
  #define X2_HYBRID_THRESHOLD    100
  #define Y_HYBRID_THRESHOLD     100
  #define Y2_HYBRID_THRESHOLD    100
  #define Z_HYBRID_THRESHOLD       3
  #define Z2_HYBRID_THRESHOLD      3
  #define Z3_HYBRID_THRESHOLD      3
  #define Z4_HYBRID_THRESHOLD      3
  #define E0_HYBRID_THRESHOLD     30
  #define E1_HYBRID_THRESHOLD     30
  #define E2_HYBRID_THRESHOLD     30
  #define E3_HYBRID_THRESHOLD     30
  #define E4_HYBRID_THRESHOLD     30
  #define E5_HYBRID_THRESHOLD     30
  #define E6_HYBRID_THRESHOLD     30
  #define E7_HYBRID_THRESHOLD     30

  /**
   * Use StallGuard to home / probe X, Y, Z.
   *
   * TMC2130, TMC2160, TMC2209, TMC2660, TMC5130, and TMC5160 only
   * Connect the stepper driver's DIAG1 pin to the X/Y endstop pin.
   * X, Y, and Z homing will always be done in spreadCycle mode.
   *
   * X/Y/Z_STALL_SENSITIVITY is the default stall threshold.
   * Use M914 X Y Z to set the stall threshold at runtime:
   *
   *  Sensitivity   TMC2209   Others
   *    HIGHEST       255      -64    (Too sensitive => False positive)
   *    LOWEST         0        63    (Too insensitive => No trigger)
   *
   * It is recommended to set HOMING_BUMP_MM to { 0, 0, 0 }.
   *
   * SPI_ENDSTOPS  *** Beta feature! *** TMC2130 Only ***
   * Poll the driver through SPI to determine load when homing.
   * Removes the need for a wire from DIAG1 to an endstop pin.
   *
   * IMPROVE_HOMING_RELIABILITY tunes acceleration and jerk when
   * homing and adds a guard period for endstop triggering.
   *
   * Comment *_STALL_SENSITIVITY to disable sensorless homing for that axis.
   */
  //#define SENSORLESS_HOMING // StallGuard capable drivers only

  #if EITHER(SENSORLESS_HOMING, SENSORLESS_PROBING)
    // TMC2209: 0...255. TMC2130: -64...63
    #define X_STALL_SENSITIVITY  8
    #define X2_STALL_SENSITIVITY X_STALL_SENSITIVITY
    #define Y_STALL_SENSITIVITY  8
    #define Y2_STALL_SENSITIVITY Y_STALL_SENSITIVITY
    //#define Z_STALL_SENSITIVITY  8
    //#define Z2_STALL_SENSITIVITY Z_STALL_SENSITIVITY
    //#define Z3_STALL_SENSITIVITY Z_STALL_SENSITIVITY
    //#define Z4_STALL_SENSITIVITY Z_STALL_SENSITIVITY
    //#define SPI_ENDSTOPS              // TMC2130 only
    //#define IMPROVE_HOMING_RELIABILITY
  #endif

  /**
   * TMC Homing stepper phase.
   *
   * Improve homing repeatability by homing to stepper coil's nearest absolute
   * phase position. Trinamic drivers use a stepper phase table with 1024 values
   * spanning 4 full steps with 256 positions each (ergo, 1024 positions).
   * Full step positions (128, 384, 640, 896) have the highest holding torque.
   *
   * Values from 0..1023, -1 to disable homing phase for that axis.
   */
   //#define TMC_HOME_PHASE { 896, 896, 896 }

  /**
   * Beta feature!
   * Create a 50/50 square wave step pulse optimal for stepper drivers.
   */
  //#define SQUARE_WAVE_STEPPING

  /**
   * Enable M122 debugging command for TMC stepper drivers.
   * M122 S0/1 will enable continous reporting.
   */
  //#define TMC_DEBUG

  /**
   * You can set your own advanced settings by filling in predefined functions.
   * A list of available functions can be found on the library github page
   * https://github.com/teemuatlut/TMCStepper
   *
   * Example:
   * #define TMC_ADV() { \
   *   stepperX.diag0_otpw(1); \
   *   stepperY.intpol(0); \
   * }
   */
  #define TMC_ADV() {  }

#endif // HAS_TRINAMIC_CONFIG

// @section L64XX

/**
 * L64XX Stepper Driver options
 *
 * Arduino-L6470 library (0.8.0 or higher) is required.
 * https://github.com/ameyer/Arduino-L6470
 *
 * Requires the following to be defined in your pins_YOUR_BOARD file
 *     L6470_CHAIN_SCK_PIN
 *     L6470_CHAIN_MISO_PIN
 *     L6470_CHAIN_MOSI_PIN
 *     L6470_CHAIN_SS_PIN
 *     ENABLE_RESET_L64XX_CHIPS(Q)  where Q is 1 to enable and 0 to reset
 */

#if HAS_L64XX

  //#define L6470_CHITCHAT        // Display additional status info

  #if AXIS_IS_L64XX(X)
    #define X_MICROSTEPS       128  // Number of microsteps (VALID: 1, 2, 4, 8, 16, 32, 128) - L6474 max is 16
    #define X_OVERCURRENT     2000  // (mA) Current where the driver detects an over current
                                    //   L6470 & L6474 - VALID: 375 x (1 - 16) - 6A max - rounds down
                                    //   POWERSTEP01: VALID: 1000 x (1 - 32) - 32A max - rounds down
    #define X_STALLCURRENT    1500  // (mA) Current where the driver detects a stall (VALID: 31.25 * (1-128) -  4A max - rounds down)
                                    //   L6470 & L6474 - VALID: 31.25 * (1-128) -  4A max - rounds down
                                    //   POWERSTEP01: VALID: 200 x (1 - 32) - 6.4A max - rounds down
                                    //   L6474 - STALLCURRENT setting is used to set the nominal (TVAL) current
    #define X_MAX_VOLTAGE      127  // 0-255, Maximum effective voltage seen by stepper - not used by L6474
    #define X_CHAIN_POS         -1  // Position in SPI chain, 0=Not in chain, 1=Nearest MOSI
    #define X_SLEW_RATE          1  // 0-3, Slew 0 is slowest, 3 is fastest
  #endif

  #if AXIS_IS_L64XX(X2)
    #define X2_MICROSTEPS      128
    #define X2_OVERCURRENT    2000
    #define X2_STALLCURRENT   1500
    #define X2_MAX_VOLTAGE     127
    #define X2_CHAIN_POS        -1
    #define X2_SLEW_RATE         1
  #endif

  #if AXIS_IS_L64XX(Y)
    #define Y_MICROSTEPS       128
    #define Y_OVERCURRENT     2000
    #define Y_STALLCURRENT    1500
    #define Y_MAX_VOLTAGE      127
    #define Y_CHAIN_POS         -1
    #define Y_SLEW_RATE          1
  #endif

  #if AXIS_IS_L64XX(Y2)
    #define Y2_MICROSTEPS      128
    #define Y2_OVERCURRENT    2000
    #define Y2_STALLCURRENT   1500
    #define Y2_MAX_VOLTAGE     127
    #define Y2_CHAIN_POS        -1
    #define Y2_SLEW_RATE         1
  #endif

  #if AXIS_IS_L64XX(Z)
    #define Z_MICROSTEPS       128
    #define Z_OVERCURRENT     2000
    #define Z_STALLCURRENT    1500
    #define Z_MAX_VOLTAGE      127
    #define Z_CHAIN_POS         -1
    #define Z_SLEW_RATE          1
  #endif

  #if AXIS_IS_L64XX(Z2)
    #define Z2_MICROSTEPS      128
    #define Z2_OVERCURRENT    2000
    #define Z2_STALLCURRENT   1500
    #define Z2_MAX_VOLTAGE     127
    #define Z2_CHAIN_POS        -1
    #define Z2_SLEW_RATE         1
  #endif

  #if AXIS_IS_L64XX(Z3)
    #define Z3_MICROSTEPS      128
    #define Z3_OVERCURRENT    2000
    #define Z3_STALLCURRENT   1500
    #define Z3_MAX_VOLTAGE     127
    #define Z3_CHAIN_POS        -1
    #define Z3_SLEW_RATE         1
  #endif

  #if AXIS_IS_L64XX(Z4)
    #define Z4_MICROSTEPS      128
    #define Z4_OVERCURRENT    2000
    #define Z4_STALLCURRENT   1500
    #define Z4_MAX_VOLTAGE     127
    #define Z4_CHAIN_POS        -1
    #define Z4_SLEW_RATE         1
  #endif

  #if AXIS_IS_L64XX(E0)
    #define E0_MICROSTEPS      128
    #define E0_OVERCURRENT    2000
    #define E0_STALLCURRENT   1500
    #define E0_MAX_VOLTAGE     127
    #define E0_CHAIN_POS        -1
    #define E0_SLEW_RATE         1
  #endif

  #if AXIS_IS_L64XX(E1)
    #define E1_MICROSTEPS      128
    #define E1_OVERCURRENT    2000
    #define E1_STALLCURRENT   1500
    #define E1_MAX_VOLTAGE     127
    #define E1_CHAIN_POS        -1
    #define E1_SLEW_RATE         1
  #endif

  #if AXIS_IS_L64XX(E2)
    #define E2_MICROSTEPS      128
    #define E2_OVERCURRENT    2000
    #define E2_STALLCURRENT   1500
    #define E2_MAX_VOLTAGE     127
    #define E2_CHAIN_POS        -1
    #define E2_SLEW_RATE         1
  #endif

  #if AXIS_IS_L64XX(E3)
    #define E3_MICROSTEPS      128
    #define E3_OVERCURRENT    2000
    #define E3_STALLCURRENT   1500
    #define E3_MAX_VOLTAGE     127
    #define E3_CHAIN_POS        -1
    #define E3_SLEW_RATE         1
  #endif

  #if AXIS_IS_L64XX(E4)
    #define E4_MICROSTEPS      128
    #define E4_OVERCURRENT    2000
    #define E4_STALLCURRENT   1500
    #define E4_MAX_VOLTAGE     127
    #define E4_CHAIN_POS        -1
    #define E4_SLEW_RATE         1
  #endif

  #if AXIS_IS_L64XX(E5)
    #define E5_MICROSTEPS      128
    #define E5_OVERCURRENT    2000
    #define E5_STALLCURRENT   1500
    #define E5_MAX_VOLTAGE     127
    #define E5_CHAIN_POS        -1
    #define E5_SLEW_RATE         1
  #endif

  #if AXIS_IS_L64XX(E6)
    #define E6_MICROSTEPS      128
    #define E6_OVERCURRENT    2000
    #define E6_STALLCURRENT   1500
    #define E6_MAX_VOLTAGE     127
    #define E6_CHAIN_POS        -1
    #define E6_SLEW_RATE         1
  #endif

  #if AXIS_IS_L64XX(E7)
    #define E7_MICROSTEPS      128
    #define E7_OVERCURRENT    2000
    #define E7_STALLCURRENT   1500
    #define E7_MAX_VOLTAGE     127
    #define E7_CHAIN_POS        -1
    #define E7_SLEW_RATE         1
  #endif

  /**
   * Monitor L6470 drivers for error conditions like over temperature and over current.
   * In the case of over temperature Marlin can decrease the drive until the error condition clears.
   * Other detected conditions can be used to stop the current print.
   * Relevant G-codes:
   * M906 - I1/2/3/4/5  Set or get motor drive level using axis codes X, Y, Z, E. Report values if no axis codes given.
   *         I not present or I0 or I1 - X, Y, Z or E0
   *         I2 - X2, Y2, Z2 or E1
   *         I3 - Z3 or E3
   *         I4 - Z4 or E4
   *         I5 - E5
   * M916 - Increase drive level until get thermal warning
   * M917 - Find minimum current thresholds
   * M918 - Increase speed until max or error
   * M122 S0/1 - Report driver parameters
   */
  //#define MONITOR_L6470_DRIVER_STATUS

  #if ENABLED(MONITOR_L6470_DRIVER_STATUS)
    #define KVAL_HOLD_STEP_DOWN     1
    //#define L6470_STOP_ON_ERROR
  #endif

#endif // HAS_L64XX

// @section i2cbus

//
// I2C Master ID for LPC176x LCD and Digital Current control
// Does not apply to other peripherals based on the Wire library.
//
//#define I2C_MASTER_ID  1  // Set a value from 0 to 2

/**
 * TWI/I2C BUS
 *
 * This feature is an EXPERIMENTAL feature so it shall not be used on production
 * machines. Enabling this will allow you to send and receive I2C data from slave
 * devices on the bus.
 *
 * ; Example #1
 * ; This macro send the string "Marlin" to the slave device with address 0x63 (99)
 * ; It uses multiple M260 commands with one B<base 10> arg
 * M260 A99  ; Target slave address
 * M260 B77  ; M
 * M260 B97  ; a
 * M260 B114 ; r
 * M260 B108 ; l
 * M260 B105 ; i
 * M260 B110 ; n
 * M260 S1   ; Send the current buffer
 *
 * ; Example #2
 * ; Request 6 bytes from slave device with address 0x63 (99)
 * M261 A99 B5
 *
 * ; Example #3
 * ; Example serial output of a M261 request
 * echo:i2c-reply: from:99 bytes:5 data:hello
 */

//#define EXPERIMENTAL_I2CBUS
#if ENABLED(EXPERIMENTAL_I2CBUS)
  #define I2C_SLAVE_ADDRESS  0  // Set a value from 8 to 127 to act as a slave
#endif

// @section extras

/**
 * Photo G-code
 * Add the M240 G-code to take a photo.
 * The photo can be triggered by a digital pin or a physical movement.
 */
//#define PHOTO_GCODE
#if ENABLED(PHOTO_GCODE)
  // A position to move to (and raise Z) before taking the photo
  //#define PHOTO_POSITION { X_MAX_POS - 5, Y_MAX_POS, 0 }  // { xpos, ypos, zraise } (M240 X Y Z)
  //#define PHOTO_DELAY_MS   100                            // (ms) Duration to pause before moving back (M240 P)
  //#define PHOTO_RETRACT_MM   6.5                          // (mm) E retract/recover for the photo move (M240 R S)

  // Canon RC-1 or homebrew digital camera trigger
  // Data from: https://www.doc-diy.net/photo/rc-1_hacked/
  //#define PHOTOGRAPH_PIN 23

  // Canon Hack Development Kit
  // https://captain-slow.dk/2014/03/09/3d-printing-timelapses/
  //#define CHDK_PIN        4

  // Optional second move with delay to trigger the camera shutter
  //#define PHOTO_SWITCH_POSITION { X_MAX_POS, Y_MAX_POS }  // { xpos, ypos } (M240 I J)

  // Duration to hold the switch or keep CHDK_PIN high
  //#define PHOTO_SWITCH_MS   50 // (ms) (M240 D)

  /**
   * PHOTO_PULSES_US may need adjustment depending on board and camera model.
   * Pin must be running at 48.4kHz.
   * Be sure to use a PHOTOGRAPH_PIN which can rise and fall quick enough.
   * (e.g., MKS SBase temp sensor pin was too slow, so used P1.23 on J8.)
   *
   *  Example pulse data for Nikon: https://bit.ly/2FKD0Aq
   *                     IR Wiring: https://git.io/JvJf7
   */
  //#define PHOTO_PULSES_US { 2000, 27850, 400, 1580, 400, 3580, 400 }  // (µs) Durations for each 48.4kHz oscillation
  #ifdef PHOTO_PULSES_US
    #define PHOTO_PULSE_DELAY_US 13 // (µs) Approximate duration of each HIGH and LOW pulse in the oscillation
  #endif
#endif

/**
 * Spindle & Laser control
 *
 * Add the M3, M4, and M5 commands to turn the spindle/laser on and off, and
 * to set spindle speed, spindle direction, and laser power.
 *
 * SuperPid is a router/spindle speed controller used in the CNC milling community.
 * Marlin can be used to turn the spindle on and off. It can also be used to set
 * the spindle speed from 5,000 to 30,000 RPM.
 *
 * You'll need to select a pin for the ON/OFF function and optionally choose a 0-5V
 * hardware PWM pin for the speed control and a pin for the rotation direction.
 *
 * See https://marlinfw.org/docs/configuration/laser_spindle.html for more config details.
 */
//#define SPINDLE_FEATURE
//#define LASER_FEATURE
#if EITHER(SPINDLE_FEATURE, LASER_FEATURE)
  #define SPINDLE_LASER_ACTIVE_STATE    LOW    // Set to "HIGH" if the on/off function is active HIGH
  #define SPINDLE_LASER_PWM             true   // Set to "true" if your controller supports setting the speed/power
  #define SPINDLE_LASER_PWM_INVERT      false  // Set to "true" if the speed/power goes up when you want it to go slower

  #define SPINDLE_LASER_FREQUENCY       2500   // (Hz) Spindle/laser frequency (only on supported HALs: AVR and LPC)

  /**
   * Speed / Power can be set ('M3 S') and displayed in terms of:
   *  - PWM255  (S0 - S255)
   *  - PERCENT (S0 - S100)
   *  - RPM     (S0 - S50000)  Best for use with a spindle
   */
  #define CUTTER_POWER_UNIT PWM255

  /**
   * Relative Cutter Power
   * Normally, 'M3 O<power>' sets
   * OCR power is relative to the range SPEED_POWER_MIN...SPEED_POWER_MAX.
   * so input powers of 0...255 correspond to SPEED_POWER_MIN...SPEED_POWER_MAX
   * instead of normal range (0 to SPEED_POWER_MAX).
   * Best used with (e.g.) SuperPID router controller: S0 = 5,000 RPM and S255 = 30,000 RPM
   */
  //#define CUTTER_POWER_RELATIVE              // Set speed proportional to [SPEED_POWER_MIN...SPEED_POWER_MAX]

  #if ENABLED(SPINDLE_FEATURE)
    //#define SPINDLE_CHANGE_DIR               // Enable if your spindle controller can change spindle direction
    #define SPINDLE_CHANGE_DIR_STOP            // Enable if the spindle should stop before changing spin direction
    #define SPINDLE_INVERT_DIR          false  // Set to "true" if the spin direction is reversed

    #define SPINDLE_LASER_POWERUP_DELAY   5000 // (ms) Delay to allow the spindle/laser to come up to speed/power
    #define SPINDLE_LASER_POWERDOWN_DELAY 5000 // (ms) Delay to allow the spindle to stop

    /**
     * M3/M4 Power Equation
     *
     * Each tool uses different value ranges for speed / power control.
     * These parameters are used to convert between tool power units and PWM.
     *
     * Speed/Power = (PWMDC / 255 * 100 - SPEED_POWER_INTERCEPT) / SPEED_POWER_SLOPE
     * PWMDC = (spdpwr - SPEED_POWER_MIN) / (SPEED_POWER_MAX - SPEED_POWER_MIN) / SPEED_POWER_SLOPE
     */
    #define SPEED_POWER_INTERCEPT         0    // (%) 0-100 i.e., Minimum power percentage
    #define SPEED_POWER_MIN            5000    // (RPM)
    #define SPEED_POWER_MAX           30000    // (RPM) SuperPID router controller 0 - 30,000 RPM
    #define SPEED_POWER_STARTUP       25000    // (RPM) M3/M4 speed/power default (with no arguments)

  #else

    #define SPEED_POWER_INTERCEPT         0    // (%) 0-100 i.e., Minimum power percentage
    #define SPEED_POWER_MIN               0    // (%) 0-100
    #define SPEED_POWER_MAX             100    // (%) 0-100
    #define SPEED_POWER_STARTUP          80    // (%) M3/M4 speed/power default (with no arguments)

    /**
     * Enable inline laser power to be handled in the planner / stepper routines.
     * Inline power is specified by the I (inline) flag in an M3 command (e.g., M3 S20 I)
     * or by the 'S' parameter in G0/G1/G2/G3 moves (see LASER_MOVE_POWER).
     *
     * This allows the laser to keep in perfect sync with the planner and removes
     * the powerup/down delay since lasers require negligible time.
     */
    #define LASER_POWER_INLINE

    #if ENABLED(LASER_POWER_INLINE)
      /**
       * Scale the laser's power in proportion to the movement rate.
       *
       * - Sets the entry power proportional to the entry speed over the nominal speed.
       * - Ramps the power up every N steps to approximate the speed trapezoid.
       * - Due to the limited power resolution this is only approximate.
       */
      #define LASER_POWER_INLINE_TRAPEZOID

      /**
       * Continuously calculate the current power (nominal_power * current_rate / nominal_rate).
       * Required for accurate power with non-trapezoidal acceleration (e.g., S_CURVE_ACCELERATION).
       * This is a costly calculation so this option is discouraged on 8-bit AVR boards.
       *
       * LASER_POWER_INLINE_TRAPEZOID_CONT_PER defines how many step cycles there are between power updates. If your
       * board isn't able to generate steps fast enough (and you are using LASER_POWER_INLINE_TRAPEZOID_CONT), increase this.
       * Note that when this is zero it means it occurs every cycle; 1 means a delay wait one cycle then run, etc.
       */
      //#define LASER_POWER_INLINE_TRAPEZOID_CONT

      /**
       * Stepper iterations between power updates. Increase this value if the board
       * can't keep up with the processing demands of LASER_POWER_INLINE_TRAPEZOID_CONT.
       * Disable (or set to 0) to recalculate power on every stepper iteration.
       */
      //#define LASER_POWER_INLINE_TRAPEZOID_CONT_PER 10

      /**
       * Include laser power in G0/G1/G2/G3/G5 commands with the 'S' parameter
       */
      //#define LASER_MOVE_POWER

      #if ENABLED(LASER_MOVE_POWER)
        // Turn off the laser on G0 moves with no power parameter.
        // If a power parameter is provided, use that instead.
        //#define LASER_MOVE_G0_OFF

        // Turn off the laser on G28 homing.
        //#define LASER_MOVE_G28_OFF
      #endif

      /**
       * Inline flag inverted
       *
       * WARNING: M5 will NOT turn off the laser unless another move
       *          is done (so G-code files must end with 'M5 I').
       */
      //#define LASER_POWER_INLINE_INVERT

      /**
       * Continuously apply inline power. ('M3 S3' == 'G1 S3' == 'M3 S3 I')
       *
       * The laser might do some weird things, so only enable this
       * feature if you understand the implications.
       */
      //#define LASER_POWER_INLINE_CONTINUOUS

    #else

      #define SPINDLE_LASER_POWERUP_DELAY     50 // (ms) Delay to allow the spindle/laser to come up to speed/power
      #define SPINDLE_LASER_POWERDOWN_DELAY   50 // (ms) Delay to allow the spindle to stop

    #endif
  #endif
#endif

/**
 * Coolant Control
 *
 * Add the M7, M8, and M9 commands to turn mist or flood coolant on and off.
 *
 * Note: COOLANT_MIST_PIN and/or COOLANT_FLOOD_PIN must also be defined.
 */
//#define COOLANT_CONTROL
#if ENABLED(COOLANT_CONTROL)
  #define COOLANT_MIST                // Enable if mist coolant is present
  #define COOLANT_FLOOD               // Enable if flood coolant is present
  #define COOLANT_MIST_INVERT  false  // Set "true" if the on/off function is reversed
  #define COOLANT_FLOOD_INVERT false  // Set "true" if the on/off function is reversed
#endif

/**
 * Filament Width Sensor
 *
 * Measures the filament width in real-time and adjusts
 * flow rate to compensate for any irregularities.
 *
 * Also allows the measured filament diameter to set the
 * extrusion rate, so the slicer only has to specify the
 * volume.
 *
 * Only a single extruder is supported at this time.
 *
 *  34 RAMPS_14    : Analog input 5 on the AUX2 connector
 *  81 PRINTRBOARD : Analog input 2 on the Exp1 connector (version B,C,D,E)
 * 301 RAMBO       : Analog input 3
 *
 * Note: May require analog pins to be defined for other boards.
 */
//#define FILAMENT_WIDTH_SENSOR

#if ENABLED(FILAMENT_WIDTH_SENSOR)
  #define FILAMENT_SENSOR_EXTRUDER_NUM 0    // Index of the extruder that has the filament sensor. :[0,1,2,3,4]
  #define MEASUREMENT_DELAY_CM        14    // (cm) The distance from the filament sensor to the melting chamber

  #define FILWIDTH_ERROR_MARGIN        1.0  // (mm) If a measurement differs too much from nominal width ignore it
  #define MAX_MEASUREMENT_DELAY       20    // (bytes) Buffer size for stored measurements (1 byte per cm). Must be larger than MEASUREMENT_DELAY_CM.

  #define DEFAULT_MEASURED_FILAMENT_DIA DEFAULT_NOMINAL_FILAMENT_DIA // Set measured to nominal initially

  // Display filament width on the LCD status line. Status messages will expire after 5 seconds.
  //#define FILAMENT_LCD_DISPLAY
#endif

/**
 * Power Monitor
 * Monitor voltage (V) and/or current (A), and -when possible- power (W)
 *
 * Read and configure with M430
 *
 * The current sensor feeds DC voltage (relative to the measured current) to an analog pin
 * The voltage sensor feeds DC voltage (relative to the measured voltage) to an analog pin
 */
//#define POWER_MONITOR_CURRENT   // Monitor the system current
//#define POWER_MONITOR_VOLTAGE   // Monitor the system voltage
#if EITHER(POWER_MONITOR_CURRENT, POWER_MONITOR_VOLTAGE)
  #define POWER_MONITOR_VOLTS_PER_AMP   0.05000   // Input voltage to the MCU analog pin per amp  - DO NOT apply more than ADC_VREF!
  #define POWER_MONITOR_CURRENT_OFFSET -1         // Offset value for current sensors with linear function output
  #define POWER_MONITOR_VOLTS_PER_VOLT  0.11786   // Input voltage to the MCU analog pin per volt - DO NOT apply more than ADC_VREF!
  #define POWER_MONITOR_FIXED_VOLTAGE   13.6      // Voltage for a current sensor with no voltage sensor (for power display)
#endif

/**
 * CNC Coordinate Systems
 *
 * Enables G53 and G54-G59.3 commands to select coordinate systems
 * and G92.1 to reset the workspace to native machine space.
 */
//#define CNC_COORDINATE_SYSTEMS

/**
 * Auto-report temperatures with M155 S<seconds>
 */
#define AUTO_REPORT_TEMPERATURES

/**
 * Include capabilities in M115 output
 */
#define EXTENDED_CAPABILITIES_REPORT
#if ENABLED(EXTENDED_CAPABILITIES_REPORT)
  //#define M115_GEOMETRY_REPORT
#endif

/**
 * Expected Printer Check
 * Add the M16 G-code to compare a string to the MACHINE_NAME.
 * M16 with a non-matching string causes the printer to halt.
 */
//#define EXPECTED_PRINTER_CHECK

/**
 * Disable all Volumetric extrusion options
 */
//#define NO_VOLUMETRICS

#if DISABLED(NO_VOLUMETRICS)
  /**
   * Volumetric extrusion default state
   * Activate to make volumetric extrusion the default method,
   * with DEFAULT_NOMINAL_FILAMENT_DIA as the default diameter.
   *
   * M200 D0 to disable, M200 Dn to set a new diameter (and enable volumetric).
   * M200 S0/S1 to disable/enable volumetric extrusion.
   */
  //#define VOLUMETRIC_DEFAULT_ON

  //#define VOLUMETRIC_EXTRUDER_LIMIT
  #if ENABLED(VOLUMETRIC_EXTRUDER_LIMIT)
    /**
     * Default volumetric extrusion limit in cubic mm per second (mm^3/sec).
     * This factory setting applies to all extruders.
     * Use 'M200 [T<extruder>] L<limit>' to override and 'M502' to reset.
     * A non-zero value activates Volume-based Extrusion Limiting.
     */
    #define DEFAULT_VOLUMETRIC_EXTRUDER_LIMIT 0.00      // (mm^3/sec)
  #endif
#endif

/**
 * Enable this option for a leaner build of Marlin that removes all
 * workspace offsets, simplifying coordinate transformations, leveling, etc.
 *
 *  - M206 and M428 are disabled.
 *  - G92 will revert to its behavior from Marlin 1.0.
 */
//#define NO_WORKSPACE_OFFSETS

// Extra options for the M114 "Current Position" report
//#define M114_DETAIL         // Use 'M114` for details to check planner calculations
//#define M114_REALTIME       // Real current position based on forward kinematics
//#define M114_LEGACY         // M114 used to synchronize on every call. Enable if needed.

//#define REPORT_FAN_CHANGE   // Report the new fan speed when changed by M106 (and others)

/**
 * Set the number of proportional font spaces required to fill up a typical character space.
 * This can help to better align the output of commands like `G29 O` Mesh Output.
 *
 * For clients that use a fixed-width font (like OctoPrint), leave this set to 1.0.
 * Otherwise, adjust according to your client and font.
 */
#define PROPORTIONAL_FONT_RATIO 1.0

/**
 * Spend 28 bytes of SRAM to optimize the GCode parser
 */
#define FASTER_GCODE_PARSER

#if ENABLED(FASTER_GCODE_PARSER)
  //#define GCODE_QUOTED_STRINGS  // Support for quoted string parameters
#endif

//#define GCODE_CASE_INSENSITIVE  // Accept G-code sent to the firmware in lowercase

//#define REPETIER_GCODE_M360     // Add commands originally from Repetier FW

/**
 * CNC G-code options
 * Support CNC-style G-code dialects used by laser cutters, drawing machine cams, etc.
 * Note that G0 feedrates should be used with care for 3D printing (if used at all).
 * High feedrates may cause ringing and harm print quality.
 */
//#define PAREN_COMMENTS      // Support for parentheses-delimited comments
//#define GCODE_MOTION_MODES  // Remember the motion mode (G0 G1 G2 G3 G5 G38.X) and apply for X Y Z E F, etc.

// Enable and set a (default) feedrate for all G0 moves
//#define G0_FEEDRATE 3000 // (mm/min)
#ifdef G0_FEEDRATE
  //#define VARIABLE_G0_FEEDRATE // The G0 feedrate is set by F in G0 motion mode
#endif

/**
 * Startup commands
 *
 * Execute certain G-code commands immediately after power-on.
 */
//#define STARTUP_COMMANDS "M17 Z"

/**
 * G-code Macros
 *
 * Add G-codes M810-M819 to define and run G-code macros.
 * Macros are not saved to EEPROM.
 */
//#define GCODE_MACROS
#if ENABLED(GCODE_MACROS)
  #define GCODE_MACROS_SLOTS       5  // Up to 10 may be used
  #define GCODE_MACROS_SLOT_SIZE  50  // Maximum length of a single macro
#endif

/**
 * User-defined menu items that execute custom GCode
 */
//#define CUSTOM_USER_MENUS
#if ENABLED(CUSTOM_USER_MENUS)
  //#define CUSTOM_USER_MENU_TITLE "Custom Commands"
  #define USER_SCRIPT_DONE "M117 User Script Done"
  #define USER_SCRIPT_AUDIBLE_FEEDBACK
  //#define USER_SCRIPT_RETURN  // Return to status screen after a script

  #define USER_DESC_1 "Home & UBL Info"
  #define USER_GCODE_1 "G28\nG29 W"

  #define USER_DESC_2 "Preheat for " PREHEAT_1_LABEL
  #define USER_GCODE_2 "M140 S" STRINGIFY(PREHEAT_1_TEMP_BED) "\nM104 S" STRINGIFY(PREHEAT_1_TEMP_HOTEND)

  #define USER_DESC_3 "Preheat for " PREHEAT_2_LABEL
  #define USER_GCODE_3 "M140 S" STRINGIFY(PREHEAT_2_TEMP_BED) "\nM104 S" STRINGIFY(PREHEAT_2_TEMP_HOTEND)

  #define USER_DESC_4 "Heat Bed/Home/Level"
  #define USER_GCODE_4 "M140 S" STRINGIFY(PREHEAT_2_TEMP_BED) "\nG28\nG29"

  #define USER_DESC_5 "Home & Info"
  #define USER_GCODE_5 "G28\nM503"
#endif

/**
 * Host Action Commands
 *
 * Define host streamer action commands in compliance with the standard.
 *
 * See https://reprap.org/wiki/G-code#Action_commands
 * Common commands ........ poweroff, pause, paused, resume, resumed, cancel
 * G29_RETRY_AND_RECOVER .. probe_rewipe, probe_failed
 *
 * Some features add reason codes to extend these commands.
 *
 * Host Prompt Support enables Marlin to use the host for user prompts so
 * filament runout and other processes can be managed from the host side.
 */
//#define HOST_ACTION_COMMANDS
#if ENABLED(HOST_ACTION_COMMANDS)
  //#define HOST_PROMPT_SUPPORT
  //#define HOST_START_MENU_ITEM  // Add a menu item that tells the host to start
#endif

/**
 * Cancel Objects
 *
 * Implement M486 to allow Marlin to skip objects
 */
//#define CANCEL_OBJECTS

/**
 * I2C position encoders for closed loop control.
 * Developed by Chris Barr at Aus3D.
 *
 * Wiki: https://wiki.aus3d.com.au/Magnetic_Encoder
 * Github: https://github.com/Aus3D/MagneticEncoder
 *
 * Supplier: https://aus3d.com.au/magnetic-encoder-module
 * Alternative Supplier: https://reliabuild3d.com/
 *
 * Reliabuild encoders have been modified to improve reliability.
 */

//#define I2C_POSITION_ENCODERS
#if ENABLED(I2C_POSITION_ENCODERS)

  #define I2CPE_ENCODER_CNT         1                       // The number of encoders installed; max of 5
                                                            // encoders supported currently.

  #define I2CPE_ENC_1_ADDR          I2CPE_PRESET_ADDR_X     // I2C address of the encoder. 30-200.
  #define I2CPE_ENC_1_AXIS          X_AXIS                  // Axis the encoder module is installed on.  <X|Y|Z|E>_AXIS.
  #define I2CPE_ENC_1_TYPE          I2CPE_ENC_TYPE_LINEAR   // Type of encoder:  I2CPE_ENC_TYPE_LINEAR -or-
                                                            // I2CPE_ENC_TYPE_ROTARY.
  #define I2CPE_ENC_1_TICKS_UNIT    2048                    // 1024 for magnetic strips with 2mm poles; 2048 for
                                                            // 1mm poles. For linear encoders this is ticks / mm,
                                                            // for rotary encoders this is ticks / revolution.
  //#define I2CPE_ENC_1_TICKS_REV     (16 * 200)            // Only needed for rotary encoders; number of stepper
                                                            // steps per full revolution (motor steps/rev * microstepping)
  //#define I2CPE_ENC_1_INVERT                              // Invert the direction of axis travel.
  #define I2CPE_ENC_1_EC_METHOD     I2CPE_ECM_MICROSTEP     // Type of error error correction.
  #define I2CPE_ENC_1_EC_THRESH     0.10                    // Threshold size for error (in mm) above which the
                                                            // printer will attempt to correct the error; errors
                                                            // smaller than this are ignored to minimize effects of
                                                            // measurement noise / latency (filter).

  #define I2CPE_ENC_2_ADDR          I2CPE_PRESET_ADDR_Y     // Same as above, but for encoder 2.
  #define I2CPE_ENC_2_AXIS          Y_AXIS
  #define I2CPE_ENC_2_TYPE          I2CPE_ENC_TYPE_LINEAR
  #define I2CPE_ENC_2_TICKS_UNIT    2048
  //#define I2CPE_ENC_2_TICKS_REV   (16 * 200)
  //#define I2CPE_ENC_2_INVERT
  #define I2CPE_ENC_2_EC_METHOD     I2CPE_ECM_MICROSTEP
  #define I2CPE_ENC_2_EC_THRESH     0.10

  #define I2CPE_ENC_3_ADDR          I2CPE_PRESET_ADDR_Z     // Encoder 3.  Add additional configuration options
  #define I2CPE_ENC_3_AXIS          Z_AXIS                  // as above, or use defaults below.

  #define I2CPE_ENC_4_ADDR          I2CPE_PRESET_ADDR_E     // Encoder 4.
  #define I2CPE_ENC_4_AXIS          E_AXIS

  #define I2CPE_ENC_5_ADDR          34                      // Encoder 5.
  #define I2CPE_ENC_5_AXIS          E_AXIS

  // Default settings for encoders which are enabled, but without settings configured above.
  #define I2CPE_DEF_TYPE            I2CPE_ENC_TYPE_LINEAR
  #define I2CPE_DEF_ENC_TICKS_UNIT  2048
  #define I2CPE_DEF_TICKS_REV       (16 * 200)
  #define I2CPE_DEF_EC_METHOD       I2CPE_ECM_NONE
  #define I2CPE_DEF_EC_THRESH       0.1

  //#define I2CPE_ERR_THRESH_ABORT  100.0                   // Threshold size for error (in mm) error on any given
                                                            // axis after which the printer will abort. Comment out to
                                                            // disable abort behavior.

  #define I2CPE_TIME_TRUSTED        10000                   // After an encoder fault, there must be no further fault
                                                            // for this amount of time (in ms) before the encoder
                                                            // is trusted again.

  /**
   * Position is checked every time a new command is executed from the buffer but during long moves,
   * this setting determines the minimum update time between checks. A value of 100 works well with
   * error rolling average when attempting to correct only for skips and not for vibration.
   */
  #define I2CPE_MIN_UPD_TIME_MS     4                       // (ms) Minimum time between encoder checks.

  // Use a rolling average to identify persistant errors that indicate skips, as opposed to vibration and noise.
  #define I2CPE_ERR_ROLLING_AVERAGE

#endif // I2C_POSITION_ENCODERS

/**
 * Analog Joystick(s)
 */
//#define JOYSTICK
#if ENABLED(JOYSTICK)
  #define JOY_X_PIN    5  // RAMPS: Suggested pin A5  on AUX2
  #define JOY_Y_PIN   10  // RAMPS: Suggested pin A10 on AUX2
  #define JOY_Z_PIN   12  // RAMPS: Suggested pin A12 on AUX2
  #define JOY_EN_PIN  44  // RAMPS: Suggested pin D44 on AUX2

  //#define INVERT_JOY_X  // Enable if X direction is reversed
  //#define INVERT_JOY_Y  // Enable if Y direction is reversed
  //#define INVERT_JOY_Z  // Enable if Z direction is reversed

  // Use M119 with JOYSTICK_DEBUG to find reasonable values after connecting:
  #define JOY_X_LIMITS { 5600, 8190-100, 8190+100, 10800 } // min, deadzone start, deadzone end, max
  #define JOY_Y_LIMITS { 5600, 8250-100, 8250+100, 11000 }
  #define JOY_Z_LIMITS { 4800, 8080-100, 8080+100, 11550 }
  //#define JOYSTICK_DEBUG
#endif

/**
 * Mechanical Gantry Calibration
 * Modern replacement for the Prusa TMC_Z_CALIBRATION.
 * Adds capability to work with any adjustable current drivers.
 * Implemented as G34 because M915 is deprecated.
 */
//#define MECHANICAL_GANTRY_CALIBRATION
#if ENABLED(MECHANICAL_GANTRY_CALIBRATION)
  #define GANTRY_CALIBRATION_CURRENT          600     // Default calibration current in ma
  #define GANTRY_CALIBRATION_EXTRA_HEIGHT      15     // Extra distance in mm past Z_###_POS to move
  #define GANTRY_CALIBRATION_FEEDRATE         500     // Feedrate for correction move
  //#define GANTRY_CALIBRATION_TO_MIN                 // Enable to calibrate Z in the MIN direction

  //#define GANTRY_CALIBRATION_SAFE_POSITION  { X_CENTER, Y_CENTER } // Safe position for nozzle
  //#define GANTRY_CALIBRATION_XY_PARK_FEEDRATE 3000  // XY Park Feedrate - MMM
  //#define GANTRY_CALIBRATION_COMMANDS_PRE   ""
  #define GANTRY_CALIBRATION_COMMANDS_POST  "G28"     // G28 highly recommended to ensure an accurate position
#endif

/**
 * MAX7219 Debug Matrix
 *
 * Add support for a low-cost 8x8 LED Matrix based on the Max7219 chip as a realtime status display.
 * Requires 3 signal wires. Some useful debug options are included to demonstrate its usage.
 */
//#define MAX7219_DEBUG
#if ENABLED(MAX7219_DEBUG)
  #define MAX7219_CLK_PIN   64
  #define MAX7219_DIN_PIN   57
  #define MAX7219_LOAD_PIN  44

  //#define MAX7219_GCODE          // Add the M7219 G-code to control the LED matrix
  #define MAX7219_INIT_TEST    2   // Test pattern at startup: 0=none, 1=sweep, 2=spiral
  #define MAX7219_NUMBER_UNITS 1   // Number of Max7219 units in chain.
  #define MAX7219_ROTATE       0   // Rotate the display clockwise (in multiples of +/- 90°)
                                   // connector at:  right=0   bottom=-90  top=90  left=180
  //#define MAX7219_REVERSE_ORDER  // The individual LED matrix units may be in reversed order
  //#define MAX7219_SIDE_BY_SIDE   // Big chip+matrix boards can be chained side-by-side

  /**
   * Sample debug features
   * If you add more debug displays, be careful to avoid conflicts!
   */
  #define MAX7219_DEBUG_PRINTER_ALIVE    // Blink corner LED of 8x8 matrix to show that the firmware is functioning
  #define MAX7219_DEBUG_PLANNER_HEAD  3  // Show the planner queue head position on this and the next LED matrix row
  #define MAX7219_DEBUG_PLANNER_TAIL  5  // Show the planner queue tail position on this and the next LED matrix row

  #define MAX7219_DEBUG_PLANNER_QUEUE 0  // Show the current planner queue depth on this and the next LED matrix row
                                         // If you experience stuttering, reboots, etc. this option can reveal how
                                         // tweaks made to the configuration are affecting the printer in real-time.
#endif

/**
 * NanoDLP Sync support
 *
 * Add support for Synchronized Z moves when using with NanoDLP. G0/G1 axis moves will output "Z_move_comp"
 * string to enable synchronization with DLP projector exposure. This change will allow to use
 * [[WaitForDoneMessage]] instead of populating your gcode with M400 commands
 */
//#define NANODLP_Z_SYNC
#if ENABLED(NANODLP_Z_SYNC)
  //#define NANODLP_ALL_AXIS  // Enables "Z_move_comp" output on any axis move.
                              // Default behavior is limited to Z axis only.
#endif

/**
 * WiFi Support (Espressif ESP32 WiFi)
 */
//#define WIFISUPPORT         // Marlin embedded WiFi managenent
//#define ESP3D_WIFISUPPORT   // ESP3D Library WiFi management (https://github.com/luc-github/ESP3DLib)

#if EITHER(WIFISUPPORT, ESP3D_WIFISUPPORT)
  //#define WEBSUPPORT          // Start a webserver (which may include auto-discovery)
  //#define OTASUPPORT          // Support over-the-air firmware updates
  //#define WIFI_CUSTOM_COMMAND // Accept feature config commands (e.g., WiFi ESP3D) from the host

  /**
   * To set a default WiFi SSID / Password, create a file called Configuration_Secure.h with
   * the following defines, customized for your network. This specific file is excluded via
   * .gitignore to prevent it from accidentally leaking to the public.
   *
   *   #define WIFI_SSID "WiFi SSID"
   *   #define WIFI_PWD  "WiFi Password"
   */
  //#include "Configuration_Secure.h" // External file with WiFi SSID / Password
#endif

/**
 * Průša Multi-Material Unit v2
 * Enable in Configuration.h
 */
#if ENABLED(PRUSA_MMU2)

  // Serial port used for communication with MMU2.
  // For AVR enable the UART port used for the MMU. (e.g., mmuSerial)
  // For 32-bit boards check your HAL for available serial ports. (e.g., Serial2)
  #define MMU2_SERIAL_PORT 2
  #define MMU2_SERIAL mmuSerial

  // Use hardware reset for MMU if a pin is defined for it
  //#define MMU2_RST_PIN 23

  // Enable if the MMU2 has 12V stepper motors (MMU2 Firmware 1.0.2 and up)
  //#define MMU2_MODE_12V

  // G-code to execute when MMU2 F.I.N.D.A. probe detects filament runout
  #define MMU2_FILAMENT_RUNOUT_SCRIPT "M600"

  // Add an LCD menu for MMU2
  //#define MMU2_MENUS
  #if ENABLED(MMU2_MENUS)
    // Settings for filament load / unload from the LCD menu.
    // This is for Průša MK3-style extruders. Customize for your hardware.
    #define MMU2_FILAMENTCHANGE_EJECT_FEED 80.0
    #define MMU2_LOAD_TO_NOZZLE_SEQUENCE \
      {  7.2, 1145 }, \
      { 14.4,  871 }, \
      { 36.0, 1393 }, \
      { 14.4,  871 }, \
      { 50.0,  198 }

    #define MMU2_RAMMING_SEQUENCE \
      {   1.0, 1000 }, \
      {   1.0, 1500 }, \
      {   2.0, 2000 }, \
      {   1.5, 3000 }, \
      {   2.5, 4000 }, \
      { -15.0, 5000 }, \
      { -14.0, 1200 }, \
      {  -6.0,  600 }, \
      {  10.0,  700 }, \
      { -10.0,  400 }, \
      { -50.0, 2000 }
  #endif

  /**
   * MMU Extruder Sensor
   *
   * Support for a Průša (or other) IR Sensor to detect filament near the extruder
   * and make loading more reliable. Suitable for an extruder equipped with a filament
   * sensor less than 38mm from the gears.
   *
   * During loading the extruder will stop when the sensor is triggered, then do a last
   * move up to the gears. If no filament is detected, the MMU2 can make some more attempts.
   * If all attempts fail, a filament runout will be triggered.
   */
  //#define MMU_EXTRUDER_SENSOR
  #if ENABLED(MMU_EXTRUDER_SENSOR)
    #define MMU_LOADING_ATTEMPTS_NR 5 // max. number of attempts to load filament if first load fail
  #endif

  /**
   * Using a sensor like the MMU2S
   * This mode requires a MK3S extruder with a sensor at the extruder idler, like the MMU2S.
   * See https://help.prusa3d.com/en/guide/3b-mk3s-mk2-5s-extruder-upgrade_41560, step 11
   */
  //#define PRUSA_MMU2_S_MODE
  #if ENABLED(PRUSA_MMU2_S_MODE)
    #define MMU2_C0_RETRY   5             // Number of retries (total time = timeout*retries)

    #define MMU2_CAN_LOAD_FEEDRATE 800    // (mm/min)
    #define MMU2_CAN_LOAD_SEQUENCE \
      {  0.1, MMU2_CAN_LOAD_FEEDRATE }, \
      {  60.0, MMU2_CAN_LOAD_FEEDRATE }, \
      { -52.0, MMU2_CAN_LOAD_FEEDRATE }

    #define MMU2_CAN_LOAD_RETRACT   6.0   // (mm) Keep under the distance between Load Sequence values
    #define MMU2_CAN_LOAD_DEVIATION 0.8   // (mm) Acceptable deviation

    #define MMU2_CAN_LOAD_INCREMENT 0.2   // (mm) To reuse within MMU2 module
    #define MMU2_CAN_LOAD_INCREMENT_SEQUENCE \
      { -MMU2_CAN_LOAD_INCREMENT, MMU2_CAN_LOAD_FEEDRATE }

  #endif

  //#define MMU2_DEBUG  // Write debug info to serial output

#endif // PRUSA_MMU2

/**
 * Advanced Print Counter settings
 */
#if ENABLED(PRINTCOUNTER)
  #define SERVICE_WARNING_BUZZES  3
  // Activate up to 3 service interval watchdogs
  //#define SERVICE_NAME_1      "Service S"
  //#define SERVICE_INTERVAL_1  100 // print hours
  //#define SERVICE_NAME_2      "Service L"
  //#define SERVICE_INTERVAL_2  200 // print hours
  //#define SERVICE_NAME_3      "Service 3"
  //#define SERVICE_INTERVAL_3    1 // print hours
#endif

// @section develop

//
// M100 Free Memory Watcher to debug memory usage
//
//#define M100_FREE_MEMORY_WATCHER

//
// M42 - Set pin states
//
//#define DIRECT_PIN_CONTROL

//
// M43 - display pin status, toggle pins, watch pins, watch endstops & toggle LED, test servo probe
//
//#define PINS_DEBUGGING

// Enable Marlin dev mode which adds some special commands
//#define MARLIN_DEV_MODE<|MERGE_RESOLUTION|>--- conflicted
+++ resolved
@@ -1195,11 +1195,7 @@
    * an option on the LCD screen to continue the print from the last-known
    * point in the file.
    */
-<<<<<<< HEAD
   //#define POWER_LOSS_RECOVERY   //Define on QQS_Config
-=======
-  //#define POWER_LOSS_RECOVERY
->>>>>>> cb02e44c
   #if ENABLED(POWER_LOSS_RECOVERY)
     #define PLR_ENABLED_DEFAULT   false // Power Loss Recovery enabled by default. (Set with 'M413 Sn' & M500)
     //#define BACKUP_POWER_SUPPLY       // Backup power / UPS to move the steppers on power loss
@@ -1834,11 +1830,7 @@
 #endif
 
 // Moves (or segments) with fewer steps than this will be joined with the next move
-<<<<<<< HEAD
 #define MIN_STEPS_PER_SEGMENT 1
-=======
-#define MIN_STEPS_PER_SEGMENT 6
->>>>>>> cb02e44c
 
 /**
  * Minimum delay before and after setting the stepper DIR (in ns)
@@ -1908,11 +1900,7 @@
 
 // The ASCII buffer for serial input
 #define MAX_CMD_SIZE 96
-<<<<<<< HEAD
 #define BUFSIZE 128 //4
-=======
-#define BUFSIZE 4
->>>>>>> cb02e44c
 
 // Transmission to Host Buffer Size
 // To save 386 bytes of PROGMEM (and TX_BUFFER_SIZE+3 bytes of RAM) set to 0.
@@ -1921,11 +1909,7 @@
 // For debug-echo: 128 bytes for the optimal speed.
 // Other output doesn't need to be that speedy.
 // :[0, 2, 4, 8, 16, 32, 64, 128, 256]
-<<<<<<< HEAD
-#define TX_BUFFER_SIZE 32 //0
-=======
 #define TX_BUFFER_SIZE 0
->>>>>>> cb02e44c
 
 // Host Receive Buffer Size
 // Without XON/XOFF flow control (see SERIAL_XON_XOFF below) 32 bytes should be enough.
