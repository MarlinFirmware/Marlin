--- conflicted
+++ resolved
@@ -43,14 +43,8 @@
 #define DIGIPOT_A4988_MAX_CURRENT       2.0
 
 static byte current_to_wiper(const float current) {
-<<<<<<< HEAD
-  int value = ceil(float(DIGIPOT_A4988_FACTOR) * current);
-  if (value < 0) value = 0;
-  if (value > DIGIPOT_A4988_MAX_VALUE) value = DIGIPOT_A4988_MAX_VALUE;
-  return byte(value);
-=======
-  return byte(CEIL(float(DIGIPOT_A4988_FACTOR) * current));
->>>>>>> 41bfff14
+  const int16_t value = CEIL(float(DIGIPOT_A4988_FACTOR) * current);
+  return byte(constrain(value, 0, DIGIPOT_A4988_MAX_VALUE));
 }
 
 const uint8_t sda_pins[DIGIPOT_I2C_NUM_CHANNELS] = {
