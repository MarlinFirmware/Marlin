--- conflicted
+++ resolved
@@ -375,11 +375,7 @@
 * Arduino Mega pin assignment
 *
 ****************************************************************************************/
-<<<<<<< HEAD
 #if MOTHERBOARD == 3 || MOTHERBOARD == 33 || MOTHERBOARD == 34 || MOTHERBOARD == 35 || MOTHERBOARD == 77 || MOTHERBOARD == 67
-=======
-#if MOTHERBOARD == 3 || MOTHERBOARD == 33 || MOTHERBOARD == 34 || MOTHERBOARD == 35 || MOTHERBOARD == 77
->>>>>>> 57429bc0
 #define KNOWN_BOARD 1
 
 //////////////////FIX THIS//////////////
@@ -395,11 +391,7 @@
 // #define RAMPS_V_1_0
 
 
-<<<<<<< HEAD
 #if MOTHERBOARD == 33 || MOTHERBOARD == 34 || MOTHERBOARD == 35 || MOTHERBOARD == 77 || MOTHERBOARD == 67
-=======
-#if MOTHERBOARD == 33 || MOTHERBOARD == 34 || MOTHERBOARD == 35 || MOTHERBOARD == 77
->>>>>>> 57429bc0
 
   #define LARGE_FLASH true
   
@@ -485,11 +477,7 @@
     #define LED_PIN            13
   #endif
 
-<<<<<<< HEAD
   #if MOTHERBOARD == 33 || MOTHERBOARD == 35 || MOTHERBOARD == 67
-=======
-  #if MOTHERBOARD == 33 || MOTHERBOARD == 35
->>>>>>> 57429bc0
     #define FAN_PIN            9 // (Sprinter config)
   #else
     #define FAN_PIN            4 // IO pin. Buffer needed
@@ -517,11 +505,7 @@
     #define HEATER_0_PIN       10   // EXTRUDER 1
   #endif
 
-<<<<<<< HEAD
   #if MOTHERBOARD == 33 || MOTHERBOARD == 67
-=======
-  #if MOTHERBOARD == 33 
->>>>>>> 57429bc0
     #define HEATER_1_PIN       -1
   #else
     #define HEATER_1_PIN       9    // EXTRUDER 2 (FAN On Sprinter)
@@ -600,16 +584,12 @@
         #define SDSS 53
         #define SDCARDDETECT -1
         #define KILL_PIN 41
-<<<<<<< HEAD
       #elif defined(LCD_I2C_VIKI)
         #define BTN_EN1 22  //reverse if the encoder turns the wrong way.
         #define BTN_EN2 7
         #define BTN_ENC -1
         #define SDSS 53
         #define SDCARDDETECT 49
-=======
-        #define FAN_PIN 45
->>>>>>> 57429bc0
       #else
         //arduino pin which triggers an piezzo beeper
         #define BEEPER 33  // Beeper on AUX-4
@@ -1028,15 +1008,9 @@
 #endif
 
 #ifdef STB
-<<<<<<< HEAD
  #define FAN_PIN            4
 	//  Uncomment this if you have the first generation (V1.10) of STBs board
  #define LCD_PIN_BL         17 // LCD backlight LED
-=======
-#define FAN_PIN            4
-	//  Uncomment this if you have the first generation (V1.10) of STBs board
-#define LCD_PIN_BL         17 // LCD backlight LED
->>>>>>> 57429bc0
 #endif
 
 #ifdef AZTEEG_X1
@@ -1107,8 +1081,8 @@
        #define LCD_PINS_D7        27
      #endif
      //The encoder and click button
-     #define BTN_EN1 22
-     #define BTN_EN2 7
+     #define BTN_EN1 11  
+     #define BTN_EN2 10 
      #ifdef LCD_I2C_PANELOLU2
        #ifdef MELZI
          #define BTN_ENC 29 //the click switch
@@ -1117,9 +1091,11 @@
          #define BTN_ENC 30 //the click switch
        #endif
      #else
-       #define BTN_ENC 31  //the click switch
+       #define BTN_ENC 16  //the click switch
      #endif //Panelolu2
-     #define SDCARDDETECT 49
+     //not connected to a pin
+     #define SDCARDDETECT -1    
+    
    #endif //Newpanel
  #endif //Ultipanel
 
@@ -1557,7 +1533,7 @@
 #define HEATER_1_PIN       -1
 #define HEATER_2_PIN       -1
 #define HEATER_BED_PIN     20  // Bed
-#define FAN_PIN            16  // Fan
+#define FAN_PIN            22  // Fan
 // You may need to change FAN_PIN to 16 because Marlin isn't using fastio.h
 // for the fan and Teensyduino uses a different pin mapping.
 
