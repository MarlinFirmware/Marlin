/**
 * pins.h
 */

#ifndef PINS_H
#define PINS_H

#include "boards.h"

// Preset optional pins
#define X_MS1_PIN -1
#define X_MS2_PIN -1
#define Y_MS1_PIN -1
#define Y_MS2_PIN -1
#define Z_MS1_PIN -1
#define Z_MS2_PIN -1
#define E0_MS1_PIN -1
#define E0_MS2_PIN -1
#define E1_MS1_PIN -1
#define E1_MS2_PIN -1
#define DIGIPOTSS_PIN -1
#define HEATER_3_PIN -1
#define TEMP_3_PIN -1

#if MB(GEN7_CUSTOM)
  #include "pins_GEN7_CUSTOM.h"
#elif MB(GEN7_12)
  #include "pins_GEN7_12.h"
#elif MB(GEN7_13)
  #include "pins_GEN7_13.h"
#elif MB(GEN7_14)
  #include "pins_GEN7_14.h"
#elif MB(CHEAPTRONIC)
  #include "pins_CHEAPTRONIC.h"
#elif MB(SETHI)
  #include "pins_SETHI.h"
#elif MB(RAMPS_OLD)
  #include "pins_RAMPS_OLD.h"
#elif IS_RAMPS
  #include "pins_RAMPS_13.h"
#elif MB(DUEMILANOVE_328P)
  #include "pins_DUEMILANOVE_328P.h"
#elif MB(GEN6)
  #include "pins_GEN6.h"
#elif MB(GEN6_DELUXE)
  #include "pins_GEN6_DELUXE.h"
#elif MB(SANGUINOLOLU_11)
  #include "pins_SANGUINOLOLU_11.h"
#elif MB(SANGUINOLOLU_12)
  #include "pins_SANGUINOLOLU_12.h"
#elif MB(MELZI)
  #include "pins_MELZI.h"
#elif MB(STB_11)
  #include "pins_STB_11.h"
#elif MB(AZTEEG_X1)
  #include "pins_AZTEEG_X1.h"
#elif MB(MELZI_1284)
  #include "pins_MELZI_1284.h"
#elif MB(AZTEEG_X3)
  #include "pins_AZTEEG_X3.h"
#elif MB(AZTEEG_X3_PRO)
  #include "pins_AZTEEG_X3_PRO.h"
#elif MB(ULTIMAKER)
  #include "pins_ULTIMAKER.h"
#elif MB(ULTIMAKER_OLD)
  #include "pins_ULTIMAKER_OLD.h"
#elif MB(ULTIMAIN_2)
  #include "pins_ULTIMAIN_2.h"
#elif MB(3DRAG)
  #include "pins_3DRAG.h"
#elif MB(K8200)
  #include "pins_K8200.h"
#elif MB(TEENSYLU)
  #include "pins_TEENSYLU.h"
#elif MB(RUMBA)
  #include "pins_RUMBA.h"
#elif MB(PRINTRBOARD)
  #include "pins_PRINTRBOARD.h"
#elif MB(BRAINWAVE)
  #include "pins_BRAINWAVE.h"
#elif MB(SAV_MKI)
  #include "pins_SAV_MKI.h"
#elif MB(TEENSY2)
  #include "pins_TEENSY2.h"
#elif MB(GEN3_PLUS)
  #include "pins_GEN3_PLUS.h"
#elif MB(GEN3_MONOLITHIC)
  #include "pins_GEN3_MONOLITHIC.h"
#elif MB(MEGATRONICS)
  #include "pins_MEGATRONICS.h"
#elif MB(MEGATRONICS_1)
  #include "pins_MEGATRONICS_1.h"
#elif MB(MEGATRONICS_2)
  #include "pins_MEGATRONICS_2.h"
#elif MB(MEGATRONICS_3)
  #include "pins_MEGATRONICS_3.h"
#elif MB(OMCA_A)
  #include "pins_OMCA_A.h"
#elif MB(OMCA)
  #include "pins_OMCA.h"
#elif MB(RAMBO)
  #include "pins_RAMBO.h"
#elif MB(ELEFU_3)
  #include "pins_ELEFU_3.h"
#elif MB(5DPRINT)
  #include "pins_5DPRINT.h"
#elif MB(LEAPFROG)
  #include "pins_LEAPFROG.h"
#elif MB(WITBOX)
  #include "pins_WITBOX.h"
#elif MB(99)
  #include "pins_99.h"
#else
  #error Unknown MOTHERBOARD value set in Configuration.h
#endif

// List of pins which to ignore when asked to change by gcode, 0 and 1 are RX and TX, do not mess with those!
#define _E0_PINS E0_STEP_PIN, E0_DIR_PIN, E0_ENABLE_PIN, HEATER_0_PIN, analogInputToDigitalPin(TEMP_0_PIN),
#define _E1_PINS
#define _E2_PINS
#define _E3_PINS

<<<<<<< HEAD
    #if MB(AZTEEG_X3_PRO)
      #define E2_STEP_PIN        23
      #define E2_DIR_PIN         25
      #define E2_ENABLE_PIN      40

      #define E3_STEP_PIN        27
      #define E3_DIR_PIN         29
      #define E3_ENABLE_PIN      41

      #define E4_STEP_PIN        43
      #define E4_DIR_PIN         37
      #define E4_ENABLE_PIN      42
    #endif

    #define SDPOWER            -1
    #define SDSS               53
    #define LED_PIN            13
  #endif

  #if MB(RAMPS_13_EFB) || MB(RAMPS_13_EFF) || MB(AZTEEG_X3) || MB(AZTEEG_X3_PRO) || MB(BQCNC)
    #define FAN_PIN            9 // (Sprinter config)
  #else
    #define FAN_PIN            4 // IO pin. Buffer needed
  #endif

  #if MB(3DRAG) || MB(RAMPS_13_EEF)
    #define FAN_PIN            8
  #endif

  #if MB(RAMPS_13_EFF)
    #define CONTROLLERFAN_PIN  -1 //Pin used for the fan to cool controller
  #endif

  #define PS_ON_PIN          12

  #if defined(REPRAP_DISCOUNT_SMART_CONTROLLER) || defined(G3D_PANEL)
    #define KILL_PIN           41
  #else
    #define KILL_PIN           -1
  #endif

  #if MB(RAMPS_13_EFF)
    #define HEATER_0_PIN       8
  #else
    #define HEATER_0_PIN       10   // EXTRUDER 1
  #endif

  #if MB(RAMPS_13_EFB) || MB(AZTEEG_X3) || MB(BQCNC)
    #define HEATER_1_PIN       -1
  #else
    #define HEATER_1_PIN       9    // EXTRUDER 2 (FAN On Sprinter)
  #endif


  #if MB(3DRAG)
    #define HEATER_0_PIN       10
    #define HEATER_1_PIN       12
    #define HEATER_2_PIN       6
  #elif MB(AZTEEG_X3_PRO)
    #define HEATER_2_PIN       16
    #define HEATER_3_PIN       17
    #define HEATER_4_PIN       4
    #define HEATER_5_PIN       5
    #define HEATER_6_PIN       6
    #define HEATER_7_PIN       11
  #else
    #define HEATER_2_PIN       -1
  #endif

  #define TEMP_0_PIN         13   // ANALOG NUMBERING
  #define TEMP_1_PIN         15   // ANALOG NUMBERING
  #if MB(AZTEEG_X3_PRO)
    #define TEMP_2_PIN         12   // ANALOG NUMBERING
    #define TEMP_3_PIN         11   // ANALOG NUMBERING
    #define TEMP_4_PIN         10   // ANALOG NUMBERING
    #define TC1                4    // ANALOG NUMBERING Thermo couple on Azteeg X3Pro
    #define TC2                5    // ANALOG NUMBERING Thermo couple on Azteeg X3Pro
  #else
    #define TEMP_2_PIN         -1   // ANALOG NUMBERING
  #endif

  #if MB(RAMPS_13_EFF) || MB(RAMPS_13_EEF)
    #define HEATER_BED_PIN     -1    // NO BED
  #else
    #if MB(3DRAG)
      #define HEATER_BED_PIN     9    // BED
    #else
      #define HEATER_BED_PIN     8    // BED
    #endif
  #endif

  #define TEMP_BED_PIN       14   // ANALOG NUMBERING

  #ifdef NUM_SERVOS
    #define SERVO0_PIN         11

    #if NUM_SERVOS > 1
      #define SERVO1_PIN         6
    #endif

    #if NUM_SERVOS > 2
      #define SERVO2_PIN         5
    #endif

    #if NUM_SERVOS > 3
      #define SERVO3_PIN         4
    #endif
  #endif

  #if MB(AZTEEG_X3_PRO)
    #define BEEPER 33
  #endif

  #ifdef TEMP_STAT_LEDS
    #if MB(AZTEEG_X3)
      #define STAT_LED_RED       6
      #define STAT_LED_BLUE     11
    #endif
  #endif

  #ifdef ULTRA_LCD

    #ifdef NEWPANEL
      #define LCD_PINS_RS 16
      #define LCD_PINS_ENABLE 17
      #define LCD_PINS_D4 23
      #define LCD_PINS_D5 25
      #define LCD_PINS_D6 27
      #define LCD_PINS_D7 29

      #ifdef REPRAP_DISCOUNT_SMART_CONTROLLER
        #define BEEPER 37

        #define BTN_EN1 31
        #define BTN_EN2 33
        #define BTN_ENC 35

        #define SDCARDDETECT 49
      #elif defined(LCD_I2C_PANELOLU2)
        #define BTN_EN1 47  //reverse if the encoder turns the wrong way.
        #define BTN_EN2 43
        #define BTN_ENC 32
        #define LCD_SDSS 53
        #define SDCARDDETECT -1
        #define KILL_PIN 41
      #elif defined(LCD_I2C_VIKI)
        #define BTN_EN1 22  //reverse if the encoder turns the wrong way.
        #define BTN_EN2 7
        #define BTN_ENC -1
        #define LCD_SDSS 53
        #define SDCARDDETECT 49
      #else
        //arduino pin which triggers an piezzo beeper
        #define BEEPER 33  // Beeper on AUX-4

        //buttons are directly attached using AUX-2
        #ifdef REPRAPWORLD_KEYPAD
          #define BTN_EN1 64 // encoder
          #define BTN_EN2 59 // encoder
          #define BTN_ENC 63 // enter button
          #define SHIFT_OUT 40 // shift register
          #define SHIFT_CLK 44 // shift register
          #define SHIFT_LD 42 // shift register
        #else
          #define BTN_EN1 37
          #define BTN_EN2 35
          #define BTN_ENC 31  //the click
        #endif

        #ifdef G3D_PANEL
          #define SDCARDDETECT 49
        #else
          #define SDCARDDETECT -1  // Ramps does not use this port
        #endif

      #endif

      #if MB(3DRAG)
        #define BEEPER -1

        #define LCD_PINS_RS 27
        #define LCD_PINS_ENABLE 29
        #define LCD_PINS_D4 37
        #define LCD_PINS_D5 35
        #define LCD_PINS_D6 33
        #define LCD_PINS_D7 31

       //buttons
       #define BTN_EN1 16
       #define BTN_EN2 17
       #define BTN_ENC 23 //the click

    #endif
    #else //old style panel with shift register
      //arduino pin witch triggers an piezzo beeper
      #define BEEPER 33   //No Beeper added

      //buttons are attached to a shift register
  // Not wired this yet
      //#define SHIFT_CLK 38
      //#define SHIFT_LD 42
      //#define SHIFT_OUT 40
      //#define SHIFT_EN 17

      #define LCD_PINS_RS 16
      #define LCD_PINS_ENABLE 17
      #define LCD_PINS_D4 23
      #define LCD_PINS_D5 25
      #define LCD_PINS_D6 27
      #define LCD_PINS_D7 29
    #endif
  #endif //ULTRA_LCD

#else // RAMPS_V_1_1 or RAMPS_V_1_2 as default (BOARD_RAMPS_OLD)

#define X_STEP_PIN         26
#define X_DIR_PIN          28
#define X_ENABLE_PIN       24
#define X_MIN_PIN           3
#define X_MAX_PIN          -1    //2

#define Y_STEP_PIN         38
#define Y_DIR_PIN          40
#define Y_ENABLE_PIN       36
#define Y_MIN_PIN          16
#define Y_MAX_PIN          -1    //17

#define Z_STEP_PIN         44
#define Z_DIR_PIN          46
#define Z_ENABLE_PIN       42
#define Z_MIN_PIN          18
#define Z_MAX_PIN          -1    //19

#define E0_STEP_PIN         32
#define E0_DIR_PIN          34
#define E0_ENABLE_PIN       30

#define SDPOWER            48
#define SDSS               53
#define LED_PIN            13
#define PS_ON_PIN          -1
#define KILL_PIN           -1

#ifdef RAMPS_V_1_0 // RAMPS_V_1_0
  #define HEATER_0_PIN     12    // RAMPS 1.0
  #define HEATER_BED_PIN   -1    // RAMPS 1.0
  #define FAN_PIN          11    // RAMPS 1.0
#else // RAMPS_V_1_1 or RAMPS_V_1_2
  #define HEATER_0_PIN     10    // RAMPS 1.1
  #define HEATER_BED_PIN    8    // RAMPS 1.1
  #define FAN_PIN           9    // RAMPS 1.1
#endif
#define HEATER_1_PIN        -1
#define HEATER_2_PIN        -1
#define TEMP_0_PIN          2    // MUST USE ANALOG INPUT NUMBERING NOT DIGITAL OUTPUT NUMBERING!!!!!!!!!
#define TEMP_1_PIN          -1
#define TEMP_2_PIN          -1
#define TEMP_BED_PIN        1    // MUST USE ANALOG INPUT NUMBERING NOT DIGITAL OUTPUT NUMBERING!!!!!!!!!

#endif // RAMPS_13_EFB || RAMPS_13_EEB || RAMPS_13_EFF || 3DRAG || MB(BQCNC)

// SPI for Max6675 Thermocouple

#ifndef SDSUPPORT
// these pins are defined in the SD library if building with SD support
  #define SCK_PIN          52
  #define MISO_PIN         50
  #define MOSI_PIN         51
  #define MAX6675_SS       66// Do not use pin 53 if there is even the remote possibility of using Dsplay/SD card
#else
  #define MAX6675_SS       66// Do not use pin 49 as this is tied to the switch inside the SD card socket to detect if there is an SD card present
#endif

#endif // RAMPS_OLD || RAMPS_13_EFB || RAMPS_13_EEB || RAMPS_13_EFF || 3DRAG || MB(BQCNC)

/****************************************************************************************
* Duemilanove w/ ATMega328P pin assignment
*
****************************************************************************************/
#if MB(DUEMILANOVE_328P)
#define KNOWN_BOARD 1

#ifndef __AVR_ATmega328P__
#error Oops!  Make sure you have 'Arduino Duemilanove w/ ATMega328' selected from the 'Tools -> Boards' menu.
#endif

#define X_STEP_PIN         19
#define X_DIR_PIN          18
#define X_ENABLE_PIN       -1
#define X_STOP_PIN         17

#define Y_STEP_PIN         10
#define Y_DIR_PIN           7
#define Y_ENABLE_PIN       -1
#define Y_STOP_PIN          8

#define Z_STEP_PIN         13
#define Z_DIR_PIN           3
#define Z_ENABLE_PIN        2
#define Z_STOP_PIN          4

#define E0_STEP_PIN         11
#define E0_DIR_PIN          12
#define E0_ENABLE_PIN       -1

#define SDPOWER          -1
#define SDSS          -1
#define LED_PIN            -1
#define FAN_PIN             5
#define PS_ON_PIN          -1
#define KILL_PIN           -1

#define HEATER_0_PIN        6
#define HEATER_1_PIN        -1
#define HEATER_2_PIN        -1
#define TEMP_0_PIN          0    // MUST USE ANALOG INPUT NUMBERING NOT DIGITAL OUTPUT NUMBERING!!!!!!!!!
#define TEMP_1_PIN          -1
#define TEMP_2_PIN          -1
#define HEATER_BED_PIN      -1
#define TEMP_BED_PIN        -1

#endif // DUEMILANOVE_328P

/****************************************************************************************
* Elefu RA Board Pin Assignments
*
****************************************************************************************/
#if MB(ELEFU_3)
#define KNOWN_BOARD 1

#ifndef __AVR_ATmega2560__
 #error Oops!  Make sure you have 'Arduino Mega' selected from the 'Tools -> Boards' menu.
#endif


#define X_STEP_PIN         49
#define X_DIR_PIN          13
#define X_ENABLE_PIN       48
#define X_MIN_PIN          35
#define X_MAX_PIN          -1 //34

#define Y_STEP_PIN         11
#define Y_DIR_PIN          9
#define Y_ENABLE_PIN       12
#define Y_MIN_PIN          33
#define Y_MAX_PIN          -1 //32

#define Z_STEP_PIN         7
#define Z_DIR_PIN          6
#define Z_ENABLE_PIN       8
#define Z_MIN_PIN          31
#define Z_MAX_PIN          -1 //30

#define E2_STEP_PIN        43
#define E2_DIR_PIN         47
#define E2_ENABLE_PIN      42

#define E1_STEP_PIN        18
#define E1_DIR_PIN         19
#define E1_ENABLE_PIN      38

#define E0_STEP_PIN        40
#define E0_DIR_PIN         41
#define E0_ENABLE_PIN      37

#define SDPOWER            -1
#define LED_PIN            -1 //Use +12V Aux port for LED Ring

#define FAN_PIN            16 //5V PWM

#define PS_ON_PIN          10 //Set to -1 if using a manual switch on the PWRSW Connector
#define SLEEP_WAKE_PIN     26 //This feature still needs work

#define HEATER_0_PIN       45 //12V PWM1
#define HEATER_1_PIN       46 //12V PWM2
#define HEATER_2_PIN       17 //12V PWM3
#define HEATER_BED_PIN     44 //DOUBLE 12V PWM
#define TEMP_0_PIN         3  //ANALOG NUMBERING
#define TEMP_1_PIN         2  //ANALOG NUMBERING
#define TEMP_2_PIN         1  //ANALOG NUMBERING
#define TEMP_BED_PIN       0  //ANALOG NUMBERING

#define BEEPER             36

#define KILL_PIN           -1

// M240  Triggers a camera by emulating a Canon RC-1 Remote
// Data from: http://www.doc-diy.net/photo/rc-1_hacked/
#define PHOTOGRAPH_PIN     29

#ifdef RA_CONTROL_PANEL

  #define SDSS             53
  #define SDCARDDETECT     28

  #define BTN_EN1          14
  #define BTN_EN2          39
  #define BTN_ENC          15  //the click

  #define BLEN_C           2
  #define BLEN_B           1
  #define BLEN_A           0

  //encoder rotation values
  #define encrot0          0
  #define encrot1          2
  #define encrot2          3
  #define encrot3          1

#endif //RA_CONTROL_PANEL

#ifdef RA_DISCO
  //variables for which pins the TLC5947 is using
  #define TLC_CLOCK_PIN    25
  #define TLC_BLANK_PIN    23
  #define TLC_XLAT_PIN     22
  #define TLC_DATA_PIN     24

  //We also need to define pin to port number mapping for the 2560 to match the pins listed above. If you change the TLC pins, update this as well per the 2560 datasheet!
  //This currently only works with the RA Board.
  #define TLC_CLOCK_BIT 3 //bit 3 on port A
  #define TLC_CLOCK_PORT &PORTA //bit 3 on port A

  #define TLC_BLANK_BIT 1 //bit 1 on port A
  #define TLC_BLANK_PORT &PORTA //bit 1 on port A

  #define TLC_DATA_BIT 2 //bit 2 on port A
  #define TLC_DATA_PORT &PORTA //bit 2 on port A

  #define TLC_XLAT_BIT 0 //bit 0 on port A
  #define TLC_XLAT_PORT &PORTA //bit 0 on port A

  //change this to match your situation. Lots of TLCs takes up the arduino SRAM very quickly, so be careful
  //Leave it at at least 1 if you have enabled RA_LIGHTING
  //The number of TLC5947 boards chained together for use with the animation, additional ones will repeat the animation on them, but are not individually addressable and mimic those before them. You can leave the default at 2 even if you only have 1 TLC5947 module.
  #define NUM_TLCS 2

  //These TRANS_ARRAY values let you change the order the LEDs on the lighting modules will animate for chase functions.
  //Modify them according to your specific situation.
  //NOTE: the array should be 8 long for every TLC you have. These defaults assume (2) TLCs.
  #define TRANS_ARRAY {0, 1, 2, 3, 4, 5, 6, 7, 15, 14, 13, 12, 11, 10, 9, 8} //forwards
  //#define TRANS_ARRAY {7, 6, 5, 4, 3, 2, 1, 0, 8, 9, 10, 11, 12, 13, 14, 15} //backwards
#endif //RA_LIGHTING


#endif // ELEFU_3


/****************************************************************************************
* Gen6 pin assignment
*
****************************************************************************************/
#if MB(GEN6) || MB(GEN6_DELUXE)
#define KNOWN_BOARD 1

#ifndef __AVR_ATmega644P__
#ifndef __AVR_ATmega1284P__
#error Oops!  Make sure you have 'Sanguino' selected from the 'Tools -> Boards' menu.
#endif
#endif

//x axis pins
    #define X_STEP_PIN      15
    #define X_DIR_PIN       18
    #define X_ENABLE_PIN    19
    #define X_STOP_PIN      20

    //y axis pins
    #define Y_STEP_PIN      23
    #define Y_DIR_PIN       22
    #define Y_ENABLE_PIN    24
    #define Y_STOP_PIN      25

    //z axis pins
    #define Z_STEP_PIN      27
    #define Z_DIR_PIN       28
    #define Z_ENABLE_PIN    29
    #define Z_STOP_PIN      30

    //extruder pins
    #define E0_STEP_PIN      4    //Edited @ EJE Electronics 20100715
    #define E0_DIR_PIN       2    //Edited @ EJE Electronics 20100715
    #define E0_ENABLE_PIN    3    //Added @ EJE Electronics 20100715
    #define TEMP_0_PIN      5     //changed @ rkoeppl 20110410
    #define TEMP_1_PIN      -1    //changed @ rkoeppl 20110410


    #define TEMP_2_PIN      -1    //changed @ rkoeppl 20110410
    #define HEATER_0_PIN    14    //changed @ rkoeppl 20110410
    #define HEATER_1_PIN    -1
    #define HEATER_2_PIN    -1
    #if MB(GEN6)
    #define HEATER_BED_PIN  -1    //changed @ rkoeppl 20110410
    #define TEMP_BED_PIN    -1    //changed @ rkoeppl 20110410
    #else
    #define HEATER_BED_PIN   1    //changed @ rkoeppl 20110410
    #define TEMP_BED_PIN     0    //changed @ rkoeppl 20110410
    #endif
    #define SDPOWER          -1
    #define SDSS          17
    #define LED_PIN         -1    //changed @ rkoeppl 20110410
    #define FAN_PIN         -1    //changed @ rkoeppl 20110410
    #define PS_ON_PIN       -1    //changed @ rkoeppl 20110410
    #define KILL_PIN        -1    //changed @ drakelive 20120830
    //our pin for debugging.

    #define DEBUG_PIN        0

    //our RS485 pins
    #define TX_ENABLE_PIN 12
    #define RX_ENABLE_PIN 13

#endif // GEN6 || GEN6_DELUXE

/****************************************************************************************
* Sanguinololu pin assignment
*
****************************************************************************************/
#if MB(STB_11)
#define STB
#endif
#if MB(MELZI) || MB(MELZI_1284)
#define MELZI
#endif
#if MB(AZTEEG_X1)
#define AZTEEG_X1
#endif
#if MB(SANGUINOLOLU_12) || MB(MELZI) || MB(STB_11) || MB(AZTEEG_X1) || MB(MELZI_1284)
#undef MOTHERBOARD
#define MOTHERBOARD BOARD_SANGUINOLOLU_11
#define SANGUINOLOLU_V_1_2

#if defined(__AVR_ATmega1284P__)
  #define LARGE_FLASH true
#endif
#endif

#if MB(SANGUINOLOLU_11)
#define KNOWN_BOARD 1
#ifndef __AVR_ATmega644P__
#ifndef __AVR_ATmega1284P__
#error Oops!  Make sure you have 'Sanguino' selected from the 'Tools -> Boards' menu.
#endif
#endif

#define X_STEP_PIN         15
#define X_DIR_PIN          21
#define X_STOP_PIN         18

#define Y_STEP_PIN         22
#define Y_DIR_PIN          23
#define Y_STOP_PIN         19

#define Z_STEP_PIN         3
#define Z_DIR_PIN          2
#define Z_STOP_PIN         20

#define E0_STEP_PIN         1
#define E0_DIR_PIN          0

#define LED_PIN            -1

#define FAN_PIN            -1
 #if FAN_PIN == 12 || FAN_PIN ==13
  #define FAN_SOFT_PWM
#endif

#ifdef MELZI
 #define LED_PIN            27 /* On some broken versions of the Sanguino libraries the pin definitions are wrong, which then needs LED_PIN as pin 28. But you better upgrade your Sanguino libraries! See #368. */
 #define FAN_PIN            4 // Works for Panelolu2 too
#endif

#ifdef STB
 #define FAN_PIN            4
  //  Uncomment this if you have the first generation (V1.10) of STBs board
 #define LCD_PIN_BL         17 // LCD backlight LED
#endif

#ifdef AZTEEG_X1
 #define FAN_PIN            4
#endif

#ifdef NUM_SERVOS
  #define SERVO0_PIN          -1

  #if NUM_SERVOS > 1
    #define SERVO1_PIN        -1
  #endif

  #if NUM_SERVOS > 2
    #define SERVO2_PIN        -1
  #endif

  #if NUM_SERVOS > 3
    #define SERVO3_PIN        -1
  #endif
#endif

#define PS_ON_PIN          -1
#define KILL_PIN           -1

#define HEATER_0_PIN       13 // (extruder)
#define HEATER_1_PIN       -1
#define HEATER_2_PIN       -1

#ifdef SANGUINOLOLU_V_1_2

 #define HEATER_BED_PIN     12 // (bed)
 #define X_ENABLE_PIN       14
 #define Y_ENABLE_PIN       14
 #define Z_ENABLE_PIN       26
 #define E0_ENABLE_PIN      14

 #ifdef LCD_I2C_PANELOLU2
   #define FAN_PIN          4 // Uses Transistor1 (PWM) on Panelolu2's Sanguino Adapter Board to drive the fan
 #endif

#else

#define HEATER_BED_PIN      14  // (bed)
#define X_ENABLE_PIN       -1
#define Y_ENABLE_PIN       -1
#define Z_ENABLE_PIN       -1
#define E0_ENABLE_PIN      -1

#endif

#define TEMP_0_PIN          7   // MUST USE ANALOG INPUT NUMBERING NOT DIGITAL OUTPUT NUMBERING!!!!!!!!! (pin 33 extruder)
#define TEMP_1_PIN         -1
#define TEMP_2_PIN         -1
#define TEMP_BED_PIN        6   // MUST USE ANALOG INPUT NUMBERING NOT DIGITAL OUTPUT NUMBERING!!!!!!!!! (pin 34 bed)
#define SDPOWER            -1
#define SDSS               31

/* On some broken versions of the Sanguino libraries the pin definitions are wrong, which then needs SDSS as pin 24. But you better upgrade your Sanguino libraries! See #368. */
//#define SDSS               24

 #ifdef ULTRA_LCD
   #ifdef NEWPANEL
     //we have no buzzer installed
     #define BEEPER -1
     //LCD Pins
     #ifdef DOGLCD
       // Pins for DOGM SPI LCD Support
       #define DOGLCD_A0  30
       #define DOGLCD_CS  29
       // GLCD features
       #define LCD_CONTRAST 1
       // Uncomment screen orientation
         // #define LCD_SCREEN_ROT_0
         // #define LCD_SCREEN_ROT_90
       #define LCD_SCREEN_ROT_180
         // #define LCD_SCREEN_ROT_270
       #else // standard Hitachi LCD controller
       #define LCD_PINS_RS        4
       #define LCD_PINS_ENABLE    17
       #define LCD_PINS_D4        30
       #define LCD_PINS_D5        29
       #define LCD_PINS_D6        28
       #define LCD_PINS_D7        27
     #endif
     //The encoder and click button
     #define BTN_EN1 11
     #define BTN_EN2 10
     #ifdef LCD_I2C_PANELOLU2
       #ifdef MELZI
         #define BTN_ENC 29 //the click switch
         #define LCD_SDSS 30 //to use the SD card reader on the Panelolu2 rather than the melzi board
       #else
         #define BTN_ENC 30 //the click switch
       #endif
     #else
       #define BTN_ENC 16  //the click switch
     #endif //Panelolu2
     //not connected to a pin
     #define SDCARDDETECT -1

   #endif //Newpanel
 #endif //Ultipanel

 #ifdef MAKRPANEL
     #define BEEPER 29
     // Pins for DOGM SPI LCD Support
     #define DOGLCD_A0  30
     #define DOGLCD_CS  17
     #define LCD_PIN_BL 28  // backlight LED on PA3
     // GLCD features
     #define LCD_CONTRAST 1
     // Uncomment screen orientation
     #define LCD_SCREEN_ROT_0
       // #define LCD_SCREEN_ROT_90
       // #define LCD_SCREEN_ROT_180
       // #define LCD_SCREEN_ROT_270
     //The encoder and click button
     #define BTN_EN1 11
     #define BTN_EN2 10
     #define BTN_ENC 16  //the click switch
     //not connected to a pin
     #define SDCARDDETECT -1
 #endif //Makrpanel

#endif // SANGUINOLOLU_11


/*****************************************************************
* Ultimaker pin assignment
******************************************************************/

#if MB(ULTIMAKER)
#define KNOWN_BOARD

#ifndef __AVR_ATmega1280__
 #ifndef __AVR_ATmega2560__
 #error Oops!  Make sure you have 'Arduino Mega' selected from the 'Tools -> Boards' menu.
 #endif
#endif

#define LARGE_FLASH true

#define X_STEP_PIN 25
#define X_DIR_PIN 23
#define X_MIN_PIN 22
#define X_MAX_PIN 24
#define X_ENABLE_PIN 27

#define Y_STEP_PIN 31
#define Y_DIR_PIN 33
#define Y_MIN_PIN 26
#define Y_MAX_PIN 28
#define Y_ENABLE_PIN 29

#define Z_STEP_PIN 37
#define Z_DIR_PIN 39
#define Z_MIN_PIN 30
#define Z_MAX_PIN 32
#define Z_ENABLE_PIN 35

#define HEATER_BED_PIN 4
#define TEMP_BED_PIN 10

#define HEATER_0_PIN  2
#define TEMP_0_PIN 8

#define HEATER_1_PIN 3
#define TEMP_1_PIN 9

#define HEATER_2_PIN -1
#define TEMP_2_PIN -1

#define E0_STEP_PIN         43
#define E0_DIR_PIN          45
#define E0_ENABLE_PIN       41

#define E1_STEP_PIN         49
#define E1_DIR_PIN          47
#define E1_ENABLE_PIN       48

#define SDPOWER            -1
#define SDSS               53
#define LED_PIN            13
#define FAN_PIN            7
#define PS_ON_PIN          12
#define KILL_PIN           -1
#define SUICIDE_PIN        54  //PIN that has to be turned on right after start, to keep power flowing.
#define SERVO0_PIN         13  // untested

#ifdef ULTRA_LCD

  #ifdef NEWPANEL
  //arduino pin witch triggers an piezzo beeper
    #define BEEPER 18

    #define LCD_PINS_RS 20
    #define LCD_PINS_ENABLE 17
    #define LCD_PINS_D4 16
    #define LCD_PINS_D5 21
    #define LCD_PINS_D6 5
    #define LCD_PINS_D7 6

    //buttons are directly attached
    #define BTN_EN1 40
    #define BTN_EN2 42
    #define BTN_ENC 19  //the click

    #define SDCARDDETECT 38

  #else //old style panel with shift register
    //arduino pin witch triggers an piezzo beeper
    #define BEEPER 18

    //buttons are attached to a shift register
    #define SHIFT_CLK 38
    #define SHIFT_LD 42
    #define SHIFT_OUT 40
    #define SHIFT_EN 17

    #define LCD_PINS_RS 16
    #define LCD_PINS_ENABLE 5
    #define LCD_PINS_D4 6
    #define LCD_PINS_D5 21
    #define LCD_PINS_D6 20
    #define LCD_PINS_D7 19

    #define SDCARDDETECT -1
  #endif
#endif //ULTRA_LCD

#endif // ULTIMAKER

#if MB(ULTIMAKER_OLD)
#define KNOWN_BOARD
/*****************************************************************
* Ultimaker pin assignment (Old electronics)
******************************************************************/

#ifndef __AVR_ATmega1280__
 #ifndef __AVR_ATmega2560__
 #error Oops!  Make sure you have 'Arduino Mega' selected from the 'Tools -> Boards' menu.
 #endif
#endif

#define LARGE_FLASH true

#define X_STEP_PIN 25
#define X_DIR_PIN 23
#define X_MIN_PIN 15
#define X_MAX_PIN 14
#define X_ENABLE_PIN 27

#define Y_STEP_PIN 31
#define Y_DIR_PIN 33
#define Y_MIN_PIN 17
#define Y_MAX_PIN 16
#define Y_ENABLE_PIN 29

#define Z_STEP_PIN 37
#define Z_DIR_PIN 39
#define Z_MIN_PIN 19
#define Z_MAX_PIN 18
#define Z_ENABLE_PIN 35

#define HEATER_BED_PIN -1
#define TEMP_BED_PIN -1

#define HEATER_0_PIN  2
#define TEMP_0_PIN 8

#define HEATER_1_PIN 1
#define TEMP_1_PIN 1

#define HEATER_2_PIN -1
#define TEMP_2_PIN -1

#define E0_STEP_PIN         43
#define E0_DIR_PIN          45
#define E0_ENABLE_PIN       41

#define E1_STEP_PIN         -1
#define E1_DIR_PIN          -1
#define E1_ENABLE_PIN       -1

#define SDPOWER            -1
#define SDSS               -1
#define LED_PIN            -1
#define FAN_PIN            -1
#define PS_ON_PIN          -1
#define KILL_PIN           -1
#define SUICIDE_PIN        -1  //PIN that has to be turned on right after start, to keep power flowing.

#define LCD_PINS_RS 24
#define LCD_PINS_ENABLE 22
#define LCD_PINS_D4 36
#define LCD_PINS_D5 34
#define LCD_PINS_D6 32
#define LCD_PINS_D7 30

#endif // ULTIMAKER_OLD

#if MB(ULTIMAIN_2)
#define KNOWN_BOARD
/*****************************************************************
* Ultiboard v2.0 pin assignment
******************************************************************/

#ifndef __AVR_ATmega2560__
 #error Oops!  Make sure you have 'Arduino Mega 2560' selected from the 'Tools -> Boards' menu.
#endif

#define X_STEP_PIN 25
#define X_DIR_PIN 23
#define X_STOP_PIN 22
#define X_ENABLE_PIN 27

#define Y_STEP_PIN 32
#define Y_DIR_PIN 33
#define Y_STOP_PIN 26
#define Y_ENABLE_PIN 31

#define Z_STEP_PIN 35
#define Z_DIR_PIN 36
#define Z_STOP_PIN 29
#define Z_ENABLE_PIN 34

#define HEATER_BED_PIN 4
#define TEMP_BED_PIN 10

#define HEATER_0_PIN  2
#define TEMP_0_PIN 8

#define HEATER_1_PIN 3
#define TEMP_1_PIN 9

#define HEATER_2_PIN -1
#define TEMP_2_PIN -1

#define E0_STEP_PIN         42
#define E0_DIR_PIN          43
#define E0_ENABLE_PIN       37

#define E1_STEP_PIN         49
#define E1_DIR_PIN          47
#define E1_ENABLE_PIN       48

#define SDPOWER            -1
#define SDSS               53
#define LED_PIN            8
#define FAN_PIN            7
#define PS_ON_PIN          -1
#define KILL_PIN           -1
#define SUICIDE_PIN        -1  //PIN that has to be turned on right after start, to keep power flowing.
#define SAFETY_TRIGGERED_PIN     28 //PIN to detect the safety circuit has triggered
#define MAIN_VOLTAGE_MEASURE_PIN 14 //Analogue PIN to measure the main voltage, with a 100k - 4k7 resitor divider.

#define MOTOR_CURRENT_PWM_XY_PIN 44
#define MOTOR_CURRENT_PWM_Z_PIN 45
#define MOTOR_CURRENT_PWM_E_PIN 46
//Motor current PWM conversion, PWM value = MotorCurrentSetting * 255 / range
#define MOTOR_CURRENT_PWM_RANGE 2000
#define DEFAULT_PWM_MOTOR_CURRENT  {1300, 1300, 1250}

//arduino pin witch triggers an piezzo beeper
#define BEEPER 18

#define LCD_PINS_RS 20
#define LCD_PINS_ENABLE 15
#define LCD_PINS_D4 14
#define LCD_PINS_D5 21
#define LCD_PINS_D6 5
#define LCD_PINS_D7 6

//buttons are directly attached
#define BTN_EN1 40
#define BTN_EN2 41
#define BTN_ENC 19  //the click

#define BLEN_C 2
#define BLEN_B 1
#define BLEN_A 0

#define SDCARDDETECT 39

#endif // ULTIMAIN_2

/****************************************************************************************
* RUMBA pin assignment
*
****************************************************************************************/
#if MB(RUMBA)
#define KNOWN_BOARD 1

#ifndef __AVR_ATmega2560__
 #error Oops!  Make sure you have 'Arduino Mega' selected from the 'Tools -> Boards' menu.
#endif

#define X_STEP_PIN         17
#define X_DIR_PIN          16
#define X_ENABLE_PIN       48
#define X_MIN_PIN          37
#define X_MAX_PIN          36

#define Y_STEP_PIN         54
#define Y_DIR_PIN          47
#define Y_ENABLE_PIN       55
#define Y_MIN_PIN          35
#define Y_MAX_PIN          34

#define Z_STEP_PIN         57
#define Z_DIR_PIN          56
#define Z_ENABLE_PIN       62
#define Z_MIN_PIN          33
#define Z_MAX_PIN          32

#define E0_STEP_PIN        23
#define E0_DIR_PIN         22
#define E0_ENABLE_PIN      24

#define E1_STEP_PIN        26
#define E1_DIR_PIN         25
#define E1_ENABLE_PIN      27

#define E2_STEP_PIN        29
#define E2_DIR_PIN         28
#define E2_ENABLE_PIN      39

#define LED_PIN            13

#define FAN_PIN            7
//additional FAN1 PIN (e.g. useful for electronics fan or light on/off) on PIN 8

#define PS_ON_PIN          45
#define KILL_PIN           46

#if (TEMP_SENSOR_0==0)
 #define TEMP_0_PIN         -1
 #define HEATER_0_PIN       -1
#else
 #define HEATER_0_PIN        2    // EXTRUDER 1
 #if (TEMP_SENSOR_0==-1)
  #define TEMP_0_PIN         6    // ANALOG NUMBERING - connector *K1* on RUMBA thermocouple ADD ON is used
 #else
  #define TEMP_0_PIN         15   // ANALOG NUMBERING - default connector for thermistor *T0* on rumba board is used
 #endif
#endif

#if (TEMP_SENSOR_1==0)
 #define TEMP_1_PIN         -1
 #define HEATER_1_PIN       -1
#else
 #define HEATER_1_PIN        3    // EXTRUDER 2
 #if (TEMP_SENSOR_1==-1)
  #define TEMP_1_PIN         5    // ANALOG NUMBERING - connector *K2* on RUMBA thermocouple ADD ON is used
 #else
  #define TEMP_1_PIN         14   // ANALOG NUMBERING - default connector for thermistor *T1* on rumba board is used
 #endif
#endif

#if (TEMP_SENSOR_2==0)
 #define TEMP_2_PIN         -1
 #define HEATER_2_PIN       -1
#else
 #define HEATER_2_PIN        6    // EXTRUDER 3
 #if (TEMP_SENSOR_2==-1)
  #define TEMP_2_PIN         7    // ANALOG NUMBERING - connector *K3* on RUMBA thermocouple ADD ON is used <-- this can not be used when TEMP_SENSOR_BED is defined as thermocouple
 #else
  #define TEMP_2_PIN         13   // ANALOG NUMBERING - default connector for thermistor *T2* on rumba board is used
 #endif
#endif

//optional for extruder 4 or chamber: #define TEMP_X_PIN         12   // ANALOG NUMBERING - default connector for thermistor *T3* on rumba board is used
//optional FAN1 can be used as 4th heater output: #define HEATER_3_PIN       8    // EXTRUDER 4

#if (TEMP_SENSOR_BED==0)
 #define TEMP_BED_PIN       -1
 #define HEATER_BED_PIN     -1
#else
 #define HEATER_BED_PIN      9    // BED
 #if (TEMP_SENSOR_BED==-1)
  #define TEMP_BED_PIN       7    // ANALOG NUMBERING - connector *K3* on RUMBA thermocouple ADD ON is used <-- this can not be used when TEMP_SENSOR_2 is defined as thermocouple
 #else
  #define TEMP_BED_PIN       11   // ANALOG NUMBERING - default connector for thermistor *THB* on rumba board is used
 #endif
#endif

#define SDPOWER            -1
#define SDSS               53
#define SDCARDDETECT       49
#define BEEPER             44
#define LCD_PINS_RS        19
#define LCD_PINS_ENABLE    42
#define LCD_PINS_D4        18
#define LCD_PINS_D5        38
#define LCD_PINS_D6        41
#define LCD_PINS_D7        40
#define BTN_EN1            11
#define BTN_EN2            12
#define BTN_ENC            43

#endif // RUMBA


/****************************************************************************************
* Teensylu 0.7 / Printrboard pin assignments (AT90USB1286)
* Requires the Teensyduino software with Teensy++ 2.0 selected in Arduino IDE!
  http://www.pjrc.com/teensy/teensyduino.html
* See http://reprap.org/wiki/Printrboard for more info
****************************************************************************************/
#if MB(TEENSYLU) || MB(PRINTRBOARD)
#define KNOWN_BOARD 1
#define AT90USB 1286  // Disable MarlinSerial etc.

#ifndef __AVR_AT90USB1286__
#error Oops!  Make sure you have 'Teensy++ 2.0' selected from the 'Tools -> Boards' menu.
#endif

#ifdef AT90USBxx_TEENSYPP_ASSIGNMENTS  // use Teensyduino Teensy++2.0 pin assignments instead of Marlin traditional.
#error These Teensylu/Printrboard assignments depend on traditional Marlin assignments, not AT90USBxx_TEENSYPP_ASSIGNMENTS in fastio.h
#endif

#define LARGE_FLASH        true

#define X_STEP_PIN          0
#define X_DIR_PIN           1
#define X_ENABLE_PIN       39

#define Y_STEP_PIN          2
#define Y_DIR_PIN           3
#define Y_ENABLE_PIN       38

#define Z_STEP_PIN          4
#define Z_DIR_PIN           5
#define Z_ENABLE_PIN       23

#define E0_STEP_PIN         6
#define E0_DIR_PIN          7
#define E0_ENABLE_PIN      19

#define HEATER_0_PIN       21  // Extruder
#define HEATER_1_PIN       -1
#define HEATER_2_PIN       -1
#define HEATER_BED_PIN     20  // Bed
#define FAN_PIN            22  // Fan
// You may need to change FAN_PIN to 16 because Marlin isn't using fastio.h
// for the fan and Teensyduino uses a different pin mapping.

#if MB(TEENSYLU)  // Teensylu
  #define X_STOP_PIN         13
  #define Y_STOP_PIN         14
  #define Z_STOP_PIN         15
  #define TEMP_0_PIN          7  // Extruder / Analog pin numbering
  #define TEMP_BED_PIN        6  // Bed / Analog pin numbering
#else  // Printrboard
  #define X_STOP_PIN         35
  #define Y_STOP_PIN          8
  #define Z_STOP_PIN         36
  #define TEMP_0_PIN          1  // Extruder / Analog pin numbering
  #define TEMP_BED_PIN        0  // Bed / Analog pin numbering
  #ifdef FILAMENT_SENSOR
   #define FILWIDTH_PIN        2
  #endif //FILAMENT_SENSOR
#endif

#define TEMP_1_PIN         -1
#define TEMP_2_PIN         -1

#define SDPOWER            -1
#define SDSS                8
#define LED_PIN            -1
#define PS_ON_PIN          -1
#define KILL_PIN           -1
#define ALARM_PIN          -1

#ifndef SDSUPPORT
// these pins are defined in the SD library if building with SD support
  #define SCK_PIN           9
  #define MISO_PIN         11
  #define MOSI_PIN         10
#endif

#endif // TEENSYLU || PRINTRBOARD

/****************************************************************************************
 * Brainwave 1.0 pin assignments (AT90USB646)
 * Requires hardware bundle for Arduino:
   https://github.com/unrepentantgeek/brainwave-arduino
 ****************************************************************************************/
#if MB(BRAINWAVE)
#define KNOWN_BOARD 1
#define AT90USB 646  // Disable MarlinSerial etc.

#ifndef __AVR_AT90USB646__
#error Oops!  Make sure you have 'Brainwave' selected from the 'Tools -> Boards' menu.
#endif

#define X_STEP_PIN         27
#define X_DIR_PIN          29
#define X_ENABLE_PIN       28
#define X_STOP_PIN          7
#define X_ATT_PIN          26

#define Y_STEP_PIN         31
#define Y_DIR_PIN          33
#define Y_ENABLE_PIN       32
#define Y_STOP_PIN          6
#define Y_ATT_PIN          30

#define Z_STEP_PIN         17
#define Z_DIR_PIN          19
#define Z_ENABLE_PIN       18
#define Z_STOP_PIN          5
#define Z_ATT_PIN          16

#define E0_STEP_PIN        21
#define E0_DIR_PIN         23
#define E0_ENABLE_PIN      22
#define E0_ATT_PIN         20

#define HEATER_0_PIN        4  // Extruder
#define HEATER_1_PIN       -1
#define HEATER_2_PIN       -1
#define HEATER_BED_PIN     38  // Bed
#define FAN_PIN             3  // Fan

#define TEMP_0_PIN          7  // Extruder / Analog pin numbering
#define TEMP_1_PIN         -1
#define TEMP_2_PIN         -1
#define TEMP_BED_PIN        6  // Bed / Analog pin numbering

#define SDPOWER            -1
#define SDSS               -1
#define LED_PIN            39
#define PS_ON_PIN          -1
#define KILL_PIN           -1
#define ALARM_PIN          -1

#ifndef SDSUPPORT
// these pins are defined in the SD library if building with SD support
  #define SCK_PIN           9
  #define MISO_PIN         11
  #define MOSI_PIN         10
#endif

#endif // BRAINWAVE

//
// SAV Mk-I
// -----------------------------------------------------------------------------------
/****************************************************************************************
* SAV MkI pin assignments (AT90USB1286)
* Requires the Teensyduino software with Teensy++ 2.0 selected in Arduino IDE!
  http://www.pjrc.com/teensy/teensyduino.html
   RepRap Clone Wars project board.
****************************************************************************************/
#if MB(SAV_MKI)  // SAV Mk-I
#define KNOWN_BOARD 1
#define AT90USB 1286  // Disable MarlinSerial etc.

#ifndef __AVR_AT90USB1286__
#error Oops!  Make sure you have 'Teensy++ 2.0' selected from the 'Tools -> Boards' menu.
#endif

#define LARGE_FLASH        true


#define X_STEP_PIN         0
#define X_DIR_PIN          1
#define X_ENABLE_PIN       39

#define Y_STEP_PIN         2
#define Y_DIR_PIN          3
#define Y_ENABLE_PIN       38

#define Z_STEP_PIN         4
#define Z_DIR_PIN          5
#define Z_ENABLE_PIN       23

#define E0_STEP_PIN         6
#define E0_DIR_PIN          7
#define E0_ENABLE_PIN       19

#define HEATER_0_PIN       21  // Extruder
#define HEATER_1_PIN       -1
#define HEATER_2_PIN       -1
#define HEATER_BED_PIN     20  // Bed
#define FAN_PIN            16  // Fan   -- from Teensyduino environment.
                               // For the fan and Teensyduino uses a different pin mapping.

  #define X_STOP_PIN         13
  #define Y_STOP_PIN         14
  #define Z_STOP_PIN         15
//  #define Z_STOP_PIN         36  // For inductive sensor.

  #define TEMP_0_PIN          7  // Extruder / Analog pin numbering
  #define TEMP_BED_PIN        6  // Bed / Analog pin numbering

#define TEMP_1_PIN         -1
#define TEMP_2_PIN         -1

#define SDPOWER            -1
#define SDSS               20  // PB0 - 8 in marlin env.
#define LED_PIN            -1
#define PS_ON_PIN          -1
#define ALARM_PIN          -1
#define SDCARDDETECT       -1


#ifndef SDSUPPORT
   // these pins are defined in the SD library if building with SD support
  #define SCK_PIN          9
  #define MISO_PIN         11
  #define MOSI_PIN         10
#endif

#define BEEPER             -1
#define LCD_PINS_RS        -1
#define LCD_PINS_ENABLE    -1
#define LCD_PINS_D4        -1
#define LCD_PINS_D5        -1
#define LCD_PINS_D6        -1
#define LCD_PINS_D7        -1

#ifdef SAV_3DLCD
// For LCD SHIFT register LCD
#define SR_DATA_PIN         1
#define SR_CLK_PIN          0

#define BTN_EN1            41
#define BTN_EN2            40
#define BTN_ENC            12

#define KILL_PIN           42 // A2 = 42 - teensy = 40
#define HOME_PIN          -1 // A4 = marlin 44 - teensy = 42

#ifdef NUM_SERVOS
  #define SERVO0_PIN       41 // In teensy's pin definition for pinMode (in Servo.cpp)
#endif

#endif

#endif // SAV_MKI

/****************************************************************************************
* Teensy++ 2.0 Breadboard pin assignments (AT90USB1286)
* Requires the Teensyduino software with Teensy++ 2.0 selected in Arduino IDE!
  http://www.pjrc.com/teensy/teensyduino.html
* See http://reprap.org/wiki/Printrboard for more info
* CLI build: DEFINES=AT90USBxx_TEENSYPP_ASSIGNMENTS HARDWARE_MOTHERBOARD=84  make
* 
****************************************************************************************/
#if MB(TEENSY2)
#define KNOWN_BOARD 1
#define AT90USB 1286  // Disable MarlinSerial etc.

#ifndef __AVR_AT90USB1286__
#error Oops!  Make sure you have 'Teensy++ 2.0' selected from the 'Tools -> Boards' menu.
#endif

#define LARGE_FLASH        true

/* 
DaveX plan for Teensylu/printrboard-type pinouts (ref teensylu & sprinter) for a TeensyBreadboard:

                               USB
           GND       GND |-----#####-----| +5V              ATX +5SB
     ATX PS_ON    PWM 27 |b7   #####   b6| 26    PWM*       Stepper Enable 
                  PWM  0 |d0           b5| 25    PWM*        
                  PWM  1 |d1           b4| 24    PWM        
         X_MIN         2 |d2           b3| 23               MISO_PIN
         Y_MIN         3 |d3           b2| 22               MOSI_PIN
         Z_MIN         4 |d4  * *      b1| 21               SCK_PIN       
                       5 |d5  e e      b0| 20               SDSS              
                LED    6 |d6  5 4      e7| 19               
                       7 |d7           e6| 18               
       LCD  RS         8 |e0             | GND              
       LCD  EN         9 |e1   a4 a0    R| AREF             
       LCD  D4        10 |c0   a5 a1   f0| 38 A0            ENC_1           
       LCD  D5        11 |c1   a6 a2   f1| 39 A1            ENC_2
       LCD  D6        12 |c2   a7 a3   f2| 40 A2            ENC_CLK
       LCD  D6        13 |c3           f3| 41 A3            
      Bed Heat    PWM 14 |c4   V G R   f4| 42 A4            
 Extruder Heat    PWM 15 |c5   c n S   f5| 43 A5            
           Fan    PWM 16 |c6   c d T   f6| 44 A6            Bed TC
                      17 |c7   * * *   f7| 45 A7            Extruder TC * 4.7k * +5        
                         -----------------                  

      Interior E4: 36, INT4
      Interior E5: 37, INT5
      Interior PA0-7: 28-35  -- Printrboard and Teensylu use these pins for step & direction:
             T++ PA Signal  Marlin
    
       Z STEP  32 a4  a0 28 X STEP
       Z DIR   33 a5  a1 29 X DIR
       E STEP  34 a6  a2 30 Y STEP
       E DIR   35 a7  a3 31 Y DIR

*/

#ifndef AT90USBxx_TEENSYPP_ASSIGNMENTS  // use Teensyduino Teensy++2.0 pin assignments instead of Marlin alphabetical.
  #error  Uncomment #define AT90USBxx_TEENSYPP_ASSIGNMENTS in fastio.h for this config
  // or build from command line with:  DEFINES=AT90USBxx_TEENSYPP_ASSIGNMENTS HARDWARE_MOTHERBOARD=84  make
#endif

#define X_STEP_PIN         28 //  0 Marlin
#define X_DIR_PIN          29 //  1 Marlin
#define X_ENABLE_PIN       26 

#define Y_STEP_PIN         30 //  2 Marlin
#define Y_DIR_PIN          31 //  3
#define Y_ENABLE_PIN       26     // Shared w/x

#define Z_STEP_PIN         32 //  4
#define Z_DIR_PIN          33 //  5
#define Z_ENABLE_PIN       26 // Shared w/x

#define E0_STEP_PIN        34 //  6
#define E0_DIR_PIN         35 //  7
#define E0_ENABLE_PIN      26 // Shared w/x

#define HEATER_0_PIN       15 //  21  // Extruder
#define HEATER_1_PIN       -1
#define HEATER_2_PIN       -1
#define HEATER_BED_PIN     14 // 20  // Bed
#define FAN_PIN            16 // 22  // Fan

#define X_STOP_PIN          2
#define Y_STOP_PIN          3
#define Z_STOP_PIN          4

#define TEMP_0_PIN          7 // Extruder / Analog pin numbering
#define TEMP_BED_PIN        6 // Bed / Analog pin numbering
#define TEMP_1_PIN         -1
#define TEMP_2_PIN         -1

#define SDPOWER            -1
#define SDCARDDETECT       -1   
#define SDSS               20 // 8
#define LED_PIN             6
#define PS_ON_PIN          27
#define KILL_PIN           -1
#define ALARM_PIN          -1

#ifndef SDSUPPORT
// these pins are defined in the SD library if building with SD support
  #define SCK_PIN         21 // 9
  #define MISO_PIN        23 // 11
  #define MOSI_PIN        22 // 10
#endif

#ifdef ULTIPANEL
#define LCD_PINS_RS         8
#define LCD_PINS_ENABLE     9
#define LCD_PINS_D4        10
#define LCD_PINS_D5        11
#define LCD_PINS_D6        12
#define LCD_PINS_D7        13
#define BTN_EN1            38
#define BTN_EN2            39
#define BTN_ENC            40
#endif

#endif // TEENSY2


/****************************************************************************************
* Gen3+ pin assignment
*
****************************************************************************************/
#if MB(GEN3_PLUS)
#define MOTHERBOARD BOARD_SANGUINOLOLU_11   /*TODO: Figure out, Why is this done?*/
#define KNOWN_BOARD 1
#ifndef __AVR_ATmega644P__
#ifndef __AVR_ATmega1284P__
#error Oops!  Make sure you have 'Sanguino' selected from the 'Tools -> Boards' menu.
#endif
#endif

#define X_STEP_PIN         15
#define X_DIR_PIN          18
#define X_STOP_PIN         20

#define Y_STEP_PIN         23
#define Y_DIR_PIN          22
#define Y_STOP_PIN         25

#define Z_STEP_PIN         27
#define Z_DIR_PIN          28
#define Z_STOP_PIN         30

#define E0_STEP_PIN        17
#define E0_DIR_PIN         21

#define LED_PIN            -1

#define FAN_PIN            -1

#define PS_ON_PIN         14
#define KILL_PIN           -1

#define HEATER_0_PIN       12 // (extruder)

#define HEATER_BED_PIN     16 // (bed)
#define X_ENABLE_PIN       19
#define Y_ENABLE_PIN       24
#define Z_ENABLE_PIN       29
#define E0_ENABLE_PIN      13

#define TEMP_0_PIN          0   // MUST USE ANALOG INPUT NUMBERING NOT DIGITAL OUTPUT NUMBERING!!!!!!!!! (pin 33 extruder)
#define TEMP_1_PIN         -1   
#define TEMP_2_PIN         -1
#define TEMP_BED_PIN        5   // MUST USE ANALOG INPUT NUMBERING NOT DIGITAL OUTPUT NUMBERING!!!!!!!!! (pin 34 bed)  
#define SDPOWER            -1
#define SDSS               4
#define HEATER_2_PIN       -1

#endif // GEN3_PLUS

/****************************************************************************************
* Gen3  Monolithic Electronics
*
****************************************************************************************/
#if MB(GEN3_MONOLITHIC)
#define KNOWN_BOARD 1

#ifndef __AVR_ATmega644P__
    #error Oops!  Make sure you have 'Sanguino' selected from the 'Tools -> Boards' menu.
#endif

#define DEBUG_PIN 0

// x axis
#define X_STEP_PIN 15
#define X_DIR_PIN 18
#define X_MIN_PIN 20
//Alex Checar #define X_STOP_PIN         20
#define X_ENABLE_PIN 24 //actually uses Y_enable_pin
#define X_MAX_PIN -1

// y axes
#define Y_STEP_PIN 23
#define Y_DIR_PIN 22
#define Y_MIN_PIN 25
//Alex Checar #define Y_STOP_PIN         25
#define Y_ENABLE_PIN 24 //shared with X_enable_pin
#define Y_MAX_PIN -1

// z axes
#define Z_STEP_PIN 27
#define Z_DIR_PIN 28
#define Z_MIN_PIN 30
//Alex Checar #define Z_STOP_PIN         30
#define Z_ENABLE_PIN 29
#define Z_MAX_PIN -1

//extruder pins
#define E0_STEP_PIN         12
#define E0_DIR_PIN          17
#define E0_ENABLE_PIN       3

#define HEATER_0_PIN 16
#define TEMP_0_PIN 0

#define FAN_PIN -1

//bed pins
#define HEATER_BED_PIN -1
#define TEMP_BED_PIN -1


#define SDSS     -1
#define SDPOWER          -1
#define LED_PIN          -1

//pin for controlling the PSU.
#define PS_ON_PIN       14  //Alex, Do this work on the card?

//Alex extras from Gen3+
#define KILL_PIN           -1
#define TEMP_1_PIN         -1
#define TEMP_2_PIN         -1
#define HEATER_2_PIN       -1

#endif // GEN3_MONOLITHIC

/****************************************************************************************
* Open Motion controller with enable based extruders
*
*                        ATMega644
*
*                        +---\/---+
*            (D 0) PB0  1|        |40  PA0 (AI 0 / D31)
*            (D 1) PB1  2|        |39  PA1 (AI 1 / D30)
*       INT2 (D 2) PB2  3|        |38  PA2 (AI 2 / D29)
*        PWM (D 3) PB3  4|        |37  PA3 (AI 3 / D28)
*        PWM (D 4) PB4  5|        |36  PA4 (AI 4 / D27)
*       MOSI (D 5) PB5  6|        |35  PA5 (AI 5 / D26)
*       MISO (D 6) PB6  7|        |34  PA6 (AI 6 / D25)
*        SCK (D 7) PB7  8|        |33  PA7 (AI 7 / D24)
*                  RST  9|        |32  AREF
*                  VCC 10|        |31  GND
*                  GND 11|        |30  AVCC
*                XTAL2 12|        |29  PC7 (D 23)
*                XTAL1 13|        |28  PC6 (D 22)
*       RX0 (D 8)  PD0 14|        |27  PC5 (D 21) TDI
*       TX0 (D 9)  PD1 15|        |26  PC4 (D 20) TDO
*  INT0 RX1 (D 10) PD2 16|        |25  PC3 (D 19) TMS
*  INT1 TX1 (D 11) PD3 17|        |24  PC2 (D 18) TCK
*       PWM (D 12) PD4 18|        |23  PC1 (D 17) SDA
*       PWM (D 13) PD5 19|        |22  PC0 (D 16) SCL
*       PWM (D 14) PD6 20|        |21  PD7 (D 15) PWM
*                        +--------+
*
****************************************************************************************/
#if MB(OMCA_A) //Alpha OMCA board
#define KNOWN_BOARD 1

#ifndef __AVR_ATmega644__
#error Oops!  Make sure you have 'SanguinoA' selected from the 'Tools -> Boards' menu.
#endif

#define X_STEP_PIN         21
#define X_DIR_PIN          20
#define X_ENABLE_PIN       24
#define X_STOP_PIN         0

#define Y_STEP_PIN         23
#define Y_DIR_PIN          22
#define Y_ENABLE_PIN       24
#define Y_STOP_PIN         1

#define Z_STEP_PIN         26
#define Z_DIR_PIN          25
#define Z_ENABLE_PIN       24
#define Z_STOP_PIN         2

#define E0_STEP_PIN         28
#define E0_DIR_PIN          27
#define E0_ENABLE_PIN       24

#define E1_STEP_PIN         -1 // 19
#define E1_DIR_PIN          -1 // 18
#define E1_ENABLE_PIN       24

#define E2_STEP_PIN         -1 // 17
#define E2_DIR_PIN          -1 // 16
#define E2_ENABLE_PIN       24

#define SDPOWER            -1
#define SDSS               11
#define SDCARDDETECT       -1 // 10 optional also used as mode pin
#define LED_PIN            -1
#define FAN_PIN            3
#define PS_ON_PIN          -1
#define KILL_PIN           -1

#define HEATER_0_PIN       4
#define HEATER_1_PIN       -1 // 12
#define HEATER_2_PIN       -1 // 13
#define TEMP_0_PIN          0 //D27   // MUST USE ANALOG INPUT NUMBERING NOT DIGITAL OUTPUT NUMBERING!!!!!!!!!
#define TEMP_1_PIN         -1 // 1
#define TEMP_2_PIN         -1 // 2
#define HEATER_BED_PIN     -1 // 14/15
#define TEMP_BED_PIN       -1 // 1,2 or I2C
/*  Unused (1) (2) (3) 4 5 6 7 8 9 10 11 12 13 (14) (15) (16) 17 (18) (19) (20) (21) (22) (23) 24 (25) (26) (27) 28 (29) (30) (31)  */

#endif // OMCA_A

#if MB(OMCA)  // Final OMCA board -- REF http://sanguino.cc/hardware
#define KNOWN_BOARD 1

#if !defined(__AVR_ATmega644P__) && !defined(__AVR_ATmega644__)
#error Oops!  Make sure you have 'Sanguino' selected from the 'Tools -> Boards' menu. (Final OMCA board)
#endif

#define X_STEP_PIN         26
#define X_DIR_PIN          25
#define X_ENABLE_PIN       10
#define X_STOP_PIN         0

#define Y_STEP_PIN         28
#define Y_DIR_PIN          27
#define Y_ENABLE_PIN       10
#define Y_STOP_PIN         1

#define Z_STEP_PIN         23
#define Z_DIR_PIN          22
#define Z_ENABLE_PIN       10
#define Z_STOP_PIN         2

#define E0_STEP_PIN         24
#define E0_DIR_PIN          21
#define E0_ENABLE_PIN       10

/* future proofing */
#define __FS  20
#define __FD  19
#define __GS  18
#define __GD  13

#define UNUSED_PWM           14 /* PWM on LEFT connector */

#define E1_STEP_PIN         -1 // 21
#define E1_DIR_PIN          -1 // 20
#define E1_ENABLE_PIN       -1 // 19

#define E2_STEP_PIN         -1 // 21
#define E2_DIR_PIN          -1 // 20
#define E2_ENABLE_PIN       -1 // 18

#define SDPOWER            -1
#define SDSS               11
#define SDCARDDETECT       -1 // 10 optional also used as mode pin
#define LED_PIN            -1
#define FAN_PIN            14 /* PWM on MIDDLE connector */
#define PS_ON_PIN          -1
#define KILL_PIN           -1

#define HEATER_0_PIN        3 /*DONE PWM on RIGHT connector */
#define HEATER_1_PIN       -1
#define HEATER_2_PIN       -1
#define HEATER_1_PIN       -1
#define HEATER_2_PIN       -1
#define TEMP_0_PIN          0 // ANALOG INPUT NUMBERING
#define TEMP_1_PIN          1 // ANALOG
#define TEMP_2_PIN         -1 // 2
#define HEATER_BED_PIN      4
#define TEMP_BED_PIN        2 // 1,2 or I2C

#define I2C_SCL       16
#define I2C_SDA       17

#endif // OMCA

/*****************************************************************
* Rambo Pin Assignments
******************************************************************/
#if MB(RAMBO)
#define KNOWN_BOARD
#ifndef __AVR_ATmega2560__
#error Oops!  Make sure you have 'Arduino Mega 2560' selected from the 'Tools -> Boards' menu.
#endif

#define LARGE_FLASH true

#define X_STEP_PIN 37
#define X_DIR_PIN 48
#define X_MIN_PIN 12
#define X_MAX_PIN 24
#define X_ENABLE_PIN 29
#define X_MS1_PIN 40
#define X_MS2_PIN 41

#define Y_STEP_PIN 36
#define Y_DIR_PIN 49
#define Y_MIN_PIN 11
#define Y_MAX_PIN 23
#define Y_ENABLE_PIN 28
#define Y_MS1_PIN 69
#define Y_MS2_PIN 39

#define Z_STEP_PIN 35
#define Z_DIR_PIN 47
#define Z_MIN_PIN 10
#define Z_MAX_PIN 30
#define Z_ENABLE_PIN 27
#define Z_MS1_PIN 68
#define Z_MS2_PIN 67

#define HEATER_BED_PIN 3
#define TEMP_BED_PIN 2

#define HEATER_0_PIN  9
#define TEMP_0_PIN 0

#define HEATER_1_PIN 7
#define TEMP_1_PIN 1

#ifdef BARICUDA
#define HEATER_2_PIN 6
#else
#define HEATER_2_PIN -1
#endif
#define TEMP_2_PIN -1

#define E0_STEP_PIN         34
#define E0_DIR_PIN          43
#define E0_ENABLE_PIN       26
#define E0_MS1_PIN 65
#define E0_MS2_PIN 66

#define E1_STEP_PIN         33
#define E1_DIR_PIN          42
#define E1_ENABLE_PIN       25
#define E1_MS1_PIN 63
#define E1_MS2_PIN 64

#define DIGIPOTSS_PIN 38
#define DIGIPOT_CHANNELS {4,5,3,0,1} // X Y Z E0 E1 digipot channels to stepper driver mapping

#define SDPOWER            -1
#define SDSS               53
#define LED_PIN            13
#define FAN_PIN            8
#define PS_ON_PIN          4
#define KILL_PIN           -1 //80 with Smart Controller LCD
#define SUICIDE_PIN        -1  //PIN that has to be turned on right after start, to keep power flowing.

#ifdef ULTRA_LCD
  #define KILL_PIN 80
  #ifdef NEWPANEL
   //arduino pin which triggers an piezzo beeper
    #define BEEPER 79      // Beeper on AUX-4
    #define LCD_PINS_RS 70
    #define LCD_PINS_ENABLE 71
    #define LCD_PINS_D4 72
    #define LCD_PINS_D5 73
    #define LCD_PINS_D6 74
    #define LCD_PINS_D7 75

    //buttons are directly attached using AUX-2
    #define BTN_EN1 76
    #define BTN_EN2 77
    #define BTN_ENC 78  //the click

    #define BLEN_C 2
    #define BLEN_B 1
    #define BLEN_A 0

    #define SDCARDDETECT 81    // Ramps does not use this port

    //encoder rotation values
    #define encrot0 0
    #define encrot1 2
    #define encrot2 3
    #define encrot3 1
  #else //old style panel with shift register
    //arduino pin witch triggers an piezzo beeper
    #define BEEPER 33    No Beeper added
    //buttons are attached to a shift register
    // Not wired this yet
    // #define SHIFT_CLK 38
    // #define SHIFT_LD 42
    // #define SHIFT_OUT 40
    // #define SHIFT_EN 17

    #define LCD_PINS_RS 75
    #define LCD_PINS_ENABLE 17
    #define LCD_PINS_D4 23
    #define LCD_PINS_D5 25
    #define LCD_PINS_D6 27
    #define LCD_PINS_D7 29

    //encoder rotation values
    #define encrot0 0
    #define encrot1 2
    #define encrot2 3
    #define encrot3 1

    //bits in the shift register that carry the buttons for:
    // left up center down right red
    #define BL_LE 7
    #define BL_UP 6
    #define BL_MI 5
    #define BL_DW 4
    #define BL_RI 3
    #define BL_ST 2
    #define BLEN_B 1
    #define BLEN_A 0
  #endif
#endif //ULTRA_LCD

#ifdef FILAMENT_SENSOR
  //Filip added pin for Filament sensor analog input 
  #define FILWIDTH_PIN        3
#endif //FILAMENT_SENSOR

#endif // RAMBO

/****************************************************************************************
* MegaTronics
*
****************************************************************************************/
#if MB(MEGATRONICS)
#define KNOWN_BOARD 1


 #ifndef __AVR_ATmega2560__
 #error Oops!  Make sure you have 'Arduino Mega' selected from the 'Tools -> Boards' menu.
 #endif


#define LARGE_FLASH        true

#define X_STEP_PIN         26
#define X_DIR_PIN          28
#define X_ENABLE_PIN       24
#define X_MIN_PIN          41
#define X_MAX_PIN          37

#define Y_STEP_PIN         60 // A6
#define Y_DIR_PIN          61 // A7
#define Y_ENABLE_PIN       22
#define Y_MIN_PIN          14
#define Y_MAX_PIN          15

#define Z_STEP_PIN         54 // A0
#define Z_DIR_PIN          55 // A1
#define Z_ENABLE_PIN       56 // A2
#define Z_MIN_PIN          18
#define Z_MAX_PIN          19

#define E0_STEP_PIN        31
#define E0_DIR_PIN         32
#define E0_ENABLE_PIN      38

#define E1_STEP_PIN        34
#define E1_DIR_PIN         36
#define E1_ENABLE_PIN      30

#define SDPOWER            -1
#define SDSS               53
#define LED_PIN            13


#define FAN_PIN            7 // IO pin. Buffer needed
#define PS_ON_PIN          12
#define KILL_PIN           -1

#define HEATER_0_PIN       9    // EXTRUDER 1
#define HEATER_1_PIN       8    // EXTRUDER 2 (FAN On Sprinter)
#define HEATER_2_PIN       -1

#if TEMP_SENSOR_0 == -1
#define TEMP_0_PIN         8   // ANALOG NUMBERING
#else
#define TEMP_0_PIN         13   // ANALOG NUMBERING

#endif

#define TEMP_1_PIN         15   // ANALOG NUMBERING
#define TEMP_2_PIN         -1   // ANALOG NUMBERING
#define HEATER_BED_PIN     10   // BED
#define TEMP_BED_PIN       14   // ANALOG NUMBERING

#define BEEPER 33     // Beeper on AUX-4


#ifdef ULTRA_LCD

  #ifdef NEWPANEL
  //arduino pin which triggers an piezzo beeper

    #define LCD_PINS_RS 16
    #define LCD_PINS_ENABLE 17
    #define LCD_PINS_D4 23
    #define LCD_PINS_D5 25
    #define LCD_PINS_D6 27
    #define LCD_PINS_D7 29

    //buttons are directly attached using AUX-2
    #define BTN_EN1 59
    #define BTN_EN2 64
    #define BTN_ENC 43  //the click

    #define BLEN_C 2
    #define BLEN_B 1
    #define BLEN_A 0

    #define SDCARDDETECT -1   // Ramps does not use this port

      //encoder rotation values
    #define encrot0 0
    #define encrot1 2
    #define encrot2 3
    #define encrot3 1
#endif
#endif //ULTRA_LCD

#endif // MEGATRONICS

/****************************************************************************************
* MegaTronics v2.0
*
****************************************************************************************/
#if MB(MEGATRONICS_2)
 #define KNOWN_BOARD 1


 #ifndef __AVR_ATmega2560__
 #error Oops! Make sure you have 'Arduino Mega' selected from the 'Tools -> Boards' menu.
 #endif

 #define LARGE_FLASH        true

 #define X_STEP_PIN 26
 #define X_DIR_PIN 27
 #define X_ENABLE_PIN 25
 #define X_MIN_PIN 37
 #define X_MAX_PIN 40 //2 //Max endstops default to disabled "-1", set to commented value to enable.

 #define Y_STEP_PIN 4 // A6
 #define Y_DIR_PIN 54 // A0
 #define Y_ENABLE_PIN 5
 #define Y_MIN_PIN 41
 #define Y_MAX_PIN 38 //15

 #define Z_STEP_PIN 56 // A2
 #define Z_DIR_PIN 60 // A6
 #define Z_ENABLE_PIN 55 // A1
 #define Z_MIN_PIN 18
 #define Z_MAX_PIN 19

 #define E0_STEP_PIN 35
 #define E0_DIR_PIN 36
 #define E0_ENABLE_PIN 34

 #define E1_STEP_PIN 29
 #define E1_DIR_PIN 39
 #define E1_ENABLE_PIN 28

 #define E2_STEP_PIN 23
 #define E2_DIR_PIN 24
 #define E2_ENABLE_PIN 22

 #define SDPOWER -1
 #define SDSS 53
 #define LED_PIN 13

 #define FAN_PIN 7
 #define FAN2_PIN 6
 #define PS_ON_PIN 12
 #define KILL_PIN -1

 #define HEATER_0_PIN 9 // EXTRUDER 1
 #define HEATER_1_PIN 8 // EXTRUDER 2
 #define HEATER_2_PIN -1

 #if TEMP_SENSOR_0 == -1
   #define TEMP_0_PIN 4 // ANALOG NUMBERING
 #else
   #define TEMP_0_PIN 13 // ANALOG NUMBERING
 #endif


 #if TEMP_SENSOR_1 == -1
   #define TEMP_1_PIN 8 // ANALOG NUMBERING
 #else
   #define TEMP_1_PIN 15 // ANALOG NUMBERING
 #endif

 #define TEMP_2_PIN -1 // ANALOG NUMBERING

 #define HEATER_BED_PIN 10 // BED

 #if TEMP_SENSOR_BED == -1
   #define TEMP_BED_PIN 8 // ANALOG NUMBERING
 #else
   #define TEMP_BED_PIN 14 // ANALOG NUMBERING
 #endif

 #define BEEPER 64


 #define LCD_PINS_RS 14
 #define LCD_PINS_ENABLE 15
 #define LCD_PINS_D4 30
 #define LCD_PINS_D5 31
 #define LCD_PINS_D6 32
 #define LCD_PINS_D7 33


 //buttons are directly attached using keypad
 #define BTN_EN1 61
 #define BTN_EN2 59
 #define BTN_ENC 43 //the click

 #define BLEN_C 2
 #define BLEN_B 1
 #define BLEN_A 0

 #define SDCARDDETECT -1  // Megatronics does not use this port

   //encoder rotation values
 #define encrot0 0
 #define encrot1 2
 #define encrot2 3
 #define encrot3 1

#endif // MEGATRONICS_2


/****************************************************************************************
* Minitronics v1.0
*
****************************************************************************************/
#if MB(MEGATRONICS_1)
 #define KNOWN_BOARD 1


 #ifndef __AVR_ATmega1281__
 #error Oops! Make sure you have 'Minitronics ' selected from the 'Tools -> Boards' menu.
 #endif

 #define LARGE_FLASH        true

 #define X_STEP_PIN 48
 #define X_DIR_PIN 47
 #define X_ENABLE_PIN 49
 #define X_MIN_PIN 5
 #define X_MAX_PIN -1 //2 //Max endstops default to disabled "-1", set to commented value to enable.

 #define Y_STEP_PIN 39 // A6
 #define Y_DIR_PIN 40 // A0
 #define Y_ENABLE_PIN 38
 #define Y_MIN_PIN 2
 #define Y_MAX_PIN -1 //15

 #define Z_STEP_PIN 42 // A2
 #define Z_DIR_PIN 43 // A6
 #define Z_ENABLE_PIN 41 // A1
 #define Z_MIN_PIN 6
 #define Z_MAX_PIN -1

 #define E0_STEP_PIN 45
 #define E0_DIR_PIN 44
 #define E0_ENABLE_PIN 27

 #define E1_STEP_PIN 36
 #define E1_DIR_PIN 35
 #define E1_ENABLE_PIN 37

 #define E2_STEP_PIN -1
 #define E2_DIR_PIN -1
 #define E2_ENABLE_PIN -1

 #define SDPOWER -1
 #define SDSS 16
 #define LED_PIN 46

 #define FAN_PIN 9
 #define FAN2_PIN -1
 #define PS_ON_PIN -1
 #define KILL_PIN -1

 #define HEATER_0_PIN 7 // EXTRUDER 1
 #define HEATER_1_PIN 8 // EXTRUDER 2
 #define HEATER_2_PIN -1


 #define TEMP_0_PIN 7 // ANALOG NUMBERING
 #define TEMP_1_PIN 6 // ANALOG NUMBERING
 #define TEMP_2_PIN -1 // ANALOG NUMBERING

 #define HEATER_BED_PIN 3 // BED
 #define TEMP_BED_PIN 6 // ANALOG NUMBERING

 #define BEEPER -1


 #define LCD_PINS_RS -1
 #define LCD_PINS_ENABLE -1
 #define LCD_PINS_D4 -1
 #define LCD_PINS_D5 -1
 #define LCD_PINS_D6 -1
 #define LCD_PINS_D7 -1


 //buttons are directly attached using keypad
 #define BTN_EN1 -1
 #define BTN_EN2 -1
 #define BTN_ENC -1 //the click

 #define BLEN_C 2
 #define BLEN_B 1
 #define BLEN_A 0

 #define SDCARDDETECT -1  // Megatronics does not use this port

   //encoder rotation values
 #define encrot0 0
 #define encrot1 2
 #define encrot2 3
 #define encrot3 1

#endif // MEGATRONICS_1

/****************************************************************************************
* Cheaptronic v1.0
*
****************************************************************************************/
#if MB(CHEAPTRONIC)
 #define KNOWN_BOARD 1

 #ifndef __AVR_ATmega2560__
 #error Oops! Make sure you have 'Arduino Mega' selected from the 'Tools -> Boards' menu.
 #endif

 #define LARGE_FLASH        true

 //X motor stepper
 #define X_STEP_PIN 14
 #define X_DIR_PIN 15
 #define X_ENABLE_PIN 24

 //X endstop
 #define X_MIN_PIN 3
 #define X_MAX_PIN -1

 //Y motor stepper
 #define Y_STEP_PIN 35
 #define Y_DIR_PIN 36
 #define Y_ENABLE_PIN 31

 //Y endstop
 #define Y_MIN_PIN 2
 #define Y_MAX_PIN -1

 //Z motor stepper
 #define Z_STEP_PIN 40
 #define Z_DIR_PIN 41
 #define Z_ENABLE_PIN 37

 //Z endstop
 #define Z_MIN_PIN 5
 #define Z_MAX_PIN -1

 //Extruder 0 stepper
 #define E0_STEP_PIN 26
 #define E0_DIR_PIN 28
 #define E0_ENABLE_PIN 25

 //Extruder 1 stepper
 #define E1_STEP_PIN 33
 #define E1_DIR_PIN 34
 #define E1_ENABLE_PIN 30

 #define SDPOWER -1
 #define SDSS -1
 #define LED_PIN -1

 //FAN
 #define FAN_PIN -1

 #define PS_ON_PIN -1
 #define KILL_PIN -1

 #define HEATER_0_PIN 19 // EXTRUDER 1
 #define HEATER_1_PIN 23 // EXTRUDER 2
 //HeatedBad
 #define HEATER_BED_PIN 22
 //Cheaptronic v1.0 hasent EXTRUDER 3
 #define HEATER_2_PIN -1

 //Temperature sensors
 #define TEMP_0_PIN 15
 #define TEMP_1_PIN 14
 #define TEMP_2_PIN -1
 #define TEMP_BED_PIN 13

 //Cheaptronic v1.0 dont support LCD
 #define LCD_PINS_RS -1
 #define LCD_PINS_ENABLE -1
 #define LCD_PINS_D4 -1
 #define LCD_PINS_D5 -1
 #define LCD_PINS_D6 -1
 #define LCD_PINS_D7 -1

 //Cheaptronic v1.0 dont support keypad
 #define BTN_EN1 -1
 #define BTN_EN2 -1
 #define BTN_ENC -1

 #define BLEN_C 2
 #define BLEN_B 1
 #define BLEN_A 0

 //Cheaptronic v1.0 does not use this port
 #define SDCARDDETECT -1

 //encoder rotation values
 #define encrot0 0
 #define encrot1 2
 #define encrot2 3
 #define encrot3 1

#endif // CHEAPTRONIC

/****************************************************************************************
* Motherboard: bq CNC
* Revision: v1.1
* 
* Compatible with:
*   - bq LCD Smart Controller
*   - RepRapDiscount Smart Controller
****************************************************************************************/
#if MB(BQCNC)
 #define KNOWN_BOARD 1
 #define LARGE_FLASH true

 #ifndef __AVR_ATmega2560__
  # error Oops!  Make sure you have 'Arduino Mega' selected from the \
    'Tools -> Boards' menu.
 #endif // __AVR_ATmega2560__

 // Motors
 #define X_STEP_PIN         54
 #define X_DIR_PIN          55
 #define X_ENABLE_PIN       38
 
 #define Y_STEP_PIN         60
 #define Y_DIR_PIN          61
 #define Y_ENABLE_PIN       56
 
 #define Z_STEP_PIN         46
 #define Z_DIR_PIN          48
 #define Z_ENABLE_PIN       77
 
 #define E0_STEP_PIN        26
 #define E0_DIR_PIN         28
 #define E0_ENABLE_PIN      24
 
 #define E1_STEP_PIN        36
 #define E1_DIR_PIN         34
 #define E1_ENABLE_PIN      30
 
 // Digital potentiometers
 #define DIGIPOTSS_PIN      22
 #define DIGIPOT_CHANNELS    { 4, 5, 3 , 0, 1 }
 
 // Endstops
 #define X_MIN_PIN          3
 #define X_MAX_PIN          79
 
 #define Y_MIN_PIN          14
 #define Y_MAX_PIN          15
 
 #define Z_MIN_PIN          18
 #define Z_MAX_PIN          19
 
 // Heaters
 #define HEATER_0_PIN       9
 #define HEATER_1_PIN       10
 #define HEATER_BED_PIN     8
 
 // Thermistors
 #define TEMP_0_PIN         13  // Analog numbering: DIO67
 #define TEMP_1_PIN         14  // Analog numbering: DIO68
 #define TEMP_2_PIN         15  // Analog numbering: DIO69
 #define TEMP_3_PIN         8   // Analog numbering: DIO62
 #define TEMP_BED_PIN       TEMP_1_PIN
 
 // Cooling Fans
 #define FAN_0_PIN          12
 #define FAN_1_PIN          7
 #define FAN_PIN            FAN_0_PIN    
 
 // Auxiliar Power Channel Driver
 #define AUX_DRIVER_PIN     2
 
 // External Power Supply
 #define PS_ON_PIN          81
 
 // LEDs
 #define LED_PIN            13

#endif // BQCNC

/****************************************************************************************
* bq LCD Smart Controller
****************************************************************************************/
#ifdef BQ_LCD_SMART_CONTROLLER
 // Reset Button
 #define KILL_PIN            41
 // LCD
 #define LCD_PIN_BL          39
 #define LCD_PINS_RS         16
 #define LCD_PINS_ENABLE     17
 #define LCD_PINS_D4         23
 // Button & Encoder
 #define BTN_EN1             31
 #define BTN_EN2             33
 #define BTN_ENC             35
 // Buzzer
 #define BEEPER              37
 // SD Card Reader
 #define SDSS                53
 #define SDCARDDETECT        49
#endif // BQ_LCD_SMART_CONTROLLER 

#ifndef KNOWN_BOARD
#error Unknown MOTHERBOARD value in configuration.h
#endif

//List of pins which to ignore when asked to change by gcode, 0 and 1 are RX and TX, do not mess with those!
#define _E0_PINS E0_STEP_PIN, E0_DIR_PIN, E0_ENABLE_PIN, HEATER_0_PIN,
#if EXTRUDERS > 1
  #define _E1_PINS E1_STEP_PIN, E1_DIR_PIN, E1_ENABLE_PIN, HEATER_1_PIN,
#else
  #define _E1_PINS
#endif
#if EXTRUDERS > 2
  #define _E2_PINS E2_STEP_PIN, E2_DIR_PIN, E2_ENABLE_PIN, HEATER_2_PIN,
#else
  #define _E2_PINS
=======
#if EXTRUDERS > 1
  #define _E1_PINS E1_STEP_PIN, E1_DIR_PIN, E1_ENABLE_PIN, HEATER_1_PIN, analogInputToDigitalPin(TEMP_1_PIN),
  #if EXTRUDERS > 2
    #define _E2_PINS E2_STEP_PIN, E2_DIR_PIN, E2_ENABLE_PIN, HEATER_2_PIN, analogInputToDigitalPin(TEMP_2_PIN),
    #if EXTRUDERS > 3
      #define _E3_PINS E3_STEP_PIN, E3_DIR_PIN, E3_ENABLE_PIN, HEATER_3_PIN, analogInputToDigitalPin(TEMP_3_PIN),
    #endif
  #endif
>>>>>>> 12589808
#endif

#ifdef X_STOP_PIN
  #if X_HOME_DIR < 0
    #define X_MIN_PIN X_STOP_PIN
    #define X_MAX_PIN -1
  #else
    #define X_MIN_PIN -1
    #define X_MAX_PIN X_STOP_PIN
  #endif
#endif

#ifdef Y_STOP_PIN
  #if Y_HOME_DIR < 0
    #define Y_MIN_PIN Y_STOP_PIN
    #define Y_MAX_PIN -1
  #else
    #define Y_MIN_PIN -1
    #define Y_MAX_PIN Y_STOP_PIN
  #endif
#endif

#ifdef Z_STOP_PIN
  #if Z_HOME_DIR < 0
    #define Z_MIN_PIN Z_STOP_PIN
    #define Z_MAX_PIN -1
  #else
    #define Z_MIN_PIN -1
    #define Z_MAX_PIN Z_STOP_PIN
  #endif
#endif

#ifdef DISABLE_MAX_ENDSTOPS
  #define X_MAX_PIN          -1
  #define Y_MAX_PIN          -1
  #define Z_MAX_PIN          -1
#endif

#ifdef DISABLE_MIN_ENDSTOPS
  #define X_MIN_PIN          -1
  #define Y_MIN_PIN          -1
  #define Z_MIN_PIN          -1
#endif

#define SENSITIVE_PINS { 0, 1, X_STEP_PIN, X_DIR_PIN, X_ENABLE_PIN, X_MIN_PIN, X_MAX_PIN, Y_STEP_PIN, Y_DIR_PIN, Y_ENABLE_PIN, Y_MIN_PIN, Y_MAX_PIN, Z_STEP_PIN, Z_DIR_PIN, Z_ENABLE_PIN, Z_MIN_PIN, Z_MAX_PIN, PS_ON_PIN, \
                        HEATER_BED_PIN, FAN_PIN, \
                        _E0_PINS _E1_PINS _E2_PINS _E3_PINS \
                        analogInputToDigitalPin(TEMP_BED_PIN) \
                       }

#endif //__PINS_H<|MERGE_RESOLUTION|>--- conflicted
+++ resolved
@@ -106,8 +106,8 @@
   #include "pins_5DPRINT.h"
 #elif MB(LEAPFROG)
   #include "pins_LEAPFROG.h"
-#elif MB(WITBOX)
-  #include "pins_WITBOX.h"
+#elif MB(BQCNC)
+  #include "pins_BQCNC.h"
 #elif MB(99)
   #include "pins_99.h"
 #else
@@ -120,2390 +120,6 @@
 #define _E2_PINS
 #define _E3_PINS
 
-<<<<<<< HEAD
-    #if MB(AZTEEG_X3_PRO)
-      #define E2_STEP_PIN        23
-      #define E2_DIR_PIN         25
-      #define E2_ENABLE_PIN      40
-
-      #define E3_STEP_PIN        27
-      #define E3_DIR_PIN         29
-      #define E3_ENABLE_PIN      41
-
-      #define E4_STEP_PIN        43
-      #define E4_DIR_PIN         37
-      #define E4_ENABLE_PIN      42
-    #endif
-
-    #define SDPOWER            -1
-    #define SDSS               53
-    #define LED_PIN            13
-  #endif
-
-  #if MB(RAMPS_13_EFB) || MB(RAMPS_13_EFF) || MB(AZTEEG_X3) || MB(AZTEEG_X3_PRO) || MB(BQCNC)
-    #define FAN_PIN            9 // (Sprinter config)
-  #else
-    #define FAN_PIN            4 // IO pin. Buffer needed
-  #endif
-
-  #if MB(3DRAG) || MB(RAMPS_13_EEF)
-    #define FAN_PIN            8
-  #endif
-
-  #if MB(RAMPS_13_EFF)
-    #define CONTROLLERFAN_PIN  -1 //Pin used for the fan to cool controller
-  #endif
-
-  #define PS_ON_PIN          12
-
-  #if defined(REPRAP_DISCOUNT_SMART_CONTROLLER) || defined(G3D_PANEL)
-    #define KILL_PIN           41
-  #else
-    #define KILL_PIN           -1
-  #endif
-
-  #if MB(RAMPS_13_EFF)
-    #define HEATER_0_PIN       8
-  #else
-    #define HEATER_0_PIN       10   // EXTRUDER 1
-  #endif
-
-  #if MB(RAMPS_13_EFB) || MB(AZTEEG_X3) || MB(BQCNC)
-    #define HEATER_1_PIN       -1
-  #else
-    #define HEATER_1_PIN       9    // EXTRUDER 2 (FAN On Sprinter)
-  #endif
-
-
-  #if MB(3DRAG)
-    #define HEATER_0_PIN       10
-    #define HEATER_1_PIN       12
-    #define HEATER_2_PIN       6
-  #elif MB(AZTEEG_X3_PRO)
-    #define HEATER_2_PIN       16
-    #define HEATER_3_PIN       17
-    #define HEATER_4_PIN       4
-    #define HEATER_5_PIN       5
-    #define HEATER_6_PIN       6
-    #define HEATER_7_PIN       11
-  #else
-    #define HEATER_2_PIN       -1
-  #endif
-
-  #define TEMP_0_PIN         13   // ANALOG NUMBERING
-  #define TEMP_1_PIN         15   // ANALOG NUMBERING
-  #if MB(AZTEEG_X3_PRO)
-    #define TEMP_2_PIN         12   // ANALOG NUMBERING
-    #define TEMP_3_PIN         11   // ANALOG NUMBERING
-    #define TEMP_4_PIN         10   // ANALOG NUMBERING
-    #define TC1                4    // ANALOG NUMBERING Thermo couple on Azteeg X3Pro
-    #define TC2                5    // ANALOG NUMBERING Thermo couple on Azteeg X3Pro
-  #else
-    #define TEMP_2_PIN         -1   // ANALOG NUMBERING
-  #endif
-
-  #if MB(RAMPS_13_EFF) || MB(RAMPS_13_EEF)
-    #define HEATER_BED_PIN     -1    // NO BED
-  #else
-    #if MB(3DRAG)
-      #define HEATER_BED_PIN     9    // BED
-    #else
-      #define HEATER_BED_PIN     8    // BED
-    #endif
-  #endif
-
-  #define TEMP_BED_PIN       14   // ANALOG NUMBERING
-
-  #ifdef NUM_SERVOS
-    #define SERVO0_PIN         11
-
-    #if NUM_SERVOS > 1
-      #define SERVO1_PIN         6
-    #endif
-
-    #if NUM_SERVOS > 2
-      #define SERVO2_PIN         5
-    #endif
-
-    #if NUM_SERVOS > 3
-      #define SERVO3_PIN         4
-    #endif
-  #endif
-
-  #if MB(AZTEEG_X3_PRO)
-    #define BEEPER 33
-  #endif
-
-  #ifdef TEMP_STAT_LEDS
-    #if MB(AZTEEG_X3)
-      #define STAT_LED_RED       6
-      #define STAT_LED_BLUE     11
-    #endif
-  #endif
-
-  #ifdef ULTRA_LCD
-
-    #ifdef NEWPANEL
-      #define LCD_PINS_RS 16
-      #define LCD_PINS_ENABLE 17
-      #define LCD_PINS_D4 23
-      #define LCD_PINS_D5 25
-      #define LCD_PINS_D6 27
-      #define LCD_PINS_D7 29
-
-      #ifdef REPRAP_DISCOUNT_SMART_CONTROLLER
-        #define BEEPER 37
-
-        #define BTN_EN1 31
-        #define BTN_EN2 33
-        #define BTN_ENC 35
-
-        #define SDCARDDETECT 49
-      #elif defined(LCD_I2C_PANELOLU2)
-        #define BTN_EN1 47  //reverse if the encoder turns the wrong way.
-        #define BTN_EN2 43
-        #define BTN_ENC 32
-        #define LCD_SDSS 53
-        #define SDCARDDETECT -1
-        #define KILL_PIN 41
-      #elif defined(LCD_I2C_VIKI)
-        #define BTN_EN1 22  //reverse if the encoder turns the wrong way.
-        #define BTN_EN2 7
-        #define BTN_ENC -1
-        #define LCD_SDSS 53
-        #define SDCARDDETECT 49
-      #else
-        //arduino pin which triggers an piezzo beeper
-        #define BEEPER 33  // Beeper on AUX-4
-
-        //buttons are directly attached using AUX-2
-        #ifdef REPRAPWORLD_KEYPAD
-          #define BTN_EN1 64 // encoder
-          #define BTN_EN2 59 // encoder
-          #define BTN_ENC 63 // enter button
-          #define SHIFT_OUT 40 // shift register
-          #define SHIFT_CLK 44 // shift register
-          #define SHIFT_LD 42 // shift register
-        #else
-          #define BTN_EN1 37
-          #define BTN_EN2 35
-          #define BTN_ENC 31  //the click
-        #endif
-
-        #ifdef G3D_PANEL
-          #define SDCARDDETECT 49
-        #else
-          #define SDCARDDETECT -1  // Ramps does not use this port
-        #endif
-
-      #endif
-
-      #if MB(3DRAG)
-        #define BEEPER -1
-
-        #define LCD_PINS_RS 27
-        #define LCD_PINS_ENABLE 29
-        #define LCD_PINS_D4 37
-        #define LCD_PINS_D5 35
-        #define LCD_PINS_D6 33
-        #define LCD_PINS_D7 31
-
-       //buttons
-       #define BTN_EN1 16
-       #define BTN_EN2 17
-       #define BTN_ENC 23 //the click
-
-    #endif
-    #else //old style panel with shift register
-      //arduino pin witch triggers an piezzo beeper
-      #define BEEPER 33   //No Beeper added
-
-      //buttons are attached to a shift register
-  // Not wired this yet
-      //#define SHIFT_CLK 38
-      //#define SHIFT_LD 42
-      //#define SHIFT_OUT 40
-      //#define SHIFT_EN 17
-
-      #define LCD_PINS_RS 16
-      #define LCD_PINS_ENABLE 17
-      #define LCD_PINS_D4 23
-      #define LCD_PINS_D5 25
-      #define LCD_PINS_D6 27
-      #define LCD_PINS_D7 29
-    #endif
-  #endif //ULTRA_LCD
-
-#else // RAMPS_V_1_1 or RAMPS_V_1_2 as default (BOARD_RAMPS_OLD)
-
-#define X_STEP_PIN         26
-#define X_DIR_PIN          28
-#define X_ENABLE_PIN       24
-#define X_MIN_PIN           3
-#define X_MAX_PIN          -1    //2
-
-#define Y_STEP_PIN         38
-#define Y_DIR_PIN          40
-#define Y_ENABLE_PIN       36
-#define Y_MIN_PIN          16
-#define Y_MAX_PIN          -1    //17
-
-#define Z_STEP_PIN         44
-#define Z_DIR_PIN          46
-#define Z_ENABLE_PIN       42
-#define Z_MIN_PIN          18
-#define Z_MAX_PIN          -1    //19
-
-#define E0_STEP_PIN         32
-#define E0_DIR_PIN          34
-#define E0_ENABLE_PIN       30
-
-#define SDPOWER            48
-#define SDSS               53
-#define LED_PIN            13
-#define PS_ON_PIN          -1
-#define KILL_PIN           -1
-
-#ifdef RAMPS_V_1_0 // RAMPS_V_1_0
-  #define HEATER_0_PIN     12    // RAMPS 1.0
-  #define HEATER_BED_PIN   -1    // RAMPS 1.0
-  #define FAN_PIN          11    // RAMPS 1.0
-#else // RAMPS_V_1_1 or RAMPS_V_1_2
-  #define HEATER_0_PIN     10    // RAMPS 1.1
-  #define HEATER_BED_PIN    8    // RAMPS 1.1
-  #define FAN_PIN           9    // RAMPS 1.1
-#endif
-#define HEATER_1_PIN        -1
-#define HEATER_2_PIN        -1
-#define TEMP_0_PIN          2    // MUST USE ANALOG INPUT NUMBERING NOT DIGITAL OUTPUT NUMBERING!!!!!!!!!
-#define TEMP_1_PIN          -1
-#define TEMP_2_PIN          -1
-#define TEMP_BED_PIN        1    // MUST USE ANALOG INPUT NUMBERING NOT DIGITAL OUTPUT NUMBERING!!!!!!!!!
-
-#endif // RAMPS_13_EFB || RAMPS_13_EEB || RAMPS_13_EFF || 3DRAG || MB(BQCNC)
-
-// SPI for Max6675 Thermocouple
-
-#ifndef SDSUPPORT
-// these pins are defined in the SD library if building with SD support
-  #define SCK_PIN          52
-  #define MISO_PIN         50
-  #define MOSI_PIN         51
-  #define MAX6675_SS       66// Do not use pin 53 if there is even the remote possibility of using Dsplay/SD card
-#else
-  #define MAX6675_SS       66// Do not use pin 49 as this is tied to the switch inside the SD card socket to detect if there is an SD card present
-#endif
-
-#endif // RAMPS_OLD || RAMPS_13_EFB || RAMPS_13_EEB || RAMPS_13_EFF || 3DRAG || MB(BQCNC)
-
-/****************************************************************************************
-* Duemilanove w/ ATMega328P pin assignment
-*
-****************************************************************************************/
-#if MB(DUEMILANOVE_328P)
-#define KNOWN_BOARD 1
-
-#ifndef __AVR_ATmega328P__
-#error Oops!  Make sure you have 'Arduino Duemilanove w/ ATMega328' selected from the 'Tools -> Boards' menu.
-#endif
-
-#define X_STEP_PIN         19
-#define X_DIR_PIN          18
-#define X_ENABLE_PIN       -1
-#define X_STOP_PIN         17
-
-#define Y_STEP_PIN         10
-#define Y_DIR_PIN           7
-#define Y_ENABLE_PIN       -1
-#define Y_STOP_PIN          8
-
-#define Z_STEP_PIN         13
-#define Z_DIR_PIN           3
-#define Z_ENABLE_PIN        2
-#define Z_STOP_PIN          4
-
-#define E0_STEP_PIN         11
-#define E0_DIR_PIN          12
-#define E0_ENABLE_PIN       -1
-
-#define SDPOWER          -1
-#define SDSS          -1
-#define LED_PIN            -1
-#define FAN_PIN             5
-#define PS_ON_PIN          -1
-#define KILL_PIN           -1
-
-#define HEATER_0_PIN        6
-#define HEATER_1_PIN        -1
-#define HEATER_2_PIN        -1
-#define TEMP_0_PIN          0    // MUST USE ANALOG INPUT NUMBERING NOT DIGITAL OUTPUT NUMBERING!!!!!!!!!
-#define TEMP_1_PIN          -1
-#define TEMP_2_PIN          -1
-#define HEATER_BED_PIN      -1
-#define TEMP_BED_PIN        -1
-
-#endif // DUEMILANOVE_328P
-
-/****************************************************************************************
-* Elefu RA Board Pin Assignments
-*
-****************************************************************************************/
-#if MB(ELEFU_3)
-#define KNOWN_BOARD 1
-
-#ifndef __AVR_ATmega2560__
- #error Oops!  Make sure you have 'Arduino Mega' selected from the 'Tools -> Boards' menu.
-#endif
-
-
-#define X_STEP_PIN         49
-#define X_DIR_PIN          13
-#define X_ENABLE_PIN       48
-#define X_MIN_PIN          35
-#define X_MAX_PIN          -1 //34
-
-#define Y_STEP_PIN         11
-#define Y_DIR_PIN          9
-#define Y_ENABLE_PIN       12
-#define Y_MIN_PIN          33
-#define Y_MAX_PIN          -1 //32
-
-#define Z_STEP_PIN         7
-#define Z_DIR_PIN          6
-#define Z_ENABLE_PIN       8
-#define Z_MIN_PIN          31
-#define Z_MAX_PIN          -1 //30
-
-#define E2_STEP_PIN        43
-#define E2_DIR_PIN         47
-#define E2_ENABLE_PIN      42
-
-#define E1_STEP_PIN        18
-#define E1_DIR_PIN         19
-#define E1_ENABLE_PIN      38
-
-#define E0_STEP_PIN        40
-#define E0_DIR_PIN         41
-#define E0_ENABLE_PIN      37
-
-#define SDPOWER            -1
-#define LED_PIN            -1 //Use +12V Aux port for LED Ring
-
-#define FAN_PIN            16 //5V PWM
-
-#define PS_ON_PIN          10 //Set to -1 if using a manual switch on the PWRSW Connector
-#define SLEEP_WAKE_PIN     26 //This feature still needs work
-
-#define HEATER_0_PIN       45 //12V PWM1
-#define HEATER_1_PIN       46 //12V PWM2
-#define HEATER_2_PIN       17 //12V PWM3
-#define HEATER_BED_PIN     44 //DOUBLE 12V PWM
-#define TEMP_0_PIN         3  //ANALOG NUMBERING
-#define TEMP_1_PIN         2  //ANALOG NUMBERING
-#define TEMP_2_PIN         1  //ANALOG NUMBERING
-#define TEMP_BED_PIN       0  //ANALOG NUMBERING
-
-#define BEEPER             36
-
-#define KILL_PIN           -1
-
-// M240  Triggers a camera by emulating a Canon RC-1 Remote
-// Data from: http://www.doc-diy.net/photo/rc-1_hacked/
-#define PHOTOGRAPH_PIN     29
-
-#ifdef RA_CONTROL_PANEL
-
-  #define SDSS             53
-  #define SDCARDDETECT     28
-
-  #define BTN_EN1          14
-  #define BTN_EN2          39
-  #define BTN_ENC          15  //the click
-
-  #define BLEN_C           2
-  #define BLEN_B           1
-  #define BLEN_A           0
-
-  //encoder rotation values
-  #define encrot0          0
-  #define encrot1          2
-  #define encrot2          3
-  #define encrot3          1
-
-#endif //RA_CONTROL_PANEL
-
-#ifdef RA_DISCO
-  //variables for which pins the TLC5947 is using
-  #define TLC_CLOCK_PIN    25
-  #define TLC_BLANK_PIN    23
-  #define TLC_XLAT_PIN     22
-  #define TLC_DATA_PIN     24
-
-  //We also need to define pin to port number mapping for the 2560 to match the pins listed above. If you change the TLC pins, update this as well per the 2560 datasheet!
-  //This currently only works with the RA Board.
-  #define TLC_CLOCK_BIT 3 //bit 3 on port A
-  #define TLC_CLOCK_PORT &PORTA //bit 3 on port A
-
-  #define TLC_BLANK_BIT 1 //bit 1 on port A
-  #define TLC_BLANK_PORT &PORTA //bit 1 on port A
-
-  #define TLC_DATA_BIT 2 //bit 2 on port A
-  #define TLC_DATA_PORT &PORTA //bit 2 on port A
-
-  #define TLC_XLAT_BIT 0 //bit 0 on port A
-  #define TLC_XLAT_PORT &PORTA //bit 0 on port A
-
-  //change this to match your situation. Lots of TLCs takes up the arduino SRAM very quickly, so be careful
-  //Leave it at at least 1 if you have enabled RA_LIGHTING
-  //The number of TLC5947 boards chained together for use with the animation, additional ones will repeat the animation on them, but are not individually addressable and mimic those before them. You can leave the default at 2 even if you only have 1 TLC5947 module.
-  #define NUM_TLCS 2
-
-  //These TRANS_ARRAY values let you change the order the LEDs on the lighting modules will animate for chase functions.
-  //Modify them according to your specific situation.
-  //NOTE: the array should be 8 long for every TLC you have. These defaults assume (2) TLCs.
-  #define TRANS_ARRAY {0, 1, 2, 3, 4, 5, 6, 7, 15, 14, 13, 12, 11, 10, 9, 8} //forwards
-  //#define TRANS_ARRAY {7, 6, 5, 4, 3, 2, 1, 0, 8, 9, 10, 11, 12, 13, 14, 15} //backwards
-#endif //RA_LIGHTING
-
-
-#endif // ELEFU_3
-
-
-/****************************************************************************************
-* Gen6 pin assignment
-*
-****************************************************************************************/
-#if MB(GEN6) || MB(GEN6_DELUXE)
-#define KNOWN_BOARD 1
-
-#ifndef __AVR_ATmega644P__
-#ifndef __AVR_ATmega1284P__
-#error Oops!  Make sure you have 'Sanguino' selected from the 'Tools -> Boards' menu.
-#endif
-#endif
-
-//x axis pins
-    #define X_STEP_PIN      15
-    #define X_DIR_PIN       18
-    #define X_ENABLE_PIN    19
-    #define X_STOP_PIN      20
-
-    //y axis pins
-    #define Y_STEP_PIN      23
-    #define Y_DIR_PIN       22
-    #define Y_ENABLE_PIN    24
-    #define Y_STOP_PIN      25
-
-    //z axis pins
-    #define Z_STEP_PIN      27
-    #define Z_DIR_PIN       28
-    #define Z_ENABLE_PIN    29
-    #define Z_STOP_PIN      30
-
-    //extruder pins
-    #define E0_STEP_PIN      4    //Edited @ EJE Electronics 20100715
-    #define E0_DIR_PIN       2    //Edited @ EJE Electronics 20100715
-    #define E0_ENABLE_PIN    3    //Added @ EJE Electronics 20100715
-    #define TEMP_0_PIN      5     //changed @ rkoeppl 20110410
-    #define TEMP_1_PIN      -1    //changed @ rkoeppl 20110410
-
-
-    #define TEMP_2_PIN      -1    //changed @ rkoeppl 20110410
-    #define HEATER_0_PIN    14    //changed @ rkoeppl 20110410
-    #define HEATER_1_PIN    -1
-    #define HEATER_2_PIN    -1
-    #if MB(GEN6)
-    #define HEATER_BED_PIN  -1    //changed @ rkoeppl 20110410
-    #define TEMP_BED_PIN    -1    //changed @ rkoeppl 20110410
-    #else
-    #define HEATER_BED_PIN   1    //changed @ rkoeppl 20110410
-    #define TEMP_BED_PIN     0    //changed @ rkoeppl 20110410
-    #endif
-    #define SDPOWER          -1
-    #define SDSS          17
-    #define LED_PIN         -1    //changed @ rkoeppl 20110410
-    #define FAN_PIN         -1    //changed @ rkoeppl 20110410
-    #define PS_ON_PIN       -1    //changed @ rkoeppl 20110410
-    #define KILL_PIN        -1    //changed @ drakelive 20120830
-    //our pin for debugging.
-
-    #define DEBUG_PIN        0
-
-    //our RS485 pins
-    #define TX_ENABLE_PIN 12
-    #define RX_ENABLE_PIN 13
-
-#endif // GEN6 || GEN6_DELUXE
-
-/****************************************************************************************
-* Sanguinololu pin assignment
-*
-****************************************************************************************/
-#if MB(STB_11)
-#define STB
-#endif
-#if MB(MELZI) || MB(MELZI_1284)
-#define MELZI
-#endif
-#if MB(AZTEEG_X1)
-#define AZTEEG_X1
-#endif
-#if MB(SANGUINOLOLU_12) || MB(MELZI) || MB(STB_11) || MB(AZTEEG_X1) || MB(MELZI_1284)
-#undef MOTHERBOARD
-#define MOTHERBOARD BOARD_SANGUINOLOLU_11
-#define SANGUINOLOLU_V_1_2
-
-#if defined(__AVR_ATmega1284P__)
-  #define LARGE_FLASH true
-#endif
-#endif
-
-#if MB(SANGUINOLOLU_11)
-#define KNOWN_BOARD 1
-#ifndef __AVR_ATmega644P__
-#ifndef __AVR_ATmega1284P__
-#error Oops!  Make sure you have 'Sanguino' selected from the 'Tools -> Boards' menu.
-#endif
-#endif
-
-#define X_STEP_PIN         15
-#define X_DIR_PIN          21
-#define X_STOP_PIN         18
-
-#define Y_STEP_PIN         22
-#define Y_DIR_PIN          23
-#define Y_STOP_PIN         19
-
-#define Z_STEP_PIN         3
-#define Z_DIR_PIN          2
-#define Z_STOP_PIN         20
-
-#define E0_STEP_PIN         1
-#define E0_DIR_PIN          0
-
-#define LED_PIN            -1
-
-#define FAN_PIN            -1
- #if FAN_PIN == 12 || FAN_PIN ==13
-  #define FAN_SOFT_PWM
-#endif
-
-#ifdef MELZI
- #define LED_PIN            27 /* On some broken versions of the Sanguino libraries the pin definitions are wrong, which then needs LED_PIN as pin 28. But you better upgrade your Sanguino libraries! See #368. */
- #define FAN_PIN            4 // Works for Panelolu2 too
-#endif
-
-#ifdef STB
- #define FAN_PIN            4
-  //  Uncomment this if you have the first generation (V1.10) of STBs board
- #define LCD_PIN_BL         17 // LCD backlight LED
-#endif
-
-#ifdef AZTEEG_X1
- #define FAN_PIN            4
-#endif
-
-#ifdef NUM_SERVOS
-  #define SERVO0_PIN          -1
-
-  #if NUM_SERVOS > 1
-    #define SERVO1_PIN        -1
-  #endif
-
-  #if NUM_SERVOS > 2
-    #define SERVO2_PIN        -1
-  #endif
-
-  #if NUM_SERVOS > 3
-    #define SERVO3_PIN        -1
-  #endif
-#endif
-
-#define PS_ON_PIN          -1
-#define KILL_PIN           -1
-
-#define HEATER_0_PIN       13 // (extruder)
-#define HEATER_1_PIN       -1
-#define HEATER_2_PIN       -1
-
-#ifdef SANGUINOLOLU_V_1_2
-
- #define HEATER_BED_PIN     12 // (bed)
- #define X_ENABLE_PIN       14
- #define Y_ENABLE_PIN       14
- #define Z_ENABLE_PIN       26
- #define E0_ENABLE_PIN      14
-
- #ifdef LCD_I2C_PANELOLU2
-   #define FAN_PIN          4 // Uses Transistor1 (PWM) on Panelolu2's Sanguino Adapter Board to drive the fan
- #endif
-
-#else
-
-#define HEATER_BED_PIN      14  // (bed)
-#define X_ENABLE_PIN       -1
-#define Y_ENABLE_PIN       -1
-#define Z_ENABLE_PIN       -1
-#define E0_ENABLE_PIN      -1
-
-#endif
-
-#define TEMP_0_PIN          7   // MUST USE ANALOG INPUT NUMBERING NOT DIGITAL OUTPUT NUMBERING!!!!!!!!! (pin 33 extruder)
-#define TEMP_1_PIN         -1
-#define TEMP_2_PIN         -1
-#define TEMP_BED_PIN        6   // MUST USE ANALOG INPUT NUMBERING NOT DIGITAL OUTPUT NUMBERING!!!!!!!!! (pin 34 bed)
-#define SDPOWER            -1
-#define SDSS               31
-
-/* On some broken versions of the Sanguino libraries the pin definitions are wrong, which then needs SDSS as pin 24. But you better upgrade your Sanguino libraries! See #368. */
-//#define SDSS               24
-
- #ifdef ULTRA_LCD
-   #ifdef NEWPANEL
-     //we have no buzzer installed
-     #define BEEPER -1
-     //LCD Pins
-     #ifdef DOGLCD
-       // Pins for DOGM SPI LCD Support
-       #define DOGLCD_A0  30
-       #define DOGLCD_CS  29
-       // GLCD features
-       #define LCD_CONTRAST 1
-       // Uncomment screen orientation
-         // #define LCD_SCREEN_ROT_0
-         // #define LCD_SCREEN_ROT_90
-       #define LCD_SCREEN_ROT_180
-         // #define LCD_SCREEN_ROT_270
-       #else // standard Hitachi LCD controller
-       #define LCD_PINS_RS        4
-       #define LCD_PINS_ENABLE    17
-       #define LCD_PINS_D4        30
-       #define LCD_PINS_D5        29
-       #define LCD_PINS_D6        28
-       #define LCD_PINS_D7        27
-     #endif
-     //The encoder and click button
-     #define BTN_EN1 11
-     #define BTN_EN2 10
-     #ifdef LCD_I2C_PANELOLU2
-       #ifdef MELZI
-         #define BTN_ENC 29 //the click switch
-         #define LCD_SDSS 30 //to use the SD card reader on the Panelolu2 rather than the melzi board
-       #else
-         #define BTN_ENC 30 //the click switch
-       #endif
-     #else
-       #define BTN_ENC 16  //the click switch
-     #endif //Panelolu2
-     //not connected to a pin
-     #define SDCARDDETECT -1
-
-   #endif //Newpanel
- #endif //Ultipanel
-
- #ifdef MAKRPANEL
-     #define BEEPER 29
-     // Pins for DOGM SPI LCD Support
-     #define DOGLCD_A0  30
-     #define DOGLCD_CS  17
-     #define LCD_PIN_BL 28  // backlight LED on PA3
-     // GLCD features
-     #define LCD_CONTRAST 1
-     // Uncomment screen orientation
-     #define LCD_SCREEN_ROT_0
-       // #define LCD_SCREEN_ROT_90
-       // #define LCD_SCREEN_ROT_180
-       // #define LCD_SCREEN_ROT_270
-     //The encoder and click button
-     #define BTN_EN1 11
-     #define BTN_EN2 10
-     #define BTN_ENC 16  //the click switch
-     //not connected to a pin
-     #define SDCARDDETECT -1
- #endif //Makrpanel
-
-#endif // SANGUINOLOLU_11
-
-
-/*****************************************************************
-* Ultimaker pin assignment
-******************************************************************/
-
-#if MB(ULTIMAKER)
-#define KNOWN_BOARD
-
-#ifndef __AVR_ATmega1280__
- #ifndef __AVR_ATmega2560__
- #error Oops!  Make sure you have 'Arduino Mega' selected from the 'Tools -> Boards' menu.
- #endif
-#endif
-
-#define LARGE_FLASH true
-
-#define X_STEP_PIN 25
-#define X_DIR_PIN 23
-#define X_MIN_PIN 22
-#define X_MAX_PIN 24
-#define X_ENABLE_PIN 27
-
-#define Y_STEP_PIN 31
-#define Y_DIR_PIN 33
-#define Y_MIN_PIN 26
-#define Y_MAX_PIN 28
-#define Y_ENABLE_PIN 29
-
-#define Z_STEP_PIN 37
-#define Z_DIR_PIN 39
-#define Z_MIN_PIN 30
-#define Z_MAX_PIN 32
-#define Z_ENABLE_PIN 35
-
-#define HEATER_BED_PIN 4
-#define TEMP_BED_PIN 10
-
-#define HEATER_0_PIN  2
-#define TEMP_0_PIN 8
-
-#define HEATER_1_PIN 3
-#define TEMP_1_PIN 9
-
-#define HEATER_2_PIN -1
-#define TEMP_2_PIN -1
-
-#define E0_STEP_PIN         43
-#define E0_DIR_PIN          45
-#define E0_ENABLE_PIN       41
-
-#define E1_STEP_PIN         49
-#define E1_DIR_PIN          47
-#define E1_ENABLE_PIN       48
-
-#define SDPOWER            -1
-#define SDSS               53
-#define LED_PIN            13
-#define FAN_PIN            7
-#define PS_ON_PIN          12
-#define KILL_PIN           -1
-#define SUICIDE_PIN        54  //PIN that has to be turned on right after start, to keep power flowing.
-#define SERVO0_PIN         13  // untested
-
-#ifdef ULTRA_LCD
-
-  #ifdef NEWPANEL
-  //arduino pin witch triggers an piezzo beeper
-    #define BEEPER 18
-
-    #define LCD_PINS_RS 20
-    #define LCD_PINS_ENABLE 17
-    #define LCD_PINS_D4 16
-    #define LCD_PINS_D5 21
-    #define LCD_PINS_D6 5
-    #define LCD_PINS_D7 6
-
-    //buttons are directly attached
-    #define BTN_EN1 40
-    #define BTN_EN2 42
-    #define BTN_ENC 19  //the click
-
-    #define SDCARDDETECT 38
-
-  #else //old style panel with shift register
-    //arduino pin witch triggers an piezzo beeper
-    #define BEEPER 18
-
-    //buttons are attached to a shift register
-    #define SHIFT_CLK 38
-    #define SHIFT_LD 42
-    #define SHIFT_OUT 40
-    #define SHIFT_EN 17
-
-    #define LCD_PINS_RS 16
-    #define LCD_PINS_ENABLE 5
-    #define LCD_PINS_D4 6
-    #define LCD_PINS_D5 21
-    #define LCD_PINS_D6 20
-    #define LCD_PINS_D7 19
-
-    #define SDCARDDETECT -1
-  #endif
-#endif //ULTRA_LCD
-
-#endif // ULTIMAKER
-
-#if MB(ULTIMAKER_OLD)
-#define KNOWN_BOARD
-/*****************************************************************
-* Ultimaker pin assignment (Old electronics)
-******************************************************************/
-
-#ifndef __AVR_ATmega1280__
- #ifndef __AVR_ATmega2560__
- #error Oops!  Make sure you have 'Arduino Mega' selected from the 'Tools -> Boards' menu.
- #endif
-#endif
-
-#define LARGE_FLASH true
-
-#define X_STEP_PIN 25
-#define X_DIR_PIN 23
-#define X_MIN_PIN 15
-#define X_MAX_PIN 14
-#define X_ENABLE_PIN 27
-
-#define Y_STEP_PIN 31
-#define Y_DIR_PIN 33
-#define Y_MIN_PIN 17
-#define Y_MAX_PIN 16
-#define Y_ENABLE_PIN 29
-
-#define Z_STEP_PIN 37
-#define Z_DIR_PIN 39
-#define Z_MIN_PIN 19
-#define Z_MAX_PIN 18
-#define Z_ENABLE_PIN 35
-
-#define HEATER_BED_PIN -1
-#define TEMP_BED_PIN -1
-
-#define HEATER_0_PIN  2
-#define TEMP_0_PIN 8
-
-#define HEATER_1_PIN 1
-#define TEMP_1_PIN 1
-
-#define HEATER_2_PIN -1
-#define TEMP_2_PIN -1
-
-#define E0_STEP_PIN         43
-#define E0_DIR_PIN          45
-#define E0_ENABLE_PIN       41
-
-#define E1_STEP_PIN         -1
-#define E1_DIR_PIN          -1
-#define E1_ENABLE_PIN       -1
-
-#define SDPOWER            -1
-#define SDSS               -1
-#define LED_PIN            -1
-#define FAN_PIN            -1
-#define PS_ON_PIN          -1
-#define KILL_PIN           -1
-#define SUICIDE_PIN        -1  //PIN that has to be turned on right after start, to keep power flowing.
-
-#define LCD_PINS_RS 24
-#define LCD_PINS_ENABLE 22
-#define LCD_PINS_D4 36
-#define LCD_PINS_D5 34
-#define LCD_PINS_D6 32
-#define LCD_PINS_D7 30
-
-#endif // ULTIMAKER_OLD
-
-#if MB(ULTIMAIN_2)
-#define KNOWN_BOARD
-/*****************************************************************
-* Ultiboard v2.0 pin assignment
-******************************************************************/
-
-#ifndef __AVR_ATmega2560__
- #error Oops!  Make sure you have 'Arduino Mega 2560' selected from the 'Tools -> Boards' menu.
-#endif
-
-#define X_STEP_PIN 25
-#define X_DIR_PIN 23
-#define X_STOP_PIN 22
-#define X_ENABLE_PIN 27
-
-#define Y_STEP_PIN 32
-#define Y_DIR_PIN 33
-#define Y_STOP_PIN 26
-#define Y_ENABLE_PIN 31
-
-#define Z_STEP_PIN 35
-#define Z_DIR_PIN 36
-#define Z_STOP_PIN 29
-#define Z_ENABLE_PIN 34
-
-#define HEATER_BED_PIN 4
-#define TEMP_BED_PIN 10
-
-#define HEATER_0_PIN  2
-#define TEMP_0_PIN 8
-
-#define HEATER_1_PIN 3
-#define TEMP_1_PIN 9
-
-#define HEATER_2_PIN -1
-#define TEMP_2_PIN -1
-
-#define E0_STEP_PIN         42
-#define E0_DIR_PIN          43
-#define E0_ENABLE_PIN       37
-
-#define E1_STEP_PIN         49
-#define E1_DIR_PIN          47
-#define E1_ENABLE_PIN       48
-
-#define SDPOWER            -1
-#define SDSS               53
-#define LED_PIN            8
-#define FAN_PIN            7
-#define PS_ON_PIN          -1
-#define KILL_PIN           -1
-#define SUICIDE_PIN        -1  //PIN that has to be turned on right after start, to keep power flowing.
-#define SAFETY_TRIGGERED_PIN     28 //PIN to detect the safety circuit has triggered
-#define MAIN_VOLTAGE_MEASURE_PIN 14 //Analogue PIN to measure the main voltage, with a 100k - 4k7 resitor divider.
-
-#define MOTOR_CURRENT_PWM_XY_PIN 44
-#define MOTOR_CURRENT_PWM_Z_PIN 45
-#define MOTOR_CURRENT_PWM_E_PIN 46
-//Motor current PWM conversion, PWM value = MotorCurrentSetting * 255 / range
-#define MOTOR_CURRENT_PWM_RANGE 2000
-#define DEFAULT_PWM_MOTOR_CURRENT  {1300, 1300, 1250}
-
-//arduino pin witch triggers an piezzo beeper
-#define BEEPER 18
-
-#define LCD_PINS_RS 20
-#define LCD_PINS_ENABLE 15
-#define LCD_PINS_D4 14
-#define LCD_PINS_D5 21
-#define LCD_PINS_D6 5
-#define LCD_PINS_D7 6
-
-//buttons are directly attached
-#define BTN_EN1 40
-#define BTN_EN2 41
-#define BTN_ENC 19  //the click
-
-#define BLEN_C 2
-#define BLEN_B 1
-#define BLEN_A 0
-
-#define SDCARDDETECT 39
-
-#endif // ULTIMAIN_2
-
-/****************************************************************************************
-* RUMBA pin assignment
-*
-****************************************************************************************/
-#if MB(RUMBA)
-#define KNOWN_BOARD 1
-
-#ifndef __AVR_ATmega2560__
- #error Oops!  Make sure you have 'Arduino Mega' selected from the 'Tools -> Boards' menu.
-#endif
-
-#define X_STEP_PIN         17
-#define X_DIR_PIN          16
-#define X_ENABLE_PIN       48
-#define X_MIN_PIN          37
-#define X_MAX_PIN          36
-
-#define Y_STEP_PIN         54
-#define Y_DIR_PIN          47
-#define Y_ENABLE_PIN       55
-#define Y_MIN_PIN          35
-#define Y_MAX_PIN          34
-
-#define Z_STEP_PIN         57
-#define Z_DIR_PIN          56
-#define Z_ENABLE_PIN       62
-#define Z_MIN_PIN          33
-#define Z_MAX_PIN          32
-
-#define E0_STEP_PIN        23
-#define E0_DIR_PIN         22
-#define E0_ENABLE_PIN      24
-
-#define E1_STEP_PIN        26
-#define E1_DIR_PIN         25
-#define E1_ENABLE_PIN      27
-
-#define E2_STEP_PIN        29
-#define E2_DIR_PIN         28
-#define E2_ENABLE_PIN      39
-
-#define LED_PIN            13
-
-#define FAN_PIN            7
-//additional FAN1 PIN (e.g. useful for electronics fan or light on/off) on PIN 8
-
-#define PS_ON_PIN          45
-#define KILL_PIN           46
-
-#if (TEMP_SENSOR_0==0)
- #define TEMP_0_PIN         -1
- #define HEATER_0_PIN       -1
-#else
- #define HEATER_0_PIN        2    // EXTRUDER 1
- #if (TEMP_SENSOR_0==-1)
-  #define TEMP_0_PIN         6    // ANALOG NUMBERING - connector *K1* on RUMBA thermocouple ADD ON is used
- #else
-  #define TEMP_0_PIN         15   // ANALOG NUMBERING - default connector for thermistor *T0* on rumba board is used
- #endif
-#endif
-
-#if (TEMP_SENSOR_1==0)
- #define TEMP_1_PIN         -1
- #define HEATER_1_PIN       -1
-#else
- #define HEATER_1_PIN        3    // EXTRUDER 2
- #if (TEMP_SENSOR_1==-1)
-  #define TEMP_1_PIN         5    // ANALOG NUMBERING - connector *K2* on RUMBA thermocouple ADD ON is used
- #else
-  #define TEMP_1_PIN         14   // ANALOG NUMBERING - default connector for thermistor *T1* on rumba board is used
- #endif
-#endif
-
-#if (TEMP_SENSOR_2==0)
- #define TEMP_2_PIN         -1
- #define HEATER_2_PIN       -1
-#else
- #define HEATER_2_PIN        6    // EXTRUDER 3
- #if (TEMP_SENSOR_2==-1)
-  #define TEMP_2_PIN         7    // ANALOG NUMBERING - connector *K3* on RUMBA thermocouple ADD ON is used <-- this can not be used when TEMP_SENSOR_BED is defined as thermocouple
- #else
-  #define TEMP_2_PIN         13   // ANALOG NUMBERING - default connector for thermistor *T2* on rumba board is used
- #endif
-#endif
-
-//optional for extruder 4 or chamber: #define TEMP_X_PIN         12   // ANALOG NUMBERING - default connector for thermistor *T3* on rumba board is used
-//optional FAN1 can be used as 4th heater output: #define HEATER_3_PIN       8    // EXTRUDER 4
-
-#if (TEMP_SENSOR_BED==0)
- #define TEMP_BED_PIN       -1
- #define HEATER_BED_PIN     -1
-#else
- #define HEATER_BED_PIN      9    // BED
- #if (TEMP_SENSOR_BED==-1)
-  #define TEMP_BED_PIN       7    // ANALOG NUMBERING - connector *K3* on RUMBA thermocouple ADD ON is used <-- this can not be used when TEMP_SENSOR_2 is defined as thermocouple
- #else
-  #define TEMP_BED_PIN       11   // ANALOG NUMBERING - default connector for thermistor *THB* on rumba board is used
- #endif
-#endif
-
-#define SDPOWER            -1
-#define SDSS               53
-#define SDCARDDETECT       49
-#define BEEPER             44
-#define LCD_PINS_RS        19
-#define LCD_PINS_ENABLE    42
-#define LCD_PINS_D4        18
-#define LCD_PINS_D5        38
-#define LCD_PINS_D6        41
-#define LCD_PINS_D7        40
-#define BTN_EN1            11
-#define BTN_EN2            12
-#define BTN_ENC            43
-
-#endif // RUMBA
-
-
-/****************************************************************************************
-* Teensylu 0.7 / Printrboard pin assignments (AT90USB1286)
-* Requires the Teensyduino software with Teensy++ 2.0 selected in Arduino IDE!
-  http://www.pjrc.com/teensy/teensyduino.html
-* See http://reprap.org/wiki/Printrboard for more info
-****************************************************************************************/
-#if MB(TEENSYLU) || MB(PRINTRBOARD)
-#define KNOWN_BOARD 1
-#define AT90USB 1286  // Disable MarlinSerial etc.
-
-#ifndef __AVR_AT90USB1286__
-#error Oops!  Make sure you have 'Teensy++ 2.0' selected from the 'Tools -> Boards' menu.
-#endif
-
-#ifdef AT90USBxx_TEENSYPP_ASSIGNMENTS  // use Teensyduino Teensy++2.0 pin assignments instead of Marlin traditional.
-#error These Teensylu/Printrboard assignments depend on traditional Marlin assignments, not AT90USBxx_TEENSYPP_ASSIGNMENTS in fastio.h
-#endif
-
-#define LARGE_FLASH        true
-
-#define X_STEP_PIN          0
-#define X_DIR_PIN           1
-#define X_ENABLE_PIN       39
-
-#define Y_STEP_PIN          2
-#define Y_DIR_PIN           3
-#define Y_ENABLE_PIN       38
-
-#define Z_STEP_PIN          4
-#define Z_DIR_PIN           5
-#define Z_ENABLE_PIN       23
-
-#define E0_STEP_PIN         6
-#define E0_DIR_PIN          7
-#define E0_ENABLE_PIN      19
-
-#define HEATER_0_PIN       21  // Extruder
-#define HEATER_1_PIN       -1
-#define HEATER_2_PIN       -1
-#define HEATER_BED_PIN     20  // Bed
-#define FAN_PIN            22  // Fan
-// You may need to change FAN_PIN to 16 because Marlin isn't using fastio.h
-// for the fan and Teensyduino uses a different pin mapping.
-
-#if MB(TEENSYLU)  // Teensylu
-  #define X_STOP_PIN         13
-  #define Y_STOP_PIN         14
-  #define Z_STOP_PIN         15
-  #define TEMP_0_PIN          7  // Extruder / Analog pin numbering
-  #define TEMP_BED_PIN        6  // Bed / Analog pin numbering
-#else  // Printrboard
-  #define X_STOP_PIN         35
-  #define Y_STOP_PIN          8
-  #define Z_STOP_PIN         36
-  #define TEMP_0_PIN          1  // Extruder / Analog pin numbering
-  #define TEMP_BED_PIN        0  // Bed / Analog pin numbering
-  #ifdef FILAMENT_SENSOR
-   #define FILWIDTH_PIN        2
-  #endif //FILAMENT_SENSOR
-#endif
-
-#define TEMP_1_PIN         -1
-#define TEMP_2_PIN         -1
-
-#define SDPOWER            -1
-#define SDSS                8
-#define LED_PIN            -1
-#define PS_ON_PIN          -1
-#define KILL_PIN           -1
-#define ALARM_PIN          -1
-
-#ifndef SDSUPPORT
-// these pins are defined in the SD library if building with SD support
-  #define SCK_PIN           9
-  #define MISO_PIN         11
-  #define MOSI_PIN         10
-#endif
-
-#endif // TEENSYLU || PRINTRBOARD
-
-/****************************************************************************************
- * Brainwave 1.0 pin assignments (AT90USB646)
- * Requires hardware bundle for Arduino:
-   https://github.com/unrepentantgeek/brainwave-arduino
- ****************************************************************************************/
-#if MB(BRAINWAVE)
-#define KNOWN_BOARD 1
-#define AT90USB 646  // Disable MarlinSerial etc.
-
-#ifndef __AVR_AT90USB646__
-#error Oops!  Make sure you have 'Brainwave' selected from the 'Tools -> Boards' menu.
-#endif
-
-#define X_STEP_PIN         27
-#define X_DIR_PIN          29
-#define X_ENABLE_PIN       28
-#define X_STOP_PIN          7
-#define X_ATT_PIN          26
-
-#define Y_STEP_PIN         31
-#define Y_DIR_PIN          33
-#define Y_ENABLE_PIN       32
-#define Y_STOP_PIN          6
-#define Y_ATT_PIN          30
-
-#define Z_STEP_PIN         17
-#define Z_DIR_PIN          19
-#define Z_ENABLE_PIN       18
-#define Z_STOP_PIN          5
-#define Z_ATT_PIN          16
-
-#define E0_STEP_PIN        21
-#define E0_DIR_PIN         23
-#define E0_ENABLE_PIN      22
-#define E0_ATT_PIN         20
-
-#define HEATER_0_PIN        4  // Extruder
-#define HEATER_1_PIN       -1
-#define HEATER_2_PIN       -1
-#define HEATER_BED_PIN     38  // Bed
-#define FAN_PIN             3  // Fan
-
-#define TEMP_0_PIN          7  // Extruder / Analog pin numbering
-#define TEMP_1_PIN         -1
-#define TEMP_2_PIN         -1
-#define TEMP_BED_PIN        6  // Bed / Analog pin numbering
-
-#define SDPOWER            -1
-#define SDSS               -1
-#define LED_PIN            39
-#define PS_ON_PIN          -1
-#define KILL_PIN           -1
-#define ALARM_PIN          -1
-
-#ifndef SDSUPPORT
-// these pins are defined in the SD library if building with SD support
-  #define SCK_PIN           9
-  #define MISO_PIN         11
-  #define MOSI_PIN         10
-#endif
-
-#endif // BRAINWAVE
-
-//
-// SAV Mk-I
-// -----------------------------------------------------------------------------------
-/****************************************************************************************
-* SAV MkI pin assignments (AT90USB1286)
-* Requires the Teensyduino software with Teensy++ 2.0 selected in Arduino IDE!
-  http://www.pjrc.com/teensy/teensyduino.html
-   RepRap Clone Wars project board.
-****************************************************************************************/
-#if MB(SAV_MKI)  // SAV Mk-I
-#define KNOWN_BOARD 1
-#define AT90USB 1286  // Disable MarlinSerial etc.
-
-#ifndef __AVR_AT90USB1286__
-#error Oops!  Make sure you have 'Teensy++ 2.0' selected from the 'Tools -> Boards' menu.
-#endif
-
-#define LARGE_FLASH        true
-
-
-#define X_STEP_PIN         0
-#define X_DIR_PIN          1
-#define X_ENABLE_PIN       39
-
-#define Y_STEP_PIN         2
-#define Y_DIR_PIN          3
-#define Y_ENABLE_PIN       38
-
-#define Z_STEP_PIN         4
-#define Z_DIR_PIN          5
-#define Z_ENABLE_PIN       23
-
-#define E0_STEP_PIN         6
-#define E0_DIR_PIN          7
-#define E0_ENABLE_PIN       19
-
-#define HEATER_0_PIN       21  // Extruder
-#define HEATER_1_PIN       -1
-#define HEATER_2_PIN       -1
-#define HEATER_BED_PIN     20  // Bed
-#define FAN_PIN            16  // Fan   -- from Teensyduino environment.
-                               // For the fan and Teensyduino uses a different pin mapping.
-
-  #define X_STOP_PIN         13
-  #define Y_STOP_PIN         14
-  #define Z_STOP_PIN         15
-//  #define Z_STOP_PIN         36  // For inductive sensor.
-
-  #define TEMP_0_PIN          7  // Extruder / Analog pin numbering
-  #define TEMP_BED_PIN        6  // Bed / Analog pin numbering
-
-#define TEMP_1_PIN         -1
-#define TEMP_2_PIN         -1
-
-#define SDPOWER            -1
-#define SDSS               20  // PB0 - 8 in marlin env.
-#define LED_PIN            -1
-#define PS_ON_PIN          -1
-#define ALARM_PIN          -1
-#define SDCARDDETECT       -1
-
-
-#ifndef SDSUPPORT
-   // these pins are defined in the SD library if building with SD support
-  #define SCK_PIN          9
-  #define MISO_PIN         11
-  #define MOSI_PIN         10
-#endif
-
-#define BEEPER             -1
-#define LCD_PINS_RS        -1
-#define LCD_PINS_ENABLE    -1
-#define LCD_PINS_D4        -1
-#define LCD_PINS_D5        -1
-#define LCD_PINS_D6        -1
-#define LCD_PINS_D7        -1
-
-#ifdef SAV_3DLCD
-// For LCD SHIFT register LCD
-#define SR_DATA_PIN         1
-#define SR_CLK_PIN          0
-
-#define BTN_EN1            41
-#define BTN_EN2            40
-#define BTN_ENC            12
-
-#define KILL_PIN           42 // A2 = 42 - teensy = 40
-#define HOME_PIN          -1 // A4 = marlin 44 - teensy = 42
-
-#ifdef NUM_SERVOS
-  #define SERVO0_PIN       41 // In teensy's pin definition for pinMode (in Servo.cpp)
-#endif
-
-#endif
-
-#endif // SAV_MKI
-
-/****************************************************************************************
-* Teensy++ 2.0 Breadboard pin assignments (AT90USB1286)
-* Requires the Teensyduino software with Teensy++ 2.0 selected in Arduino IDE!
-  http://www.pjrc.com/teensy/teensyduino.html
-* See http://reprap.org/wiki/Printrboard for more info
-* CLI build: DEFINES=AT90USBxx_TEENSYPP_ASSIGNMENTS HARDWARE_MOTHERBOARD=84  make
-* 
-****************************************************************************************/
-#if MB(TEENSY2)
-#define KNOWN_BOARD 1
-#define AT90USB 1286  // Disable MarlinSerial etc.
-
-#ifndef __AVR_AT90USB1286__
-#error Oops!  Make sure you have 'Teensy++ 2.0' selected from the 'Tools -> Boards' menu.
-#endif
-
-#define LARGE_FLASH        true
-
-/* 
-DaveX plan for Teensylu/printrboard-type pinouts (ref teensylu & sprinter) for a TeensyBreadboard:
-
-                               USB
-           GND       GND |-----#####-----| +5V              ATX +5SB
-     ATX PS_ON    PWM 27 |b7   #####   b6| 26    PWM*       Stepper Enable 
-                  PWM  0 |d0           b5| 25    PWM*        
-                  PWM  1 |d1           b4| 24    PWM        
-         X_MIN         2 |d2           b3| 23               MISO_PIN
-         Y_MIN         3 |d3           b2| 22               MOSI_PIN
-         Z_MIN         4 |d4  * *      b1| 21               SCK_PIN       
-                       5 |d5  e e      b0| 20               SDSS              
-                LED    6 |d6  5 4      e7| 19               
-                       7 |d7           e6| 18               
-       LCD  RS         8 |e0             | GND              
-       LCD  EN         9 |e1   a4 a0    R| AREF             
-       LCD  D4        10 |c0   a5 a1   f0| 38 A0            ENC_1           
-       LCD  D5        11 |c1   a6 a2   f1| 39 A1            ENC_2
-       LCD  D6        12 |c2   a7 a3   f2| 40 A2            ENC_CLK
-       LCD  D6        13 |c3           f3| 41 A3            
-      Bed Heat    PWM 14 |c4   V G R   f4| 42 A4            
- Extruder Heat    PWM 15 |c5   c n S   f5| 43 A5            
-           Fan    PWM 16 |c6   c d T   f6| 44 A6            Bed TC
-                      17 |c7   * * *   f7| 45 A7            Extruder TC * 4.7k * +5        
-                         -----------------                  
-
-      Interior E4: 36, INT4
-      Interior E5: 37, INT5
-      Interior PA0-7: 28-35  -- Printrboard and Teensylu use these pins for step & direction:
-             T++ PA Signal  Marlin
-    
-       Z STEP  32 a4  a0 28 X STEP
-       Z DIR   33 a5  a1 29 X DIR
-       E STEP  34 a6  a2 30 Y STEP
-       E DIR   35 a7  a3 31 Y DIR
-
-*/
-
-#ifndef AT90USBxx_TEENSYPP_ASSIGNMENTS  // use Teensyduino Teensy++2.0 pin assignments instead of Marlin alphabetical.
-  #error  Uncomment #define AT90USBxx_TEENSYPP_ASSIGNMENTS in fastio.h for this config
-  // or build from command line with:  DEFINES=AT90USBxx_TEENSYPP_ASSIGNMENTS HARDWARE_MOTHERBOARD=84  make
-#endif
-
-#define X_STEP_PIN         28 //  0 Marlin
-#define X_DIR_PIN          29 //  1 Marlin
-#define X_ENABLE_PIN       26 
-
-#define Y_STEP_PIN         30 //  2 Marlin
-#define Y_DIR_PIN          31 //  3
-#define Y_ENABLE_PIN       26     // Shared w/x
-
-#define Z_STEP_PIN         32 //  4
-#define Z_DIR_PIN          33 //  5
-#define Z_ENABLE_PIN       26 // Shared w/x
-
-#define E0_STEP_PIN        34 //  6
-#define E0_DIR_PIN         35 //  7
-#define E0_ENABLE_PIN      26 // Shared w/x
-
-#define HEATER_0_PIN       15 //  21  // Extruder
-#define HEATER_1_PIN       -1
-#define HEATER_2_PIN       -1
-#define HEATER_BED_PIN     14 // 20  // Bed
-#define FAN_PIN            16 // 22  // Fan
-
-#define X_STOP_PIN          2
-#define Y_STOP_PIN          3
-#define Z_STOP_PIN          4
-
-#define TEMP_0_PIN          7 // Extruder / Analog pin numbering
-#define TEMP_BED_PIN        6 // Bed / Analog pin numbering
-#define TEMP_1_PIN         -1
-#define TEMP_2_PIN         -1
-
-#define SDPOWER            -1
-#define SDCARDDETECT       -1   
-#define SDSS               20 // 8
-#define LED_PIN             6
-#define PS_ON_PIN          27
-#define KILL_PIN           -1
-#define ALARM_PIN          -1
-
-#ifndef SDSUPPORT
-// these pins are defined in the SD library if building with SD support
-  #define SCK_PIN         21 // 9
-  #define MISO_PIN        23 // 11
-  #define MOSI_PIN        22 // 10
-#endif
-
-#ifdef ULTIPANEL
-#define LCD_PINS_RS         8
-#define LCD_PINS_ENABLE     9
-#define LCD_PINS_D4        10
-#define LCD_PINS_D5        11
-#define LCD_PINS_D6        12
-#define LCD_PINS_D7        13
-#define BTN_EN1            38
-#define BTN_EN2            39
-#define BTN_ENC            40
-#endif
-
-#endif // TEENSY2
-
-
-/****************************************************************************************
-* Gen3+ pin assignment
-*
-****************************************************************************************/
-#if MB(GEN3_PLUS)
-#define MOTHERBOARD BOARD_SANGUINOLOLU_11   /*TODO: Figure out, Why is this done?*/
-#define KNOWN_BOARD 1
-#ifndef __AVR_ATmega644P__
-#ifndef __AVR_ATmega1284P__
-#error Oops!  Make sure you have 'Sanguino' selected from the 'Tools -> Boards' menu.
-#endif
-#endif
-
-#define X_STEP_PIN         15
-#define X_DIR_PIN          18
-#define X_STOP_PIN         20
-
-#define Y_STEP_PIN         23
-#define Y_DIR_PIN          22
-#define Y_STOP_PIN         25
-
-#define Z_STEP_PIN         27
-#define Z_DIR_PIN          28
-#define Z_STOP_PIN         30
-
-#define E0_STEP_PIN        17
-#define E0_DIR_PIN         21
-
-#define LED_PIN            -1
-
-#define FAN_PIN            -1
-
-#define PS_ON_PIN         14
-#define KILL_PIN           -1
-
-#define HEATER_0_PIN       12 // (extruder)
-
-#define HEATER_BED_PIN     16 // (bed)
-#define X_ENABLE_PIN       19
-#define Y_ENABLE_PIN       24
-#define Z_ENABLE_PIN       29
-#define E0_ENABLE_PIN      13
-
-#define TEMP_0_PIN          0   // MUST USE ANALOG INPUT NUMBERING NOT DIGITAL OUTPUT NUMBERING!!!!!!!!! (pin 33 extruder)
-#define TEMP_1_PIN         -1   
-#define TEMP_2_PIN         -1
-#define TEMP_BED_PIN        5   // MUST USE ANALOG INPUT NUMBERING NOT DIGITAL OUTPUT NUMBERING!!!!!!!!! (pin 34 bed)  
-#define SDPOWER            -1
-#define SDSS               4
-#define HEATER_2_PIN       -1
-
-#endif // GEN3_PLUS
-
-/****************************************************************************************
-* Gen3  Monolithic Electronics
-*
-****************************************************************************************/
-#if MB(GEN3_MONOLITHIC)
-#define KNOWN_BOARD 1
-
-#ifndef __AVR_ATmega644P__
-    #error Oops!  Make sure you have 'Sanguino' selected from the 'Tools -> Boards' menu.
-#endif
-
-#define DEBUG_PIN 0
-
-// x axis
-#define X_STEP_PIN 15
-#define X_DIR_PIN 18
-#define X_MIN_PIN 20
-//Alex Checar #define X_STOP_PIN         20
-#define X_ENABLE_PIN 24 //actually uses Y_enable_pin
-#define X_MAX_PIN -1
-
-// y axes
-#define Y_STEP_PIN 23
-#define Y_DIR_PIN 22
-#define Y_MIN_PIN 25
-//Alex Checar #define Y_STOP_PIN         25
-#define Y_ENABLE_PIN 24 //shared with X_enable_pin
-#define Y_MAX_PIN -1
-
-// z axes
-#define Z_STEP_PIN 27
-#define Z_DIR_PIN 28
-#define Z_MIN_PIN 30
-//Alex Checar #define Z_STOP_PIN         30
-#define Z_ENABLE_PIN 29
-#define Z_MAX_PIN -1
-
-//extruder pins
-#define E0_STEP_PIN         12
-#define E0_DIR_PIN          17
-#define E0_ENABLE_PIN       3
-
-#define HEATER_0_PIN 16
-#define TEMP_0_PIN 0
-
-#define FAN_PIN -1
-
-//bed pins
-#define HEATER_BED_PIN -1
-#define TEMP_BED_PIN -1
-
-
-#define SDSS     -1
-#define SDPOWER          -1
-#define LED_PIN          -1
-
-//pin for controlling the PSU.
-#define PS_ON_PIN       14  //Alex, Do this work on the card?
-
-//Alex extras from Gen3+
-#define KILL_PIN           -1
-#define TEMP_1_PIN         -1
-#define TEMP_2_PIN         -1
-#define HEATER_2_PIN       -1
-
-#endif // GEN3_MONOLITHIC
-
-/****************************************************************************************
-* Open Motion controller with enable based extruders
-*
-*                        ATMega644
-*
-*                        +---\/---+
-*            (D 0) PB0  1|        |40  PA0 (AI 0 / D31)
-*            (D 1) PB1  2|        |39  PA1 (AI 1 / D30)
-*       INT2 (D 2) PB2  3|        |38  PA2 (AI 2 / D29)
-*        PWM (D 3) PB3  4|        |37  PA3 (AI 3 / D28)
-*        PWM (D 4) PB4  5|        |36  PA4 (AI 4 / D27)
-*       MOSI (D 5) PB5  6|        |35  PA5 (AI 5 / D26)
-*       MISO (D 6) PB6  7|        |34  PA6 (AI 6 / D25)
-*        SCK (D 7) PB7  8|        |33  PA7 (AI 7 / D24)
-*                  RST  9|        |32  AREF
-*                  VCC 10|        |31  GND
-*                  GND 11|        |30  AVCC
-*                XTAL2 12|        |29  PC7 (D 23)
-*                XTAL1 13|        |28  PC6 (D 22)
-*       RX0 (D 8)  PD0 14|        |27  PC5 (D 21) TDI
-*       TX0 (D 9)  PD1 15|        |26  PC4 (D 20) TDO
-*  INT0 RX1 (D 10) PD2 16|        |25  PC3 (D 19) TMS
-*  INT1 TX1 (D 11) PD3 17|        |24  PC2 (D 18) TCK
-*       PWM (D 12) PD4 18|        |23  PC1 (D 17) SDA
-*       PWM (D 13) PD5 19|        |22  PC0 (D 16) SCL
-*       PWM (D 14) PD6 20|        |21  PD7 (D 15) PWM
-*                        +--------+
-*
-****************************************************************************************/
-#if MB(OMCA_A) //Alpha OMCA board
-#define KNOWN_BOARD 1
-
-#ifndef __AVR_ATmega644__
-#error Oops!  Make sure you have 'SanguinoA' selected from the 'Tools -> Boards' menu.
-#endif
-
-#define X_STEP_PIN         21
-#define X_DIR_PIN          20
-#define X_ENABLE_PIN       24
-#define X_STOP_PIN         0
-
-#define Y_STEP_PIN         23
-#define Y_DIR_PIN          22
-#define Y_ENABLE_PIN       24
-#define Y_STOP_PIN         1
-
-#define Z_STEP_PIN         26
-#define Z_DIR_PIN          25
-#define Z_ENABLE_PIN       24
-#define Z_STOP_PIN         2
-
-#define E0_STEP_PIN         28
-#define E0_DIR_PIN          27
-#define E0_ENABLE_PIN       24
-
-#define E1_STEP_PIN         -1 // 19
-#define E1_DIR_PIN          -1 // 18
-#define E1_ENABLE_PIN       24
-
-#define E2_STEP_PIN         -1 // 17
-#define E2_DIR_PIN          -1 // 16
-#define E2_ENABLE_PIN       24
-
-#define SDPOWER            -1
-#define SDSS               11
-#define SDCARDDETECT       -1 // 10 optional also used as mode pin
-#define LED_PIN            -1
-#define FAN_PIN            3
-#define PS_ON_PIN          -1
-#define KILL_PIN           -1
-
-#define HEATER_0_PIN       4
-#define HEATER_1_PIN       -1 // 12
-#define HEATER_2_PIN       -1 // 13
-#define TEMP_0_PIN          0 //D27   // MUST USE ANALOG INPUT NUMBERING NOT DIGITAL OUTPUT NUMBERING!!!!!!!!!
-#define TEMP_1_PIN         -1 // 1
-#define TEMP_2_PIN         -1 // 2
-#define HEATER_BED_PIN     -1 // 14/15
-#define TEMP_BED_PIN       -1 // 1,2 or I2C
-/*  Unused (1) (2) (3) 4 5 6 7 8 9 10 11 12 13 (14) (15) (16) 17 (18) (19) (20) (21) (22) (23) 24 (25) (26) (27) 28 (29) (30) (31)  */
-
-#endif // OMCA_A
-
-#if MB(OMCA)  // Final OMCA board -- REF http://sanguino.cc/hardware
-#define KNOWN_BOARD 1
-
-#if !defined(__AVR_ATmega644P__) && !defined(__AVR_ATmega644__)
-#error Oops!  Make sure you have 'Sanguino' selected from the 'Tools -> Boards' menu. (Final OMCA board)
-#endif
-
-#define X_STEP_PIN         26
-#define X_DIR_PIN          25
-#define X_ENABLE_PIN       10
-#define X_STOP_PIN         0
-
-#define Y_STEP_PIN         28
-#define Y_DIR_PIN          27
-#define Y_ENABLE_PIN       10
-#define Y_STOP_PIN         1
-
-#define Z_STEP_PIN         23
-#define Z_DIR_PIN          22
-#define Z_ENABLE_PIN       10
-#define Z_STOP_PIN         2
-
-#define E0_STEP_PIN         24
-#define E0_DIR_PIN          21
-#define E0_ENABLE_PIN       10
-
-/* future proofing */
-#define __FS  20
-#define __FD  19
-#define __GS  18
-#define __GD  13
-
-#define UNUSED_PWM           14 /* PWM on LEFT connector */
-
-#define E1_STEP_PIN         -1 // 21
-#define E1_DIR_PIN          -1 // 20
-#define E1_ENABLE_PIN       -1 // 19
-
-#define E2_STEP_PIN         -1 // 21
-#define E2_DIR_PIN          -1 // 20
-#define E2_ENABLE_PIN       -1 // 18
-
-#define SDPOWER            -1
-#define SDSS               11
-#define SDCARDDETECT       -1 // 10 optional also used as mode pin
-#define LED_PIN            -1
-#define FAN_PIN            14 /* PWM on MIDDLE connector */
-#define PS_ON_PIN          -1
-#define KILL_PIN           -1
-
-#define HEATER_0_PIN        3 /*DONE PWM on RIGHT connector */
-#define HEATER_1_PIN       -1
-#define HEATER_2_PIN       -1
-#define HEATER_1_PIN       -1
-#define HEATER_2_PIN       -1
-#define TEMP_0_PIN          0 // ANALOG INPUT NUMBERING
-#define TEMP_1_PIN          1 // ANALOG
-#define TEMP_2_PIN         -1 // 2
-#define HEATER_BED_PIN      4
-#define TEMP_BED_PIN        2 // 1,2 or I2C
-
-#define I2C_SCL       16
-#define I2C_SDA       17
-
-#endif // OMCA
-
-/*****************************************************************
-* Rambo Pin Assignments
-******************************************************************/
-#if MB(RAMBO)
-#define KNOWN_BOARD
-#ifndef __AVR_ATmega2560__
-#error Oops!  Make sure you have 'Arduino Mega 2560' selected from the 'Tools -> Boards' menu.
-#endif
-
-#define LARGE_FLASH true
-
-#define X_STEP_PIN 37
-#define X_DIR_PIN 48
-#define X_MIN_PIN 12
-#define X_MAX_PIN 24
-#define X_ENABLE_PIN 29
-#define X_MS1_PIN 40
-#define X_MS2_PIN 41
-
-#define Y_STEP_PIN 36
-#define Y_DIR_PIN 49
-#define Y_MIN_PIN 11
-#define Y_MAX_PIN 23
-#define Y_ENABLE_PIN 28
-#define Y_MS1_PIN 69
-#define Y_MS2_PIN 39
-
-#define Z_STEP_PIN 35
-#define Z_DIR_PIN 47
-#define Z_MIN_PIN 10
-#define Z_MAX_PIN 30
-#define Z_ENABLE_PIN 27
-#define Z_MS1_PIN 68
-#define Z_MS2_PIN 67
-
-#define HEATER_BED_PIN 3
-#define TEMP_BED_PIN 2
-
-#define HEATER_0_PIN  9
-#define TEMP_0_PIN 0
-
-#define HEATER_1_PIN 7
-#define TEMP_1_PIN 1
-
-#ifdef BARICUDA
-#define HEATER_2_PIN 6
-#else
-#define HEATER_2_PIN -1
-#endif
-#define TEMP_2_PIN -1
-
-#define E0_STEP_PIN         34
-#define E0_DIR_PIN          43
-#define E0_ENABLE_PIN       26
-#define E0_MS1_PIN 65
-#define E0_MS2_PIN 66
-
-#define E1_STEP_PIN         33
-#define E1_DIR_PIN          42
-#define E1_ENABLE_PIN       25
-#define E1_MS1_PIN 63
-#define E1_MS2_PIN 64
-
-#define DIGIPOTSS_PIN 38
-#define DIGIPOT_CHANNELS {4,5,3,0,1} // X Y Z E0 E1 digipot channels to stepper driver mapping
-
-#define SDPOWER            -1
-#define SDSS               53
-#define LED_PIN            13
-#define FAN_PIN            8
-#define PS_ON_PIN          4
-#define KILL_PIN           -1 //80 with Smart Controller LCD
-#define SUICIDE_PIN        -1  //PIN that has to be turned on right after start, to keep power flowing.
-
-#ifdef ULTRA_LCD
-  #define KILL_PIN 80
-  #ifdef NEWPANEL
-   //arduino pin which triggers an piezzo beeper
-    #define BEEPER 79      // Beeper on AUX-4
-    #define LCD_PINS_RS 70
-    #define LCD_PINS_ENABLE 71
-    #define LCD_PINS_D4 72
-    #define LCD_PINS_D5 73
-    #define LCD_PINS_D6 74
-    #define LCD_PINS_D7 75
-
-    //buttons are directly attached using AUX-2
-    #define BTN_EN1 76
-    #define BTN_EN2 77
-    #define BTN_ENC 78  //the click
-
-    #define BLEN_C 2
-    #define BLEN_B 1
-    #define BLEN_A 0
-
-    #define SDCARDDETECT 81    // Ramps does not use this port
-
-    //encoder rotation values
-    #define encrot0 0
-    #define encrot1 2
-    #define encrot2 3
-    #define encrot3 1
-  #else //old style panel with shift register
-    //arduino pin witch triggers an piezzo beeper
-    #define BEEPER 33    No Beeper added
-    //buttons are attached to a shift register
-    // Not wired this yet
-    // #define SHIFT_CLK 38
-    // #define SHIFT_LD 42
-    // #define SHIFT_OUT 40
-    // #define SHIFT_EN 17
-
-    #define LCD_PINS_RS 75
-    #define LCD_PINS_ENABLE 17
-    #define LCD_PINS_D4 23
-    #define LCD_PINS_D5 25
-    #define LCD_PINS_D6 27
-    #define LCD_PINS_D7 29
-
-    //encoder rotation values
-    #define encrot0 0
-    #define encrot1 2
-    #define encrot2 3
-    #define encrot3 1
-
-    //bits in the shift register that carry the buttons for:
-    // left up center down right red
-    #define BL_LE 7
-    #define BL_UP 6
-    #define BL_MI 5
-    #define BL_DW 4
-    #define BL_RI 3
-    #define BL_ST 2
-    #define BLEN_B 1
-    #define BLEN_A 0
-  #endif
-#endif //ULTRA_LCD
-
-#ifdef FILAMENT_SENSOR
-  //Filip added pin for Filament sensor analog input 
-  #define FILWIDTH_PIN        3
-#endif //FILAMENT_SENSOR
-
-#endif // RAMBO
-
-/****************************************************************************************
-* MegaTronics
-*
-****************************************************************************************/
-#if MB(MEGATRONICS)
-#define KNOWN_BOARD 1
-
-
- #ifndef __AVR_ATmega2560__
- #error Oops!  Make sure you have 'Arduino Mega' selected from the 'Tools -> Boards' menu.
- #endif
-
-
-#define LARGE_FLASH        true
-
-#define X_STEP_PIN         26
-#define X_DIR_PIN          28
-#define X_ENABLE_PIN       24
-#define X_MIN_PIN          41
-#define X_MAX_PIN          37
-
-#define Y_STEP_PIN         60 // A6
-#define Y_DIR_PIN          61 // A7
-#define Y_ENABLE_PIN       22
-#define Y_MIN_PIN          14
-#define Y_MAX_PIN          15
-
-#define Z_STEP_PIN         54 // A0
-#define Z_DIR_PIN          55 // A1
-#define Z_ENABLE_PIN       56 // A2
-#define Z_MIN_PIN          18
-#define Z_MAX_PIN          19
-
-#define E0_STEP_PIN        31
-#define E0_DIR_PIN         32
-#define E0_ENABLE_PIN      38
-
-#define E1_STEP_PIN        34
-#define E1_DIR_PIN         36
-#define E1_ENABLE_PIN      30
-
-#define SDPOWER            -1
-#define SDSS               53
-#define LED_PIN            13
-
-
-#define FAN_PIN            7 // IO pin. Buffer needed
-#define PS_ON_PIN          12
-#define KILL_PIN           -1
-
-#define HEATER_0_PIN       9    // EXTRUDER 1
-#define HEATER_1_PIN       8    // EXTRUDER 2 (FAN On Sprinter)
-#define HEATER_2_PIN       -1
-
-#if TEMP_SENSOR_0 == -1
-#define TEMP_0_PIN         8   // ANALOG NUMBERING
-#else
-#define TEMP_0_PIN         13   // ANALOG NUMBERING
-
-#endif
-
-#define TEMP_1_PIN         15   // ANALOG NUMBERING
-#define TEMP_2_PIN         -1   // ANALOG NUMBERING
-#define HEATER_BED_PIN     10   // BED
-#define TEMP_BED_PIN       14   // ANALOG NUMBERING
-
-#define BEEPER 33     // Beeper on AUX-4
-
-
-#ifdef ULTRA_LCD
-
-  #ifdef NEWPANEL
-  //arduino pin which triggers an piezzo beeper
-
-    #define LCD_PINS_RS 16
-    #define LCD_PINS_ENABLE 17
-    #define LCD_PINS_D4 23
-    #define LCD_PINS_D5 25
-    #define LCD_PINS_D6 27
-    #define LCD_PINS_D7 29
-
-    //buttons are directly attached using AUX-2
-    #define BTN_EN1 59
-    #define BTN_EN2 64
-    #define BTN_ENC 43  //the click
-
-    #define BLEN_C 2
-    #define BLEN_B 1
-    #define BLEN_A 0
-
-    #define SDCARDDETECT -1   // Ramps does not use this port
-
-      //encoder rotation values
-    #define encrot0 0
-    #define encrot1 2
-    #define encrot2 3
-    #define encrot3 1
-#endif
-#endif //ULTRA_LCD
-
-#endif // MEGATRONICS
-
-/****************************************************************************************
-* MegaTronics v2.0
-*
-****************************************************************************************/
-#if MB(MEGATRONICS_2)
- #define KNOWN_BOARD 1
-
-
- #ifndef __AVR_ATmega2560__
- #error Oops! Make sure you have 'Arduino Mega' selected from the 'Tools -> Boards' menu.
- #endif
-
- #define LARGE_FLASH        true
-
- #define X_STEP_PIN 26
- #define X_DIR_PIN 27
- #define X_ENABLE_PIN 25
- #define X_MIN_PIN 37
- #define X_MAX_PIN 40 //2 //Max endstops default to disabled "-1", set to commented value to enable.
-
- #define Y_STEP_PIN 4 // A6
- #define Y_DIR_PIN 54 // A0
- #define Y_ENABLE_PIN 5
- #define Y_MIN_PIN 41
- #define Y_MAX_PIN 38 //15
-
- #define Z_STEP_PIN 56 // A2
- #define Z_DIR_PIN 60 // A6
- #define Z_ENABLE_PIN 55 // A1
- #define Z_MIN_PIN 18
- #define Z_MAX_PIN 19
-
- #define E0_STEP_PIN 35
- #define E0_DIR_PIN 36
- #define E0_ENABLE_PIN 34
-
- #define E1_STEP_PIN 29
- #define E1_DIR_PIN 39
- #define E1_ENABLE_PIN 28
-
- #define E2_STEP_PIN 23
- #define E2_DIR_PIN 24
- #define E2_ENABLE_PIN 22
-
- #define SDPOWER -1
- #define SDSS 53
- #define LED_PIN 13
-
- #define FAN_PIN 7
- #define FAN2_PIN 6
- #define PS_ON_PIN 12
- #define KILL_PIN -1
-
- #define HEATER_0_PIN 9 // EXTRUDER 1
- #define HEATER_1_PIN 8 // EXTRUDER 2
- #define HEATER_2_PIN -1
-
- #if TEMP_SENSOR_0 == -1
-   #define TEMP_0_PIN 4 // ANALOG NUMBERING
- #else
-   #define TEMP_0_PIN 13 // ANALOG NUMBERING
- #endif
-
-
- #if TEMP_SENSOR_1 == -1
-   #define TEMP_1_PIN 8 // ANALOG NUMBERING
- #else
-   #define TEMP_1_PIN 15 // ANALOG NUMBERING
- #endif
-
- #define TEMP_2_PIN -1 // ANALOG NUMBERING
-
- #define HEATER_BED_PIN 10 // BED
-
- #if TEMP_SENSOR_BED == -1
-   #define TEMP_BED_PIN 8 // ANALOG NUMBERING
- #else
-   #define TEMP_BED_PIN 14 // ANALOG NUMBERING
- #endif
-
- #define BEEPER 64
-
-
- #define LCD_PINS_RS 14
- #define LCD_PINS_ENABLE 15
- #define LCD_PINS_D4 30
- #define LCD_PINS_D5 31
- #define LCD_PINS_D6 32
- #define LCD_PINS_D7 33
-
-
- //buttons are directly attached using keypad
- #define BTN_EN1 61
- #define BTN_EN2 59
- #define BTN_ENC 43 //the click
-
- #define BLEN_C 2
- #define BLEN_B 1
- #define BLEN_A 0
-
- #define SDCARDDETECT -1  // Megatronics does not use this port
-
-   //encoder rotation values
- #define encrot0 0
- #define encrot1 2
- #define encrot2 3
- #define encrot3 1
-
-#endif // MEGATRONICS_2
-
-
-/****************************************************************************************
-* Minitronics v1.0
-*
-****************************************************************************************/
-#if MB(MEGATRONICS_1)
- #define KNOWN_BOARD 1
-
-
- #ifndef __AVR_ATmega1281__
- #error Oops! Make sure you have 'Minitronics ' selected from the 'Tools -> Boards' menu.
- #endif
-
- #define LARGE_FLASH        true
-
- #define X_STEP_PIN 48
- #define X_DIR_PIN 47
- #define X_ENABLE_PIN 49
- #define X_MIN_PIN 5
- #define X_MAX_PIN -1 //2 //Max endstops default to disabled "-1", set to commented value to enable.
-
- #define Y_STEP_PIN 39 // A6
- #define Y_DIR_PIN 40 // A0
- #define Y_ENABLE_PIN 38
- #define Y_MIN_PIN 2
- #define Y_MAX_PIN -1 //15
-
- #define Z_STEP_PIN 42 // A2
- #define Z_DIR_PIN 43 // A6
- #define Z_ENABLE_PIN 41 // A1
- #define Z_MIN_PIN 6
- #define Z_MAX_PIN -1
-
- #define E0_STEP_PIN 45
- #define E0_DIR_PIN 44
- #define E0_ENABLE_PIN 27
-
- #define E1_STEP_PIN 36
- #define E1_DIR_PIN 35
- #define E1_ENABLE_PIN 37
-
- #define E2_STEP_PIN -1
- #define E2_DIR_PIN -1
- #define E2_ENABLE_PIN -1
-
- #define SDPOWER -1
- #define SDSS 16
- #define LED_PIN 46
-
- #define FAN_PIN 9
- #define FAN2_PIN -1
- #define PS_ON_PIN -1
- #define KILL_PIN -1
-
- #define HEATER_0_PIN 7 // EXTRUDER 1
- #define HEATER_1_PIN 8 // EXTRUDER 2
- #define HEATER_2_PIN -1
-
-
- #define TEMP_0_PIN 7 // ANALOG NUMBERING
- #define TEMP_1_PIN 6 // ANALOG NUMBERING
- #define TEMP_2_PIN -1 // ANALOG NUMBERING
-
- #define HEATER_BED_PIN 3 // BED
- #define TEMP_BED_PIN 6 // ANALOG NUMBERING
-
- #define BEEPER -1
-
-
- #define LCD_PINS_RS -1
- #define LCD_PINS_ENABLE -1
- #define LCD_PINS_D4 -1
- #define LCD_PINS_D5 -1
- #define LCD_PINS_D6 -1
- #define LCD_PINS_D7 -1
-
-
- //buttons are directly attached using keypad
- #define BTN_EN1 -1
- #define BTN_EN2 -1
- #define BTN_ENC -1 //the click
-
- #define BLEN_C 2
- #define BLEN_B 1
- #define BLEN_A 0
-
- #define SDCARDDETECT -1  // Megatronics does not use this port
-
-   //encoder rotation values
- #define encrot0 0
- #define encrot1 2
- #define encrot2 3
- #define encrot3 1
-
-#endif // MEGATRONICS_1
-
-/****************************************************************************************
-* Cheaptronic v1.0
-*
-****************************************************************************************/
-#if MB(CHEAPTRONIC)
- #define KNOWN_BOARD 1
-
- #ifndef __AVR_ATmega2560__
- #error Oops! Make sure you have 'Arduino Mega' selected from the 'Tools -> Boards' menu.
- #endif
-
- #define LARGE_FLASH        true
-
- //X motor stepper
- #define X_STEP_PIN 14
- #define X_DIR_PIN 15
- #define X_ENABLE_PIN 24
-
- //X endstop
- #define X_MIN_PIN 3
- #define X_MAX_PIN -1
-
- //Y motor stepper
- #define Y_STEP_PIN 35
- #define Y_DIR_PIN 36
- #define Y_ENABLE_PIN 31
-
- //Y endstop
- #define Y_MIN_PIN 2
- #define Y_MAX_PIN -1
-
- //Z motor stepper
- #define Z_STEP_PIN 40
- #define Z_DIR_PIN 41
- #define Z_ENABLE_PIN 37
-
- //Z endstop
- #define Z_MIN_PIN 5
- #define Z_MAX_PIN -1
-
- //Extruder 0 stepper
- #define E0_STEP_PIN 26
- #define E0_DIR_PIN 28
- #define E0_ENABLE_PIN 25
-
- //Extruder 1 stepper
- #define E1_STEP_PIN 33
- #define E1_DIR_PIN 34
- #define E1_ENABLE_PIN 30
-
- #define SDPOWER -1
- #define SDSS -1
- #define LED_PIN -1
-
- //FAN
- #define FAN_PIN -1
-
- #define PS_ON_PIN -1
- #define KILL_PIN -1
-
- #define HEATER_0_PIN 19 // EXTRUDER 1
- #define HEATER_1_PIN 23 // EXTRUDER 2
- //HeatedBad
- #define HEATER_BED_PIN 22
- //Cheaptronic v1.0 hasent EXTRUDER 3
- #define HEATER_2_PIN -1
-
- //Temperature sensors
- #define TEMP_0_PIN 15
- #define TEMP_1_PIN 14
- #define TEMP_2_PIN -1
- #define TEMP_BED_PIN 13
-
- //Cheaptronic v1.0 dont support LCD
- #define LCD_PINS_RS -1
- #define LCD_PINS_ENABLE -1
- #define LCD_PINS_D4 -1
- #define LCD_PINS_D5 -1
- #define LCD_PINS_D6 -1
- #define LCD_PINS_D7 -1
-
- //Cheaptronic v1.0 dont support keypad
- #define BTN_EN1 -1
- #define BTN_EN2 -1
- #define BTN_ENC -1
-
- #define BLEN_C 2
- #define BLEN_B 1
- #define BLEN_A 0
-
- //Cheaptronic v1.0 does not use this port
- #define SDCARDDETECT -1
-
- //encoder rotation values
- #define encrot0 0
- #define encrot1 2
- #define encrot2 3
- #define encrot3 1
-
-#endif // CHEAPTRONIC
-
-/****************************************************************************************
-* Motherboard: bq CNC
-* Revision: v1.1
-* 
-* Compatible with:
-*   - bq LCD Smart Controller
-*   - RepRapDiscount Smart Controller
-****************************************************************************************/
-#if MB(BQCNC)
- #define KNOWN_BOARD 1
- #define LARGE_FLASH true
-
- #ifndef __AVR_ATmega2560__
-  # error Oops!  Make sure you have 'Arduino Mega' selected from the \
-    'Tools -> Boards' menu.
- #endif // __AVR_ATmega2560__
-
- // Motors
- #define X_STEP_PIN         54
- #define X_DIR_PIN          55
- #define X_ENABLE_PIN       38
- 
- #define Y_STEP_PIN         60
- #define Y_DIR_PIN          61
- #define Y_ENABLE_PIN       56
- 
- #define Z_STEP_PIN         46
- #define Z_DIR_PIN          48
- #define Z_ENABLE_PIN       77
- 
- #define E0_STEP_PIN        26
- #define E0_DIR_PIN         28
- #define E0_ENABLE_PIN      24
- 
- #define E1_STEP_PIN        36
- #define E1_DIR_PIN         34
- #define E1_ENABLE_PIN      30
- 
- // Digital potentiometers
- #define DIGIPOTSS_PIN      22
- #define DIGIPOT_CHANNELS    { 4, 5, 3 , 0, 1 }
- 
- // Endstops
- #define X_MIN_PIN          3
- #define X_MAX_PIN          79
- 
- #define Y_MIN_PIN          14
- #define Y_MAX_PIN          15
- 
- #define Z_MIN_PIN          18
- #define Z_MAX_PIN          19
- 
- // Heaters
- #define HEATER_0_PIN       9
- #define HEATER_1_PIN       10
- #define HEATER_BED_PIN     8
- 
- // Thermistors
- #define TEMP_0_PIN         13  // Analog numbering: DIO67
- #define TEMP_1_PIN         14  // Analog numbering: DIO68
- #define TEMP_2_PIN         15  // Analog numbering: DIO69
- #define TEMP_3_PIN         8   // Analog numbering: DIO62
- #define TEMP_BED_PIN       TEMP_1_PIN
- 
- // Cooling Fans
- #define FAN_0_PIN          12
- #define FAN_1_PIN          7
- #define FAN_PIN            FAN_0_PIN    
- 
- // Auxiliar Power Channel Driver
- #define AUX_DRIVER_PIN     2
- 
- // External Power Supply
- #define PS_ON_PIN          81
- 
- // LEDs
- #define LED_PIN            13
-
-#endif // BQCNC
-
-/****************************************************************************************
-* bq LCD Smart Controller
-****************************************************************************************/
-#ifdef BQ_LCD_SMART_CONTROLLER
- // Reset Button
- #define KILL_PIN            41
- // LCD
- #define LCD_PIN_BL          39
- #define LCD_PINS_RS         16
- #define LCD_PINS_ENABLE     17
- #define LCD_PINS_D4         23
- // Button & Encoder
- #define BTN_EN1             31
- #define BTN_EN2             33
- #define BTN_ENC             35
- // Buzzer
- #define BEEPER              37
- // SD Card Reader
- #define SDSS                53
- #define SDCARDDETECT        49
-#endif // BQ_LCD_SMART_CONTROLLER 
-
-#ifndef KNOWN_BOARD
-#error Unknown MOTHERBOARD value in configuration.h
-#endif
-
-//List of pins which to ignore when asked to change by gcode, 0 and 1 are RX and TX, do not mess with those!
-#define _E0_PINS E0_STEP_PIN, E0_DIR_PIN, E0_ENABLE_PIN, HEATER_0_PIN,
-#if EXTRUDERS > 1
-  #define _E1_PINS E1_STEP_PIN, E1_DIR_PIN, E1_ENABLE_PIN, HEATER_1_PIN,
-#else
-  #define _E1_PINS
-#endif
-#if EXTRUDERS > 2
-  #define _E2_PINS E2_STEP_PIN, E2_DIR_PIN, E2_ENABLE_PIN, HEATER_2_PIN,
-#else
-  #define _E2_PINS
-=======
 #if EXTRUDERS > 1
   #define _E1_PINS E1_STEP_PIN, E1_DIR_PIN, E1_ENABLE_PIN, HEATER_1_PIN, analogInputToDigitalPin(TEMP_1_PIN),
   #if EXTRUDERS > 2
@@ -2512,7 +128,6 @@
       #define _E3_PINS E3_STEP_PIN, E3_DIR_PIN, E3_ENABLE_PIN, HEATER_3_PIN, analogInputToDigitalPin(TEMP_3_PIN),
     #endif
   #endif
->>>>>>> 12589808
 #endif
 
 #ifdef X_STOP_PIN
