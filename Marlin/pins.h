/**
 * pins.h
 */

#ifndef PINS_H
#define PINS_H

#include "boards.h"

// Preset optional pins
#define X_MS1_PIN -1
#define X_MS2_PIN -1
#define Y_MS1_PIN -1
#define Y_MS2_PIN -1
#define Z_MS1_PIN -1
#define Z_MS2_PIN -1
#define E0_MS1_PIN -1
#define E0_MS2_PIN -1
#define E1_MS1_PIN -1
#define E1_MS2_PIN -1
#define DIGIPOTSS_PIN -1
#define HEATER_3_PIN -1
#define TEMP_3_PIN -1

#if MB(GEN7_CUSTOM)
  #include "pins_GEN7_CUSTOM.h"
#elif MB(GEN7_12)
  #include "pins_GEN7_12.h"
#elif MB(GEN7_13)
  #include "pins_GEN7_13.h"
#elif MB(GEN7_14)
  #include "pins_GEN7_14.h"
#elif MB(CHEAPTRONIC)
  #include "pins_CHEAPTRONIC.h"
#elif MB(SETHI)
  #include "pins_SETHI.h"
#elif MB(RAMPS_OLD)
  #include "pins_RAMPS_OLD.h"
#elif IS_RAMPS
  #include "pins_RAMPS_13.h"
#elif MB(DUEMILANOVE_328P)
  #include "pins_DUEMILANOVE_328P.h"
#elif MB(GEN6)
  #include "pins_GEN6.h"
#elif MB(GEN6_DELUXE)
  #include "pins_GEN6_DELUXE.h"
#elif MB(SANGUINOLOLU_11)
  #include "pins_SANGUINOLOLU_11.h"
#elif MB(SANGUINOLOLU_12)
  #include "pins_SANGUINOLOLU_12.h"
#elif MB(MELZI)
  #include "pins_MELZI.h"
#elif MB(STB_11)
  #include "pins_STB_11.h"
#elif MB(AZTEEG_X1)
  #include "pins_AZTEEG_X1.h"
#elif MB(MELZI_1284)
  #include "pins_MELZI_1284.h"
#elif MB(AZTEEG_X3)
  #include "pins_AZTEEG_X3.h"
#elif MB(AZTEEG_X3_PRO)
  #include "pins_AZTEEG_X3_PRO.h"
#elif MB(ULTIMAKER)
  #include "pins_ULTIMAKER.h"
#elif MB(ULTIMAKER_OLD)
  #include "pins_ULTIMAKER_OLD.h"
#elif MB(ULTIMAIN_2)
  #include "pins_ULTIMAIN_2.h"
#elif MB(3DRAG)
  #include "pins_3DRAG.h"
#elif MB(K8200)
  #include "pins_K8200.h"
#elif MB(TEENSYLU)
  #include "pins_TEENSYLU.h"
#elif MB(RUMBA)
  #include "pins_RUMBA.h"
#elif MB(PRINTRBOARD)
  #include "pins_PRINTRBOARD.h"
#elif MB(BRAINWAVE)
  #include "pins_BRAINWAVE.h"
#elif MB(SAV_MKI)
  #include "pins_SAV_MKI.h"
#elif MB(TEENSY2)
  #include "pins_TEENSY2.h"
#elif MB(GEN3_PLUS)
  #include "pins_GEN3_PLUS.h"
#elif MB(GEN3_MONOLITHIC)
  #include "pins_GEN3_MONOLITHIC.h"
#elif MB(MEGATRONICS)
  #include "pins_MEGATRONICS.h"
#elif MB(MEGATRONICS_1)
  #include "pins_MEGATRONICS_1.h"
#elif MB(MEGATRONICS_2)
  #include "pins_MEGATRONICS_2.h"
#elif MB(MEGATRONICS_3)
  #include "pins_MEGATRONICS_3.h"
#elif MB(OMCA_A)
  #include "pins_OMCA_A.h"
#elif MB(OMCA)
  #include "pins_OMCA.h"
#elif MB(RAMBO)
  #include "pins_RAMBO.h"
#elif MB(ELEFU_3)
  #include "pins_ELEFU_3.h"
#elif MB(5DPRINT)
  #include "pins_5DPRINT.h"
#elif MB(LEAPFROG)
  #include "pins_LEAPFROG.h"
<<<<<<< HEAD
#elif MB(BQCNC)
  #include "pins_BQCNC.h"
=======
#elif MB(WITBOX)
  #include "pins_WITBOX.h"
#elif MB(HEPHESTOS)
  #include "pins_HEPHESTOS.h"
>>>>>>> 0cec0b73
#elif MB(99)
  #include "pins_99.h"
#else
  #error Unknown MOTHERBOARD value set in Configuration.h
#endif

// List of pins which to ignore when asked to change by gcode, 0 and 1 are RX and TX, do not mess with those!
#define _E0_PINS E0_STEP_PIN, E0_DIR_PIN, E0_ENABLE_PIN, HEATER_0_PIN, analogInputToDigitalPin(TEMP_0_PIN),
#define _E1_PINS
#define _E2_PINS
#define _E3_PINS

#if EXTRUDERS > 1
  #define _E1_PINS E1_STEP_PIN, E1_DIR_PIN, E1_ENABLE_PIN, HEATER_1_PIN, analogInputToDigitalPin(TEMP_1_PIN),
  #if EXTRUDERS > 2
    #define _E2_PINS E2_STEP_PIN, E2_DIR_PIN, E2_ENABLE_PIN, HEATER_2_PIN, analogInputToDigitalPin(TEMP_2_PIN),
    #if EXTRUDERS > 3
      #define _E3_PINS E3_STEP_PIN, E3_DIR_PIN, E3_ENABLE_PIN, HEATER_3_PIN, analogInputToDigitalPin(TEMP_3_PIN),
    #endif
  #endif
#endif

#ifdef X_STOP_PIN
  #if X_HOME_DIR < 0
    #define X_MIN_PIN X_STOP_PIN
    #define X_MAX_PIN -1
  #else
    #define X_MIN_PIN -1
    #define X_MAX_PIN X_STOP_PIN
  #endif
#endif

#ifdef Y_STOP_PIN
  #if Y_HOME_DIR < 0
    #define Y_MIN_PIN Y_STOP_PIN
    #define Y_MAX_PIN -1
  #else
    #define Y_MIN_PIN -1
    #define Y_MAX_PIN Y_STOP_PIN
  #endif
#endif

#ifdef Z_STOP_PIN
  #if Z_HOME_DIR < 0
    #define Z_MIN_PIN Z_STOP_PIN
    #define Z_MAX_PIN -1
  #else
    #define Z_MIN_PIN -1
    #define Z_MAX_PIN Z_STOP_PIN
  #endif
#endif

#ifdef DISABLE_MAX_ENDSTOPS
  #define X_MAX_PIN          -1
  #define Y_MAX_PIN          -1
  #define Z_MAX_PIN          -1
#endif

#ifdef DISABLE_MIN_ENDSTOPS
  #define X_MIN_PIN          -1
  #define Y_MIN_PIN          -1
  #define Z_MIN_PIN          -1
#endif

#define SENSITIVE_PINS { 0, 1, X_STEP_PIN, X_DIR_PIN, X_ENABLE_PIN, X_MIN_PIN, X_MAX_PIN, Y_STEP_PIN, Y_DIR_PIN, Y_ENABLE_PIN, Y_MIN_PIN, Y_MAX_PIN, Z_STEP_PIN, Z_DIR_PIN, Z_ENABLE_PIN, Z_MIN_PIN, Z_MAX_PIN, PS_ON_PIN, \
                        HEATER_BED_PIN, FAN_PIN, \
                        _E0_PINS _E1_PINS _E2_PINS _E3_PINS \
                        analogInputToDigitalPin(TEMP_BED_PIN) \
                       }

#endif //__PINS_H<|MERGE_RESOLUTION|>--- conflicted
+++ resolved
@@ -106,15 +106,10 @@
   #include "pins_5DPRINT.h"
 #elif MB(LEAPFROG)
   #include "pins_LEAPFROG.h"
-<<<<<<< HEAD
 #elif MB(BQCNC)
   #include "pins_BQCNC.h"
-=======
-#elif MB(WITBOX)
-  #include "pins_WITBOX.h"
 #elif MB(HEPHESTOS)
   #include "pins_HEPHESTOS.h"
->>>>>>> 0cec0b73
 #elif MB(99)
   #include "pins_99.h"
 #else
