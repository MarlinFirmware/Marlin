///////////////////////////////////////////////////////////////////////////////
/// \file ScreenPrint.h
///
/// \author Ivan Galvez Junquera
///         Ruy Garcia
///         Victor Andueza 
///         Joaquin Herrero
///
/// \brief Implementation of printing screen.
///
/// Copyright (c) 2015 BQ - Mundo Reader S.L.
/// http://www.bq.com
///
/// This file is free software; you can redistribute it and/or modify
/// it under the terms of either the GNU General Public License version 2 or 
/// later or the GNU Lesser General Public License version 2.1 or later, both
/// as published by the Free Software Foundation.
///
/// THE SOFTWARE IS PROVIDED "AS IS", WITHOUT WARRANTY OF ANY KIND, EXPRESS OR 
/// IMPLIED, INCLUDING BUT NOT LIMITED TO THE WARRANTIES OF MERCHANTABILITY, 
/// FITNESS FOR A PARTICULAR PURPOSE AND NONINFRINGEMENT. IN NO EVENT SHALL 
/// THE AUTHORS OR COPYRIGHT HOLDERS BE LIABLE FOR ANY CLAIM, DAMAGES OR OTHER 
/// LIABILITY, WHETHER IN AN ACTION OF CONTRACT, TORT OR OTHERWISE, ARISING 
/// FROM, OUT OF OR IN CONNECTION WITH THE SOFTWARE OR THE USE OR OTHER 
/// DEALINGS IN THE SOFTWARE.
///////////////////////////////////////////////////////////////////////////////

#include "ScreenPrint.h"

#include "cardreader.h"
#include "TemperatureManager.h"
#include "ViewManager.h"
#include "Language.h"

namespace screen
{
	ScreenPrint::ScreenPrint(const char * title, Subject<float> * model)
		: ScreenMenu(title)
		, Observer<float>(model)
		, m_observed(0)
		, m_printed_time( { 0, 0, 0, 0 })
		, m_percent_done(0)
		, m_printing_status(PRINTING)
		, m_target_temperature(0)
	{ }

	ScreenPrint::~ScreenPrint()
	{ }

	void ScreenPrint::init(uint16_t index)
	{
		this->connect();

		for (unsigned int i = 0;i <= m_num_icons -1; ++i)
		{
			m_icons[i]->show();
		}
	}

	void ScreenPrint::draw()
	{
		PrintManager::updateTime();

		uint8_t percent_done = card.percentDone();
		if (m_percent_done != percent_done)
		{
			m_percent_done = percent_done;
			m_needs_drawing = true;
		}

		if(PrintManager::single::instance().state() != m_printing_status)
		{
			m_printing_status = PrintManager::single::instance().state();
			switch(m_printing_status)
			{
				case PRINTING:
					m_title = MSG_SCREEN_PRINT_PRINTING();
					break;
				case PAUSED:
					m_title = MSG_SCREEN_PRINT_PAUSED();
					break;
				case PAUSING:
					m_title = MSG_SCREEN_PRINT_PAUSING();
					break;
				default:
					break;
			}
			m_needs_drawing = true;
		}

		char t_target[4] = { 0 };
		if(TemperatureManager::single::instance().getTargetTemperature() != m_target_temperature)
		{
			m_target_temperature = TemperatureManager::single::instance().getTargetTemperature();
			m_needs_drawing = true;
		}
		dtostrf(m_target_temperature, 3, 0, t_target);
		int size_target = strlen(t_target);

		if (m_needs_drawing)
		{
			m_needs_drawing = false;
			//Start painting sequence
			painter.firstPage();
			do
			{
				// Paint title on top of screen
				painter.title(m_title);

				painter.setColorIndex(1);
				char t_current[4] = { 0 };
				dtostrf(m_observed, 3, 0, t_current);
				int size_current = strlen(t_current);

				painter.setPrintPos(128 - (size_target*6) - (size_current*6) - 11, 3);
				painter.print(t_current);
				painter.print("/");
				painter.print(t_target);
				painter.print("\xb0");

<<<<<<< HEAD
				//Status widget
				painter.printingStatus(m_percent_done, m_printed_time.hours, m_printed_time.minutes);
				//Paint selection box on bottom of screen
				if ( m_index != (m_num_items -1) && m_index != 0)
				{
					painter.box((m_icons[m_index])->text(), BOTH);
				}
				else if(m_index == (m_num_items -1))
				{
					painter.box((m_icons[m_index])->text(), LEFT);
				}
				else if (m_index == 0)
				{
					painter.box((m_icons[m_index])->text(), RIGHT);
				}
				//Icon grid
				uint8_t x_init = painter.coordinateXInit();
				uint8_t y_init = painter.coordinateYInit() + 5;
				uint8_t x_end = painter.coordinateXEnd();
				uint8_t y_end = painter.coordinateYEnd();
				for (unsigned int i = 0;i <= m_num_items -1; ++i)
				{
					int col = i % 5;
					int row = i / 5;
					int row_t = (m_num_items-1) / 5;
=======
				// Draw status progress bar
				painter.printingStatus(m_percent_done);

				// Draw box
				painter.arrowBox((m_icons[m_index])->text());
>>>>>>> 50078d95

				// Draw icon grid
				Area icons_area(0, 31, 127, 54);
				painter.setWorkingArea(icons_area);

				uint8_t x_init = icons_area.x_init;
				uint8_t y_init = icons_area.y_init;
				uint8_t x_end = icons_area.x_end;
				uint8_t y_end = icons_area.y_end;

				for (unsigned int i = 0; i < m_num_items; i++)
				{
					int x = x_init + (icons_area.width() / 2) - ((m_num_items * (icon_width + 2) - 2) / 2) + (i * (icon_width + 2));
					int y = y_init;

					if (i == m_index)
					{
						m_icons[i]->draw(x,y, true);
					}
					else
					{
						m_icons[i]->draw(x,y);
					}
				}
			} while( painter.nextPage() );
		}

		if (PrintManager::single::instance().state() == STOPPED)
		{
			ViewManager::getInstance().activeView(screen_print_complete);
		}
	}

	void ScreenPrint::update(float value)
	{
		if ((int) value != (int) m_observed)
		{
			m_observed = value;
			m_needs_drawing = true;
		}
	}
}<|MERGE_RESOLUTION|>--- conflicted
+++ resolved
@@ -118,10 +118,9 @@
 				painter.print(t_target);
 				painter.print("\xb0");
 
-<<<<<<< HEAD
-				//Status widget
-				painter.printingStatus(m_percent_done, m_printed_time.hours, m_printed_time.minutes);
-				//Paint selection box on bottom of screen
+				// Draw status progress bar
+				painter.printingStatus(m_percent_done);
+
 				if ( m_index != (m_num_items -1) && m_index != 0)
 				{
 					painter.box((m_icons[m_index])->text(), BOTH);
@@ -134,23 +133,6 @@
 				{
 					painter.box((m_icons[m_index])->text(), RIGHT);
 				}
-				//Icon grid
-				uint8_t x_init = painter.coordinateXInit();
-				uint8_t y_init = painter.coordinateYInit() + 5;
-				uint8_t x_end = painter.coordinateXEnd();
-				uint8_t y_end = painter.coordinateYEnd();
-				for (unsigned int i = 0;i <= m_num_items -1; ++i)
-				{
-					int col = i % 5;
-					int row = i / 5;
-					int row_t = (m_num_items-1) / 5;
-=======
-				// Draw status progress bar
-				painter.printingStatus(m_percent_done);
-
-				// Draw box
-				painter.arrowBox((m_icons[m_index])->text());
->>>>>>> 50078d95
 
 				// Draw icon grid
 				Area icons_area(0, 31, 127, 54);
