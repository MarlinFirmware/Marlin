--- conflicted
+++ resolved
@@ -86,8 +86,7 @@
  */
 #if ENABLED(THERMAL_PROTECTION_BED)
   #define THERMAL_PROTECTION_BED_PERIOD 20    // Seconds
-<<<<<<< HEAD
-  #define THERMAL_PROTECTION_BED_HYSTERESIS 4 // Degrees Celsius
+  #define THERMAL_PROTECTION_BED_HYSTERESIS 2 // Degrees Celsius
 
   /**
    * Whenever an M140 or M190 increases the target temperature the firmware will wait for the
@@ -100,9 +99,6 @@
    */
   #define WATCH_BED_TEMP_PERIOD 60                // Seconds
   #define WATCH_BED_TEMP_INCREASE 2               // Degrees Celsius
-=======
-  #define THERMAL_PROTECTION_BED_HYSTERESIS 2 // Degrees Celsius
->>>>>>> 5cb8ec68
 #endif
 
 #if ENABLED(PIDTEMP)
