--- conflicted
+++ resolved
@@ -723,11 +723,7 @@
 //#define BLTOUCH
 #if ENABLED(BLTOUCH)
   #define BLTOUCH_DELAY 375   // (ms) Enable and increase if needed
-<<<<<<< HEAD
-  
-=======
-
->>>>>>> 10b332f9
+
   /**
    * BLTouch V3.0 and newer smart series
    * For genuine BLTouch 3.0 sensors. Clones may be confused by 3.0 command angles. YMMV.
