#ifndef LANGUAGE_H
#define LANGUAGE_H

#include "Configuration.h"

#define LANGUAGE_CONCAT(M)       #M
#define GENERATE_LANGUAGE_INCLUDE(M)  LANGUAGE_CONCAT(language_##M.h)


// NOTE: IF YOU CHANGE LANGUAGE FILES OR MERGE A FILE WITH CHANGES
//
//   ==> ALWAYS TRY TO COMPILE MARLIN WITH/WITHOUT "ULTIPANEL" / "ULTRALCD" / "SDSUPPORT" #define IN "Configuration.h"
//   ==> ALSO TRY ALL AVAILABLE LANGUAGE OPTIONS

// Languages
// en    English
// pl    Polish
// fr    French
// de    German
// es    Spanish
// ru    Russian
// it    Italian
// pt    Portuguese
// pt-br Portuguese (Brazil)
// fi    Finnish
// an    Aragonese
// nl    Dutch
// ca    Catalan
// eu    Basque-Euskera

#ifndef LANGUAGE_INCLUDE
  // pick your language from the list above
  #define LANGUAGE_INCLUDE GENERATE_LANGUAGE_INCLUDE(en)
#endif

#define PROTOCOL_VERSION "1.0"

#if MB(ULTIMAKER)|| MB(ULTIMAKER_OLD)|| MB(ULTIMAIN_2)
  #define MACHINE_NAME "Ultimaker"
  #define FIRMWARE_URL "http://firmware.ultimaker.com"
#elif MB(RUMBA)
  #define MACHINE_NAME "Rumba"
  #define FIRMWARE_URL "https://github.com/MarlinFirmware/Marlin"
#elif MB(3DRAG)
  #define MACHINE_NAME "3Drag"
  #define FIRMWARE_URL "http://3dprint.elettronicain.it/"
#elif MB(K8200)
  #define MACHINE_NAME "K8200"
  #define FIRMWARE_URL "https://github.com/MarlinFirmware/Marlin"
#elif MB(5DPRINT)
  #define MACHINE_NAME "Makibox"
  #define FIRMWARE_URL "https://github.com/MarlinFirmware/Marlin"
#elif MB(SAV_MKI)
  #define MACHINE_NAME "SAV MkI"
  #define FIRMWARE_URL "https://github.com/fmalpartida/Marlin/tree/SAV-MkI-config"
#elif MB(WITBOX)
  #define MACHINE_NAME "WITBOX"
  #define FIRMWARE_URL "https://github.com/MarlinFirmware/Marlin"
#else
  #ifdef CUSTOM_MENDEL_NAME
    #define MACHINE_NAME CUSTOM_MENDEL_NAME
  #else
    #define MACHINE_NAME "Mendel"
  #endif

// Default firmware set to Mendel
  #define FIRMWARE_URL "https://github.com/MarlinFirmware/Marlin"
#endif


#ifndef MACHINE_UUID
   #define MACHINE_UUID "00000000-0000-0000-0000-000000000000"
#endif


#define STRINGIFY_(n) #n
#define STRINGIFY(n) STRINGIFY_(n)


// Common LCD messages

  /* nothing here yet */

// Common serial messages
#define MSG_MARLIN "Marlin"

// Serial Console Messages (do not translate those!)

#define MSG_Enqueing                        "enqueing \""
#define MSG_POWERUP                         "PowerUp"
#define MSG_EXTERNAL_RESET                  " External Reset"
#define MSG_BROWNOUT_RESET                  " Brown out Reset"
#define MSG_WATCHDOG_RESET                  " Watchdog Reset"
#define MSG_SOFTWARE_RESET                  " Software Reset"
#define MSG_AUTHOR                          " | Author: "
#define MSG_CONFIGURATION_VER               " Last Updated: "
#define MSG_FREE_MEMORY                     " Free Memory: "
#define MSG_PLANNER_BUFFER_BYTES            "  PlannerBufferBytes: "
#define MSG_OK                              "ok"
#define MSG_FILE_SAVED                      "Done saving file."
#define MSG_ERR_LINE_NO                     "Line Number is not Last Line Number+1, Last Line: "
#define MSG_ERR_CHECKSUM_MISMATCH           "checksum mismatch, Last Line: "
#define MSG_ERR_NO_CHECKSUM                 "No Checksum with line number, Last Line: "
#define MSG_ERR_NO_LINENUMBER_WITH_CHECKSUM "No Line Number with checksum, Last Line: "
#define MSG_FILE_PRINTED                    "Done printing file"
#define MSG_BEGIN_FILE_LIST                 "Begin file list"
#define MSG_END_FILE_LIST                   "End file list"
#define MSG_M104_INVALID_EXTRUDER           "M104 Invalid extruder "
#define MSG_M105_INVALID_EXTRUDER           "M105 Invalid extruder "
#define MSG_M200_INVALID_EXTRUDER           "M200 Invalid extruder "
#define MSG_M218_INVALID_EXTRUDER           "M218 Invalid extruder "
#define MSG_M221_INVALID_EXTRUDER           "M221 Invalid extruder "
#define MSG_ERR_NO_THERMISTORS              "No thermistors - no temperature"
#define MSG_M109_INVALID_EXTRUDER           "M109 Invalid extruder "
#define MSG_HEATING                         "Heating..."
#define MSG_HEATING_COMPLETE                "Heating done."
#define MSG_BED_HEATING                     "Bed Heating."
#define MSG_BED_DONE                        "Bed done."
#define MSG_M115_REPORT                     "FIRMWARE_NAME:Marlin V1; Sprinter/grbl mashup for gen6 FIRMWARE_URL:" FIRMWARE_URL " PROTOCOL_VERSION:" PROTOCOL_VERSION " MACHINE_TYPE:" MACHINE_NAME " EXTRUDER_COUNT:" STRINGIFY(EXTRUDERS) " UUID:" MACHINE_UUID "\n"
#define MSG_COUNT_X                         " Count X: "
#define MSG_ERR_KILLED                      "Printer halted. kill() called!"
#define MSG_ERR_STOPPED                     "Printer stopped due to errors. Fix the error and use M999 to restart. (Temperature is reset. Set it after restarting)"
#define MSG_RESEND                          "Resend: "
#define MSG_UNKNOWN_COMMAND                 "Unknown command: \""
#define MSG_ACTIVE_EXTRUDER                 "Active Extruder: "
#define MSG_INVALID_EXTRUDER                "Invalid extruder"
#define MSG_X_MIN                           "x_min: "
#define MSG_X_MAX                           "x_max: "
#define MSG_Y_MIN                           "y_min: "
#define MSG_Y_MAX                           "y_max: "
#define MSG_Z_MIN                           "z_min: "
#define MSG_Z_MAX                           "z_max: "
#define MSG_M119_REPORT                     "Reporting endstop status"
#define MSG_ENDSTOP_HIT                     "TRIGGERED"
#define MSG_ENDSTOP_OPEN                    "open"
#define MSG_HOTEND_OFFSET                   "Hotend offsets:"

#define MSG_SD_CANT_OPEN_SUBDIR             "Cannot open subdir"
#define MSG_SD_INIT_FAIL                    "SD init fail"
#define MSG_SD_VOL_INIT_FAIL                "volume.init failed"
#define MSG_SD_OPENROOT_FAIL                "openRoot failed"
#define MSG_SD_CARD_OK                      "SD card ok"
#define MSG_SD_WORKDIR_FAIL                 "workDir open failed"
#define MSG_SD_OPEN_FILE_FAIL               "open failed, File: "
#define MSG_SD_FILE_OPENED                  "File opened: "
#define MSG_SD_SIZE                         " Size: "
#define MSG_SD_FILE_SELECTED                "File selected"
#define MSG_SD_WRITE_TO_FILE                "Writing to file: "
#define MSG_SD_PRINTING_BYTE                "SD printing byte "
#define MSG_SD_NOT_PRINTING                 "Not SD printing"
#define MSG_SD_ERR_WRITE_TO_FILE            "error writing to file"
#define MSG_SD_CANT_ENTER_SUBDIR            "Cannot enter subdir: "

#define MSG_STEPPER_TOO_HIGH                "Steprate too high: "
#define MSG_ENDSTOPS_HIT                    "endstops hit: "
#define MSG_ERR_COLD_EXTRUDE_STOP           " cold extrusion prevented"
#define MSG_ERR_LONG_EXTRUDE_STOP           " too long extrusion prevented"
#define MSG_BABYSTEPPING_X                  "Babystepping X"
#define MSG_BABYSTEPPING_Y                  "Babystepping Y"
#define MSG_BABYSTEPPING_Z                  "Babystepping Z"
#define MSG_SERIAL_ERROR_MENU_STRUCTURE     "Error in menu structure"

#define MSG_ERR_EEPROM_WRITE                "Error writing to EEPROM!"

<<<<<<< HEAD
// LCD Menu Messages

#define STR_Ae "Ae" // no charset we know now. Will be overruled when we know.
#define STR_ae "ae"
#define STR_Oe "Oe"
#define STR_oe "oe"
#define STR_Ue "Ue"
#define STR_ue "ue"
#define STR_sz "ss"
#define STR_Deg ""
#define STR_THERMOMETER "\302"

#ifdef DISPLAY_CHARSET_DOGM
  #define STR_Ae "\304" // U8glib
  #define STR_ae "\344"
  #define STR_Oe "\326"
  #define STR_oe STR_Oe
  #define STR_Ue "\334"
  #define STR_ue STR_Ue
  #define STR_sz "\337"
  #define STR_Deg "\260"
  #define STR_THERMOMETER "\377"
#endif
#ifdef DISPLAY_CHARSET_HD44870_JAPAN // HD44870 ROM Code: A00 (Japan)
  #define STR_ae "\xe1"
  #define STR_Ae STR_ae
  #define STR_oe "\357"
  #define STR_Oe STR_oe
  #define STR_ue "\365"
  #define STR_Ue STR_ue
  #define STR_sz "\342"
  #define STR_Deg "\271"
  #define STR_THERMOMETER "\302"
#endif
#ifdef DISPLAY_CHARSET_HD44870_WESTERN // HD44870 ROM Code: A02 (Western)
  #define STR_Ae "\216"
  #define STR_ae "\204"
  #define STR_Oe "\211"
  #define STR_oe "\204"
  #define STR_Ue "\212"
  #define STR_ue "\201"
  #define STR_sz "\160"
  #define STR_Deg "\337"
  #define STR_THERMOMETER "\302"
#endif

/*
#define TESTSTRING000 "\000\001\002\003\004\005\006\007\010\011\012\013\014\015\016\017"
#define TESTSTRING020 "\020\021\022\023\024\025\026\027\030\031\032\033\034\035\036\037"
#define TESTSTRING040 "\040\041\042\043\044\045\046\047\050\051\052\053\054\055\056\057"
#define TESTSTRING060 "\060\061\062\063\064\065\066\067\070\071\072\073\074\075\076\077"
#define TESTSTRING100 "\100\101\102\103\104\105\106\107\110\111\112\113\114\115\116\117"
#define TESTSTRING120 "\120\121\122\123\124\125\126\127\130\131\132\133\134\135\136\137"
#define TESTSTRING140 "\140\141\142\143\144\145\146\147\150\151\152\153\154\155\156\157"
#define TESTSTRING160 "\160\161\162\163\164\165\166\167\170\171\172\173\174\175\176\177"
#define TESTSTRING200 "\200\201\202\203\204\205\206\207\210\211\212\213\214\215\216\217"
#define TESTSTRING220 "\220\221\222\223\224\225\226\227\230\231\232\233\234\235\236\237"
#define TESTSTRING240 "\240\241\242\243\244\245\246\247\250\251\252\253\254\255\256\257"
#define TESTSTRING260 "\260\261\262\263\264\265\266\267\270\271\272\273\274\275\276\277"
#define TESTSTRING300 "\300\301\302\303\304\305\306\307\310\311\312\313\314\315\316\317"
#define TESTSTRING320 "\320\321\322\323\324\325\326\327\330\331\332\333\334\335\336\337"
#define TESTSTRING340 "\340\341\342\343\344\345\346\347\350\351\352\353\354\355\356\357"
#define TESTSTRING360 "\360\361\362\363\364\365\366\367\370\371\372\373\374\375\376\377"
*/

=======
>>>>>>> b033783e
#include LANGUAGE_INCLUDE

#endif //__LANGUAGE_H<|MERGE_RESOLUTION|>--- conflicted
+++ resolved
@@ -162,10 +162,9 @@
 
 #define MSG_ERR_EEPROM_WRITE                "Error writing to EEPROM!"
 
-<<<<<<< HEAD
 // LCD Menu Messages
 
-#define STR_Ae "Ae" // no charset we know now. Will be overruled when we know.
+#define STR_Ae "Ae" // No charset known now. Default will be overruled when we know.
 #define STR_ae "ae"
 #define STR_Oe "Oe"
 #define STR_oe "oe"
@@ -228,8 +227,6 @@
 #define TESTSTRING360 "\360\361\362\363\364\365\366\367\370\371\372\373\374\375\376\377"
 */
 
-=======
->>>>>>> b033783e
 #include LANGUAGE_INCLUDE
 
 #endif //__LANGUAGE_H