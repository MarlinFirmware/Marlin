--- conflicted
+++ resolved
@@ -224,14 +224,6 @@
 #define MSG_PID_DEBUG_ITERM                 " iTerm "
 #define MSG_PID_DEBUG_DTERM                 " dTerm "
 #define MSG_INVALID_EXTRUDER_NUM            " - Invalid extruder number !"
-<<<<<<< HEAD
-#define MSG_THERMAL_RUNAWAY_STOP            "Thermal Runaway, system stopped! Heater_ID: "
-#define MSG_THERMAL_JUMP_STOP               "Thermal Jump, system stopped! Heater_ID: "
-#define MSG_SWITCHED_OFF_MAX                " switched off. MAXTEMP triggered !!"
-#define MSG_MINTEMP_EXTRUDER_OFF            ": Extruder switched off. MINTEMP triggered !"
-#define MSG_MAXTEMP_EXTRUDER_OFF            ": Extruder" MSG_SWITCHED_OFF_MAX
-#define MSG_MAXTEMP_BED_OFF                 "Heated bed" MSG_SWITCHED_OFF_MAX
-=======
 
 #define MSG_HEATER_BED                      "bed"
 #define MSG_STOPPED_HEATER                  ", system stopped! Heater_ID: "
@@ -240,8 +232,7 @@
 #define MSG_T_THERMAL_RUNAWAY               "Thermal Runaway"
 #define MSG_T_MAXTEMP                       "MAXTEMP triggered"
 #define MSG_T_MINTEMP                       "MINTEMP triggered"
-
->>>>>>> 4422365a
+#define MSG_T_JUMP                          "Thermal jump"
 
 // LCD Menu Messages
 
